<?php

namespace Oro\Bundle\BatchBundle\Tests\Unit\EventListener;

use Oro\Bundle\BatchBundle\EventListener\LoggerSubscriber;
use Oro\Bundle\BatchBundle\Event\EventInterface;

/**
 * Test related class
 */
class LoggerSubscriberTest extends \PHPUnit_Framework_TestCase
{
    protected function setUp()
    {
        $this->logger = $this->getLoggerMock();
        $this->subscriber = new LoggerSubscriber($this->logger);
    }

    public function testIsAnEventSubscriber()
    {
        $this->assertInstanceOf('Symfony\Component\EventDispatcher\EventSubscriberInterface', $this->subscriber);
    }

    public function testSubscribedEvents()
    {
        $this->assertEquals(
            array(
                EventInterface::BEFORE_JOB_EXECUTION       => 'beforeJobExecution',
                EventInterface::JOB_EXECUTION_STOPPED      => 'jobExecutionStopped',
                EventInterface::JOB_EXECUTION_INTERRUPTED  => 'jobExecutionInterrupted',
                EventInterface::JOB_EXECUTION_FATAL_ERROR  => 'jobExecutionFatalError',
                EventInterface::BEFORE_JOB_STATUS_UPGRADE  => 'beforeJobStatusUpgrade',
                EventInterface::BEFORE_STEP_EXECUTION      => 'beforeStepExecution',
                EventInterface::STEP_EXECUTION_SUCCEEDED   => 'stepExecutionSucceeded',
                EventInterface::STEP_EXECUTION_INTERRUPTED => 'stepExecutionInterrupted',
                EventInterface::STEP_EXECUTION_ERRORED     => 'stepExecutionErrored',
                EventInterface::STEP_EXECUTION_COMPLETED   => 'stepExecutionCompleted',
                EventInterface::INVALID_ITEM               => 'invalidItem',
            ),
            LoggerSubscriber::getSubscribedEvents()
        );
    }

    public function testBeforeJobExecution()
    {
        $this->logger
            ->expects($this->once())
            ->method('debug')
            ->with($this->stringStartsWith('Job execution starting'));

        $event = $this->getJobExecutionEventMock();
        $this->subscriber->beforeJobExecution($event);
    }

    public function testJobExecutionStopped()
    {
        $this->logger
            ->expects($this->once())
            ->method('debug')
            ->with($this->stringStartsWith('Job execution was stopped'));

        $event = $this->getJobExecutionEventMock();
        $this->subscriber->jobExecutionStopped($event);
    }

    public function testJobExecutionInterrupted()
    {
        $this->logger
            ->expects($this->once())
            ->method('info')
            ->with($this->stringStartsWith('Encountered interruption executing job'));

        $this->logger
            ->expects($this->once())
            ->method('debug')
            ->with($this->stringStartsWith('Full exception'));

        $jobExecution = $this->getJobExecutionMock();
        $event = $this->getJobExecutionEventMock($jobExecution);
        $this->subscriber->jobExecutionInterrupted($event);
    }

    public function testJobExecutionFatalError()
    {
        $this->logger
            ->expects($this->once())
            ->method('error')
            ->with($this->stringStartsWith('Encountered fatal error executing job'));

        $jobExecution = $this->getJobExecutionMock();
        $event = $this->getJobExecutionEventMock($jobExecution);
        $this->subscriber->jobExecutionFatalError($event);
    }

    public function testBeforeJobStatusUpgrade()
    {
        $this->logger
            ->expects($this->once())
            ->method('debug')
            ->with($this->stringStartsWith('Upgrading JobExecution status'));

        $event = $this->getJobExecutionEventMock();
        $this->subscriber->beforeJobStatusUpgrade($event);
    }

    public function testBeforeStepExecution()
    {
        $this->logger
            ->expects($this->once())
            ->method('info')
            ->with($this->stringStartsWith('Step execution starting'));

        $event = $this->getStepExecutionEventMock();
        $this->subscriber->beforeStepExecution($event);
    }

    public function testStepExecutionSucceeded()
    {
        $this->logger
            ->expects($this->once())
            ->method('debug')
            ->with('Step execution success: id= 1');

        $stepExecution = $this->getStepExecutionMock();
        $stepExecution->expects($this->any())
            ->method('getId')
            ->will($this->returnValue(1));

        $event = $this->getStepExecutionEventMock($stepExecution);

        $this->subscriber->stepExecutionSucceeded($event);
    }

    public function testStepExecutionInterrupted()
    {
        $this->logger
            ->expects($this->once())
            ->method('info')
            ->with($this->stringStartsWith('Encountered interruption executing step'));

        $this->logger
            ->expects($this->once())
            ->method('debug')
            ->with($this->stringStartsWith('Full exception'));

        $stepExecution = $this->getStepExecutionMock();
        $event = $this->getStepExecutionEventMock($stepExecution);
        $this->subscriber->stepExecutionInterrupted($event);
    }

    public function testStepExecutionErrored()
    {
        $this->logger
            ->expects($this->once())
            ->method('error')
            ->with($this->stringStartsWith('Encountered an error executing the step'));

        $stepExecution = $this->getStepExecutionMock();
        $event = $this->getStepExecutionEventMock($stepExecution);
        $this->subscriber->stepExecutionErrored($event);
    }

    public function testStepExecutionCompleted()
    {
        $this->logger
            ->expects($this->once())
            ->method('debug')
            ->with($this->stringStartsWith('Step execution complete'));

        $stepExecution = $this->getStepExecutionMock();
        $event = $this->getStepExecutionEventMock($stepExecution);
        $this->subscriber->stepExecutionCompleted($event);
    }

    public function testInvalidItemExecution()
    {
        $this->logger
            ->expects($this->once())
            ->method('warning')
            ->with(
                'The Oro\Bundle\BatchBundle\Item\ItemReaderInterface was unable ' .
<<<<<<< HEAD
                'to handle the following data: [foo => bar] (REASON: This is a valid reason.).'
            );

        $stepExecution = $this->getStepExecutionMock();
        $stepExecution->expects($this->any())
            ->method('getReaderWarnings')
            ->will(
                $this->returnValue(
                    array(
                        array(
                            'reader' => 'Oro\Bundle\BatchBundle\Item\ItemReaderInterface',
                            'reason' => 'This is a valid reason.',
                            'data' => array('foo' => 'bar'),
                        )
                    )
                )
            );

        $event = $this->getStepExecutionEventMock($stepExecution);
        $this->subscriber->invalidReaderExecution($event);
    }

    public function testDoNotLogTwiceTheSameInvalidReaderExecution()
    {
        $this->logger
            ->expects($this->once())
            ->method('warning')
            ->with(
                'The Oro\Bundle\BatchBundle\Item\ItemReaderInterface was unable ' .
                'to handle the following data: [foo => bar] (REASON: This is a valid reason.).'
            );

        $stepExecution = $this->getStepExecutionMock();
        $stepExecution->expects($this->any())
            ->method('getReaderWarnings')
            ->will(
                $this->returnValue(
                    array(
                        array(
                            'reader' => 'Oro\Bundle\BatchBundle\Item\ItemReaderInterface',
                            'reason' => 'This is a valid reason.',
                            'data' => array('foo' => 'bar'),
                        )
                    )
                )
            );

        $event = $this->getStepExecutionEventMock($stepExecution);
        $this->subscriber->invalidReaderExecution($event);
        $this->subscriber->invalidReaderExecution($event);
=======
                'to handle the following item: [foo => bar] (REASON: This is a valid reason.)'
            );

        $event = $this->getInvalidItemEvent(
            'Oro\Bundle\BatchBundle\Item\ItemReaderInterface',
            'This is a valid reason.',
            array('foo' => 'bar')
        );
        $this->subscriber->invalidItem($event);
>>>>>>> a2794c9d
    }

    private function getLoggerMock()
    {
        return $this->getMock('Psr\Log\LoggerInterface');
    }

    private function getJobExecutionEventMock($jobExecution = null)
    {
        $event = $this
            ->getMockBuilder('Oro\Bundle\BatchBundle\Event\JobExecutionEvent')
            ->disableOriginalConstructor()
            ->getMock();

        $event->expects($this->any())
            ->method('getJobExecution')
            ->will($this->returnValue($jobExecution));

        return $event;
    }

    private function getStepExecutionEventMock($stepExecution = null)
    {
        $event = $this
            ->getMockBuilder('Oro\Bundle\BatchBundle\Event\StepExecutionEvent')
            ->disableOriginalConstructor()
            ->getMock();

        $event->expects($this->any())
            ->method('getStepExecution')
            ->will($this->returnValue($stepExecution));

        return $event;
    }

    private function getJobExecutionMock()
    {
        return $this
            ->getMockBuilder('Oro\Bundle\BatchBundle\Entity\JobExecution')
            ->disableOriginalConstructor()
            ->getMock();
    }

    private function getStepExecutionMock()
    {
        return $this
            ->getMockBuilder('Oro\Bundle\BatchBundle\Entity\StepExecution')
            ->disableOriginalConstructor()
            ->getMock();
    }

    /**
     * @param string $class
     * @param string $reason
     * @param array  $item
     *
     * @return PHPUnit_Framework_MockObject_MockObjec
     */
    private function getInvalidItemEvent($class, $reason, $item)
    {
        $invalidItem = $this->getMockBuilder('Oro\Bundle\BatchBundle\Event\InvalidItemEvent')
            ->disableOriginalConstructor()
            ->getMock();

        $invalidItem->expects($this->any())
            ->method('getClass')
            ->will($this->returnValue($class));

        $invalidItem->expects($this->any())
            ->method('getReason')
            ->will($this->returnValue($reason));

        $invalidItem->expects($this->any())
            ->method('getItem')
            ->will($this->returnValue($item));

        return $invalidItem;
    }
}<|MERGE_RESOLUTION|>--- conflicted
+++ resolved
@@ -179,58 +179,6 @@
             ->method('warning')
             ->with(
                 'The Oro\Bundle\BatchBundle\Item\ItemReaderInterface was unable ' .
-<<<<<<< HEAD
-                'to handle the following data: [foo => bar] (REASON: This is a valid reason.).'
-            );
-
-        $stepExecution = $this->getStepExecutionMock();
-        $stepExecution->expects($this->any())
-            ->method('getReaderWarnings')
-            ->will(
-                $this->returnValue(
-                    array(
-                        array(
-                            'reader' => 'Oro\Bundle\BatchBundle\Item\ItemReaderInterface',
-                            'reason' => 'This is a valid reason.',
-                            'data' => array('foo' => 'bar'),
-                        )
-                    )
-                )
-            );
-
-        $event = $this->getStepExecutionEventMock($stepExecution);
-        $this->subscriber->invalidReaderExecution($event);
-    }
-
-    public function testDoNotLogTwiceTheSameInvalidReaderExecution()
-    {
-        $this->logger
-            ->expects($this->once())
-            ->method('warning')
-            ->with(
-                'The Oro\Bundle\BatchBundle\Item\ItemReaderInterface was unable ' .
-                'to handle the following data: [foo => bar] (REASON: This is a valid reason.).'
-            );
-
-        $stepExecution = $this->getStepExecutionMock();
-        $stepExecution->expects($this->any())
-            ->method('getReaderWarnings')
-            ->will(
-                $this->returnValue(
-                    array(
-                        array(
-                            'reader' => 'Oro\Bundle\BatchBundle\Item\ItemReaderInterface',
-                            'reason' => 'This is a valid reason.',
-                            'data' => array('foo' => 'bar'),
-                        )
-                    )
-                )
-            );
-
-        $event = $this->getStepExecutionEventMock($stepExecution);
-        $this->subscriber->invalidReaderExecution($event);
-        $this->subscriber->invalidReaderExecution($event);
-=======
                 'to handle the following item: [foo => bar] (REASON: This is a valid reason.)'
             );
 
@@ -240,7 +188,6 @@
             array('foo' => 'bar')
         );
         $this->subscriber->invalidItem($event);
->>>>>>> a2794c9d
     }
 
     private function getLoggerMock()
