<?php

namespace Oro\Bundle\BatchBundle\Tests\Unit\Job;

use Oro\Bundle\BatchBundle\Step\ItemStep;
use Oro\Bundle\BatchBundle\Entity\JobExecution;
use Oro\Bundle\BatchBundle\Job\Job;
use Oro\Bundle\BatchBundle\Entity\JobInstance;
use Oro\Bundle\BatchBundle\Job\BatchStatus;
use Oro\Bundle\BatchBundle\Job\ExitStatus;
use Oro\Bundle\BatchBundle\Tests\Unit\Step\InterruptedStep;
use Oro\Bundle\BatchBundle\Tests\Unit\Step\IncompleteStep;

/**
 * Tests related to the Job class
 *
 */
class JobTest extends \PHPUnit_Framework_TestCase
{
    const JOB_TEST_NAME = 'job_test';

    protected $job             = null;
    protected $jobRepository   = null;
    protected $eventDispatcher = null;

    /**
     * {@inheritdoc}
     */
    protected function setUp()
    {
        $this->jobRepository   = $this->getMock('Oro\\Bundle\\BatchBundle\\Job\\JobRepositoryInterface');
        $this->eventDispatcher = $this->getMock('Symfony\\Component\\EventDispatcher\\EventDispatcherInterface');

        $this->job = new Job(self::JOB_TEST_NAME);
        $this->job->setEventDispatcher($this->eventDispatcher);
        $this->job->setJobRepository($this->jobRepository);
    }

    public function testGetName()
    {
        $this->assertEquals(self::JOB_TEST_NAME, $this->job->getName());
    }

    public function testSetName()
    {
        $this->job->setName('mynewname');
        $this->assertEquals('mynewname', $this->job->getName());
    }

    public function testExecute()
    {
        $beforeExecute = new \DateTime();

        $jobInstance = new JobInstance('test_connector', JobInstance::TYPE_IMPORT, 'test_job_instance');

        $jobExecution = new JobExecution($jobInstance);

        $this->assertNull($jobExecution->getStartTime());
        $this->assertNull($jobExecution->getEndTIme());
        $this->assertEquals(BatchStatus::STARTING, $jobExecution->getStatus()->getValue(), 'Batch status starting');

        $this->job->setJobRepository($this->jobRepository);
        $this->job->execute($jobExecution);

        $this->assertGreaterThanOrEqual(
            $beforeExecute,
            $jobExecution->getStartTime(),
            'Start time after test beginning'
        );
        $this->assertGreaterThanOrEqual(
            $beforeExecute,
            $jobExecution->getEndTime(),
            'End time after test beginning'
        );
        $this->assertGreaterThanOrEqual(
            $jobExecution->getEndTime(),
            $jobExecution->getStartTime(),
            'End time after start time'
        );
        // No step executed, must be not completed
        $this->assertEquals(BatchStatus::STARTED, $jobExecution->getStatus()->getValue(), 'Batch status started');
    }

    public function testExecuteException()
    {
        $exception = new \Exception('My test exception');

        $jobInstance = new JobInstance('test_connector', JobInstance::TYPE_IMPORT, 'test_job_instance');
        $jobExecution = new JobExecution($jobInstance);

        $mockStep = $this->getMockForAbstractClass(
            'Oro\\Bundle\\BatchBundle\\Step\\AbstractStep',
            array('my_mock_step')
        );

        $mockStep->setEventDispatcher($this->eventDispatcher);
        $mockStep->setJobRepository($this->jobRepository);
        $mockStep->expects($this->any())
            ->method('doExecute')
            ->will($this->throwException($exception));

        $this->job->addStep($mockStep);

        $this->job->execute($jobExecution);

        $this->assertEquals(BatchStatus::FAILED, $jobExecution->getStatus()->getValue(), 'Batch status failed');
        $this->assertEquals(
            ExitStatus::FAILED,
            $jobExecution->getExitStatus()->getExitCode(),
            'Exit status code stopped'
        );
        $this->assertStringStartsWith(
            $exception->getTraceAsString(),
            $jobExecution->getExitStatus()->getExitDescription(),
            'Exit description'
        );
    }

    public function testExecuteStoppingWithNoStep()
    {
        $jobInstance = new JobInstance('test_connector', JobInstance::TYPE_IMPORT, 'test_job_instance');
        $jobExecution = new JobExecution($jobInstance);
        $jobExecution->setStatus(new BatchStatus(BatchStatus::STOPPING));

        $this->job->setJobRepository($this->jobRepository);
        $this->job->execute($jobExecution);

        $this->assertNull($jobExecution->getStartTime());
        $this->assertEquals(BatchStatus::STOPPED, $jobExecution->getStatus()->getValue(), 'Batch status stopped');
        $this->assertEquals(ExitStatus::NOOP, $jobExecution->getExitStatus()->getExitCode(), 'Exit status completed');
    }

    public function testExecuteInterrupted()
    {
        $jobExecution = new JobExecution();

        $step = new InterruptedStep('my_interrupted_step');
        $step->setEventDispatcher($this->eventDispatcher);
        $step->setJobRepository($this->jobRepository);

        $this->job->setJobRepository($this->jobRepository);
        $this->job->addStep($step);
        $this->job->execute($jobExecution);

        $this->assertEquals(BatchStatus::STOPPED, $jobExecution->getStatus()->getValue(), 'Batch status stopped');
        $this->assertEquals(
            ExitStatus::STOPPED,
            $jobExecution->getExitStatus()->getExitCode(),
            'Exit status code stopped'
        );
        $this->assertStringStartsWith(
            'Oro\Bundle\BatchBundle\Job\JobInterruptedException',
            $jobExecution->getExitStatus()->getExitDescription(),
            'Exit description'
        );

    }

    public function testExecuteIncomplete()
    {
        $jobExecution = new JobExecution();

        $step = new IncompleteStep('my_incomplete_step');
        $step->setEventDispatcher($this->eventDispatcher);
        $step->setJobRepository($this->jobRepository);

        $this->job->setJobRepository($this->jobRepository);
        $this->job->addStep($step);
        $this->job->execute($jobExecution);

        $this->assertEquals(BatchStatus::FAILED, $jobExecution->getStatus()->getValue(), 'Batch status stopped');

        $this->assertEquals(
            ExitStatus::COMPLETED,
            $jobExecution->getExitStatus()->getExitCode(),
            'Exit status code stopped'
        );
    }

    public function testToString()
    {
        $this->assertEquals(
            get_class($this->job).': [name='.self::JOB_TEST_NAME.']',
            (string) $this->job
        );
    }

    public function testGetConfiguration()
    {
        $reader    = $this->getReaderMock(array('reader_foo' => 'bar'), array('reader_foo'));
        $processor = $this->getProcessorMock(array('processor_foo' => 'bar'), array('processor_foo'));
        $writer    = $this->getWriterMock(array('writer_foo' => 'bar'), array('writer_foo'));

        $step = $this->getItemStep('export', $reader, $processor, $writer);

        $this->job->addStep($step);
        $expectedConfiguration = array(
            'export' => array(
                'reader' => array(
                    'reader_foo' => 'bar'
                ),
                'processor' => array(
                    'processor_foo' => 'bar'
                ),
                'writer' => array(
                    'writer_foo' => 'bar'
                )
            )
        );

        $this->assertEquals($expectedConfiguration, $this->job->getConfiguration());
    }

    public function testSetConfiguration()
    {
        $reader    = $this->getReaderMock(array(), array('reader_foo'));
        $processor = $this->getProcessorMock(array(), array('processor_foo'));
        $writer    = $this->getWriterMock(array(), array('writer_foo'));

        $reader->expects($this->once())
            ->method('setConfiguration')
            ->with(array('reader_foo' => 'reader_bar'));

        $processor->expects($this->once())
            ->method('setConfiguration')
            ->with(array('processor_foo' => 'processor_bar'));

        $writer->expects($this->once())
            ->method('setConfiguration')
            ->with(array('writer_foo' => 'writer_bar'));

        $itemStep = $this->getItemStep('export', $reader, $processor, $writer);
        $this->job->addStep($itemStep);
        $this->job->setConfiguration(
            array(
                'export' => array(
                    'reader' => array(
                        'reader_foo' => 'reader_bar',
                    ),
                    'processor' => array(
                        'processor_foo' => 'processor_bar',
                    ),
                    'writer' => array(
                        'writer_foo' => 'writer_bar',
                    )
                )
            )
        );
    }

    /**
     * @expectedException InvalidArgumentException
     */
    public function testSetConfigurationWithDifferentSteps()
    {
        $reader    = $this->getReaderMock(array(), array('reader_foo'));
        $processor = $this->getProcessorMock(array(), array('processor_foo'));
        $writer    = $this->getWriterMock(array(), array('writer_foo'));

        $step = $this->getItemStep('export', $reader, $processor, $writer);

        $this->job->addStep($step);
        $this->job->setConfiguration(
            array(
                'unknown' => array(),
                'export' => array(
                    'reader' => array(
                        'reader_foo' => 'reader_bar',
                    ),
                    'processor' => array(
                        'processor_foo' => 'processor_bar',
                    ),
                    'writer' => array(
                        'writer_foo' => 'writer_bar',
                    )
                )
            )
        );
    }

    public function testAddStep()
    {
        $mockStep1 = $this->getMockForAbstractClass(
            'Oro\\Bundle\\BatchBundle\\Step\\AbstractStep',
            array('my_mock_step1')
        );
        $mockStep2 = $this->getMockForAbstractClass(
            'Oro\\Bundle\\BatchBundle\\Step\\AbstractStep',
            array('my_mock_step2')
        );

        $this->job->addStep($mockStep1);
        $this->job->addStep($mockStep2);

<<<<<<< HEAD
        $this->assertEquals(array( $mockStep1, $mockStep2), $this->job->getSteps());
=======
        $this->assertEquals(array($mockStep1, $mockStep2), $this->job->getSteps());
>>>>>>> a2794c9d
    }

    public function testSetSteps()
    {
        $mockStep1 = $this->getMockForAbstractClass(
            'Oro\\Bundle\\BatchBundle\\Step\\AbstractStep',
            array('my_mock_step1')
        );
        $mockStep2 = $this->getMockForAbstractClass(
            'Oro\\Bundle\\BatchBundle\\Step\\AbstractStep',
            array('my_mock_step2')
        );

        $this->job->setSteps(array($mockStep1, $mockStep2));

        $this->assertEquals(array($mockStep1, $mockStep2), $this->job->getSteps());
    }

    public function testGetStepNames()
    {
        $mockStep1 = $this->getMockForAbstractClass(
            'Oro\\Bundle\\BatchBundle\\Step\\AbstractStep',
            array('my_mock_step1')
        );
        $mockStep2 = $this->getMockForAbstractClass(
            'Oro\\Bundle\\BatchBundle\\Step\\AbstractStep',
            array('my_mock_step2')
        );

        $this->job->setSteps(array($mockStep1, $mockStep2));

        $this->assertEquals(array('my_mock_step1','my_mock_step2'), $this->job->getStepNames());
    }

    public function getItemStep($name, $reader, $processor, $writer)
    {
        $itemStep = new ItemStep($name);

        $itemStep->setReader($reader);
        $itemStep->setProcessor($processor);
        $itemStep->setWriter($writer);

        return $itemStep;
    }

    private function getReaderMock(array $configuration, array $fields = array())
    {
        $reader = $this
            ->getMockBuilder('Oro\\Bundle\\BatchBundle\\Tests\\Unit\\Item\\ItemReaderTestHelper')
            ->disableOriginalConstructor()
            ->getMock();

        $reader->expects($this->any())
            ->method('getConfiguration')
            ->will($this->returnValue($configuration));

        $reader->expects($this->any())
            ->method('getConfigurationFields')
            ->will($this->returnValue($fields));

        return $reader;
    }

    private function getProcessorMock(array $configuration, array $fields = array())
    {
        $processor = $this
            ->getMockBuilder('Oro\\Bundle\\BatchBundle\\Tests\\Unit\\Item\\ItemProcessorTestHelper')
            ->disableOriginalConstructor()
            ->getMock();

        $processor->expects($this->any())
            ->method('getConfiguration')
            ->will($this->returnValue($configuration));

        $processor->expects($this->any())
            ->method('getConfigurationFields')
            ->will($this->returnValue($fields));

        return $processor;
    }

    private function getWriterMock(array $configuration, array $fields = array())
    {
        $writer = $this
            ->getMockBuilder('Oro\\Bundle\\BatchBundle\\Tests\\Unit\\Item\\ItemWriterTestHelper')
            ->getMock();

        $writer->expects($this->any())
            ->method('getConfiguration')
            ->will($this->returnValue($configuration));

        $writer->expects($this->any())
            ->method('getConfigurationFields')
            ->will($this->returnValue($fields));

        return $writer;
    }
}<|MERGE_RESOLUTION|>--- conflicted
+++ resolved
@@ -292,11 +292,7 @@
         $this->job->addStep($mockStep1);
         $this->job->addStep($mockStep2);
 
-<<<<<<< HEAD
         $this->assertEquals(array( $mockStep1, $mockStep2), $this->job->getSteps());
-=======
-        $this->assertEquals(array($mockStep1, $mockStep2), $this->job->getSteps());
->>>>>>> a2794c9d
     }
 
     public function testSetSteps()
