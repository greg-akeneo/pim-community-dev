--- conflicted
+++ resolved
@@ -257,13 +257,8 @@
         $dummyDate = new \DateTime();
         $timezone = $dummyDate->format('P');
 
-<<<<<<< HEAD
-        $expectedOutput = 'startTime=, endTime=, updatedTime=, status=2, exitStatus=[UNKNOWN] , '.
-            'exitDescription=[], job=[]';
-=======
         $expectedOutput = 'startTime=, endTime=, updatedTime=, status=2, '.
             'exitStatus=[UNKNOWN] , exitDescription=[], job=[]';
->>>>>>> 24ac73a9
 
         $this->assertEquals($expectedOutput, (string) $this->jobExecution);
     }
