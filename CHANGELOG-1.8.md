--- conflicted
+++ resolved
@@ -18,11 +18,8 @@
 - GITHUB-6174: Show a loading mask during the file upload in the import jobs
 - TIP-730: Reworking of the creation popin for basic entities
 - TIP-732: Rework the attribute form using the PEF architecture
-<<<<<<< HEAD
 - PIM-6448: Product model CRUD API
-=======
 - TIP-747: Migrate to Symfony 3.3
->>>>>>> 3015ac13
 
 ## UI\UX Refactoring
 
