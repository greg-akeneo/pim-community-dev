--- conflicted
+++ resolved
@@ -16,12 +16,9 @@
 - TIP-725: Generalization of the refactoring made in the TIP-724 for all screen containing a simple grid
 - TIP-734: Menu and index page is now using the new PEF architecture
 - GITHUB-6174: Show a loading mask during the file upload in the import jobs
-<<<<<<< HEAD
-- PIM-6448: Product model CRUD API
-=======
 - TIP-730: Reworking of the creation popin for basic entities
 - TIP-732: Rework the attribute form using the PEF architecture
->>>>>>> 08723cc2
+- PIM-6448: Product model CRUD API
 
 ## UI\UX Refactoring
 
