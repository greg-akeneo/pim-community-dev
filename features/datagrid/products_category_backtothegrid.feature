--- conflicted
+++ resolved
@@ -49,16 +49,15 @@
     Given I filter by "SKU" with value "novalues"
     Then I should see "No results found. Try to change your search criteria."
 
-<<<<<<< HEAD
   @jira https://akeneo.atlassian.net/browse/PIM-4538
   Scenario: Successfully sidebarize tree from indirect url
     Given I am on the relative path enrich/product/ from spread/export
     And I wait 30 seconds
     Then I should see an ".sidebarized" element
-=======
+
+  @jira https://akeneo.atlassian.net/browse/PIM-5638
   Scenario: Successfully apply category's filter on product grid without affecting other grids
     Given I filter by "category" with value "winter_collection"
     And I click on import profile
     When I refresh the grid
-    Then I should not see "Server error"
->>>>>>> b482721c
+    Then I should not see "Server error"