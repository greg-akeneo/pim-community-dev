--- conflicted
+++ resolved
@@ -9,13 +9,8 @@
     And 500 filterable simple select attributes with 5 options per attribute
     And I am logged in as "Mary"
     And I am on the products page
-<<<<<<< HEAD
     When I show the filter "attribute_499"
     And I filter by "attribute_499" with operator "in list" and value "Option 1 for attribute 499"
-=======
-    When I show the filter "Attribute 499"
-    And I filter by "Attribute 499" with value "Option 1 for attribute 499"
->>>>>>> 8074b649
     Then I should be on the products page
 
   @jira https://akeneo.atlassian.net/browse/PIM-5869
@@ -27,15 +22,13 @@
     And the following products:
       | sku        | family |
       | les-paul   | guitar |
-<<<<<<< HEAD
-      | telecaster | guitar |
     And the following attributes:
-      | code   | label  | type |
-      | length | length | text |
+      | code   | label  | type | useable_as_grid_filter |
+      | length | length | text | true                   |
     When I am logged in as "Mary"
     And I am on the products page
+    And I refresh the grid
     Then I should see product les-paul
-    And I should see product telecaster
 
   @jira https://akeneo.atlassian.net/browse/PIM-5536
   Scenario: Successfully search an attribute from its code
@@ -44,14 +37,6 @@
     And I am on the products page
     When I type "number_in_stock" in the manage filter input
     And I could see "Number in stock" in the manage filters list
-=======
-    And the following attributes:
-      | code   | label  | type | useable_as_grid_filter |
-      | length | length | text | true                   |
-    When I am logged in as "Mary"
-    And I am on the products page
-    And I refresh the grid
-    Then I should see product les-paul
 
   @jira https://akeneo.atlassian.net/browse/PIM-6064
   Scenario: Check that a metric attribute named "ID" do not break the grid
@@ -68,5 +53,4 @@
     When I am logged in as "Mary"
     And I am on the products page
     And I refresh the grid
-    Then I should see product les-paul
->>>>>>> 8074b649
+    Then I should see product les-paul