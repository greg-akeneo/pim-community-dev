--- conflicted
+++ resolved
@@ -18,12 +18,8 @@
     Then I should see the text "Views Default view"
 
   Scenario: Successfully create a new view
-<<<<<<< HEAD
-    Given I filter by "family" with operator "in list" and value "Sneakers"
-=======
     Given I am on the products page
-    And I filter by "Family" with value "Sneakers"
->>>>>>> cd157224
+    And I filter by "family" with operator "in list" and value "Sneakers"
     And I create the view:
       | label | Sneakers only |
     Then I should be on the products page
@@ -33,24 +29,16 @@
     But I should not see product black-boots
 
   Scenario: Successfully apply a view
-<<<<<<< HEAD
-    Given I filter by "family" with operator "in list" and value "Boots"
-=======
     Given I am on the products page
-    And I filter by "Family" with value "Boots"
->>>>>>> cd157224
+    And I filter by "family" with operator "in list" and value "Boots"
     Then I should see product black-boots
     But I should not see products purple-sneakers and black-sneakers
     When I apply the "Default view" view
     Then I should see products black-boots, purple-sneakers and black-sneakers
 
   Scenario: Successfully update a view
-<<<<<<< HEAD
-    Given I filter by "family" with operator "in list" and value "Boots"
-=======
     Given I am on the products page
-    And I filter by "Family" with value "Boots"
->>>>>>> cd157224
+    And I filter by "family" with operator "in list" and value "Boots"
     And I create the view:
       | label | Some shoes |
     Then I should be on the products page
@@ -69,12 +57,8 @@
     But I should not see product black-boots
 
   Scenario: Successfully delete a view
-<<<<<<< HEAD
-    Given I filter by "family" with operator "in list" and value "Boots"
-=======
     Given I am on the products page
-    And I filter by "Family" with value "Boots"
->>>>>>> cd157224
+    And I filter by "family" with operator "in list" and value "Boots"
     And I create the view:
       | label | Boots only |
     Then I should be on the products page
@@ -101,12 +85,8 @@
     Then the page size should be 50
 
   Scenario: Successfully choose my default view
-<<<<<<< HEAD
-    Given I filter by "family" with operator "in list" and value "Sneakers"
-=======
     Given I am on the products page
-    And I filter by "Family" with value "Sneakers"
->>>>>>> cd157224
+    And I filter by "family" with operator "in list" and value "Sneakers"
     And I create the view:
       | label | Sneakers only |
     Then I should be on the products page
@@ -134,12 +114,8 @@
     Then I should see products black-boots, purple-sneakers and black-sneakers
 
   Scenario: Successfully remove my default view
-<<<<<<< HEAD
-    Given I filter by "family" with operator "in list" and value "Sneakers"
-=======
     Given I am on the products page
-    And I filter by "Family" with value "Sneakers"
->>>>>>> cd157224
+    And I filter by "family" with operator "in list" and value "Sneakers"
     And I create the view:
       | label | Sneakers only |
     Then I should be on the products page
@@ -181,7 +157,7 @@
     And I logout
     And I am logged in as "Mary"
     And I am on the products page
-    And I filter by "category" with value "unclassified"
+    And I filter by "category" with operator "unclassified" and value ""
     Then the row "purple-sneakers" should contain:
       | column | value           |
       | Name   | Purple sneakers |
