@javascript
Feature: Datagrid views
  In order to easily manage different views in the datagrid
  As a regular user
  I need to be able to create, update, apply and remove datagrid views

  Background:
    Given a "footwear" catalog configuration
    And the following products:
      | sku             | family   | name-en_US      | manufacturer |
      | purple-sneakers | sneakers | Purple sneakers | Nike         |
      | black-sneakers  | sneakers | Black sneakers  |              |
      | black-boots     | boots    | Black boots     |              |
    And I am logged in as "Mary"

  Scenario: Successfully display the default view
    Given I am on the products page
    Then I should see the text "Default view"

  Scenario: Successfully create a new view
    Given I am on the products page
    And I filter by "family" with operator "in list" and value "Sneakers"
    And I create the view:
      | new-view-label | Sneakers only |
    Then I should be on the products page
    And I should see the flash message "Datagrid view successfully created"
    And I should see the text "Sneakers only"
    And I should see products purple-sneakers and black-sneakers
    But I should not see product black-boots

  Scenario: Successfully apply a view
    Given I am on the products page
    And I filter by "family" with operator "in list" and value "Boots"
    Then I should see product black-boots
    But I should not see products purple-sneakers and black-sneakers
    When I apply the "Default view" view
    Then I should be on the products page
    And I should see products black-boots, purple-sneakers and black-sneakers

  Scenario: Successfully update a view
    Given I am on the products page
    And I filter by "family" with operator "in list" and value "Boots"
    And I create the view:
      | new-view-label | Some shoes |
    Then I should be on the products page
    And I should see the flash message "Datagrid view successfully created"
    And I should see the text "Some shoes"
    And I should see product black-boots
    But I should not see products purple-sneakers and black-sneakers
    When I hide the filter "family"
    And I show the filter "family"
    And I filter by "family" with operator "in list" and value "Sneakers"
    And I update the view
    And I apply the "Some shoes" view
    Then I should be on the products page
    And I should see the text "Some shoes"
    And I should see products purple-sneakers and black-sneakers
    But I should not see product black-boots

  Scenario: Successfully update columns of a view
    Given I am on the products page
    When I filter by "family" with operator "in list" and value "Sneakers"
    And I create the view:
      | new-view-label | Some shoes |
    Then I should be on the products page
    And I should see the flash message "Datagrid view successfully created"
    And I should see the text "Some shoes"
    When I display the columns SKU, Name, Family and Manufacturer
    Then I should see the text "Nike"
    When I update the view
    And I apply the "Some shoes" view
    Then I should be on the products page
    And I should see the text "Some shoes"
    And I should see products purple-sneakers and black-sneakers
    And I should see the text "Nike"

  Scenario: Successfully delete a view
    Given I am on the products page
    And I filter by "family" with operator "in list" and value "Boots"
    And I create the view:
      | new-view-label | Boots only |
    Then I should be on the products page
    And I should see the flash message "Datagrid view successfully created"
    And I should see the text "Boots only"
    And I should see product black-boots
    But I should not see products purple-sneakers and black-sneakers
    When I delete the view
    And I confirm the deletion
    Then I should be on the products page
    And I should see the flash message "Datagrid view successfully removed"
    And I should see the text "Default view"
    But I should not see "Boots only"
    And I should see products black-boots, purple-sneakers and black-sneakers

  Scenario: Can not delete nor save a view that is not mine
    Given I am on the products page
    And I filter by "family" with operator "in list" and value "Boots"
    And I create the view:
      | new-view-label | Boots only |
    Then I should be on the products page
    And I should see the flash message "Datagrid view successfully created"
    And I should see the text "Boots only"
    And I should see product black-boots
    But I should not see products purple-sneakers and black-sneakers
    When I logout
    And I am logged in as "Julia"
    And I am on the products page
    And I apply the "Boots only" view
    Then I should be on the products page
    And I should not be able to remove the view
    When I filter by "family" with operator "in list" and value "Sneakers"
    Then I should not be able to save the view

  Scenario: Keep view per page
    Given I am on the products page
    When I change the page size to 25
    And I am on the attributes page
    And I change the page size to 50
    When I am on the products page
    Then the page size should be 25
    When I am on the attributes page
    Then the page size should be 50

  Scenario: Successfully choose my default view
    Given I am on the products page
    And I filter by "family" with operator "in list" and value "Sneakers"
    And I create the view:
      | new-view-label | Sneakers only |
    Then I should be on the products page
    And I should see the flash message "Datagrid view successfully created"
    When I am on the User profile show page
    And I press the "Edit" button
    Then I should see the text "Edit user - Mary Smith"
    When I visit the "Additional" tab
    Then I should see the text "Default product grid view"
    And I fill in the following information:
      | Default product grid view | Sneakers only |
    And I press the "Save" button
    Then I should not see the text "There are unsaved changes."
    When I logout
    And I am logged in as "Julia"
    And I am on the products page
    Then I should see products black-boots, purple-sneakers and black-sneakers
    When I am on the User profile show page
    And I press the "Edit" button
    Then I should see the text "Edit user - Julia Stark"
    When I visit the "Additional" tab
    Then I should see the text "Default product grid view"
    And I fill in the following information:
      | Default product grid view | Sneakers only |
    And I press the "Save" button
    Then I should not see the text "There are unsaved changes."
    When I am on the products page
    Then I should see the text "Sneakers only"
    And the grid should contain 2 elements
    When I logout
    And I am logged in as "Mary"
    And I am on the products page
    Then I should see the text "Sneakers only"
    And I should see products purple-sneakers and black-sneakers
    But I should not see product black-boots

  Scenario: Successfully remove my default view
    Given I am on the products page
    And I filter by "family" with operator "in list" and value "Sneakers"
    And I create the view:
      | new-view-label | Sneakers only |
    Then I should be on the products page
    And I should see the flash message "Datagrid view successfully created"
    When I am on the User profile show page
    And I press the "Edit" button
    Then I should see the text "Edit user - Mary Smith"
    When I visit the "Additional" tab
    Then I should see the text "Default product grid view"
    And I fill in the following information:
      | Default product grid view | Sneakers only |
    And I press the "Save" button
    Then I should not see the text "There are unsaved changes."
    When I am on the products page
    Then I should see the text "Sneakers only"
    When I delete the view
    And I confirm the deletion
    Then I should be on the products page
    And I should see the flash message "Datagrid view successfully removed"
    And I should see the text "Default view"
    And I should not see the text "Sneakers only"

  Scenario: Successfully display values in grid when using a custom default view
    Given I am on the products page
    And I display the columns SKU, Name, Family and Manufacturer
    Then I should see the text "Nike"
    When I create the view:
      | new-view-label | With name |
    Then I should be on the products page
    And I should see the flash message "Datagrid view successfully created"
    When I am on the my account page
    And I press the "Edit" button
    And I visit the "Additional" tab
    Then I should see the text "Default product grid view"
    When I fill in the following information:
      | Default product grid view | With name |
    And I press the "Save" button
    And I am on the products page
    And I logout
    And I am logged in as "Mary"
    And I am on the products page
    And I filter by "category" with operator "unclassified" and value ""
    Then the row "purple-sneakers" should contain:
      | column | value           |
      | Name   | Purple sneakers |
      | Family | Sneakers        |
    And the row "black-sneakers" should contain:
      | column | value          |
      | Name   | Black sneakers |
      | Family | Sneakers       |
    And the row "black-boots" should contain:
      | column | value       |
      | Name   | Black boots |
      | Family | Boots       |

<<<<<<< HEAD
  Scenario: Successfully change grid channel
    Given I am on the products page
    Then I should see the text "Tablet"
    When I filter by "scope" with operator "" and value "Mobile"
    And I create the view:
      | new-view-label | Mobile only |
    Then I should be on the products page
    And I should see the flash message "Datagrid view successfully created"
    And I should see the text "Mobile only"
    And I should see the text "Mobile"

  Scenario: Successfully display the default view if my custom default view has been deleted
    Given I am on the products page
    And I filter by "family" with operator "in list" and value "Boots"
    And I create the view:
      | new-view-label | Boots only |
    Then I should be on the products page
    And I should see the flash message "Datagrid view successfully created"
    When I logout
    And I am logged in as "Julia"
    And I am on the my account page
    And I press the "Edit" button
    And I visit the "Additional" tab
    Then I should see the text "Default product grid view"
    When I fill in the following information:
      | Default product grid view | Boots only |
    And I press the "Save" button
    And I am on the products page
    Then I should see the text "Boots only"
    When I logout
    And I am logged in as "Mary"
    When I am on the products page
    And I apply the "Boots only" view
    And I delete the view
    And I confirm the deletion
    Then I should be on the products page
    And I should see the flash message "Datagrid view successfully removed"
    And I should see the text "Default view"
    When I logout
    And I am logged in as "Julia"
    And I am on the products page
    And I should see the text "Default view"
    But I should not see the text "Boots only"

  @ce
  Scenario: Don't display view type switcher if there is only one view type
    Given I am on the products page
    Then I should not see the text "Views"
=======
  Scenario: Successfully display filter values when refreshing a saved view
    Given I am on the products page
    And I filter by "family" with operator "is empty" and value ""
    And I create the view:
      | label | Empty family |
    Then I should be on the products page
    And I should see the flash message "Datagrid view successfully created"
    And I refresh current page
    Then I should see the text "Family: is empty"
    And I should see the text "Views Empty family"
>>>>>>> ed004d58
<|MERGE_RESOLUTION|>--- conflicted
+++ resolved
@@ -218,7 +218,6 @@
       | Name   | Black boots |
       | Family | Boots       |
 
-<<<<<<< HEAD
   Scenario: Successfully change grid channel
     Given I am on the products page
     Then I should see the text "Tablet"
@@ -267,7 +266,7 @@
   Scenario: Don't display view type switcher if there is only one view type
     Given I am on the products page
     Then I should not see the text "Views"
-=======
+
   Scenario: Successfully display filter values when refreshing a saved view
     Given I am on the products page
     And I filter by "family" with operator "is empty" and value ""
@@ -277,5 +276,4 @@
     And I should see the flash message "Datagrid view successfully created"
     And I refresh current page
     Then I should see the text "Family: is empty"
-    And I should see the text "Views Empty family"
->>>>>>> ed004d58
+    And I should see the text "Views Empty family