@javascript
Feature: Datagrid views
  In order to easily manage different views in the datagrid
  As a regular user
  I need to be able to create, update, apply and remove datagrid views

  Background:
    Given a "footwear" catalog configuration
    And the following products:
      | sku             | family   | name-en_US      |
      | purple-sneakers | sneakers | Purple sneakers |
      | black-sneakers  | sneakers | Black sneakers  |
      | black-boots     | boots    | Black boots     |
    And I am logged in as "Mary"

  Scenario: Successfully display the default view
<<<<<<< HEAD
    Then I should see the text "Default view"
=======
    Given I am on the products page
    Then I should see the text "Views Default view"
>>>>>>> 8d410f41

  @skip-activity-manager
  Scenario: Successfully create a new view
    Given I am on the products page
    And I filter by "family" with operator "in list" and value "Sneakers"
    And I create the view:
      | new-view-label | Sneakers only |
    Then I should be on the products page
    And I should see the flash message "Datagrid view successfully created"
    And I should see the text "Sneakers only"
    And I should see products purple-sneakers and black-sneakers
    But I should not see product black-boots

  @unstable # This failing test will be fixed with http://github.com/akeneo/pim-community-dev/pull/5228
  Scenario: Successfully apply a view
    Given I am on the products page
    And I filter by "family" with operator "in list" and value "Boots"
    Then I should see product black-boots
    But I should not see products purple-sneakers and black-sneakers
    When I apply the "Default view" view
    Then I should see products black-boots, purple-sneakers and black-sneakers

  @skip-activity-manager
  Scenario: Successfully update a view
    Given I am on the products page
    And I filter by "family" with operator "in list" and value "Boots"
    And I create the view:
      | new-view-label | Some shoes |
    Then I should be on the products page
    And I should see the flash message "Datagrid view successfully created"
    And I should see the text "Some shoes"
    And I should see product black-boots
    But I should not see products purple-sneakers and black-sneakers
    When I hide the filter "family"
    And I show the filter "family"
    And I filter by "family" with operator "in list" and value "Sneakers"
    And I update the view
    And I apply the "Some shoes" view
    Then I should be on the products page
    And I should see the text "Some shoes"
    And I should see products purple-sneakers and black-sneakers
    But I should not see product black-boots

  @skip-activity-manager
  Scenario: Successfully delete a view
    Given I am on the products page
    And I filter by "family" with operator "in list" and value "Boots"
    And I create the view:
      | new-view-label | Boots only |
    Then I should be on the products page
    And I should see the flash message "Datagrid view successfully created"
    And I should see the text "Boots only"
    And I should see product black-boots
    But I should not see products purple-sneakers and black-sneakers
    When I delete the view "Boots only"
    And I confirm the deletion
    Then I should be on the products page
    And I should see the flash message "Datagrid view successfully removed"
    And I should see the text "Default view"
    But I should not see "Boots only"
    And I should see products black-boots, purple-sneakers and black-sneakers

  Scenario: Keep view per page
    Given I am on the products page
    When I change the page size to 25
    And I am on the attributes page
    And I change the page size to 50
    When I am on the products page
    Then the page size should be 25
    When I am on the attributes page
    Then the page size should be 50

  @skip-activity-manager
  Scenario: Successfully choose my default view
    Given I am on the products page
    And I filter by "family" with operator "in list" and value "Sneakers"
    And I create the view:
      | new-view-label | Sneakers only |
    Then I should be on the products page
    And I should see the flash message "Datagrid view successfully created"
    When I am on the User profile show page
    And I press the "Edit" button
    Then I should see the text "Edit user - Mary Smith"
    When I visit the "Additional" tab
    Then I should see the text "Default product grid view"
    And I fill in the following information:
      | Default product grid view | Sneakers only |
    And I press the "Save" button
    Then I should not see the text "There are unsaved changes."
    When I logout
    And I am logged in as "Julia"
    And I am on the products page
    Then I should see products black-boots, purple-sneakers and black-sneakers
    When I logout
    And I am logged in as "Mary"
    And I am on the products page
    Then I should see the text "Sneakers only"
    And I should see products purple-sneakers and black-sneakers
    But I should not see product black-boots
    When I press the "Reset" button
    Then I should see products black-boots, purple-sneakers and black-sneakers

  @skip-activity-manager
  Scenario: Successfully remove my default view
    Given I am on the products page
    And I filter by "family" with operator "in list" and value "Sneakers"
    And I create the view:
      | new-view-label | Sneakers only |
    Then I should be on the products page
    And I should see the flash message "Datagrid view successfully created"
    When I am on the User profile show page
    And I press the "Edit" button
    Then I should see the text "Edit user - Mary Smith"
    When I visit the "Additional" tab
    Then I should see the text "Default product grid view"
    And I fill in the following information:
      | Default product grid view | Sneakers only |
    And I press the "Save" button
    Then I should not see the text "There are unsaved changes."
    When I am on the products page
    Then I should see the text "Sneakers only"
    When I delete the view "Sneakers only"
    And I confirm the deletion
    Then I should be on the products page
    And I should see the flash message "Datagrid view successfully removed"
<<<<<<< HEAD
    And I should see the text "Default view"
    But I should not see the text "Sneakers only"

  Scenario: Successfully change grid channel
    Given I should see the text "Tablet"
    And I filter by "scope" with operator "" and value "Mobile"
    And I create the view:
      | new-view-label | Mobile only |
    Then I should be on the products page
    And I should see the flash message "Datagrid view successfully created"
    And I should see the text "Mobile only"
    And I should see the text "Mobile"
=======
    And I should see the text "Views Default view"
    But I should not see the text "Sneakers only"

  Scenario: Successfully display values in grid when using a custom default view
    Given I am on the products page
    And I display the columns SKU, Name and Family
    Then I should see the text "purple-sneakers"
    When I create the view:
      | label | With name |
    Then I should be on the products page
    And I should see the flash message "Datagrid view successfully created"
    When I am on the my account page
    And I press the "Edit" button
    And I visit the "Additional" tab
    Then I should see the text "Default product grid view"
    When I fill in the following information:
      | Default product grid view | With name |
    And I press the "Save" button
    And I am on the products page
    And I logout
    And I am logged in as "Mary"
    And I am on the products page
    And I filter by "category" with operator "unclassified" and value ""
    Then the row "purple-sneakers" should contain:
      | column | value           |
      | Name   | Purple sneakers |
      | Family | Sneakers        |
    And the row "black-sneakers" should contain:
      | column | value          |
      | Name   | Black sneakers |
      | Family | Sneakers       |
    And the row "black-boots" should contain:
      | column | value       |
      | Name   | Black boots |
      | Family | Boots       |
>>>>>>> 8d410f41
<|MERGE_RESOLUTION|>--- conflicted
+++ resolved
@@ -14,12 +14,8 @@
     And I am logged in as "Mary"
 
   Scenario: Successfully display the default view
-<<<<<<< HEAD
+    Given I am on the products page
     Then I should see the text "Default view"
-=======
-    Given I am on the products page
-    Then I should see the text "Views Default view"
->>>>>>> 8d410f41
 
   @skip-activity-manager
   Scenario: Successfully create a new view
@@ -145,21 +141,7 @@
     And I confirm the deletion
     Then I should be on the products page
     And I should see the flash message "Datagrid view successfully removed"
-<<<<<<< HEAD
     And I should see the text "Default view"
-    But I should not see the text "Sneakers only"
-
-  Scenario: Successfully change grid channel
-    Given I should see the text "Tablet"
-    And I filter by "scope" with operator "" and value "Mobile"
-    And I create the view:
-      | new-view-label | Mobile only |
-    Then I should be on the products page
-    And I should see the flash message "Datagrid view successfully created"
-    And I should see the text "Mobile only"
-    And I should see the text "Mobile"
-=======
-    And I should see the text "Views Default view"
     But I should not see the text "Sneakers only"
 
   Scenario: Successfully display values in grid when using a custom default view
@@ -194,4 +176,14 @@
       | column | value       |
       | Name   | Black boots |
       | Family | Boots       |
->>>>>>> 8d410f41
+
+  Scenario: Successfully change grid channel
+    Given I am on the products page
+    Then I should see the text "Tablet"
+    When I filter by "scope" with operator "" and value "Mobile"
+    And I create the view:
+      | new-view-label | Mobile only |
+    Then I should be on the products page
+    And I should see the flash message "Datagrid view successfully created"
+    And I should see the text "Mobile only"
+    And I should see the text "Mobile"