@javascript
Feature: Products back to the grid
  In order to restore the product grid filters
  As a regular user
  I need to be able to set filters and retrieve them after going back to the page

  Background:
    Given the "default" catalog configuration
    And a "sneakers_1" product
    And a "boots_1" product
    And I am logged in as "Mary"
    And I am on the products page

  Scenario: Successfully restore filters without hashnav
    Given I filter by "SKU" with value "boots_1"
    And the grid should contain 1 element
    And I am on the products page
    Then the grid should contain 1 element
    And I should see "SKU: contains \"boots_1\""
    And I should see product boots_1
    And I should not see product sneakers_1

  Scenario: Successfully restore filters with hashnav
    Given I filter by "SKU" with value "sneakers_1"
    And the grid should contain 1 element
    And I click on the "sneakers_1" row
    And I click back to grid
    Then the grid should contain 1 element
    And I should see "SKU: contains \"sneakers_1\""
    And I should see product sneakers_1
    And I should not see product boots_1

<<<<<<< HEAD
  Scenario: Successfully restore page number with hashnav
    Given the following products:
      | sku        |
      | sneakers_0 |
      | sneakers_2 |
      | sneakers_3 |
      | sneakers_4 |
      | sneakers_5 |
      | sneakers_6 |
      | sneakers_7 |
      | sneakers_8 |
      | sneakers_9 |
    And I should be able to sort the rows by SKU
    When I change the page number to 2
    And I click on the "boots_1" row
    And I click back to grid
    Then the page number should be 2
=======
  Scenario: Successfully restore the scope dropdown
    Given I filter by "SKU" with value "sneakers_1"
    And the grid should contain 1 element
    And I should see the text "E-Commerce"
    And I should not see the text "Mobile"
    And I click on the "sneakers_1" row
    And I switch the scope to "mobile"
    And I click back to grid
    Then the grid should contain 1 element
    And I should see the text "Mobile"
    And I should not see the text "E-Commerce"
>>>>>>> fe9d0919
<|MERGE_RESOLUTION|>--- conflicted
+++ resolved
@@ -30,7 +30,6 @@
     And I should see product sneakers_1
     And I should not see product boots_1
 
-<<<<<<< HEAD
   Scenario: Successfully restore page number with hashnav
     Given the following products:
       | sku        |
@@ -48,7 +47,7 @@
     And I click on the "boots_1" row
     And I click back to grid
     Then the page number should be 2
-=======
+
   Scenario: Successfully restore the scope dropdown
     Given I filter by "SKU" with value "sneakers_1"
     And the grid should contain 1 element
@@ -59,5 +58,4 @@
     And I click back to grid
     Then the grid should contain 1 element
     And I should see the text "Mobile"
-    And I should not see the text "E-Commerce"
->>>>>>> fe9d0919
+    And I should not see the text "E-Commerce"