@javascript
Feature: Delete import
  In order to delete an import job that have been created
  As an administrator
  I need to be able to view a list of them
  And I need to delete one of them or cancel my operation

  Background:
    Given a "footwear" catalog configuration
    And I am logged in as "Peter"
    And I am on the imports page

  Scenario: Successfully delete a CSV import job from the jobs page
    Given I delete the "CSV footwear product import" job
    When I confirm the deletion
    Then I should see the flash message "Import profile successfully removed"
    And the grid should contain 24 elements
    And I should not see import profile "CSV footwear product import"

  Scenario: Successfully cancel the deletion of a CSV import job
    Given I delete the "CSV footwear product import" job
    When I cancel the deletion
<<<<<<< HEAD
    Then the grid should contain 25 elements
    And I should see import profile "CSV footwear product import"

  Scenario: Successfully delete a CSV import job from the job edit page
    Given I am on the "csv_footwear_product_import" import job edit page
    When I press the secondary action "Delete"
    And I confirm the deletion
    Then I should see the flash message "Job instance successfully removed"
    And the grid should contain 24 elements
    And I should not see import profile "CSV footwear product import"
=======
    Then the grid should contain 27 elements
    And I should see import profile "csv_footwear_product_import"

  @github https://github.com/akeneo/pim-community-dev/issues/6414
  Scenario: Correctly delete a newly created job profile
    Given I create a new import
    Then I should see the Code, Label and Job fields
    When I fill in the following information in the popin:
      | Code  | test                  |
      | Label | Test                  |
      | Job   | Product import in CSV |
    And I press the "Save" button
    Then I should be on the "test" import job edit page
    When I press the "Delete" button
    And I confirm the deletion
    Then I should see the flash message "Import profile successfully removed"
    When I am on the imports page
    Then the grid should contain 27 elements
>>>>>>> ae674fa0
<|MERGE_RESOLUTION|>--- conflicted
+++ resolved
@@ -20,7 +20,6 @@
   Scenario: Successfully cancel the deletion of a CSV import job
     Given I delete the "CSV footwear product import" job
     When I cancel the deletion
-<<<<<<< HEAD
     Then the grid should contain 25 elements
     And I should see import profile "CSV footwear product import"
 
@@ -31,9 +30,6 @@
     Then I should see the flash message "Job instance successfully removed"
     And the grid should contain 24 elements
     And I should not see import profile "CSV footwear product import"
-=======
-    Then the grid should contain 27 elements
-    And I should see import profile "csv_footwear_product_import"
 
   @github https://github.com/akeneo/pim-community-dev/issues/6414
   Scenario: Correctly delete a newly created job profile
@@ -44,10 +40,8 @@
       | Label | Test                  |
       | Job   | Product import in CSV |
     And I press the "Save" button
-    Then I should be on the "test" import job edit page
-    When I press the "Delete" button
+    And I press the secondary action "Delete"
     And I confirm the deletion
     Then I should see the flash message "Import profile successfully removed"
     When I am on the imports page
-    Then the grid should contain 27 elements
->>>>>>> ae674fa0
+    Then the grid should contain 25 elements