@javascript
Feature: Edit an import
  In order to manage existing import jobs
  As an administrator
  I need to be able to edit an import job

  Background:
    Given a "footwear" catalog configuration
    And I am logged in as "Peter"

  Scenario: Successfully edit an import job
    Given I am on the "csv_footwear_product_import" import job edit page
    Then I should see the Code field
    And the field Code should be disabled
    When I fill in the following information:
      | Label | My import |
    And I press the "Save" button
    Then I should see the text "My import"

  Scenario: Successfully update import job configuration
    Given I am on the "csv_footwear_product_import" import job edit page
    And I visit the "Global settings" tab
    Then I should see the File, Allow file upload, Delimiter, Enclosure, Enable the product, Categories column, Family column, Groups column, Real time history update, Decimal separator, Date format fields
    When I fill in the following information:
      | File              | /tmp/file.csv |
      | Delimiter         | \|            |
      | Enclosure         | '             |
      | Categories column | cat           |
      | Family column     | fam           |
      | Groups column     | grp           |
      | Decimal separator | .             |
      | Date format       | yyyy-mm-dd    |
    And I visit the "Global settings" tab
    And I uncheck the "Allow file upload" switch
    And I uncheck the "Enable the product" switch
    And I uncheck the "Real time history update" switch
    And I press the "Save" button
    And I should not see the text "There are unsaved changes."
    And I press the "Edit" button
    Then I should see the text "File path"
    And the "File path" field should contain "/tmp/file.csv"
    And I should see the text "Delimiter"
    And the "Delimiter" field should contain "|"
    And I should see the text "Enclosure"
    And the "Enclosure" field should contain "'"
    And I should see the text "Real time history"
    And the "Real time history" field should contain ""
    And I should see the text "Enable the product"
    And the "Enable the product" field should contain ""
    And I should see the text "Categories column"
    And the "Categories column" field should contain "cat"
    And I should see the text "Family column"
    And the "Family column" field should contain "fam"
    And I should see the text "Groups column"
    And the "Groups column" field should contain "grp"
    And I should see the text "Decimal separator"
    And I should see the text "Date format"
    And I should see the text "Allow file upload"
    And the "Allow file upload" field should contain ""

<<<<<<< HEAD
=======
  Scenario: Successfully update XLSX import job configuration
    Given I am on the "xlsx_footwear_product_import" import job edit page
    Then I should see the File, Allow file upload, Enable the product, Categories column, Family column, Groups column, Real time history update, Decimal separator, Date format fields
    When I fill in the following information:
      | File              | /tmp/file.csv |
      | Categories column | cat           |
      | Family column     | fam           |
      | Groups column     | grp           |
      | Decimal separator | dot (.)       |
      | Date format       | dd/mm/yyyy    |
    And I uncheck the "Allow file upload" switch
    And I uncheck the "Enable the product" switch
    And I uncheck the "Real time history update" switch
    And I press the "Save" button
    And I should not see the text "There are unsaved changes."
    Then I should see the text "File path"
    And the "File path" field should contain "/tmp/file.csv"
    And I should see the text "Real time history"
    And the "Real time history" field should contain ""
    And I should see the text "Enable the product"
    And the "Enable the product" field should contain ""
    And I should see the text "Categories column"
    And the "Categories column" field should contain "cat"
    And I should see the text "Family column"
    And the "Family column" field should contain "fam"
    And I should see the text "Groups column"
    And the "Groups column" field should contain "grp"
    And I should see the text "Decimal separator"
    And the field Decimal separator should contain "dot (.)"
    And I should see the text "Date format"
    And the field Date format should contain "dd/mm/yyyy"
    And I should see the text "Allow file upload"
    And the "Allow file upload" field should contain ""

  @javascript
>>>>>>> ae674fa0
  Scenario: Successfully display a dialog when we quit a page with unsaved changes
    Given I am on the "csv_footwear_product_import" import job edit page
    When I fill in the following information:
      | Label | My import |
    When I click on the Akeneo logo
    Then I should see a confirm dialog with the following content:
      | title   | Are you sure you want to leave this page?                           |
      | content | You will lose changes to the import profile if you leave this page. |

  Scenario: Successfully display a message when there are unsaved changes
    Given I am on the "csv_footwear_product_import" import job edit page
    When I fill in the following information:
      | Label | My import |
    Then I should see the text "There are unsaved changes."<|MERGE_RESOLUTION|>--- conflicted
+++ resolved
@@ -58,10 +58,9 @@
     And I should see the text "Allow file upload"
     And the "Allow file upload" field should contain ""
 
-<<<<<<< HEAD
-=======
   Scenario: Successfully update XLSX import job configuration
     Given I am on the "xlsx_footwear_product_import" import job edit page
+    And I visit the "Global settings" tab
     Then I should see the File, Allow file upload, Enable the product, Categories column, Family column, Groups column, Real time history update, Decimal separator, Date format fields
     When I fill in the following information:
       | File              | /tmp/file.csv |
@@ -75,6 +74,7 @@
     And I uncheck the "Real time history update" switch
     And I press the "Save" button
     And I should not see the text "There are unsaved changes."
+    And I press the "Edit" button
     Then I should see the text "File path"
     And the "File path" field should contain "/tmp/file.csv"
     And I should see the text "Real time history"
@@ -94,8 +94,6 @@
     And I should see the text "Allow file upload"
     And the "Allow file upload" field should contain ""
 
-  @javascript
->>>>>>> ae674fa0
   Scenario: Successfully display a dialog when we quit a page with unsaved changes
     Given I am on the "csv_footwear_product_import" import job edit page
     When I fill in the following information:
