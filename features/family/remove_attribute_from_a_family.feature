@javascript
Feature: Remove attribute from a family
  In order to correct myself when I have wrongly added an attribute into a family
  As an administrator
  I need to be able to remove an attribute from a family

  Background:
    Given the "catalog_modeling" catalog configuration
    And I am logged in as "Peter"

  Scenario: Successfully remove an attribute from a family and display it as removable from product
    Given I am on the "accessories" family page
    And I visit the "Attributes" tab
<<<<<<< HEAD
    When I remove the "material" attribute
=======
    Then I should see attributes "Long Description, Manufacturer" in group "Other"
    When I remove the "manufacturer" attribute
>>>>>>> 23ef650d
    And I save the family
    And I should not see the text "There are unsaved changes."
    Then I should see the flash message "Attribute successfully removed from the family"
    When I am on the "1111111292" product page
    Then I should not see the text "Material"

  Scenario: Successfully remove an attribute from a family and it does not appear in the variant product product model edit pages
    Given I am on the "accessories" family page
    And I visit the "Attributes" tab
    When I remove the "material" attribute
    And I save the family
    And I should not see the text "There are unsaved changes."
    Then I should see the flash message "Attribute successfully removed from the family"
    When I am on the "model-braided-hat" product model page
    And I should see the text "Supplier"
    And I should not see the text "Material"
    And I am on the "braided-hat-m" product page
    And I should not see the text "Material"

  Scenario: Impossible to remove some attributes from a family (used as label, used as image, used as axis)
    Given I am on the "shoes" family page
    And I visit the "Attributes" tab
    And I scroll down
    When I remove the "variation_name" attribute
    Then I should see the flash message "Cannot remove attribute used as label"
    When I remove the "variation_image" attribute
    Then I should see the flash message "Cannot remove used as the main picture"
    When I remove the "size" attribute
    Then I should see the flash message "Cannot remove this attribute used as a variant axis in a family variant"
    And I should see the text "size"

  Scenario: Successfully remove an attribute from a family removes it from the family variants.
    Given I am on the "shoes" family page
    And I visit the "Variants" tab
    When I click on the "Shoes by size and color" row
    Then I should see the text "EU Shoes Size"
    Then I should see the text "Weight"
    And I should see the text "Variation picture"
    And I should see the text "Model picture"
    When I press the cancel button in the popin
    And I visit the "Attributes" tab
    And I remove the "weight" attribute
    And I remove the "image" attribute
    And I save the family
    And I visit the "Variants" tab
    And I click on the "Shoes by size and color" row
    Then I should see the text "EU Shoes Size"
    And I should not see the text "Weight"
    And I should see the text "Variation picture"
    And I should not see the text "Model picture"<|MERGE_RESOLUTION|>--- conflicted
+++ resolved
@@ -11,12 +11,8 @@
   Scenario: Successfully remove an attribute from a family and display it as removable from product
     Given I am on the "accessories" family page
     And I visit the "Attributes" tab
-<<<<<<< HEAD
+    Then I should see attributes "Long Description, Manufacturer" in group "Other"
     When I remove the "material" attribute
-=======
-    Then I should see attributes "Long Description, Manufacturer" in group "Other"
-    When I remove the "manufacturer" attribute
->>>>>>> 23ef650d
     And I save the family
     And I should not see the text "There are unsaved changes."
     Then I should see the flash message "Attribute successfully removed from the family"
