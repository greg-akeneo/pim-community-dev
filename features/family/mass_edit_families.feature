@javascript
Feature: Mass Edit Families
  In order to define common data between families
  As an administrator
  I need to be able to mass edit attributes and requirements of families

  Scenario: Successfully add many attributes with their requirements to many families
    Given the "footwear" catalog configuration
    And I am logged in as "Peter"
    And I am on the families page
    # These families don't have attribute Length
    When I select rows boots, sneakers and sandals
    And I press the "Change product information" button
    And I choose the "Set attribute requirements" operation
    And I display the Length attribute
    And I switch the attribute "Length" requirement in channel "Mobile"
    And I move on to the next step
    And I wait for the "set-attribute-requirements" mass-edit job to finish
    Then attribute "Length" should be required in family "boots" for channel "Mobile"
    And attribute "Length" should be required in family "sneakers" for channel "Mobile"
    And attribute "Length" should be required in family "sandals" for channel "Mobile"
    But attribute "Length" should be optional in family "boots" for channel "Tablet"
    And attribute "Length" should be optional in family "sneakers" for channel "Tablet"
    And attribute "Length" should be optional in family "sandals" for channel "Tablet"

  Scenario: Successfully set existing attribute requirements of many families
    Given the "footwear" catalog configuration
    And I am logged in as "Julia"
    And I am on the families page
    # These families already have attribute Name
    When I select rows boots, sneakers and sandals
    And I press the "Change product information" button
    And I choose the "Set attribute requirements" operation
    And I display the Name attribute
    And I switch the attribute "Name" requirement in channel "Mobile"
    And I move on to the next step
    And I wait for the "set-attribute-requirements" mass-edit job to finish
    Then attribute "Name" should be required in family "boots" for channel "Mobile"
    And attribute "Name" should be required in family "sneakers" for channel "Mobile"
    And attribute "Name" should be required in family "sandals" for channel "Mobile"
    But attribute "Name" should be optional in family "boots" for channel "Tablet"
    And attribute "Name" should be optional in family "sneakers" for channel "Tablet"
    And attribute "Name" should be optional in family "sandals" for channel "Tablet"

  Scenario: Successfully return to the family page when cancelling family mass edit
    Given the "footwear" catalog configuration
    And I am logged in as "Julia"
    And I am on the families page
    When I select rows boots, sneakers and sandals
    And I press the "Change product information" button
    And I press the "Cancel" button
    Then I should be on the families page

  Scenario: Successfully mass edit more than 10 families
    Given the "default" catalog configuration
    And the following families:
      | code     |
      | first    |
      | second   |
      | third    |
      | fourth   |
      | fifth    |
      | sixth    |
      | seventh  |
      | eight    |
      | ninth    |
      | tenth    |
      | eleventh |
    And I am logged in as "Julia"
    And I am on the families page
<<<<<<< HEAD
    When I change the page size to 25
    And I select rows first, second, third, fourth, fifth, sixth, seventh, eigth, ninth, tenth and eleventh
    And I press the "Change product information" button
=======
    When I mass-edit families first, second, third, fourth, fifth, sixth, seventh, eight, ninth, tenth and eleventh
>>>>>>> 7ebec71f
    Then I should see "Mass Edit (11 families)"

  @jira https://akeneo.atlassian.net/browse/PIM-4203
  Scenario: Successfully mass edit families after sorting by label
    Given the "footwear" catalog configuration
    And I am logged in as "Julia"
    And I am on the families page
    When I sort by "label" value ascending
<<<<<<< HEAD
    And I select rows boots, sneakers and sandals
    And I press the "Change product information" button
    Then I should see "Mass Edit (3 families)"
=======
    And I mass-edit families boots, sneakers and sandals
    Then I should see "Mass Edit (3 families)"

  @jira https://akeneo.atlassian.net/browse/PIM-6026
  Scenario: Successfully mass edit more families than the batch size limit
    Given the "default" catalog configuration
    And 110 generated families
    And the following attributes:
      | code | label | type |
      | name | Name  | text |
    And I am logged in as "Julia"
    And I am on the families page
    When I select all families
    And I press mass-edit button
    And I choose the "Set attribute requirements" operation
    And I display the Name attribute
    And I move on to the next step
    And I wait for the "set-attribute-requirements" mass-edit job to finish
    Then I should see notification:
      | type    | message                                              |
      | success | Mass edit Set family attribute requirements finished |
>>>>>>> 7ebec71f
<|MERGE_RESOLUTION|>--- conflicted
+++ resolved
@@ -68,13 +68,9 @@
       | eleventh |
     And I am logged in as "Julia"
     And I am on the families page
-<<<<<<< HEAD
     When I change the page size to 25
-    And I select rows first, second, third, fourth, fifth, sixth, seventh, eigth, ninth, tenth and eleventh
+    And I select rows first, second, third, fourth, fifth, sixth, seventh, eight, ninth, tenth and eleventh
     And I press the "Change product information" button
-=======
-    When I mass-edit families first, second, third, fourth, fifth, sixth, seventh, eight, ninth, tenth and eleventh
->>>>>>> 7ebec71f
     Then I should see "Mass Edit (11 families)"
 
   @jira https://akeneo.atlassian.net/browse/PIM-4203
@@ -83,12 +79,8 @@
     And I am logged in as "Julia"
     And I am on the families page
     When I sort by "label" value ascending
-<<<<<<< HEAD
     And I select rows boots, sneakers and sandals
     And I press the "Change product information" button
-    Then I should see "Mass Edit (3 families)"
-=======
-    And I mass-edit families boots, sneakers and sandals
     Then I should see "Mass Edit (3 families)"
 
   @jira https://akeneo.atlassian.net/browse/PIM-6026
@@ -100,7 +92,7 @@
       | name | Name  | text |
     And I am logged in as "Julia"
     And I am on the families page
-    When I select all families
+    When I select all entities
     And I press mass-edit button
     And I choose the "Set attribute requirements" operation
     And I display the Name attribute
@@ -108,5 +100,4 @@
     And I wait for the "set-attribute-requirements" mass-edit job to finish
     Then I should see notification:
       | type    | message                                              |
-      | success | Mass edit Set family attribute requirements finished |
->>>>>>> 7ebec71f
+      | success | Mass edit Set family attribute requirements finished |