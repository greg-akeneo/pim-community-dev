--- conflicted
+++ resolved
@@ -33,11 +33,7 @@
       | 1       | label-en_US | Book category    | now  |
       | 2       | label-en_US | My book category | now  |
 
-<<<<<<< HEAD
-  @ce @javascript @jira https://akeneo.atlassian.net/browse/PIM-7279
-=======
   @ce @jira https://akeneo.atlassian.net/browse/PIM-7279
->>>>>>> 37483d29
   Scenario: Prevent javascript execution from history tab while updating category label translations
     Given a "default" catalog configuration
     And I am logged in as "Julia"
