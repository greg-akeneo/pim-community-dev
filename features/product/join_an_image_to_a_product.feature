--- conflicted
+++ resolved
@@ -8,13 +8,8 @@
     Given the "default" catalog configuration
     And a "Car" product
     And the following attribute:
-<<<<<<< HEAD
-      | label  | type  | allowed_extensions |
-      | Visual | image | jpg,gif            |
-=======
-      | label-en_US | type              | allowed extensions | group | code   |
+      | label-en_US | type              | allowed_extensions | group | code   |
       | Visual      | pim_catalog_image | jpg,gif            | other | visual |
->>>>>>> b4be1990
     And the "Car" product has the "visual" attribute
     And I am logged in as "Mary"
     And I am on the "Car" product page
