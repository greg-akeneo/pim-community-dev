@javascript
Feature: Join a document to a product
  In order to join a document to a product
  As a product manager
  I need to be able to upload it and preview it

  Background:
    Given the "default" catalog configuration
    And the following attribute:
<<<<<<< HEAD
      | label       | type | allowed_extensions |
      | Description | file | txt                |
=======
      | label-en_US | type             | allowed extensions | group | code        |
      | Description | pim_catalog_file | txt                | other | description |
>>>>>>> b4be1990
    And a "Car" product
    And the "Car" product has the "Description" attribute
    And I am logged in as "Julia"
    And I am on the "Car" product page

  @ce
  Scenario: Successfully leave the document empty
    When I save the product

  Scenario: Successfully upload a document
    When I attach file "akeneo.txt" to "Description"
    And I save the product
    Then I should see the text "akeneo.txt"

  Scenario: Successfully remove a document
    When I attach file "akeneo.txt" to "Description"
    And I save the product
    And I remove the "Description" file
    And I save the product
    Then I should not see "akeneo.txt"

  Scenario: Successfully replace a document
    When I attach file "akeneo.txt" to "Description"
    And I save the product
    But I should see the text "akeneo.txt"
    And I remove the "Description" file
    When I attach file "akeneo2.txt" to "Description"
    And I save the product
    Then I should not see "akeneo.txt"
    But I should see the text "akeneo2.txt"

  Scenario: Successfully replace and remove a document
    When I attach file "akeneo.txt" to "Description"
    And I save the product
    And I remove the "Description" file
    And I attach file "akeneo2.txt" to "Description"
    And I save the product
    Then I should not see "akeneo.txt"
    But I should see the text "akeneo2.txt"<|MERGE_RESOLUTION|>--- conflicted
+++ resolved
@@ -7,13 +7,8 @@
   Background:
     Given the "default" catalog configuration
     And the following attribute:
-<<<<<<< HEAD
-      | label       | type | allowed_extensions |
-      | Description | file | txt                |
-=======
-      | label-en_US | type             | allowed extensions | group | code        |
+      | label-en_US | type             | allowed_extensions | group | code        |
       | Description | pim_catalog_file | txt                | other | description |
->>>>>>> b4be1990
     And a "Car" product
     And the "Car" product has the "Description" attribute
     And I am logged in as "Julia"
