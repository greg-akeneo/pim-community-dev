@javascript
Feature: Sort products per attributes
  In order to enrich my catalog
  As a regular user
  I need to be able to manually sort products per attributes

  Background:
    Given the "apparel" catalog configuration
    Given the following products:
      | sku          | family  |
      | blue_shirt   | tshirts |
      | red_shirt    | tshirts |
      | green_shirt  | tshirts |
      | yellow_shirt | tshirts |
      | orange_shirt | tshirts |
    And I am logged in as "Mary"

  Scenario: Successfully sort products by sku
    Given I am on the products page
    And the grid should contain 5 elements
    And I should be able to sort the rows by SKU

  Scenario: Successfully sort products by boolean value for boolean attributes
    And I am on the "blue_shirt" product page
    And I visit the "Additional" group
    When I check the "Handmade" switch
    And I press the "Save" button
    Then I should not see the text "There are unsaved changes."
    When I am on the "orange_shirt" product page
    And I visit the "Additional" group
    When I check the "Handmade" switch
    And I press the "Save" button
<<<<<<< HEAD
    Then I should not see the text "There are unsaved changes."
    When I am on the products page
    Then the grid should contain 5 elements
    When I display the columns sku, label, family, status, complete, created, updated, groups and handmade
    Then I should be able to sort the rows by Handmade
=======
    And I am on the products page
    And the grid should contain 5 elements
    And I display the columns SKU, Label, Family, Status, Complete, Created at, Updated at, Groups and Handmade
    And I should be able to sort the rows by Handmade
>>>>>>> cd157224
<|MERGE_RESOLUTION|>--- conflicted
+++ resolved
@@ -30,15 +30,8 @@
     And I visit the "Additional" group
     When I check the "Handmade" switch
     And I press the "Save" button
-<<<<<<< HEAD
     Then I should not see the text "There are unsaved changes."
     When I am on the products page
     Then the grid should contain 5 elements
-    When I display the columns sku, label, family, status, complete, created, updated, groups and handmade
-    Then I should be able to sort the rows by Handmade
-=======
-    And I am on the products page
-    And the grid should contain 5 elements
-    And I display the columns SKU, Label, Family, Status, Complete, Created at, Updated at, Groups and Handmade
-    And I should be able to sort the rows by Handmade
->>>>>>> cd157224
+    When I display the columns SKU, Label, Family, Status, Complete, Created at, Updated at, Groups and Handmade
+    Then I should be able to sort the rows by Handmade