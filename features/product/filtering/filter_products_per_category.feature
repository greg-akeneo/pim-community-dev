@javascript
Feature: Filter products by category
  In order to enrich my catalog
  As a regular user
  I need to be able to manually filter products by category

  # @jira https://akeneo.atlassian.net/browse/PIM-3308 (a product should be multi-categorized to handle all cases)
  Background:
    Given an "apparel" catalog configuration
    And the following products:
      | sku           | categories             |
      | purple-tshirt | women_2015, women_2014 |
      | green-tshirt  | women_2015             |
      | akeneo-mug    |                        |
      | blue-jeans    | men_2015_summer        |
    And I am logged in as "Mary"

  Scenario: Successfully filter products by category
    Given I am on the products page
    When I select the "2015 collection" tree
    Then I should see products purple-tshirt, green-tshirt and blue-jeans
    When I uncheck the "Include sub-categories" switch
    Then I should be able to use the following filters:
      | filter   | operator     | value        | result                         |
      | category |              | women_2015   | purple-tshirt and green-tshirt |
      | category |              | men_2015     |                                |
      | category | unclassified |              | akeneo-mug                     |
    When I check the "Include sub-categories" switch
    Then I should be able to use the following filters:
<<<<<<< HEAD
      | filter   | operator | value    | result     |
      | category |          | men_2015 | blue-jeans |
=======
      | filter   | value    | result     |
      | category | men_2015 | blue-jeans |

  @jira https://akeneo.atlassian.net/browse/PIM-5726
  Scenario: Successfully filter products by category when hiding the category sidebar
    Given I am on the products page
    When I select the "2015 collection" tree
    Then I should see products purple-tshirt, green-tshirt and blue-jeans
    Then I should be able to use the following filters:
      | filter   | value      | result                         |
      | category | women_2015 | purple-tshirt and green-tshirt |
    And the grid should contain 2 elements
    When I collapse the category sidebar
    And I change the page size to 50
    Then the grid should contain 2 elements
    When I expand the category sidebar
    And I change the page size to 25
    Then the grid should contain 2 elements
>>>>>>> d65e5b71
<|MERGE_RESOLUTION|>--- conflicted
+++ resolved
@@ -27,12 +27,8 @@
       | category | unclassified |              | akeneo-mug                     |
     When I check the "Include sub-categories" switch
     Then I should be able to use the following filters:
-<<<<<<< HEAD
       | filter   | operator | value    | result     |
       | category |          | men_2015 | blue-jeans |
-=======
-      | filter   | value    | result     |
-      | category | men_2015 | blue-jeans |
 
   @jira https://akeneo.atlassian.net/browse/PIM-5726
   Scenario: Successfully filter products by category when hiding the category sidebar
@@ -48,5 +44,4 @@
     Then the grid should contain 2 elements
     When I expand the category sidebar
     And I change the page size to 25
-    Then the grid should contain 2 elements
->>>>>>> d65e5b71
+    Then the grid should contain 2 elements