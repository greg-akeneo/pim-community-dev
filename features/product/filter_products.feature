@javascript
Feature: Filter products
  In order to filter products in the catalog
  As a user
  I need to be able to filter products in the catalog

  Background:
    Given the "default" catalog configuration
    And the following family:
      | code      |
      | furniture |
      | library   |
    And the following attributes:
<<<<<<< HEAD
      | label  | translatable | scopable | useable as grid filter |
      | Name   | yes          | no       | yes                    |
      | Image  | no           | yes      | yes                    |
      | Info   | yes          | yes      | yes                    |
=======
      | label | translatable | scopable | useable as grid filter |
      | name  | yes          | no       | yes                    |
      | image | no           | yes      | yes                    |
      | info  | yes          | yes      | yes                    |
>>>>>>> e588fc1c
    And the following products:
      | sku    | family    | enabled | name-en_US | name-fr_FR | info-en_US-ecommerce    | info-en_US-mobile    | info-fr_FR-ecommerce     | info-fr_FR-mobile     | image-ecommerce  | image-mobile     |
      | postit | furniture | yes     | Post it    | Etiquette  | My ecommerce info       | My mobile info       | Ma info ecommerce        | Ma info mobile        | large.jpeg       | small.jpeg       |
      | book   | library   | no      | Book       | Livre      | My ecommerce book info  | My mobile book info  | Ma info livre ecommerce  | Ma info livre mobile  | book_large.jpeg  | book_small.jpeg  |
      | book2  |           | yes     | Book2      | Livre2     | My ecommerce book2 info | My mobile book2 info | Ma info livre2 ecommerce | Ma info livre2 mobile | book2_large.jpeg | book2_small.jpeg |
      | ebook  |           | yes     | eBook      | Ebook      | My ecommerce ebook info | My mobile ebook info | Ma info ebook ecommerce  | Ma info ebook mobile  |                  |                  |
    And I am logged in as "admin"

  Scenario: Successfully filter products
    Given I am on the products page
    Then the grid should contain 4 elements
    And I should see products postit and book and book2 and ebook
    And I should be able to use the following filters:
      | filter  | value                 | result                  |
      | SKU     | book                  | book, ebook and book2   |
      | Name    | post                  | postit                  |
      | Info    | book                  | book, ebook and book2   |
      | Enabled | yes                   | postit, ebook and book2 |
      | Enabled | no                    | book                    |
      | SKU     | contains book         | book, book2 and ebook   |
      | SKU     | does not contain book | postit                  |
      | SKU     | starts with boo       | book and book2          |
      | SKU     | is equal to book      | book                    |
      | SKU     | ends with book        | book and ebook          |

  Scenario: Successfully hide/show filters
    Given I am on the products page
    Then I should see the filters SKU, Family and Enabled
    Then I should not see the filters Name, Image and Info
    When I show the filter "Name"
    And I show the filter "Info"
    And I hide the filter "SKU"
    Then I should see the filters Name, Info, Family and Enabled
    And I should not see the filters Image, SKU

  Scenario: Successfully reset the filters
    Given I am on the products page
    Then I filter by "Enabled" with value "yes"
    And the grid should contain 3 elements
    When I reset the grid
    Then the grid should contain 4 elements

  Scenario: Successfully refresh the grid
    Given I am on the products page
    Then I filter by "Enabled" with value "yes"
    And the grid should contain 3 elements
    When I refresh the grid
    Then the grid should contain 3 elements<|MERGE_RESOLUTION|>--- conflicted
+++ resolved
@@ -11,17 +11,10 @@
       | furniture |
       | library   |
     And the following attributes:
-<<<<<<< HEAD
       | label  | translatable | scopable | useable as grid filter |
-      | Name   | yes          | no       | yes                    |
-      | Image  | no           | yes      | yes                    |
-      | Info   | yes          | yes      | yes                    |
-=======
-      | label | translatable | scopable | useable as grid filter |
-      | name  | yes          | no       | yes                    |
-      | image | no           | yes      | yes                    |
-      | info  | yes          | yes      | yes                    |
->>>>>>> e588fc1c
+      | name   | yes          | no       | yes                    |
+      | image  | no           | yes      | yes                    |
+      | info   | yes          | yes      | yes                    |
     And the following products:
       | sku    | family    | enabled | name-en_US | name-fr_FR | info-en_US-ecommerce    | info-en_US-mobile    | info-fr_FR-ecommerce     | info-fr_FR-mobile     | image-ecommerce  | image-mobile     |
       | postit | furniture | yes     | Post it    | Etiquette  | My ecommerce info       | My mobile info       | Ma info ecommerce        | Ma info mobile        | large.jpeg       | small.jpeg       |
