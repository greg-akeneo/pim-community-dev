@javascript
Feature: Delete many products and product models at once
  In order to easily manage catalog
  As a product manager
  I need to be able to remove many products and product models at once

  Background:
    Given a "catalog_modeling" catalog configuration
    And I am logged in as "Julia"
    And I am on the products grid

  Scenario: Successfully remove many products and product models and see all correct information
    Given I sort by "ID" value ascending
    And I select rows Bag, Belt, amor and caelus
    And I press the "Delete" button
    Then I should see the text "Are you sure you want to delete the selected products and product models? All the product models' children will be also deleted."
    When I confirm the removal
    And I wait for the "delete_products_and_product_models" job to finish
    And I am on the products grid
    And I should not see products bag belt amor and caelus
    And I should have 1 new notification
    And I should see notification:
      | type    | message                                   |
      | success | Mass delete Mass delete products finished |
    When I go on the last executed job resume of "delete_products_and_product_models"
    Then I should see the text "COMPLETED"
    And I should see the text "Deleted products 2"
    And I should see the text "Deleted product models 2"

  Scenario: Successfully "mass" delete one product
    Given I select row Bag
    And I press the "Delete" button
    Then I should see the text "Are you sure you want to delete the selected products and product models? All the product models' children will be also deleted."
    When I confirm the removal
    And I wait for the "delete_products_and_product_models" job to finish
    And I am on the products grid
    Then I should not see product Bag

  Scenario: Successfully mass delete visible products and product models
    Given I sort by "ID" value ascending
    And I select rows Bag
    And I select all visible entities
    And I press the "Delete" button
    Then I should see the text "Are you sure you want to delete the selected products and product models? All the product models' children will be also deleted."
    When I confirm the removal
    And I wait for the "delete_products_and_product_models" job to finish
    And I go on the last executed job resume of "delete_products_and_product_models"
    Then I should see the text "COMPLETED"
    And I should see the text "Deleted products 5"
    And I should see the text "Deleted product models 20"

  Scenario: Successfully mass delete all products and product models
    Given I select rows Bag
    And I select all entities
    And I press the "Delete" button
    Then I should see the text "Are you sure you want to delete the selected products and product models? All the product models' children will be also deleted."
    When I confirm the removal
<<<<<<< HEAD
    And I wait for the "delete_products_and_product_models" job to finish
    And I am on the products grid
    Then the grid should contain 0 elements

  @jira https://akeneo.atlassian.net/browse/PIM-3849
  Scenario: Successfully mass delete complete products on a different scope
    Given I switch the scope to "Mobile"
    And I filter by "completeness" with operator "equals" and value "yes"
    And I select row Braided hat
    And I press the "Delete" button
    Then I should see the text "Are you sure you want to delete the selected products and product models? All the product models' children will be also deleted."
    When I confirm the removal
    And I wait for the "delete_products_and_product_models" job to finish
    And I am on the products grid
    Then the grid should contain 0 elements
=======
    Then I should not see products 1111111171 and 1111111172
    And I filter by "family" with operator "in list" and value "Clothing"
    And I sort by "ID" value ascending
    And I should see the product models amor
>>>>>>> a1219fd7
<|MERGE_RESOLUTION|>--- conflicted
+++ resolved
@@ -55,7 +55,6 @@
     And I press the "Delete" button
     Then I should see the text "Are you sure you want to delete the selected products and product models? All the product models' children will be also deleted."
     When I confirm the removal
-<<<<<<< HEAD
     And I wait for the "delete_products_and_product_models" job to finish
     And I am on the products grid
     Then the grid should contain 0 elements
@@ -66,14 +65,9 @@
     And I filter by "completeness" with operator "equals" and value "yes"
     And I select row Braided hat
     And I press the "Delete" button
-    Then I should see the text "Are you sure you want to delete the selected products and product models? All the product models' children will be also deleted."
+    Then I sort by "ID" value ascending
+    And I should see the text "Are you sure you want to delete the selected products and product models? All the product models' children will be also deleted."
     When I confirm the removal
     And I wait for the "delete_products_and_product_models" job to finish
     And I am on the products grid
-    Then the grid should contain 0 elements
-=======
-    Then I should not see products 1111111171 and 1111111172
-    And I filter by "family" with operator "in list" and value "Clothing"
-    And I sort by "ID" value ascending
-    And I should see the product models amor
->>>>>>> a1219fd7
+    Then the grid should contain 0 elements