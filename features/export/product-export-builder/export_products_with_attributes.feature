--- conflicted
+++ resolved
@@ -70,64 +70,24 @@
     sku;categories;color;description-en_US-mobile;enabled;family;groups;lace_color;manufacturer;name-en_US;price-EUR;price-USD;rating;side_view;size;top_view;weather_conditions
     BOOT-1;;;;1;boots;;;;"The boot 1";;;;;;;
     BOOT-2;;;;1;boots;;;;"The boot 2";;;;;;;dry
-<<<<<<< HEAD
-=======
-    """
-
-  @jira https://akeneo.atlassian.net/browse/PIM-5941
-  Scenario: Navigate between export profile tabs
-    Given the following job "csv_footwear_product_export" configuration:
-      | filePath | %tmp%/product_export/product_export.csv |
-    When I am on the "csv_footwear_product_export" export job edit page
-    And I visit the "Content" tab
-    And I filter by "sku" with operator "IN" and value "BOOT-1"
-    And I press the "Save" button
-    And I should not see the text "There are unsaved changes"
-    Then I should be on the "Content" tab
-    When I visit the "History" tab
-    And I press the "Edit" button
-    Then I should see the "Save" button
-    And I should be on the "History" tab
-
-  @jira https://akeneo.atlassian.net/browse/PIM-5994
-  Scenario: Export the attributes only once
-    Given the following family:
-      | code       | attributes                               | requirements-mobile                      |
-      | high_heels | sku,high_heel_color,high_heel_color_sole | sku,high_heel_color,high_heel_color_sole |
-    And the following products:
-      | sku    | family     | name-en_US     | high_heel_color | high_heel_color_sole | categories      |
-      | HEEL-1 | high_heels | The red heels  | Red             | Green                | 2014_collection |
-      | HEEL-2 | high_heels | The blue heels | Blue            | Orange               | 2014_collection |
-    And the following job "csv_footwear_product_export" configuration:
-      | filePath | %tmp%/product_export/product_export.csv                                                                                                                                                       |
-      | filters  | {"structure": {"locales": ["en_US"], "scope": "mobile", "attributes": ["high_heel_color", "high_heel_color_sole"]}, "data": [{"field": "family", "operator": "IN", "value": ["high_heels"]}]} |
-    When I am on the "csv_footwear_product_export" export job page
-    And I launch the export job
-    And I wait for the "csv_footwear_product_export" job to finish
-    Then exported file of "csv_footwear_product_export" should contain:
-    """
-    sku;categories;enabled;family;groups;high_heel_color;high_heel_color_sole
-    HEEL-1;2014_collection;1;high_heels;;Red;Green
-    HEEL-2;2014_collection;1;high_heels;;Blue;Orange
     """
 
   @jira https://akeneo.atlassian.net/browse/PIM-5994
   Scenario: Export products by selecting multiple attribute with similar code using the UI in a specific order
     Given the following products:
-      | sku    | family | name-en_US | weather_conditions | categories      | lace |
-      | BOOT-3 | boots  | The boot 3 |                    | 2014_collection | 2L   |
+      | sku    | family | name-en_US | weather_conditions | categories      | size |
+      | BOOT-3 | boots  | The boot 3 |                    | 2014_collection | 42   |
     And the following job "csv_footwear_product_export" configuration:
       | filePath | %tmp%/product_export/product_export.csv |
     When I am on the "csv_footwear_product_export" export job edit page
     And I visit the "Content" tab
     And I filter by "completeness" with operator "No condition on completeness" and value ""
-    And I select the following attributes to export lace, weather_conditions and lace_color
+    And I select the following attributes to export size, weather_conditions and lace_color
     And I press the "Save" button
     Then I should not see the text "There are unsaved changes"
     When I launch the export job
     And I wait for the "csv_footwear_product_export" job to finish
     Then exported file of "csv_footwear_product_export" should contains the following headers:
     """
-    sku;categories;enabled;family;groups;lace;weather_conditions;lace_color
->>>>>>> ae674fa0
+    sku;categories;enabled;family;groups;size;weather_conditions;lace_color
     """