--- conflicted
+++ resolved
@@ -7,36 +7,29 @@
   Background:
     Given an "footwear" catalog configuration
     And the following family:
-<<<<<<< HEAD
       | code    | requirements-mobile | attributes |
       | rangers | sku,name            | sku,name   |
       | boots   | sku,name            |            |
       | heels   | sku,name            |            |
-=======
-      | code       | requirements-mobile |
-      | rangers    | sku, name           |
-      | boots      | sku, name           |
-      | heels      | sku, name           |
-      | foo        | sku, name           |
-      | bar        | sku, name           |
-      | baz        | sku, name           |
-      | cloud      | sku, name           |
-      | bee        | sku, name           |
-      | dog        | sku, name           |
-      | cat        | sku, name           |
-      | area       | sku, name           |
-      | bath       | sku, name           |
-      | beer       | sku, name           |
-      | bear       | sku, name           |
-      | bomb       | sku, name           |
-      | ball       | sku, name           |
-      | head       | sku, name           |
-      | ham        | sku, name           |
-      | item       | sku, name           |
-      | jean       | sku, name           |
-      | snake      | sku, name           |
-      | star       | sku, name           |
->>>>>>> 4f7bdb70
+      | foo     | sku                 |            |
+      | bar     | sku                 |            |
+      | baz     | sku                 |            |
+      | cloud   | sku                 |            |
+      | bee     | sku                 |            |
+      | dog     | sku                 |            |
+      | cat     | sku                 |            |
+      | area    | sku                 |            |
+      | bath    | sku                 |            |
+      | beer    | sku                 |            |
+      | bear    | sku                 |            |
+      | bomb    | sku                 |            |
+      | ball    | sku                 |            |
+      | head    | sku                 |            |
+      | ham     | sku                 |            |
+      | item    | sku                 |            |
+      | jean    | sku                 |            |
+      | snake   | sku                 |            |
+      | star    | sku                 |            |
     And the following products:
       | sku     | family  | categories        | name-en_US       |
       | SNKRS-1 | rangers | summer_collection | Black rangers    |
@@ -103,17 +96,13 @@
     Then the export content field "family" should contain "No condition on families"
     When I am on the "csv_footwear_product_export" export job page
     And I visit the "Content" tab
-<<<<<<< HEAD
     Then the export content field "family" should contain "No condition on families"
-=======
-    Then the export content field "family.code" should contain "No condition on families"
 
   @jira https://akeneo.atlassian.net/browse/PIM-6162
   Scenario: View families already selected
     Given I am on the "csv_footwear_product_export" export job edit page
     When I visit the "Content" tab
-    And I filter by "family.code" with operator "" and value "rangers,star,snake"
+    And I filter by "family" with operator "" and value "rangers,star,snake"
     When I press "Save"
-    Then I should see the text "The export has been successfully updated"
-    And I should see the text "[rangers] [star] [snake]"
->>>>>>> 4f7bdb70
+    Then I should not see the text "There are unsaved changes."
+    And I should see the text "[rangers] [star] [snake]"