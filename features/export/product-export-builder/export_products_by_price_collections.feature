@javascript
Feature: Export products according to price attribute filter
  In order to export specific products
  As a product manager
  I need to be able to export the products according to price attribute values

  Background:
    Given a "footwear" catalog configuration
    And the following family:
      | code    | requirements-mobile | attributes |
      | rangers | sku                 | price      |
    And the following products:
      | sku      | enabled | family  | categories        | price          |
      | SNKRS-1B | 1       | rangers | summer_collection | 20 EUR, 30 USD |
      | SNKRS-1R | 1       | rangers | summer_collection | 25 EUR, 40 USD |
      | SNKRS-1N | 1       | rangers | summer_collection |                |
    And I am logged in as "Julia"

  Scenario: Successfully export products by their price values without using the UI
    Given the following job "csv_footwear_product_export" configuration:
<<<<<<< HEAD
      | filePath | %tmp%/product_export/product_export.csv |
      | filters  | {"structure":{"locales":["en_US"],"scope":"mobile"},"data":[{"field": "price", "operator": ">", "value": {"amount": 20, "currency": "EUR"}}]} |
=======
      | filePath | %tmp%/product_export/product_export.csv                                                                                                     |
      | filters  | {"structure":{"locales":["en_US"],"scope":"mobile"},"data":[{"field": "price", "operator": ">", "value": {"data": 20, "currency": "EUR"}}]} |
>>>>>>> 7b2c6758
    When I am on the "csv_footwear_product_export" export job page
    And I launch the export job
    And I wait for the "csv_footwear_product_export" job to finish
    Then exported file of "csv_footwear_product_export" should contain:
    """
    sku;categories;enabled;family;groups;price-EUR;price-USD
    SNKRS-1R;summer_collection;1;rangers;;25.00;40.00
    """

  Scenario: Successfully export products by their price values using the UI
    Given the following job "csv_footwear_product_export" configuration:
      | filePath | %tmp%/product_export/product_export.csv |
    And I am on the "csv_footwear_product_export" export job edit page
    And I visit the "Content" tab
    When I add available attributes Price
    And I filter by "price" with operator "Is equal to" and value "30 USD"
    And I filter by "completeness" with operator "No condition on completeness" and value ""
    And I press "Save"
    Then I should not see the text "There are unsaved changes"
    When I am on the "csv_footwear_product_export" export job page
    And I launch the export job
    And I wait for the "csv_footwear_product_export" job to finish
    Then exported file of "csv_footwear_product_export" should contain:
    """
    sku;categories;enabled;family;groups;price-EUR;price-USD
    SNKRS-1B;summer_collection;1;rangers;;20.00;30.00
    """

  Scenario: Successfully export products with empty price values using the UI
    Given the following job "csv_footwear_product_export" configuration:
      | filePath | %tmp%/product_export/product_export.csv |
    And I am on the "csv_footwear_product_export" export job edit page
    And I visit the "Content" tab
    When I add available attributes Price
    And I filter by "price" with operator "Is empty" and value ""
    And I filter by "completeness" with operator "No condition on completeness" and value ""
    And I press "Save"
    Then I should not see the text "There are unsaved changes"
    When I am on the "csv_footwear_product_export" export job page
    And I launch the export job
    And I wait for the "csv_footwear_product_export" job to finish
    Then exported file of "csv_footwear_product_export" should contain:
    """
    sku;categories;enabled;family;groups;price-EUR;price-USD
    SNKRS-1N;summer_collection;1;rangers;;;
    """<|MERGE_RESOLUTION|>--- conflicted
+++ resolved
@@ -18,13 +18,8 @@
 
   Scenario: Successfully export products by their price values without using the UI
     Given the following job "csv_footwear_product_export" configuration:
-<<<<<<< HEAD
-      | filePath | %tmp%/product_export/product_export.csv |
+      | filePath | %tmp%/product_export/product_export.csv                                                                                                       |
       | filters  | {"structure":{"locales":["en_US"],"scope":"mobile"},"data":[{"field": "price", "operator": ">", "value": {"amount": 20, "currency": "EUR"}}]} |
-=======
-      | filePath | %tmp%/product_export/product_export.csv                                                                                                     |
-      | filters  | {"structure":{"locales":["en_US"],"scope":"mobile"},"data":[{"field": "price", "operator": ">", "value": {"data": 20, "currency": "EUR"}}]} |
->>>>>>> 7b2c6758
     When I am on the "csv_footwear_product_export" export job page
     And I launch the export job
     And I wait for the "csv_footwear_product_export" job to finish
