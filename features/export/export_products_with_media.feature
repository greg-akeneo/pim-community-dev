--- conflicted
+++ resolved
@@ -39,21 +39,12 @@
 
   @jira https://akeneo.atlassian.net/browse/PIM-3785
   Scenario: Successfully export products with nullable media
-<<<<<<< HEAD
-    Given the following family:
-      | code      | requirements-tablet | requirements-mobile |
-      | flipflop  | sku                 | sku                 |
-    And the following attributes:
-      | code    | label   | type  | allowed_extensions | families  |
-      | picture | Picture | image | jpg                | flipflop  |
-=======
     Given the following attributes:
-      | code    | label-en_US | type              | allowed extensions | group |
+      | code    | label-en_US | type              | allowed_extensions | group |
       | picture | Picture     | pim_catalog_image | jpg                | other |
     And the following family:
       | code     | requirements-tablet | requirements-mobile | attributes |
       | flipflop | sku                 | sku                 | picture    |
->>>>>>> b4be1990
     And the following products:
       | sku         | categories        | price          | size | color    | name-en_US | family   |
       | FLIPFLOP-1R | summer_collection | 50 EUR, 70 USD | 45   | red      | Model 1    | flipflop |
@@ -93,10 +84,10 @@
   @jira https://akeneo.atlassian.net/browse/PIM-5844
   Scenario: Successfully export products with media with identifier containing slash
     Given the following products:
-      | sku       | family   | categories        | price          | size | color | name-en_US |
-      | SN/KRS-1B | sneakers | summer_collection | 50 EUR, 70 USD | 45   | black | Model 1    |
+      | sku       | family   | categories        | price          | size | color    | name-en_US |
+      | SN/KRS-1B | sneakers | summer_collection | 50 EUR, 70 USD | 45   | black    | Model 1    |
     And the following product values:
-      | product   | attribute | value                   |
+      | product   | attribute | value                    |
       | SN/KRS-1B | side_view | %fixtures%/SNKRS-1R.png |
     And I launched the completeness calculator
     And I am on the "csv_footwear_product_export" export job page
