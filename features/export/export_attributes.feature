--- conflicted
+++ resolved
@@ -39,12 +39,8 @@
     pim_reference_data_multiselect;sole_fabric;"Sole fabric";other;0;1;;;;fabrics;0;0
     pim_reference_data_multiselect;lace_fabric;"Lace fabric";other;0;1;;;;fabrics;1;1
     pim_catalog_number;rate_sale;"Rate of sale";marketing;0;1;;;;;0;0
-<<<<<<< HEAD
     pim_catalog_metric;weight;Weight;info;0;1;;Weight;GRAM;;0;0
-=======
-    pim_catalog_metric;weight;Weight;info;0;0;;Weight;GRAM;;0;0
     pim_catalog_text;123;"Attribute 123";other;0;1;;;;;0;0
->>>>>>> cef06799
     """
 
   Scenario: Successfully export all label locales even if no value were set
@@ -83,10 +79,6 @@
     pim_reference_data_multiselect;sole_fabric;"Sole fabric";;other;0;1;;;;fabrics;0;0
     pim_reference_data_multiselect;lace_fabric;"Lace fabric";;other;0;1;;;;fabrics;1;1
     pim_catalog_number;rate_sale;"Rate of sale";;marketing;0;1;;;;;0;0
-<<<<<<< HEAD
     pim_catalog_metric;weight;Weight;;info;0;1;;Weight;GRAM;;0;0
-=======
-    pim_catalog_metric;weight;Weight;;info;0;0;;Weight;GRAM;;0;0
     pim_catalog_text;123;"Attribute 123";;other;0;1;;;;;0;0
->>>>>>> cef06799
     """