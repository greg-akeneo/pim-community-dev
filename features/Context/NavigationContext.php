--- conflicted
+++ resolved
@@ -4,28 +4,15 @@
 
 use Akeneo\Component\Batch\Model\JobInstance;
 use Behat\Behat\Context\Step;
-use Behat\Behat\Context\Step\Then;
-use Behat\Behat\Event\BaseScenarioEvent;
-use Behat\Behat\Event\StepEvent;
 use Oro\Bundle\UserBundle\Entity\Role;
 use Pim\Behat\Context\NavigationContext as BaseNavigationContext;
 use Pim\Bundle\CatalogBundle\Entity\Category;
 use Pim\Bundle\CatalogBundle\Entity\Family;
-<<<<<<< HEAD
 use Pim\Component\Catalog\Model\AssociationTypeInterface;
 use Pim\Component\Catalog\Model\AttributeGroupInterface;
 use Pim\Component\Catalog\Model\GroupInterface;
 use Pim\Component\Catalog\Model\GroupTypeInterface;
 use Pim\Component\Catalog\Model\Product;
-use SensioLabs\Behat\PageObjectExtension\Context\PageFactory;
-use SensioLabs\Behat\PageObjectExtension\Context\PageObjectAwareInterface;
-=======
-use Pim\Bundle\CatalogBundle\Model\AssociationTypeInterface;
-use Pim\Bundle\CatalogBundle\Model\AttributeGroupInterface;
-use Pim\Bundle\CatalogBundle\Model\GroupInterface;
-use Pim\Bundle\CatalogBundle\Model\GroupTypeInterface;
-use Pim\Bundle\CatalogBundle\Model\Product;
->>>>>>> 0fe752d4
 
 /**
  * Context for navigating the website
@@ -52,135 +39,32 @@
         $this->wait();
     }
 
-    /**
-<<<<<<< HEAD
-     * @param string $page
-     *
-     * @Given /^I am on the ([^"]*) page$/
-     * @Given /^I go to the ([^"]*) page$/
-     */
-    public function iAmOnThePage($page)
-    {
-        $page = isset($this->getPageMapping()[$page]) ? $this->getPageMapping()[$page] : $page;
-        $this->openPage($page);
-    }
-
-    /**
-     * @param string $page
-     * @param string $referer
-     *
-     * @Given /^I am on the relative path ([^"]+) from ([^"]+)$/
-     */
-    public function iAmOnTheRelativePath($path, $referer)
-    {
-        $basePath = parse_url($this->baseUrl)['path'];
-        $uri      = sprintf('%s%s/#url=%s%s', $this->baseUrl, $referer, $basePath, $path);
-
-        $this->getSession()->visit($uri);
-    }
-
-    /**
-     * @param string $not
-     * @param string $page
-     *
-     * @return null|Step\Then
-     * @Given /^I should( not)? be able to access the ([^"]*) page$/
-     */
-    public function iShouldNotBeAbleToAccessThePage($not, $page)
-    {
-        if (!$not) {
-            return $this->iAmOnThePage($page);
+
+        /**
+         * @Given /^I edit my profile$/
+         */
+        public function iAmOnMyProfileEditPage()
+        {
+                $this->openPage('User profile edit');
         }
 
-        $page = isset($this->getPageMapping()[$page]) ? $this->getPageMapping()[$page] : $page;
-
-        $this->currentPage = $page;
-        $this->getCurrentPage()->open();
-
-        return new Step\Then('I should see "403 Forbidden"');
-    }
-
-    /**
-     * @param string $not
-     * @param string $action
-     * @param string $identifier
-     * @param string $page
-     *
-     * @return null|Then
-     * @Given /^I should( not)? be able to (\w+) the "([^"]*)" (\w+)$/
-     * @Given /^I should( not)? be able to access the (\w+) "([^"]*)" (\w+) page$/
-     */
-    public function iShouldNotBeAbleToAccessTheEntityEditPage($not, $action, $identifier, $page)
-    {
-        if (null === $action) {
-            $action = 'edit';
+        /**
+         * @Given /^I am on my profile page$/
+         */
+        public function iAmOnMyProfilePage()
+        {
+                $this->openPage('User profile show');
         }
 
-        if (!$not) {
-            if ('edit' === $action) {
-                $this->iAmOnTheEntityEditPage($identifier, $page);
-            } elseif ('show' === $action) {
-                $this->iAmOnTheEntityShowPage($identifier, $page);
-            } else {
-                throw new \Exception('Action "%s" is not handled yet.');
-            }
-
-            return null;
+        /**
+         * @Given /^I edit the system configuration$/
+         */
+        public function iAmOnTheSystemEditPage()
+        {
+                $this->openPage('System index');
         }
 
-        $page   = ucfirst($page);
-        $getter = sprintf('get%s', $page);
-        $entity = $this->getFixturesContext()->$getter($identifier);
-
-        $this->currentPage = sprintf('%s %s', $page, $action);
-        $this->getCurrentPage()->open(['id' => $entity->getId()]);
-
-        return new Step\Then('I should see "403 Forbidden"');
-    }
-
-    /**
-     * @param string $identifier
-     * @param string $page
-     *
-     * @Given /^I edit the "([^"]*)" (\w+)$/
-     * @Given /^I am on the "([^"]*)" (\w+) page$/
-     */
-    public function iAmOnTheEntityEditPage($identifier, $page)
-    {
-        $page   = ucfirst($page);
-        $getter = sprintf('get%s', $page);
-        $entity = $this->getFixturesContext()->$getter($identifier);
-        $this->openPage(sprintf('%s edit', $page), ['id' => $entity->getId()]);
-        $this->wait();
-    }
-
-    /**
-     * @Given /^I edit my profile$/
-     */
-    public function iAmOnMyProfileEditPage()
-    {
-        $this->openPage('User profile edit');
-    }
-
-    /**
-     * @Given /^I am on my profile page$/
-     */
-    public function iAmOnMyProfilePage()
-    {
-        $this->openPage('User profile show');
-    }
-
-    /**
-     * @Given /^I edit the system configuration$/
-     */
-    public function iAmOnTheSystemEditPage()
-    {
-        $this->openPage('System index');
-    }
-
-    /**
-=======
->>>>>>> 0fe752d4
+    /**
      * @param string $identifier
      *
      * @Given /^I edit the "([^"]*)" user group$/
@@ -544,159 +428,6 @@
     }
 
     /**
-<<<<<<< HEAD
-     * @Given /^I refresh current page$/
-     */
-    public function iRefreshCurrentPage()
-    {
-        $this->getMainContext()->reload();
-        $this->wait();
-    }
-
-    /**
-     * @When /^I pin the current page$/
-     */
-    public function iPinTheCurrentPage()
-    {
-        $pinButton = $this->spin(function () {
-            return $this->getCurrentPage()->find('css', '.minimize-button');
-        });
-
-        $pinButton->click();
-    }
-
-    /**
-     * @When /^I click on the pinned item "([^"]+)"$/
-     *
-     * @param string $label
-     */
-    public function iClickOnThePinnedItem($label)
-    {
-        $pinnedItem = $this->spin(function () use ($label) {
-            return $this->getCurrentPage()->find('css', sprintf('.pin-bar a[title="%s"]', $label));
-        });
-
-        $pinnedItem->click();
-    }
-
-    /**
-     * @param string $page
-     * @param array  $options
-     *
-     * @return \SensioLabs\Behat\PageObjectExtension\PageObject\Page
-     */
-    public function openPage($page, array $options = [])
-    {
-        $this->currentPage = $page;
-
-        /** @var Base $page */
-        $page = $this->getCurrentPage()->open($options);
-
-        // spin function to deal with invalid CSRF problems
-        $this->getMainContext()->spin(function () use ($page, $options) {
-            if ($this->loginIfRequired()) {
-                $page = $this->getCurrentPage()->open($options);
-                $this->wait();
-            }
-
-            return $page->verifyAfterLogin();
-        }, 'Trying to open page ' . $this->currentPage);
-        $this->wait();
-
-        return $page;
-    }
-
-    /**
-     * @return \SensioLabs\Behat\PageObjectExtension\PageObject\Page
-     */
-    public function getCurrentPage()
-    {
-        return $this->getPage($this->currentPage);
-    }
-
-    /**
-     * @return array
-     */
-    public function getPageMapping()
-    {
-        return $this->pageMapping;
-    }
-
-    /**
-     * @param string $expected
-     */
-    protected function assertAddress($expected)
-    {
-        $actualFullUrl = $this->getSession()->getCurrentUrl();
-        $actualUrl     = $this->sanitizeUrl($actualFullUrl);
-
-        $result = parse_url($expected, PHP_URL_PATH) === $actualUrl;
-
-        assertTrue($result, sprintf('Expecting to be on page "%s", not "%s"', $expected, $actualUrl));
-    }
-
-    /**
-     * Sanitize an url to return the clean it without scheme, host, data locale and grid params
-     *
-     * @param string $fullUrl
-     *
-     * @return string
-     */
-    protected function sanitizeUrl($fullUrl)
-    {
-        $parsedUrl = parse_url($fullUrl);
-
-        if (isset($parsedUrl['fragment'])) {
-            $filteredUrl = preg_split('/url=/', $parsedUrl['fragment'])[1];
-        } else {
-            $filteredUrl = $parsedUrl['path'];
-        }
-
-        if (false !== $urlWithoutLocale = strstr($filteredUrl, '?dataLocale=', true)) {
-            $filteredUrl = $urlWithoutLocale;
-        }
-
-        if (false !== $urlWithoutRedirect = strstr($filteredUrl, '?redirectTab=', true)) {
-            $filteredUrl = $urlWithoutRedirect;
-        }
-
-        if (false !== $urlWithoutGrid = strstr($filteredUrl, '|g/', true)) {
-            $filteredUrl = $urlWithoutGrid;
-        }
-
-        return $filteredUrl;
-    }
-
-    /**
-     * A method that logs the user in with the previously provided credentials if required by the page
-     *
-     * @return bool true if login was required, false if not
-     */
-    protected function loginIfRequired()
-    {
-        $loginForm = $this->getCurrentPage()->find('css', '.form-signin');
-        if ($loginForm) {
-            $loginForm->fillField('_username', $this->username);
-            $loginForm->fillField('_password', $this->password);
-            $loginForm->pressButton('Log in');
-
-            return true;
-        }
-
-        return false;
-    }
-
-    /**
-     * @param string $condition
-     */
-    protected function wait($condition = null)
-    {
-        $this->getMainContext()->wait($condition);
-    }
-
-    /**
-=======
->>>>>>> 0fe752d4
      * @return FixturesContext
      */
     protected function getFixturesContext()
