--- conflicted
+++ resolved
@@ -429,15 +429,6 @@
     }
 
     /**
-<<<<<<< HEAD
-     * Set the waiting timeout
-     *
-     * @param $parameters
-     */
-    protected function setTimeout($parameters)
-    {
-        static::$timeout = $parameters['timeout'];
-=======
      * {@inheritdoc}
      */
     public function clickLink($link)
@@ -459,6 +450,15 @@
 
             return true;
         });
->>>>>>> 02344559
+    }
+
+    /**
+     * Set the waiting timeout
+     *
+     * @param $parameters
+     */
+    protected function setTimeout($parameters)
+    {
+        static::$timeout = $parameters['timeout'];
     }
 }