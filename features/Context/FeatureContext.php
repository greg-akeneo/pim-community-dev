--- conflicted
+++ resolved
@@ -54,27 +54,23 @@
         $this->useContext('assertions', new AssertionContext());
         $this->useContext('technical', new TechnicalContext());
 
-        $this->useContext('domain-variant-group', new VariantGroupContext());
+        $this->useContext('job', new JobContext());
         $this->useContext('hook', new HookContext($parameters['window_width'], $parameters['window_height']));
-<<<<<<< HEAD
-
-        $this->setTimeout($parameters);
-    }
-
-    /**
-     * @return int the timeout in milliseconds
-     */
-    public static function getTimeout()
-    {
-        return static::$timeout;
-    }
-=======
->>>>>>> 3b7575a7
-
-        $this->useContext('job', new JobContext());
         $this->useContext('domain-import-profiles', new ImportProfilesContext());
         $this->useContext('domain-export-profiles', new ExportProfilesContext());
-    }
+        $this->useContext('domain-variant-group', new VariantGroupContext());
+
+        $this->setTimeout($parameters);
+    }
+
+    /**
+     * @return int the timeout in milliseconds
+     */
+    public static function getTimeout()
+    {
+        return static::$timeout;
+    }
+
 
     /**
      * Sets Kernel instance.
@@ -173,7 +169,7 @@
      *
      * @param string $condition
      *
-     * @throws BehaviorException
+     * @throws BehaviorException If timeout is reached
      */
     public function wait($condition = null)
     {
