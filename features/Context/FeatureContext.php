<?php

namespace Context;

use Behat\Behat\Exception\BehaviorException;
use Behat\Gherkin\Node\PyStringNode;
use Behat\Mink\Driver\Selenium2Driver;
use Behat\Mink\Exception\ExpectationException;
use Behat\MinkExtension\Context\MinkContext;
use Behat\Symfony2Extension\Context\KernelAwareInterface;
use Context\Spin\SpinCapableTrait;
use Pim\Behat\Context\Domain\Enrich\VariantGroupContext;
use Pim\Behat\Context\HookContext;
use Symfony\Component\HttpKernel\KernelInterface;

/**
 * Main feature context
 *
 * @author    Gildas Quéméner <gildas@akeneo.com>
 * @copyright 2013 Akeneo SAS (http://www.akeneo.com)
 * @license   http://opensource.org/licenses/osl-3.0.php  Open Software License (OSL 3.0)
 */
class FeatureContext extends MinkContext implements KernelAwareInterface
{
    use SpinCapableTrait;

    /** @var KernelInterface */
    protected $kernel;

    /** @var string[] */
    protected static $errorMessages = [];

    /** @var int */
    protected static $timeout;

    /**
     * Register contexts
     *
     * @param array $parameters
     */
    public function __construct(array $parameters)
    {
        $this->useContext('fixtures', new FixturesContext());
        $this->useContext('catalogConfiguration', new CatalogConfigurationContext());
        $this->useContext('webUser', new WebUser());
        $this->useContext('webApi', new WebApiContext($parameters['base_url']));
        $this->useContext('datagrid', new DataGridContext());
        $this->useContext('command', new CommandContext());
        $this->useContext('navigation', new NavigationContext($parameters['base_url']));
        $this->useContext('transformations', new TransformationContext());
        $this->useContext('assertions', new AssertionContext());
        $this->useContext('technical', new TechnicalContext());

        $this->useContext('domain-variant-group', new VariantGroupContext());
<<<<<<< HEAD

        $this->setTimeout($parameters);
    }

    /**
     * @return int the timeout in milliseconds
     */
    public static function getTimeout()
    {
        return static::$timeout;
=======
        $this->useContext('hook', new HookContext($parameters['window_width'], $parameters['window_height']));
>>>>>>> e5c198e1
    }


    /**
     * Sets Kernel instance.
     *
     * @param KernelInterface $kernel HttpKernel instance
     */
    public function setKernel(KernelInterface $kernel)
    {
        $this->kernel = $kernel;
    }

    /**
     * Returns Container instance.
     *
     * @return \Symfony\Component\DependencyInjection\ContainerInterface
     */
    public function getContainer()
    {
        return $this->kernel->getContainer();
    }

    /**
     * Return doctrine manager instance
     *
     * @return \Doctrine\Common\Persistence\ObjectManager
     */
    public function getEntityManager()
    {
        return $this->getContainer()->get('doctrine')->getManager();
    }

    /**
     * @return \Doctrine\Common\Persistence\ObjectManager
     */
    public function getDocumentManager()
    {
        return $this->getContainer()->get('doctrine_mongodb')->getManager();
    }

    /**
     * @return \Doctrine\Common\Persistence\ManagerRegistry
     */
    public function getSmartRegistry()
    {
        return $this->getContainer()->get('pim_catalog.doctrine.smart_manager_registry');
    }

    /**
     * @return string
     */
    public function getStorageDriver()
    {
        return $this->getContainer()->getParameter('pim_catalog_product_storage_driver');
    }

    /**
     * Transform a list to array
     *
     * @param string $list
     *
     * @return array
     */
    public function listToArray($list)
    {
        if (empty($list)) {
            return [];
        }

        return explode(', ', str_replace(' and ', ', ', $list));
    }

    /**
     * Create an expectation exception
     *
     * @param string $message
     *
     * @return ExpectationException
     */
    public function createExpectationException($message)
    {
        return new ExpectationException($message, $this->getSession());
    }

   /**
    * Add an error message
    *
    * @param string $message
    */
    public function addErrorMessage($message)
    {
        self::$errorMessages[] = $message;
    }

    /**
     * Wait
     *
     * @param string $condition
     *
     * @throws BehaviorException
     */
    public function wait($condition = null)
    {
        if (!($this->getSession()->getDriver() instanceof Selenium2Driver)) {
            return;
        }

        $timeout = $this->getTimeout();

        $start = microtime(true);
        $end   = $start + $timeout / 1000.0;

        if ($condition === null) {
            $defaultCondition = true;
            $conditions       = [
                "document.readyState == 'complete'",           // Page is ready
                "typeof $ != 'undefined'",                     // jQuery is loaded
                "!$.active",                                   // No ajax request is active
                "$('#page').css('display') == 'block'",        // Page is displayed (no progress bar)
                // Page is not loading (no black mask loading page)
                "($('.loading-mask').length == 0 || $('.loading-mask').css('display') == 'none')",
                "$('.jstree-loading').length == 0",            // Jstree has finished loading
            ];

            $condition = implode(' && ', $conditions);
        } else {
            $conditions = [];
            $defaultCondition = false;
        }

        // Make sure the AJAX calls are fired up before checking the condition
        $this->getSession()->wait(100, false);

        $this->getSession()->wait($timeout, $condition);

        // Check if we reached the timeout unless the condition is false to explicitly wait the specified time
        if ($condition !== false && microtime(true) > $end) {
            if ($defaultCondition) {
                foreach ($conditions as $condition) {
                    $result = $this->getSession()->evaluateScript($condition);
                    if (!$result) {
                        throw new BehaviorException(
                            sprintf(
                                'Timeout of %d reached when checking on "%s"',
                                $timeout,
                                $condition
                            )
                        );
                    }
                }
            } else {
                throw new BehaviorException(sprintf('Timeout of %d reached when checking on %s', $timeout, $condition));
            }
        }
    }

    /**
     * @param PyStringNode $error
     *
     * @Then /^I should see:$/
     */
    public function iShouldSeeText(PyStringNode $error)
    {
        $this->assertSession()->pageTextContains((string) $error);
    }

    /**
     * @param PyStringNode $error
     *
     * @Then /^I should not see:$/
     */
    public function iShouldNotSeeText(PyStringNode $error)
    {
        $this->assertSession()->pageTextNotContains((string) $error);
    }

    /**
     * Fills in form field with specified id|name|label|value.
     *
     * @When /^(?:|I )fill in "(?P<field>(?:[^"]|\\")*)" with "(?P<value>(?:[^"]|\\")*)" on the current page$/
     * @When /^(?:|I )fill in "(?P<value>(?:[^"]|\\")*)" for "(?P<field>(?:[^"]|\\")*)" on the current page$/
     */
    public function fillFieldOnCurrentPage($field, $value)
    {
        $field = $this->fixStepArgument($field);
        $value = $this->fixStepArgument($value);
        $this->getMainContext()->getSubcontext('navigation')->getCurrentPage()->fillField($field, $value);
    }

    /**
     * Execute javascript
     *
     * @param string $script
     *
     * @return bool Success or failure
     */
    public function executeScript($script)
    {
        if ($this->getSession()->getDriver() instanceof Selenium2Driver) {
            $this->getSession()->executeScript($script);

            return true;
        }

        return false;
    }

    /**
     * Get the mail recorder
     *
     * @return \Pim\Bundle\EnrichBundle\Mailer\MailRecorder
     */
    public function getMailRecorder()
    {
        return $this->getContainer()->get('pim_enrich.mailer.mail_recorder');
    }

    /**
     * {@inheritdoc}
     */
    public function clickLink($link)
    {
        $this->spin(function () use ($link) {
            parent::clickLink($link);

            return true;
        });
    }

    /**
     * {@inheritdoc}
     */
    public function assertNumElements($num, $element)
    {
        $this->spin(function () use ($num, $element) {
            parent::assertNumElements($num, $element);

            return true;
        });
    }

    /**
     * Set the waiting timeout
     *
     * @param $parameters
     */
    protected function setTimeout($parameters)
    {
        static::$timeout = $parameters['timeout'];
    }
}<|MERGE_RESOLUTION|>--- conflicted
+++ resolved
@@ -52,7 +52,7 @@
         $this->useContext('technical', new TechnicalContext());
 
         $this->useContext('domain-variant-group', new VariantGroupContext());
-<<<<<<< HEAD
+        $this->useContext('hook', new HookContext($parameters['window_width'], $parameters['window_height']));
 
         $this->setTimeout($parameters);
     }
@@ -63,9 +63,6 @@
     public static function getTimeout()
     {
         return static::$timeout;
-=======
-        $this->useContext('hook', new HookContext($parameters['window_width'], $parameters['window_height']));
->>>>>>> e5c198e1
     }
 
 
