<?php

namespace Context;

use Behat\Behat\Event\StepEvent;
use Behat\Behat\Exception\BehaviorException;
use Behat\Gherkin\Node\PyStringNode;
use Behat\Mink\Driver\Selenium2Driver;
use Behat\Mink\Exception\ExpectationException;
use Behat\MinkExtension\Context\MinkContext;
use Behat\Symfony2Extension\Context\KernelAwareInterface;
use Doctrine\Common\DataFixtures\Purger\MongoDBPurger;
use Doctrine\Common\Persistence\ManagerRegistry;
use Doctrine\Common\Persistence\ObjectManager;
use Pim\Bundle\EnrichBundle\Mailer\MailRecorder;
use Symfony\Component\DependencyInjection\ContainerInterface;
use Symfony\Component\HttpKernel\KernelInterface;
use Symfony\Component\Yaml\Parser;

/**
 * Main feature context
 *
 * @author    Gildas Quéméner <gildas@akeneo.com>
 * @copyright 2013 Akeneo SAS (http://www.akeneo.com)
 * @license   http://opensource.org/licenses/osl-3.0.php  Open Software License (OSL 3.0)
 */
class FeatureContext extends MinkContext implements KernelAwareInterface
{
    /** @var KernelInterface */
    protected $kernel;

    /** @var string[] */
    protected static $errorMessages = [];

    /**
     * Path of the yaml file containing tables that should be excluded from database purge
     *
     * @var string
     */
    protected $excludedTablesFile = 'excluded_tables.yml';

    /**
     * Register contexts
     *
     * @param array $parameters
     */
    public function __construct(array $parameters)
    {
        $this->useContext('fixtures', new FixturesContext());
        $this->useContext('catalogConfiguration', new CatalogConfigurationContext());
        $this->useContext('webUser', new WebUser($parameters['window_width'], $parameters['window_height']));
        $this->useContext('webApi', new WebApiContext($parameters['base_url']));
        $this->useContext('datagrid', new DataGridContext());
        $this->useContext('command', new CommandContext());
        $this->useContext('navigation', new NavigationContext());
        $this->useContext('transformations', new TransformationContext());
        $this->useContext('assertions', new AssertionContext());
        $this->useContext('technical', new TechnicalContext());
    }

    /**
     * @BeforeScenario
     */
    public function purgeDatabase()
    {
        $excludedTablesFile = __DIR__ . '/' . $this->excludedTablesFile;
        if (file_exists($excludedTablesFile)) {
            $parser = new Parser();
            $excludedTables = $parser->parse(file_get_contents($excludedTablesFile));
            $excludedTables = $excludedTables['excluded_tables'];
        } else {
            $excludedTables = [];
        }

        if ('doctrine/mongodb-odm' === $this->getStorageDriver()) {
            $purgers[] = new MongoDBPurger($this->getDocumentManager());
            $excludedTables[] = 'pim_catalog_product';
            $excludedTables[] = 'pim_catalog_product_value';
            $excludedTables[] = 'pim_catalog_media';
        }

        $purgers[] = new SelectiveORMPurger($this->getEntityManager(), $excludedTables);

        foreach ($purgers as $purger) {
            $purger->purge();
        }
    }

    /**
     * @AfterScenario
     */
    public function closeConnection()
    {
        foreach ($this->getSmartRegistry()->getConnections() as $connection) {
            $connection->close();
        }
    }

    /**
     * Take a screenshot when a step fails
     *
     * @param StepEvent $event
     *
     * @AfterStep
     */
    public function takeScreenshotAfterFailedStep(StepEvent $event)
    {
        if ($event->getResult() === StepEvent::FAILED) {
            $driver = $this->getSession()->getDriver();
            if ($driver instanceof Selenium2Driver) {
                $dir = getenv('WORKSPACE');
                $buildUrl = getenv('BUILD_URL');
                if (false !== $dir) {
                    $dir = sprintf('%s/app/build/screenshots', $dir);
                } else {
                    $dir = '/tmp/behat/screenshots';
                }

                $lineNum  = $event->getStep()->getLine();
                $filename = strstr($event->getLogicalParent()->getFile(), 'features/');
                $filename = sprintf('%s.%d.png', str_replace('/', '__', $filename), $lineNum);
                $path     = sprintf('%s/%s', $dir, $filename);

                $fs = new \Symfony\Component\Filesystem\Filesystem();
                $fs->dumpFile($path, $driver->getScreenshot());

                if (false !== $dir) {
                    $path = sprintf(
                        '%s/artifact/app/build/screenshots/%s',
                        $buildUrl,
                        $filename
                    );
                }

                $this->addErrorMessage("Step {$lineNum} failed, screenshot available at {$path}");
            }
        }
    }

    /**
     * Print error messages
     *
     * @AfterFeature
     */
    public static function printErrorMessages()
    {
        if (!empty(self::$errorMessages)) {
            echo "\n\033[1;31mAttention!\033[0m\n\n";

            foreach (self::$errorMessages as $message) {
                echo $message . "\n";
            }

            self::$errorMessages = [];
        }
    }

    /**
     * Add an error message
     *
     * @param string $message
     */
    public function addErrorMessage($message)
    {
        self::$errorMessages[] = $message;
    }

    /**
     * Listen to JS errors
     *
     * @BeforeStep
     */
    public function listenToErrors()
    {
        $script = "if (typeof $ != 'undefined') { window.onerror=function (err) { $('body').attr('JSerr', err); } }";

        $this->executeScript($script);
    }

    /**
     * Collect and log JS errors
     *
     * @AfterStep
     */
    public function collectErrors()
    {
        if ($this->getSession()->getDriver() instanceof Selenium2Driver) {
            $script = "return typeof $ != 'undefined' ? $('body').attr('JSerr') || false : false;";
            $result = $this->getSession()->evaluateScript($script);
            if ($result) {
                $this->addErrorMessage("WARNING: Encountered a JS error: '{$result}'");
            }
        }
    }

    /**
     * Sets Kernel instance.
     *
     * @param KernelInterface $kernel HttpKernel instance
     */
    public function setKernel(KernelInterface $kernel)
    {
        $this->kernel = $kernel;
    }

    /**
     * Returns Container instance.
     *
     * @return \Symfony\Component\DependencyInjection\ContainerInterface
     */
    public function getContainer()
    {
        return $this->kernel->getContainer();
    }

    /**
     * Return doctrine manager instance
     *
     * @return \Doctrine\Common\Persistence\ObjectManager
     */
    public function getEntityManager()
    {
        return $this->getContainer()->get('doctrine')->getManager();
    }

    /**
     * @return \Doctrine\Common\Persistence\ObjectManager
     */
    public function getDocumentManager()
    {
        return $this->getContainer()->get('doctrine_mongodb')->getManager();
    }

    /**
<<<<<<< HEAD
     * @return ManagerRegistry
=======
     * @return \Doctrine\Common\Persistence\ManagerRegistry
>>>>>>> d4876520
     */
    public function getSmartRegistry()
    {
        return $this->getContainer()->get('pim_catalog.doctrine.smart_manager_registry');
    }

    /**
     * @return string
     */
    public function getStorageDriver()
    {
        return $this->getContainer()->getParameter('pim_catalog_product_storage_driver');
    }

    /**
     * Transform a list to array
     *
     * @param string $list
     *
     * @return array
     */
    public function listToArray($list)
    {
        if (empty($list)) {
            return [];
        }

        return explode(', ', str_replace(' and ', ', ', $list));
    }

    /**
     * Create an expectation exception
     *
     * @param string $message
     *
     * @return ExpectationException
     */
    public function createExpectationException($message)
    {
        return new ExpectationException($message, $this->getSession());
    }

    /**
     * Wait
     *
     * @param int    $time
     * @param string $condition
     *
     * @throws BehaviorException If timeout is reached
     */
    public function wait($time = 30000, $condition = null)
    {
        if (!$this->getSession()->getDriver() instanceof Selenium2Driver) {
            return;
        }

        $start = microtime(true);
        $end = $start + $time / 1000.0;

        if ($condition === null) {
            $defaultCondition = true;
            $conditions = [
                "document.readyState == 'complete'",           // Page is ready
                "typeof $ != 'undefined'",                     // jQuery is loaded
                "!$.active",                                   // No ajax request is active
                "$('#page').css('display') == 'block'",        // Page is displayed (no progress bar)
                "$('.loading-mask').css('display') == 'none'", // Page is not loading (no black mask loading page)
                "$('.jstree-loading').length == 0",            // Jstree has finished loading
            ];

            $condition = implode(' && ', $conditions);
        } else {
            $conditions = [];
            $defaultCondition = false;
        }

        // Make sure the AJAX calls are fired up before checking the condition
        $this->getSession()->wait(100, false);

        $this->getSession()->wait($time, $condition);

        // Check if we reached the timeout unless the condition is false to explicitly wait the specified time
        if ($condition !== false && microtime(true) > $end) {
            if ($defaultCondition) {
                foreach ($conditions as $condition) {
                    $result = $this->getSession()->evaluateScript($condition);
                    if (!$result) {
                        throw new BehaviorException(
                            sprintf(
                                'Timeout of %d reached when checking on "%s"',
                                $time,
                                $condition
                            )
                        );
                    }
                }
            } else {
                throw new BehaviorException(sprintf('Timeout of %d reached when checking on %s', $time, $condition));
            }
        }
    }

    /**
     * @param PyStringNode $error
     *
     * @Then /^I should see:$/
     */
    public function iShouldSeeText(PyStringNode $error)
    {
        $this->assertSession()->pageTextContains((string) $error);
    }

    /**
     * @param PyStringNode $error
     *
     * @Then /^I should not see:$/
     */
    public function iShouldNotSeeText(PyStringNode $error)
    {
        $this->assertSession()->pageTextNotContains((string) $error);
    }

    /**
     * Execute javascript
     *
     * @param string $script
     *
     * @return bool Success or failure
     */
    public function executeScript($script)
    {
        if ($this->getSession()->getDriver() instanceof Selenium2Driver) {
            $this->getSession()->executeScript($script);

            return true;
        }

        return false;
    }

    /**
     * Get the mail recorder
     *
     * @return \Pim\Bundle\EnrichBundle\Mailer\MailRecorder
     */
    public function getMailRecorder()
    {
        return $this->getContainer()->get('pim_enrich.mailer.mail_recorder');
    }
}<|MERGE_RESOLUTION|>--- conflicted
+++ resolved
@@ -232,11 +232,7 @@
     }
 
     /**
-<<<<<<< HEAD
-     * @return ManagerRegistry
-=======
      * @return \Doctrine\Common\Persistence\ManagerRegistry
->>>>>>> d4876520
      */
     public function getSmartRegistry()
     {
