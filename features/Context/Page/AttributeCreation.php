<?php

namespace Context\Page;

use SensioLabs\Behat\PageObjectExtension\PageObject\Page;

/**
 * @author    Gildas Quemener <gildas.quemener@gmail.com>
 * @copyright 2013 Akeneo SAS (http://www.akeneo.com)
 * @license   http://opensource.org/licenses/osl-3.0.php  Open Software License (OSL 3.0)
 */
class AttributeCreation extends Page
{
    protected $path = '/enrich/product-attribute/create';

    protected $elements = array(
        'Attribute type selector' => array('css' => '#pim_product_attribute_form_attributeType'),
<<<<<<< HEAD
        'Attribute options'       => array('css' => 'table.sortable_options tbody tr'),
        'Default label field'     => array('css' => '#pim_product_attribute_form_label_label:default')
=======
        'Attribute options list'  => array('css' => '#sortable_options'),
        'Tabs'                    => array('css' => '#form-navbar'),
>>>>>>> fa171a8d
    );

    public function selectAttributeType($type)
    {
        $this
            ->getElement('Attribute type selector')
            ->selectOption($type)
        ;
    }

<<<<<<< HEAD
    public function getSection($title)
    {
        return $this->find('css', sprintf('div.accordion-heading:contains("%s")', $title));
    }

    public function countOptions()
    {
        return count($this->findAll('css', $this->elements['Attribute options']['css']));
    }

    public function countRemovableOptions()
    {
        return count($this->findAll('css', 'button.action-delete-inline:not([disabled])'));
    }

    public function fillDefaultLabelField($value)
    {
        $this->getElement('Default label field')->setValue($value);
=======
    public function findField($name)
    {
        $field = parent::findField($name);
        if (!$field) {
            $field = $this->getElement('Attribute options list')->find('css', sprintf('th:contains("%s")', $name));
        }

        return $field;
    }

    public function save()
    {
        $this->pressButton('Save');
    }

    public function visitTab($tab)
    {
        $this->getElement('Tabs')->clickLink($tab);
>>>>>>> fa171a8d
    }
}<|MERGE_RESOLUTION|>--- conflicted
+++ resolved
@@ -15,13 +15,9 @@
 
     protected $elements = array(
         'Attribute type selector' => array('css' => '#pim_product_attribute_form_attributeType'),
-<<<<<<< HEAD
-        'Attribute options'       => array('css' => 'table.sortable_options tbody tr'),
+        'Attribute options list'  => array('css' => 'table.sortable_options tbody tr'),
+        'Tabs'                    => array('css' => '#form-navbar'),
         'Default label field'     => array('css' => '#pim_product_attribute_form_label_label:default')
-=======
-        'Attribute options list'  => array('css' => '#sortable_options'),
-        'Tabs'                    => array('css' => '#form-navbar'),
->>>>>>> fa171a8d
     );
 
     public function selectAttributeType($type)
@@ -32,7 +28,21 @@
         ;
     }
 
-<<<<<<< HEAD
+    public function findField($name)
+    {
+        $field = parent::findField($name);
+        if (!$field) {
+            $field = $this->getElement('Attribute options list')->find('css', sprintf('th:contains("%s")', $name));
+        }
+
+        return $field;
+    }
+
+    public function save()
+    {
+        $this->pressButton('Save');
+    }
+
     public function getSection($title)
     {
         return $this->find('css', sprintf('div.accordion-heading:contains("%s")', $title));
@@ -51,25 +61,10 @@
     public function fillDefaultLabelField($value)
     {
         $this->getElement('Default label field')->setValue($value);
-=======
-    public function findField($name)
-    {
-        $field = parent::findField($name);
-        if (!$field) {
-            $field = $this->getElement('Attribute options list')->find('css', sprintf('th:contains("%s")', $name));
-        }
-
-        return $field;
-    }
-
-    public function save()
-    {
-        $this->pressButton('Save');
     }
 
     public function visitTab($tab)
     {
         $this->getElement('Tabs')->clickLink($tab);
->>>>>>> fa171a8d
     }
 }