--- conflicted
+++ resolved
@@ -85,8 +85,7 @@
             }
 
             return $tabs;
-<<<<<<< HEAD
-=======
+
         }, 'Could not find any tabs container element');
 
         $tabDom = $this->spin(function () use ($tabs, $tab) {
@@ -100,12 +99,6 @@
         }, sprintf('Could not visit tab %s because of loading wrapper', $tab));
 
         $tabDom->click();
-    }
->>>>>>> fe9d0919
-
-        }, "Findind $tab tab");
-
-        $tabs->clickLink($tab);
     }
 
     /**
@@ -755,12 +748,8 @@
         $remainingValues = array_diff($allValues, $selectedTextValues);
         foreach ($remainingValues as $value) {
             if (trim($value)) {
-                $label->click();
-<<<<<<< HEAD
-=======
                 $this->getDriver()->executeScript("jQuery('.select2-drop-mask').click();");
                 $label->click();
->>>>>>> fe9d0919
 
                 $option = $this->spin(function () use ($value) {
                     return $this->find(
