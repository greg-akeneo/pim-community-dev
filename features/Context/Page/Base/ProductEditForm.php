--- conflicted
+++ resolved
@@ -50,24 +50,14 @@
 
         $selector = $this->spin(function () {
             return $this->find('css', $this->elements['Available attributes button']['css']);
-<<<<<<< HEAD
         }, sprintf('Cannot find element "%s"', $this->elements['Available attributes button']['css']));
-=======
-        }, 10, sprintf('Cannot find element "%s"', $this->elements['Available attributes button']['css']));
->>>>>>> 3b7575a7
 
         // Open select2
         $selector->click();
 
-<<<<<<< HEAD
-        $options = $this->spin(function () use ($list) {
-            return $list->findAll('css', 'li');
-        }, 'No attributes found in available attributes list');
-=======
         $list = $this->spin(function () {
             return $this->getElement('Available attributes list');
-        }, 5, sprintf('Cannot find the attribute list element'));
->>>>>>> 3b7575a7
+        }, sprintf('Cannot find the attribute list element'));
 
         // We NEED to fill the search field with jQuery to avoid the TAB key press (because of mink),
         // because select2 selects the first element on TAB key press.
@@ -75,7 +65,7 @@
 
         $groupLabels = $this->spin(function () use ($list, $group) {
             return $list->findAll('css', sprintf('li .group-label:contains("%s"), li.select2-no-results', $group));
-        }, 5, sprintf('Cannot find element in the attribute list'));
+        }, sprintf('Cannot find element in the attribute list'));
 
         // Maybe a "No matches found"
         $firstResult = $groupLabels[0];
@@ -107,14 +97,14 @@
 
         $selector = $this->spin(function () {
             return $this->find('css', $this->elements['Available attributes button']['css']);
-        }, 20, sprintf('Cannot find element "%s"', $this->elements['Available attributes button']['css']));
+        }, sprintf('Cannot find element "%s"', $this->elements['Available attributes button']['css']));
 
         // Open select2
         $selector->click();
 
         $list = $this->spin(function () {
             return $this->getElement('Available attributes list');
-        }, 5, sprintf('Cannot find the attribute list element'));
+        }, sprintf('Cannot find the attribute list element'));
 
         foreach ($attributes as $attributeLabel) {
             // We NEED to fill the search field with jQuery to avoid the TAB key press (because of mink),
@@ -126,7 +116,6 @@
                 function () use ($list, $attributeLabel) {
                     return $list->find('css', sprintf('li .attribute-label:contains("%s")', $attributeLabel));
                 },
-                20,
                 sprintf('Could not find available attribute "%s".', $attributeLabel)
             );
 
