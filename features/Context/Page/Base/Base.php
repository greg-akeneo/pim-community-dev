<?php

namespace Context\Page\Base;

use SensioLabs\Behat\PageObjectExtension\PageObject\Page;
use Behat\Mink\Exception\UnsupportedDriverActionException;
use Behat\Mink\Exception\ElementNotFoundException;

/**
 * Base page
 *
 * @author    Filips Alpe <filips@akeneo.com>
 * @copyright 2013 Akeneo SAS (http://www.akeneo.com)
 * @license   http://opensource.org/licenses/osl-3.0.php  Open Software License (OSL 3.0)
 */
class Base extends Page
{
    protected $elements = array(
        'Dialog'         => array('css' => 'div.modal'),
        'Title'          => array('css' => '.navbar-title'),
        'HeadTitle'      => array('css' => 'title'),
<<<<<<< HEAD
        'Navigation Bar' => array('css' => 'header#oroplatform-header')
=======
        'Flash messages' => array('css' => '.flash-messages-holder'),
>>>>>>> fcfebdf6
    );

    /**
     * {@inheritdoc}
     */
    public function fillField($locator, $value)
    {
        parent::fillField($locator, $value);

        try {
            $this->getSession()->executeScript(
                "$('.select2-drop-active input:visible').trigger($.Event('keydown', {which: 9, keyCode: 9}));"
            );
        } catch (UnsupportedDriverActionException $e) {
        }
    }

    /**
     * @param string $title
     *
     * @throws \Exception
     */
    public function checkHeadTitle($title)
    {
        $headTitle = $this->getElement('HeadTitle')->getHtml();

        if (trim($headTitle) !== trim($title)) {
            throw new \Exception(
                sprintf('Incorrect title. Expected "%s", given "%s"', $title, $headTitle)
            );
        }
    }

    /**
     * @param array $options
     *
     * @return string
     */
    public function getUrl(array $options = array())
    {
        $url = $this->getPath();

        foreach ($options as $parameter => $value) {
            $url = str_replace(sprintf('{%s}', $parameter), $value, $url);
        }

        return $url;
    }

    /**
     * Get page title
     * @return string
     */
    public function getTitle()
    {
        $elt = $this->getElement('Title');

        $subtitle  = $elt->find('css', '.sub-title');
        $separator = $elt->find('css', '.separator');
        $name      = $elt->find('css', '.product-name');

        if (!$subtitle || !$separator || !$name) {
            throw new \Exception('Could not find the page title');
        }

        return sprintf(
            '%s%s%s',
            trim($subtitle->getText()),
            trim($separator->getText()),
            trim($name->getText())
        );
    }

    /**
     * Overriden for compatibility with links
     *
     * @param string $locator
     */
    public function pressButton($locator)
    {
        // Search with exact name at first
        $button = $this->find('xpath', sprintf("//button[text() = '%s']", $locator));

        if (!$button) {
            $button = $this->find('xpath', sprintf("//a[text() = '%s']", $locator));
        }

        if (!$button) {
            // Use Mink search, which use "contains" xpath condition
            $button = $this->findButton($locator);
        }

        if (!$button) {
            $button =  $this->find(
                'named',
                array(
                    'link',
                    $this->getSession()->getSelectorsHandler()->xpathLiteral($locator)
                )
            );
        }

        if (null === $button) {
            throw new ElementNotFoundException($this->getSession(), 'button', 'id|name|title|alt|value', $locator);
        }

        $button->click();
    }

    /**
     * Confirm the dialog action
     */
    public function confirmDialog()
    {
        $element = $this->getConfirmDialog();

        $button = $element->find('css', 'a.btn.ok');

        if (!$button) {
            throw new \Exception('Could not find the confirmation button');
        }

        $button->click();
    }

    /**
     * Get the confirm dialog element
     * @throws \Exception
     * @return \SensioLabs\Behat\PageObjectExtension\PageObject\Element
     */
    protected function getConfirmDialog()
    {
        $element = $this->getElement('Dialog');

        if (!$element) {
            throw new \Exception('Could not find dialog window');
        }

        return $element;
    }

    /**
     * Get the confirm dialog title
     * @return string
     */
    public function getConfirmDialogTitle()
    {
        $element = $this->getConfirmDialog();

        return $element
            ->find('css', 'div.modal-header')
            ->getText();
    }

    /**
     * Get confirm dialog content
     * @return string
     */
    public function getConfirmDialogContent()
    {
        $element = $this->getConfirmDialog();

        return $element
            ->find('css', 'div.modal-body')
            ->getText();
    }

    /**
     * Cancel the dialog action
     */
    public function cancelDialog()
    {
        $element = $this->getElement('Dialog');

        if (!$element) {
            throw new \Exception('Could not find dialog window');
        }

        // TODO: Use the 'Cancel' button instead of the 'Close' button
        // (waiting for BAP to get the 'Cancel' button on grid actions)
        $button = $element->find('css', 'a.close');

        if (!$button) {
            throw new \Exception('Could not find the cancel button');
        }

        $button->click();
    }

    /**
     * Find a validation tooltip containing a text
     *
     * @param string $text
     *
     * @return null|Element
     */
    public function findTooltip($text)
    {
        return $this->find('css', sprintf('.validation-tooltip[data-original-title="%s"]', $text));
    }

    /**
<<<<<<< HEAD
     * Click on the akeneo logo
     */
    public function clickOnAkeneoLogo()
    {
        $this
            ->getElement('Navigation Bar')
            ->find('css', 'h1.logo a')
            ->click();
=======
     * Find a flash message containing text
     *
     * @param string $text
     *
     * @throws \Exception
     * @return null|Element
     */
    public function findFlashMessage($text)
    {
        $holder = $this->getElement('Flash messages');

        if (!$holder) {
            throw new \Exception('Could not find the flash messages holder');
        }

        return $holder->find('css', sprintf('div.message:contains("%s")', $text));
>>>>>>> fcfebdf6
    }
}<|MERGE_RESOLUTION|>--- conflicted
+++ resolved
@@ -19,11 +19,8 @@
         'Dialog'         => array('css' => 'div.modal'),
         'Title'          => array('css' => '.navbar-title'),
         'HeadTitle'      => array('css' => 'title'),
-<<<<<<< HEAD
+        'Flash messages' => array('css' => '.flash-messages-holder'),
         'Navigation Bar' => array('css' => 'header#oroplatform-header')
-=======
-        'Flash messages' => array('css' => '.flash-messages-holder'),
->>>>>>> fcfebdf6
     );
 
     /**
@@ -226,7 +223,6 @@
     }
 
     /**
-<<<<<<< HEAD
      * Click on the akeneo logo
      */
     public function clickOnAkeneoLogo()
@@ -235,7 +231,9 @@
             ->getElement('Navigation Bar')
             ->find('css', 'h1.logo a')
             ->click();
-=======
+    }
+
+    /**
      * Find a flash message containing text
      *
      * @param string $text
@@ -252,6 +250,5 @@
         }
 
         return $holder->find('css', sprintf('div.message:contains("%s")', $text));
->>>>>>> fcfebdf6
     }
 }