<?php

namespace Context;

use Symfony\Component\HttpFoundation\File\File;
use Doctrine\Common\Util\Inflector;
use Behat\Gherkin\Node\TableNode;
use Behat\MinkExtension\Context\RawMinkContext;
use Behat\Gherkin\Node\PyStringNode;
use Akeneo\Bundle\BatchBundle\Entity\JobInstance;
use Oro\Bundle\UserBundle\Entity\Role;
use Oro\Bundle\UserBundle\Entity\User;
use Pim\Bundle\CatalogBundle\Entity\AssociationType;
use Pim\Bundle\CatalogBundle\Entity\AttributeGroup;
use Pim\Bundle\CatalogBundle\Entity\AttributeOption;
use Pim\Bundle\CatalogBundle\Entity\GroupType;
use Pim\Bundle\CatalogBundle\Entity\Channel;
use Pim\Bundle\CatalogBundle\Entity\Family;
use Pim\Bundle\CatalogBundle\Entity\Locale;
use Pim\Bundle\CatalogBundle\Entity\Attribute;
use Pim\Bundle\CatalogBundle\Entity\Category;
use Pim\Bundle\CatalogBundle\Entity\Group;
use Pim\Bundle\CatalogBundle\Model\ProductPrice;
use Pim\Bundle\CatalogBundle\Model\Media;
use Pim\Bundle\CatalogBundle\Model\Metric;
use Pim\Bundle\DataGridBundle\Entity\DatagridView;

/**
 * A context for creating entities
 *
 * @author    Gildas Quemener <gildas@akeneo.com>
 * @copyright 2013 Akeneo SAS (http://www.akeneo.com)
 * @license   http://opensource.org/licenses/osl-3.0.php  Open Software License (OSL 3.0)
 */
class FixturesContext extends RawMinkContext
{
    private $locales = array(
        'english' => 'en_US',
        'french'  => 'fr_FR',
        'german'  => 'de_DE',
    );

    private $attributeTypes = array(
        'text'         => 'pim_catalog_text',
        'number'       => 'pim_catalog_number',
        'textarea'     => 'pim_catalog_textarea',
        'identifier'   => 'pim_catalog_identifier',
        'metric'       => 'pim_catalog_metric',
        'prices'       => 'pim_catalog_price_collection',
        'image'        => 'pim_catalog_image',
        'file'         => 'pim_catalog_file',
        'multiselect'  => 'pim_catalog_multiselect',
        'simpleselect' => 'pim_catalog_simpleselect',
        'date'         => 'pim_catalog_date',
    );

    private $entities = array(
        'Attribute'       => 'PimCatalogBundle:Attribute',
        'AttributeGroup'  => 'PimCatalogBundle:AttributeGroup',
        'AttributeOption' => 'PimCatalogBundle:AttributeOption',
        'Channel'         => 'PimCatalogBundle:Channel',
        'Currency'        => 'PimCatalogBundle:Currency',
        'Family'          => 'PimCatalogBundle:Family',
        'Category'        => 'PimCatalogBundle:Category',
        'AssociationType' => 'PimCatalogBundle:AssociationType',
        'JobInstance'     => 'AkeneoBatchBundle:JobInstance',
        'User'            => 'OroUserBundle:User',
        'Role'            => 'OroUserBundle:Role',
        'Locale'          => 'PimCatalogBundle:Locale',
        'GroupType'       => 'PimCatalogBundle:GroupType',
        'Product'         => 'Pim\Bundle\CatalogBundle\Model\Product',
        'ProductGroup'    => 'Pim\Bundle\CatalogBundle\Entity\Group',
    );

    private $placeholderValues = array();

    private $username;

    /**
     * @BeforeScenario
     */
    public function resetPlaceholderValues()
    {
        $this->placeholderValues = array(
            '%tmp%'      => getenv('BEHAT_TMPDIR') ?: '/tmp/pim-behat',
            '%fixtures%' => __DIR__ . '/fixtures'
        );
    }

    /**
     * @BeforeScenario
     */
    public function removeTmpDir()
    {
        $fs = new \Symfony\Component\Filesystem\Filesystem();
        $fs->remove($this->placeholderValues['%tmp%']);
    }

    /**
     * @BeforeScenario
     */
    public function clearUOW()
    {
        foreach ($this->getSmartRegistry()->getManagers() as $manager) {
            $manager->clear();
        }
    }

    /**
     * @BeforeScenario
     */
    public function clearPimFilesystem()
    {
        // FIXME: Remove gitkeep?
        $fs = $this->getPimFilesystem();
        foreach ($fs->keys() as $key) {
            if (strpos($key, '.') !== 0) {
                $fs->delete($key);
            }
        }
    }

    /**
     * Magic methods for getting and creating entities
     *
     * @param string $method
     * @param array  $args
     *
     * @return mixed
     *
     * @throws \BadMethodCallException
     */
    public function __call($method, $args)
    {
        if ('getOrCreate' === $getter = substr($method, 0, 11)) {
            $entityName = substr($method, 11);
        } elseif ('create' === $getter = substr($method, 0, 6)) {
            $entityName = substr($method, 6);
        } elseif ('find' === $getter = substr($method, 0, 4)) {
            $entityName = substr($method, 4);
        } elseif ('get' === $getter = substr($method, 0, 3)) {
            $entityName = substr($method, 3);
        } else {
            $getter = null;
            $entityName = null;
        }

        if ($getter && array_key_exists($entityName, $this->entities)) {
            $method = $getter . 'Entity';

            return $this->$method($entityName, $args[0]);
        }

        throw new \BadMethodCallException(sprintf('There is no method named %s in FixturesContext', $method));
    }

    /**
     * @param string $entityName
     * @param mixed  $data
     *
     * @throws InvalidArgumentException If entity is not found
     *
     * @return object
     */
    public function getEntity($entityName, $data)
    {
        $getter = sprintf('get%s', $entityName);

        if (method_exists($this, $getter)) {
            return $this->$getter($data);
        }

        return $this->getEntityOrException($entityName, $data);
    }

    /**
     * @param string $entityName
     * @param mixed  $data
     *
     * @return object
     */
    public function createEntity($entityName, $data)
    {
        $method = sprintf('create%s', $entityName);

        return $this->$method($data);
    }

    /**
     * @param string $entityName
     * @param string $data
     *
     * @return object
     */
    public function getOrCreateEntity($entityName, $data)
    {
        try {
            return $this->getEntity($entityName, $data);
        } catch (\InvalidArgumentException $e) {
            return $this->createEntity($entityName, $data);
        }
    }

    /**
     * @param string $entityName
     * @param mixed  $criteria
     *
     * @return object|null
     */
    public function findEntity($entityName, $criteria)
    {
        if (!array_key_exists($entityName, $this->entities)) {
            throw new \Exception(sprintf('Unrecognized entity "%s".', $entityName));
        }

        if (gettype($criteria) === 'string' || $criteria === null) {
            $criteria = array('code' => $criteria);
        }

        return $this->getRepository($this->entities[$entityName])->findOneBy($criteria);
    }

    /**
     * @param string $entityName
     * @param mixed  $criteria
     *
     * @throws InvalidArgumentException If entity is not found
     *
     * @return object
     */
    public function getEntityOrException($entityName, $criteria)
    {
        $entity = $this->findEntity($entityName, $criteria);

        if (!$entity) {
            if (is_string($criteria)) {
                $criteria = array('code' => $criteria);
            }

            throw new \InvalidArgumentException(
                sprintf(
                    'Could not find "%s" with criteria %s',
                    $this->entities[$entityName],
                    print_r(\Doctrine\Common\Util\Debug::export($criteria, 2), true)
                )
            );
        }

        return $entity;
    }

    /**
     * @param array|string $data
     *
     * @return Product
     *
     * @Given /^a "([^"]*)" product$/
     */
    public function createProduct($data)
    {
        if (is_string($data)) {
            $data = array('sku' => $data);
        } elseif (isset($data['enabled']) && in_array($data['enabled'], array('yes', 'no'))) {
            $data['enabled'] = ($data['enabled'] === 'yes');
        }

        // Clear product transformer cache
        $this
            ->getContainer()
            ->get('pim_transform.transformer.product')
            ->reset();

        // Reset product import validator
        $this
            ->getContainer()
            ->get('pim_base_connector.validator.product_import')
            ->reset();

        $product = $this->loadFixture('products', $data);

        $this->getProductBuilder()->addMissingProductValues($product);
        $this->getProductManager()->handleMedia($product);
        $this->getProductManager()->save($product, false);

        return $product;
    }

    /**
     * @param TableNode $table
     *
     * @Given /^the following products?:$/
     */
    public function theFollowingProduct(TableNode $table)
    {
        foreach ($table->getHash() as $data) {
            $this->createProduct($data);
        }
    }

    /**
     * @param string $status
     * @param string $sku
     *
     * @return Product
     *
     * @Given /^(?:an|a) (enabled|disabled) "([^"]*)" product$/
     */
    public function anEnabledOrDisabledProduct($status, $sku)
    {
        return $this->createProduct(
            array(
                'sku'     => $sku,
                'enabled' => $status === 'enabled' ? 'yes' : 'no'
            )
        );
    }

    /**
     * @param TableNode $table
     *
     * @Given /^the following famil(?:y|ies):$/
     */
    public function theFollowingFamilies(TableNode $table)
    {
        foreach ($table->getHash() as $data) {
            $this->createFamily($data);
        }
    }

    /**
     * @param string $entityName
     *
     * @Given /^there is no (.*)$/
     */
    public function thereIsNoEntity($entityName)
    {
        if (strpos($entityName, ' ')) {
            $entityName = implode('', array_map('ucfirst', explode(' ', $entityName)));
        }

        $entityName = ucfirst($entityName);

        if (!array_key_exists($entityName, $this->entities)) {
            throw new \Exception(sprintf('Unrecognized entity "%s".', $entityName));
        }

        $namespace = $this->entities[$entityName];
        $entities = $this->getRepository($namespace)->findAll();

        foreach ($entities as $entity) {
            $this->remove($entity, false);
        }
        $this->flush();
    }

    /**
     * @param TableNode $table
     *
     * @Given /^the following attribute groups?:$/
     */
    public function theFollowingAttributeGroups(TableNode $table)
    {
        foreach ($table->getHash() as $index => $data) {
            $this->createAttributeGroup($data);
        }
    }

    /**
     * @param TableNode $table
     *
     * @Given /^the following attributes?:$/
     */
    public function theFollowingAttributes(TableNode $table)
    {
        foreach ($table->getHash() as $data) {
            $this->createAttribute($data);
        }

        $this->flush();
    }

    /**
     * @param TableNode $table
     *
     * @Given /^the following attribute label translations:$/
     */
    public function theFollowingAttributeLabelTranslations(TableNode $table)
    {
        foreach ($table->getHash() as $data) {
            $this
                ->getAttribute($data['attribute'])
                ->setLocale($this->getLocaleCode($data['locale']))
                ->setLabel($data['label']);
        }

        $this->flush();
    }

    /**
     * @param TableNode $table
     *
     * @Given /^the following product values?:$/
     */
    public function theFollowingProductValues(TableNode $table)
    {
        foreach ($table->getHash() as $row) {
            $row = array_merge(['locale' => null, 'scope' => null, 'value' => null], $row);

<<<<<<< HEAD
            $attributeCode = $row['attribute'];
            if ($row['locale']) {
                $attributeCode .= '-' . $row['locale'];
            }
            if ($row['scope']) {
                $attributeCode .= '-' . $row['scope'];
=======
            $product = $this->getProduct($data['product']);
            $value   = $product->getValue($data['attribute'], $data['locale'], $data['scope']);

            if ($value && $value->getAttribute()->getBackendType() !== 'media') {
                if ($data['scope']) {
                    $value->setScope($data['scope']);
                }
                if ($data['locale']) {
                    $value->setLocale($data['locale']);
                }
                if ($data['value']) {
                    if ($value->getAttribute()->getAttributeType() === $this->attributeTypes['prices']) {
                        $prices = $this->listToPrices($data['value']);
                        foreach ($prices as $currency => $data) {
                            $value->getPrice($currency)->setData($data);
                        }
                    } elseif ($value->getAttribute()->getAttributeType() === $this->attributeTypes['simpleselect']) {
                        $options = $value->getAttribute()->getOptions();
                        $optionValue = null;
                        foreach ($options as $option) {
                            if ((string) $option->getCode() === $data['value']) {
                                $optionValue = $option;
                            }
                        }

                        if ($optionValue === null) {
                            throw new \InvalidArgumentException(sprintf('Unknown option value "%s"', $data['value']));
                        }

                        $value->setData($optionValue);
                    } elseif ($value->getAttribute()->getAttributeType() === $this->attributeTypes['metric']) {
                        $metric = $value->getData();

                        if (false === strpos($data['value'], ' ')) {
                            throw new \InvalidArgumentException(
                                sprintf(
                                    'Metric value does not match expected format "<data> <unit>": %s',
                                    $data['value']
                                )
                            );
                        }
                        list($data, $unit) = explode(' ', $data['value']);

                        if (!$metric) {
                            $metric = new Metric();
                            $metric->setFamily($value->getAttribute()->getMetricFamily());
                        }

                        $metric->setData($data);
                        $metric->setUnit($unit);

                        $value->setMetric($metric);
                    } elseif ($value->getAttribute()->getAttributeType() === $this->attributeTypes['date']) {
                        if ("" === $data['value']) {
                            $data = null;
                        } elseif (!$data instanceof \DateTime) {
                            $data = new \DateTime($data['value']);
                        }

                        $value->setData($data);
                    } else {
                        $value->setData($data['value']);
                    }
                }
            } else {
                $attribute = $this->getAttribute($data['attribute']);
                $value = $this->createValue($attribute, $data['value'], $data['locale'], $data['scope']);
                $product->addValue($value);
>>>>>>> 8758c4e7
            }

            $data = [
                'sku'          => $row['product'],
                $attributeCode => $this->replacePlaceholders($row['value'])
            ];

            $this->createProduct($data);
        }

        $this->flush();
    }

    /**
     * @param string $sku
     * @param string $attributeCodes
     *
     * @Given /^the "([^"]*)" product has the "([^"]*)" attributes?$/
     */
    public function theProductHasTheAttributes($sku, $attributeCodes)
    {
        $product = $this->getProduct($sku);

        foreach ($this->listToArray($attributeCodes) as $code) {
            $this->getProductBuilder()->addAttributeToProduct($product, $this->getAttribute($code));
        }

        $this->getProductManager()->save($product);

        $this->flush();
    }

    /**
     * @param string $attribute
     * @param string $family
     *
     * @Given /^the attribute "([^"]*)" has been chosen as the family "([^"]*)" label$/
     */
    public function theAttributeHasBeenChosenAsTheFamilyLabel($attribute, $family)
    {
        $code      = $this->camelize($attribute);
        $attribute = $this->getAttribute($code);
        $family    = $this->getFamily($family);

        $family->setAttributeAsLabel($attribute);

        $this->flush();
    }

    /**
     * @param TableNode $table
     *
     * @Given /^the following categor(?:y|ies):$/
     */
    public function theFollowingCategories(TableNode $table)
    {
        foreach ($table->getHash() as $data) {
            $this->createCategory(array($data));
        }
    }

    /**
     * @param TableNode $table
     *
     * @Then /^there should be the following attributes:$/
     */
    public function thereShouldBeTheFollowingAttributes(TableNode $table)
    {
        foreach ($table->getHash() as $data) {
            $attribute = $this->getAttribute($data['code']);
            $this->refresh($attribute);

            assertEquals($data['label-en_US'], $attribute->getTranslation('en_US')->getLabel());
            assertEquals($this->getAttributeType($data['type']), $attribute->getAttributeType());
            assertEquals(($data['localizable'] == 1), $attribute->isLocalizable());
            assertEquals(($data['scopable'] == 1), $attribute->isScopable());
            assertEquals($data['group'], $attribute->getGroup()->getCode());
            assertEquals(($data['useable_as_grid_column'] == 1), $attribute->isUseableAsGridColumn());
            assertEquals(($data['useable_as_grid_filter'] == 1), $attribute->isUseableAsGridFilter());
            assertEquals(($data['unique'] == 1), $attribute->isUnique());
            if ($data['allowed_extensions'] != '') {
                assertEquals(explode(',', $data['allowed_extensions']), $attribute->getAllowedExtensions());
            }
            assertEquals($data['metric_family'], $attribute->getMetricFamily());
            assertEquals($data['default_metric_unit'], $attribute->getDefaultMetricUnit());
        }
    }

    /**
     * @param TableNode $table
     *
     * @Then /^there should be the following options:$/
     */
    public function thereShouldBeTheFollowingOptions(TableNode $table)
    {
        foreach ($table->getHash() as $data) {
            $attribute = $this->getEntityOrException('Attribute', array('code' => $data['attribute']));
            $option = $this->getEntityOrException(
                'AttributeOption',
                array('code' => $data['code'], 'attribute' => $attribute)
            );
            $this->refresh($option);

            $option->setLocale('en_US');
            assertEquals($data['label-en_US'], (string) $option);
            assertEquals(($data['default'] == 1), $option->isDefault());
        }
    }

    /**
     * @param TableNode $table
     *
     * @Then /^there should be the following categories:$/
     */
    public function thereShouldBeTheFollowingCategories(TableNode $table)
    {
        foreach ($table->getHash() as $data) {
            $category = $this->getCategory($data['code']);
            $this->refresh($category);

            assertEquals($data['label'], $category->getTranslation('en_US')->getLabel());
            if (empty($data['parent'])) {
                assertNull($category->getParent());
            } else {
                assertEquals($data['parent'], $category->getParent()->getCode());
            }
        }
    }

    /**
     * @param TableNode $table
     *
     * @Then /^there should be the following association types:$/
     */
    public function thereShouldBeTheFollowingAssociationTypes(TableNode $table)
    {
        foreach ($table->getHash() as $data) {
            $associationType = $this->getAssociationType($data['code']);
            $this->refresh($associationType);

            assertEquals($data['label-en_US'], $associationType->getTranslation('en_US')->getLabel());
            assertEquals($data['label-fr_FR'], $associationType->getTranslation('fr_FR')->getLabel());
        }
    }

    /**
     * @param TableNode $table
     *
     * @Then /^there should be the following groups:$/
     */
    public function thereShouldBeTheFollowingGroups(TableNode $table)
    {
        foreach ($table->getHash() as $data) {
            $group = $this->getProductGroup($data['code']);
            $this->refresh($group);

            assertEquals($data['label-en_US'], $group->getTranslation('en_US')->getLabel());
            assertEquals($data['label-fr_FR'], $group->getTranslation('fr_FR')->getLabel());
            assertEquals($data['type'], $group->getType()->getCode());

            if ($group->getType()->isVariant()) {
                $attributes = array();
                foreach ($group->getAttributes() as $attribute) {
                    $attributes[] = $attribute->getCode();
                }
                asort($attributes);
                $attributes = implode(',', $attributes);
                assertEquals($data['attributes'], $attributes);
            }
        }
    }

    /**
     * @param TableNode $table
     *
     * @Given /^the following channels?:$/
     */
    public function theFollowingChannels(TableNode $table)
    {
        foreach ($table->getHash() as $data) {
            $this->createChannel($data);
        }
    }

    /**
     * @param string $locale
     * @param string $channel
     *
     * @Given /^I add the "([^"]*)" locale to the "([^"]*)" channel$/
     */
    public function iAddTheLocaleToTheChannel($locale, $channel)
    {
        $channel = $this->getChannel($channel);

        $localeCode = isset($this->locales[$locale]) ? $this->locales[$locale] : $locale;
        $channel->addLocale($this->getLocale($localeCode));
        $this->persist($channel);
    }

    /**
     * @param TableNode $table
     *
     * @Given /^the following jobs?:$/
     */
    public function theFollowingJobs(TableNode $table)
    {
        $registry = $this->getContainer()->get('akeneo_batch.connectors');

        foreach ($table->getHash() as $data) {
            $jobInstance = new JobInstance($data['connector'], $data['type'], $data['alias']);
            $jobInstance->setCode($data['code']);
            $jobInstance->setLabel($data['label']);

            $job = $registry->getJob($jobInstance);
            $jobInstance->setJob($job);

            $this->persist($jobInstance);
        }
    }

    /**
     * @param string    $code
     * @param TableNode $table
     *
     * @Given /^the following job "([^"]*)" configuration:$/
     */
    public function theFollowingJobConfiguration($code, TableNode $table)
    {
        $jobInstance = $this->getJobInstance($code);
        $configuration = $jobInstance->getRawConfiguration();

        foreach ($table->getRowsHash() as $property => $value) {
            $value = $this->replacePlaceholders($value);
            if (in_array($value, array('yes', 'no'))) {
                $value = 'yes' === $value;
            }

            $configuration[$property] = $value;
        }

        $jobInstance->setRawConfiguration($configuration);
        $this->flush();
    }

    /**
     * @param TableNode $table
     *
     * @Given /^the following product groups?:$/
     */
    public function theFollowingProductGroups(TableNode $table)
    {
        foreach ($table->getHash() as $data) {
            $code = $data['code'];
            $label = $data['label'];
            $type = $data['type'];

            $attributes = (!isset($data['attributes']) || $data['attributes'] == '')
                ? array() : explode(', ', $data['attributes']);

            $products = (isset($data['products'])) ? explode(', ', $data['products']) : array();

            $this->createProductGroup($code, $label, $type, $attributes, $products);
        }
    }

    /**
     * @param TableNode $table
     *
     * @Given /^the following association types?:$/
     */
    public function theFollowingAssociationTypes(TableNode $table)
    {
        foreach ($table->getHash() as $data) {
            $code = $data['code'];
            $label = isset($data['label']) ? $data['label'] : null;

            $this->createAssociationType($code, $label);
        }
    }

    /**
     * @param TableNode $table
     *
     * @Given /^the following group types?:$/
     */
    public function theFollowingGroupTypes(TableNode $table)
    {
        foreach ($table->getHash() as $data) {
            $code = $data['code'];
            $label = isset($data['label']) ? $data['label'] : null;
            $isVariant = isset($data['variant']) ? $data['variant'] : 0;

            $this->createGroupType($code, $label, $isVariant);
        }
    }

    /**
     * @param string $attribute
     * @param string $options
     *
     * @Given /^the following "([^"]*)" attribute options: (.*)$/
     */
    public function theFollowingAttributeOptions($attribute, $options)
    {
        $attribute = $this->getAttribute(strtolower($attribute));
        foreach ($this->listToArray($options) as $option) {
            $attribute->addOption($this->createOption($option));
        }

        $this->flush();
    }

    /**
     * @param string $lang
     * @param string $attribute
     * @param string $identifier
     * @param string $value
     *
     * @Given /^the (\w+) (\w+) of "([^"]*)" should be "([^"]*)"$/
     */
    public function theOfShouldBe($lang, $attribute, $identifier, $value)
    {
        $this->clearUOW();
        $productValue = $this->getProductValue($identifier, strtolower($attribute), $this->locales[$lang]);

        assertEquals($value, $productValue->getData());
    }

    /**
     * @param string $lang
     * @param string $scope
     * @param string $attribute
     * @param string $identifier
     * @param string $value
     *
     * @Given /^the (\w+) (\w+) (\w+) of "([^"]*)" should be "([^"]*)"$/
     */
    public function theScopableOfShouldBe($lang, $scope, $attribute, $identifier, $value)
    {
        $this->clearUOW();
        $productValue = $this->getProductValue($identifier, strtolower($attribute), $this->locales[$lang], $scope);

        assertEquals($value, $productValue->getData());
    }

    /**
     * @param string    $attribute
     * @param string    $products
     * @param TableNode $table
     *
     * @Given /^the prices "([^"]*)" of products (.*) should be:$/
     */
    public function thePricesOfProductsShouldBe($attribute, $products, TableNode $table)
    {
        $this->clearUOW();
        foreach ($this->listToArray($products) as $identifier) {
            $productValue = $this->getProductValue($identifier, strtolower($attribute));

            foreach ($table->getHash() as $price) {
                $productPrice = $productValue->getPrice($price['currency']);
                assertEquals($price['amount'], $productPrice->getData());
            }
        }
    }

    /**
     * @param string    $attribute
     * @param string    $products
     * @param TableNode $table
     *
     * @return null
     *
     * @Given /^the options "([^"]*)" of products (.*) should be:$/
     */
    public function theOptionsOfProductsShouldBe($attribute, $products, TableNode $table)
    {
        $this->clearUOW();
        foreach ($this->listToArray($products) as $identifier) {
            $productValue = $this->getProductValue($identifier, strtolower($attribute));
            $options = $productValue->getOptions();
            $optionCodes = $options->map(
                function ($option) {
                    return $option->getCode();
                }
            );

            assertEquals(count($table->getHash()), $options->count());
            foreach ($table->getHash() as $data) {
                assertContains($data['value'], $optionCodes);
            }
        }
    }

    /**
     * @param string $attribute
     * @param string $products
     * @param string $filename
     *
     * @Given /^the file "([^"]*)" of products (.*) should be "([^"]*)"$/
     */
    public function theFileOfShouldBe($attribute, $products, $filename)
    {
        $this->clearUOW();
        foreach ($this->listToArray($products) as $identifier) {
            $productValue = $this->getProductValue($identifier, strtolower($attribute));
            $media = $productValue->getMedia();
            assertEquals($filename, $media->getOriginalFilename());
        }
    }

    /**
     * @param string $attribute
     * @param string $products
     * @param string $data
     *
     * @Given /^the metric "([^"]*)" of products (.*) should be "([^"]*)"$/
     */
    public function theMetricOfProductsShouldBe($attribute, $products, $data)
    {
        $this->clearUOW();
        foreach ($this->listToArray($products) as $identifier) {
            $productValue = $this->getProductValue($identifier, strtolower($attribute));
            assertEquals($data, $productValue->getMetric()->getData());
        }
    }

    /**
     * @param PyStringNode $string
     *
     * @Given /^the following file to import:$/
     */
    public function theFollowingFileToImport(PyStringNode $string)
    {
        $this->placeholderValues['%file to import%'] = $filename =
            sprintf(
                '%s/pim-import/behat-import-%s.csv',
                $this->placeholderValues['%tmp%'],
                substr(md5(rand()), 0, 7)
            );
        @rmdir(dirname($filename));
        @mkdir(dirname($filename), 0777, true);

        file_put_contents($filename, (string) $string);
    }

    /**
     * @param TableNode $table
     *
     * @return null
     *
     * @Given /^the following CSV to import:$/
     */
    public function theFollowingCSVToImport(TableNode $table)
    {
        $delimiter = ';';

        $data = $table->getRowsHash();
        $columns = join($delimiter, array_keys($data));

        $rows = array();
        foreach ($data as $values) {
            foreach ($values as $index => $value) {
                $value = in_array($value, array('yes', 'no')) ? (int) $value === 'yes' : $value;
                $rows[$index][] = $value;
            }
        }
        $rows = array_map(
            function ($row) use ($delimiter) {
                return join($delimiter, $row);
            },
            $rows
        );

        array_unshift($rows, $columns);

        return $this->theFollowingFileToImport(new PyStringNode(join("\n", $rows)));
    }

    /**
     * @param string    $code
     * @param TableNode $table
     *
     * @Given /^import directory of "([^"]*)" contains the following media:$/
     */
    public function importDirectoryOfContainsTheFollowingMedia($code, TableNode $table)
    {
        $configuration = $this
            ->getJobInstance($code)
            ->getRawConfiguration();

        $path = dirname($configuration['filePath']);

        foreach ($table->getRows() as $data) {
            copy(__DIR__ . '/fixtures/'. $data[0], rtrim($path, '/') . '/' .$data[0]);
        }
    }

    /**
     * @param integer $expectedTotal
     *
     * @Then /^there should be (\d+) products?$/
     */
    public function thereShouldBeProducts($expectedTotal)
    {
        $total = count($this->getProductManager()->getProductRepository()->findAll());

        assertEquals($expectedTotal, $total);
    }

    /**
     * @param string    $identifier
     * @param TableNode $table
     *
     * @Given /^the product "([^"]*)" should have the following values?:$/
     */
    public function theProductShouldHaveTheFollowingValues($identifier, TableNode $table)
    {
        $this->clearUOW();
        $product = $this->getProduct($identifier);

        foreach ($table->getRowsHash() as $code => $value) {
            $productValue = $product->getValue($code);
            if ('media' === $this->getAttribute($code)->getBackendType()) {
                // media filename is auto generated during media handling and cannot be guessed
                // (it contains a timestamp)
                if ('**empty**' === $value) {
                    assertEmpty((string) $productValue);
                } else {
                    assertTrue(false !== strpos((string) $productValue, $value));
                }
            } else {
                assertEquals($value, (string) $productValue);
            }
        }
    }

    /**
     * @param string $productCode
     * @param string $familyCode
     *
     * @Given /^(?:the )?family of "([^"]*)" should be "([^"]*)"$/
     */
    public function theFamilyOfShouldBe($productCode, $familyCode)
    {
        $family = $this->getProduct($productCode)->getFamily();
        if (!$family) {
            throw \Exception(sprintf('Product "%s" doesn\'t have a family', $productCode));
        }
        assertEquals($familyCode, $family->getCode());
    }

    /**
     * @param string $productCode
     * @param string $categoryCodes
     *
     * @return null
     *
     * @Given /^(?:the )?categor(?:y|ies) of "([^"]*)" should be "([^"]*)"$/
     */
    public function theCategoriesOfShouldBe($productCode, $categoryCodes)
    {
        $product = $this->getProduct($productCode);
        $categories = $product->getCategories()->map(
            function ($category) {
                return $category->getCode();
            }
        )->toArray();
        assertEquals($this->listToArray($categoryCodes), $categories);
    }

    /**
     * @param Channel   $channel
     * @param TableNode $conversionUnits
     *
     * @Given /^the following (channel "(?:[^"]*)") conversion options:$/
     */
    public function theFollowingChannelConversionOptions(Channel $channel, TableNode $conversionUnits)
    {
        $channel->setConversionUnits($conversionUnits->getRowsHash());

        $this->flush();
    }

    /**
     * @param string $group
     * @param array  $products
     *
     * @Then /^"([^"]*)" group should contain "([^"]*)"$/
     */
    public function groupShouldContain($group, $products)
    {
        $group = $this->getProductGroup($group);
        $this->refresh($group);
        $groupProducts = $group->getProducts();

        foreach ($this->listToArray($products) as $sku) {
            if (!$groupProducts->contains($this->getProduct($sku))) {
                throw new \Exception(
                    sprintf('Group "%s" doesn\'t contain product "%s"', $group->getCode(), $sku)
                );
            }
        }
    }

    /**
     * @param string $roleLabel
     *
     * @return \Oro\Bundle\UserBundle\Entity\Role
     */
    public function getRole($roleLabel)
    {
        return $this->getEntityOrException('Role', array('label' => $roleLabel));
    }

    /**
     * @param string $sku
     *
     * @return Product
     */
    public function getProduct($sku)
    {
        $product = $this->getProductManager()->findByIdentifier($sku);

        if (!$product) {
            throw new \InvalidArgumentException(sprintf('Could not find a product with sku "%s"', $sku));
        }

        $this->refresh($product);

        return $product;
    }

    /**
     * @param string $username
     *
     * @return User
     *
     * @Then /^there should be a "([^"]*)" user$/
     */
    public function getUser($username)
    {
        return $this->getEntityOrException('User', array('username' => $username));
    }

    /**
<<<<<<< HEAD
     * @param string $username
=======
     * @param $username
>>>>>>> 8758c4e7
     */
    public function setUsername($username)
    {
        $this->username = $username;
    }

    /**
     * @param string $columns
     *
     * @Given /^I\'ve displayed the columns (.*)$/
    */
    public function iVeDisplayedTheColumns($columns)
    {
        $alias = 'product-grid';
        $user  = $this->getUser($this->username);

        $view = $this->getRepository('PimDataGridBundle:DatagridView')->findOneBy(
            [
                'datagridAlias' => $alias,
                'owner'         => $user,
                'type'          => DatagridView::TYPE_DEFAULT
            ]
        );

        if (!$view) {
            $view = new DatagridView();
            $view
                ->setType(DatagridView::TYPE_DEFAULT)
                ->setOwner($user)
                ->setDatagridAlias($alias);
        }

        $view->setColumns($this->listToArray($columns));

        $this->persist($view);
    }

    /**
     * @param string $attribute
     *
     * @Given /^I\'ve removed the "([^"]*)" attribute$/
     */
    public function iVeRemovedTheAttribute($attribute)
    {
        $this->remove($this->getAttribute($attribute));
    }

    /**
     * @param string $product
     * @param string $family
     *
     * @Given /^I set product "([^"]*)" family to "([^"]*)"$/
     */
    public function iSetProductFamilyTo($product, $family)
    {
        $this
            ->getProduct($product)
            ->setFamily($this->getFamily($family));

        $this->flush();
    }

    /**
     * @Then /^attribute "([^"]*)" should be required in family "([^"]*)" for channel "([^"]*)"$/
     */
    public function attributeShouldBeRequiredInFamilyForChannel($attribute, $family, $channel)
    {
        $requirement = $this->getAttributeRequirement($attribute, $family, $channel);

        assertNotNull($requirement);
        assertTrue($requirement->isRequired());
    }

    /**
     * @Given /^attribute "([^"]*)" should be optional in family "([^"]*)" for channel "([^"]*)"$/
     */
    public function attributeShouldBeOptionalInFamilyForChannel($attribute, $family, $channel)
    {
        $requirement = $this->getAttributeRequirement($attribute, $family, $channel);

        assertNotNull($requirement);
        assertFalse($requirement->isRequired());
    }


    /**
     * @param string $attributeCode
     * @param string $familyCode
     * @param string $channelCode
     */
    private function getAttributeRequirement($attributeCode, $familyCode, $channelCode)
    {
        $em = $this->getEntityManager();
        $repo = $em->getRepository('PimCatalogBundle:AttributeRequirement');

        $attribute = $this->getAttribute($attributeCode);
        $family = $this->getFamily($familyCode);
        $channel = $this->getChannel($channelCode);

        return $repo->findOneBy(
            [
                'attribute' => $attribute,
                'family' => $family,
                'channel' => $channel,
            ]
        );
    }

    /**
     * @param string $language
     *
     * @return string
     */
    public function getLocaleCode($language)
    {
        if ('default' === $language) {
            return $language;
        }

        if (!isset($this->locales[$language])) {
            throw new \InvalidArgumentException(sprintf('Undefined language "%s"', $language));
        }

        return $this->locales[$language];
    }

    /**
     * @param string $value
     *
     * @return string
     */
    public function replacePlaceholders($value)
    {
        return strtr($value, $this->placeholderValues);
    }

    /**
     * @param string $identifier
     * @param string $attribute
     * @param string $locale
     * @param string $scope
     *
     * @throws InvalidArgumentException
     *
     * @return ProductValue
     */
    private function getProductValue($identifier, $attribute, $locale = null, $scope = null)
    {
        if (null === $product = $this->getProduct($identifier)) {
            throw new \InvalidArgumentException(sprintf('Could not find product with identifier "%s"', $identifier));
        }

        if (null === $value = $product->getValue($attribute, $locale, $scope)) {
            throw new \InvalidArgumentException(
                sprintf(
                    'Could not find product value for attribute "%s" in locale "%s" for scope "%s"',
                    $attribute,
                    $locale,
                    $scope
                )
            );
        }

        return $value;
    }

    /**
     * @param string  $code
     * @param string  $label
     * @param boolean $isVariant
     *
     * @return GroupType
     */
    private function createGroupType($code, $label, $isVariant)
    {
        $type = new GroupType();
        $type->setCode($code);
        $type->setVariant($isVariant);
        $type->setLocale('en_US')->setLabel($label);

        $this->persist($type);

        return $type;
    }

    /**
     * @param string|array $data
     *
     * @return Attribute
     */
    private function createAttribute($data)
    {
        if (is_string($data)) {
            $data = array('code' => $data);
        }

        $data = array_merge(
            array(
                'code'     => null,
                'label'    => null,
                'families' => null,
                'type'     => 'text',
            ),
            $data
        );

        if (isset($data['label']) && !isset($data['label-en_US'])) {
            $data['label-en_US'] = $data['label'];
        }

        $data['code'] = $data['code'] ?: $this->camelize($data['label']);
        unset($data['label']);

        $families = $data['families'];
        unset($data['families']);

        $data['type'] = $this->getAttributeType($data['type']);

        foreach ($data as $key => $element) {
            if (in_array($element, array('yes', 'no'))) {
                $data[$key] = $element === 'yes';
            }
        }

        $attribute = $this->loadFixture('attributes', $data);

        if ($families) {
            foreach ($this->listToArray($families) as $familyCode) {
                $this->getFamily($familyCode)->addAttribute($attribute);
            }
        }

        $this->persist($attribute);

        return $attribute;
    }

    /**
     * @param string $type
     *
     * @return string
     */
    private function getAttributeType($type)
    {
        if (!isset($this->attributeTypes[$type])) {
            throw new \InvalidArgumentException(
                sprintf(
                    'Attribute type "%s" is not defined. Please add it in the %s::$attributeTypes property',
                    $type,
                    get_class($this)
                )
            );
        }

        return $this->attributeTypes[$type];
    }

    /**
<<<<<<< HEAD
=======
     * @param Attribute $attribute
     * @param mixed     $data
     * @param string    $locale
     * @param string    $scope
     *
     * @return ProductValue
     */
    private function createValue(Attribute $attribute, $data = null, $locale = null, $scope = null)
    {
        $manager = $this->getProductManager();

        $value = $manager->createProductValue();
        $value->setAttribute($attribute);

        switch ($attribute->getAttributeType()) {
            case $this->attributeTypes['prices']:
                $prices = $this->listToPrices($data);
                foreach ($prices as $currency => $data) {
                    $value->addPrice($this->createPrice($data, $currency));
                }
                break;

            case $this->attributeTypes['image']:
            case $this->attributeTypes['file']:
                $media = $this->createMedia($data);
                $value->setMedia($media);
                break;

            case $this->attributeTypes['simpleselect']:
            case $this->attributeTypes['multiselect']:
                $options = $attribute->getOptions()->filter(
                    function ($option) use ($data) {
                        return $option->getCode() == $data;
                    }
                );

                if (empty($options)) {
                    throw new \InvalidArgumentException(
                        sprintf(
                            'Could not find option "%s" for attribute "%s"',
                            $data,
                            (string) $attribute
                        )
                    );
                }
                $option = $options->first();

                if ($option) {
                    if ($attribute->getAttributeType() === $this->attributeTypes['simpleselect']) {
                        $value->setOption($option);
                    } else {
                        $value->addOption($option);
                    }
                }
                break;

            case $this->attributeTypes['metric']:
                $metric = new Metric();
                $metric->setFamily($attribute->getMetricFamily());
                if ($data !== "") {
                    list($data, $unit) = explode(' ', $data);
                } else {
                    $data = null;
                    $unit = null;
                }
                $metric->setData($data);
                $metric->setUnit($unit);
                $value->setData($metric);
                break;

            case $this->attributeTypes['date']:
                if ("" === $data) {
                    $data = null;
                } elseif (!$data instanceof \DateTime) {
                    $data = new \DateTime($data);
                }

                $value->setData($data);
                break;

            default:
                if ("" === $data) {
                    $data = null;
                }
                $value->setData($data);
        }
        $value->setLocale($locale);
        $value->setScope($scope);

        return $value;
    }

    /**
>>>>>>> 8758c4e7
     * @param string $code
     *
     * @return Category
     */
    private function createTree($code)
    {
        return $this->createCategory($code);
    }

    /**
     * @param array|string $data
     *
     * @return Category
     */
    private function createCategory($data)
    {
        if (is_string($data)) {
            $data = array(array('code' => $data));
        }

        $categories = $this->loadFixture('categories', $data);

        /**
         * When using ODM, one must persist and flush category without product
         * before adding and persisting products inside it
         */
        foreach ($categories as $category) {
            $products = $category->getProducts();
            $this->persist($category, true);
            foreach ($products as $product) {
                $product->addCategory($category);
                $this->flush($product);
            }
        }

        return reset($categories);
    }

    /**
     * @param array $data
     *
     * @return Channel
     */
    private function createChannel($data)
    {
        if (is_string($data)) {
            $data = [['code' => $data]];
        }

        $data = array_merge(
            [
                'label'      => null,
                'color'      => null,
                'currencies' => null,
                'locales'    => null,
                'tree'       => null,
            ],
            $data
        );

        $channel = new Channel();

        $channel->setCode($data['code']);
        $channel->setLabel($data['label']);

        if ($data['color']) {
            $channel->setColor($data['color']);
        }

        foreach ($this->listToArray($data['currencies']) as $currencyCode) {
            $channel->addCurrency($this->getCurrency($currencyCode));
        }

        foreach ($this->listToArray($data['locales']) as $localeCode) {
            $channel->addLocale($this->getLocale($localeCode));
        }

        if ($data['tree']) {
            $channel->setCategory($this->getCategory($data['tree']));
        }

        $this->persist($channel);
    }

    /**
     * @param string $code
     * @param string $label
     * @param string $type
     * @param array  $attributes
     * @param array  $products
     */
    private function createProductGroup($code, $label, $type, array $attributes, array $products = array())
    {
        $group = new Group();
        $group->setCode($code);
        $group->setLocale('en_US')->setLabel($label); // TODO translation refactoring

        $type = $this->getGroupType($type);
        $group->setType($type);

        foreach ($attributes as $attributeCode) {
            $attribute = $this->getAttribute($attributeCode);
            $group->addAttribute($attribute);
        }

        $this->persist($group);
        $this->flush($group);

        foreach ($products as $sku) {
            if (!empty($sku)) {
                $product = $this->getProduct($sku);
                $product->addGroup($group);
                $this->flush($product);
            }
        }
    }

    /**
     * @param string $code
     * @param string $label
     */
    private function createAssociationType($code, $label)
    {
        $associationType = new AssociationType();
        $associationType->setCode($code);
        $associationType->setLocale('en_US')->setLabel($label);

        $this->persist($associationType);
    }

    /**
     * @param array $data
     *
     * @return Role
     */
    private function createRole($data)
    {
        $role = new Role($data['role']);
        $this->persist($role);

        return $role;
    }

    /**
<<<<<<< HEAD
=======
     * @param string $prices
     *
     * @return array
     */
    private function listToPrices($prices)
    {
        if ($prices === "") {
            $data['EUR'] = null;
        }
        $prices = explode(',', $prices);
        $data = array();

        foreach ($prices as $price) {
            $price = explode(' ', trim($price));
            $amount = array_filter(
                $price,
                function ($item) {
                    return preg_match('/^[0-9]+(\.[0-9]+)?$/', $item);
                }
            );
            $amount = reset($amount);
            if (!$amount) {
                continue;
            }
            $currency = array_filter(
                $price,
                function ($item) {
                    return preg_match('/^[a-zA-Z]+(.+)$/', $item);
                }
            );
            $currency = !empty($currency) ? reset($currency) : 'EUR';
            $data[$currency] = $amount;
        }

        return $data;
    }

    /**
     * @param string $file
     *
     * @return Media
     */
    private function createMedia($file)
    {
        $media = new Media();
        if ($file) {
            $media->setFile(new File(__DIR__ . '/fixtures/' . $file));
            $this->getMediaManager()->handle($media, 'behat');
        }

        return $media;
    }

    /**
     * @param string $data
     * @param string $currency
     *
     * @return ProductPrice
     */
    private function createPrice($data, $currency = 'EUR')
    {
        $price = new ProductPrice();
        $price->setData($data);
        $price->setCurrency($currency);

        return $price;
    }

    /**
>>>>>>> 8758c4e7
     * Create an attribute option entity
     *
     * @param string $code
     *
     * @return AttributeOption
     */
    private function createOption($code)
    {
        $option = new AttributeOption();
        $option->setCode($code);

        return $option;
    }

    /**
     * Create a family
     *
     * @param array|string $data
     *
     * @return Family
     */
    private function createFamily($data)
    {
        if (is_string($data)) {
            $data = array('code' => $data);
        }

        $family = $this->loadFixture('families', $data);

        $this->persist($family);

        return $family;
    }

    /**
     * Create an attribute group
     *
     * @param array|string $data
     *
     * @return AttributeGroup
     */
    private function createAttributeGroup($data)
    {
        if (is_string($data)) {
            $data = array('code' => $data);
        }

        $attributeGroup = $this->loadFixture('attribute_groups', $data);

        $this->persist($attributeGroup);

        return $attributeGroup;
    }

    /**
     * Load an installer fixture
     *
     * @param string $type
     * @param array  $data
     * @param string $format
     *
     * @return object
     */
    private function loadFixture($type, array $data, $format = 'csv')
    {
        $processor = $this
            ->getContainer()
            ->get('pim_installer.fixture_loader.configuration_registry')
            ->getProcessor($type, $format);

        $entity = $processor->process($data);

        return $entity;
    }

    /**
     * @param string $string
     *
     * @return string
     */
    private function camelize($string)
    {
        return Inflector::camelize(str_replace(' ', '_', strtolower($string)));
    }

    /**
     * @return \Doctrine\ORM\EntityManager
     */
    private function getEntityManager()
    {
        return $this->getMainContext()->getEntityManager();
    }

    /**
     * @return \Doctrine\Common\Persistence\ManagerRegistry
     */
    private function getSmartRegistry()
    {
        return $this->getMainContext()->getSmartRegistry();
    }

    /**
     * @param string $namespace
     *
     * @return Repository
     */
    private function getRepository($namespace)
    {
        return $this->getSmartRegistry()->getManagerForClass($namespace)->getRepository($namespace);
    }

    /**
     * @return \Pim\Bundle\CatalogBundle\Manager\ProductManager
     */
    private function getProductManager()
    {
        return $this->getContainer()->get('pim_catalog.manager.product');
    }

    /**
     * @return \Pim\Bundle\CatalogBundle\Builder\ProductBuilder
     */
    private function getProductBuilder()
    {
        return $this->getContainer()->get('pim_catalog.builder.product');
    }

    /**
     * @return \Pim\Bundle\CatalogBundle\Manager\AttributeManager
     */
    private function getAttributeManager()
    {
        return $this->getContainer()->get('pim_catalog.manager.attribute');
    }

    /**
     * @return \Pim\Bundle\CatalogBundle\Manager\MediaManager
     */
    private function getMediaManager()
    {
        return $this->getContainer()->get('pim_catalog.manager.media');
    }

    /**
     * @return \Gaufrette\Filesystem
     */
    private function getPimFilesystem()
    {
        return $this->getContainer()->get('pim_filesystem');
    }

    /**
     * @return \Symfony\Component\DependencyInjection\ContainerInterface
     */
    private function getContainer()
    {
        return $this->getMainContext()->getContainer();
    }

    /**
     * @param string $list
     *
     * @return array
     */
    private function listToArray($list)
    {
        return $this->getMainContext()->listToArray($list);
    }

    /**
     * @param object $object
     */
    private function refresh($object)
    {
        if (is_object($object)) {
            $this->getSmartRegistry()->getManagerForClass(get_class($object))->refresh($object);
        }
    }

    /**
     * @param object  $object
     * @param boolean $flush
     */
    private function persist($object, $flush = true)
    {
        $manager = $this->getSmartRegistry()->getManagerForClass(get_class($object));
        $manager->persist($object);

        if ($flush) {
            $manager->flush($object);
        }
    }

    /**
     * @param object  $object
     * @param boolean $flush
     */
    private function remove($object, $flush = true)
    {
        $manager = $this->getSmartRegistry()->getManagerForClass(get_class($object));
        $manager->remove($object);

        if ($flush) {
            $manager->flush($object);
        }
    }

    /**
     * @param object $object
     *
     * @return null
     */
    private function flush($object = null)
    {
        if (!$object) {
            return $this->flushAll();
        }

        $manager = $this->getSmartRegistry()->getManagerForClass(get_class($object));
        $manager->flush($object);
    }

    /**
     * Flush all managers
     */
    private function flushAll()
    {
        foreach ($this->getSmartRegistry()->getManagers() as $manager) {
            $manager->flush();
        }
    }
}<|MERGE_RESOLUTION|>--- conflicted
+++ resolved
@@ -406,83 +406,12 @@
         foreach ($table->getHash() as $row) {
             $row = array_merge(['locale' => null, 'scope' => null, 'value' => null], $row);
 
-<<<<<<< HEAD
             $attributeCode = $row['attribute'];
             if ($row['locale']) {
                 $attributeCode .= '-' . $row['locale'];
             }
             if ($row['scope']) {
                 $attributeCode .= '-' . $row['scope'];
-=======
-            $product = $this->getProduct($data['product']);
-            $value   = $product->getValue($data['attribute'], $data['locale'], $data['scope']);
-
-            if ($value && $value->getAttribute()->getBackendType() !== 'media') {
-                if ($data['scope']) {
-                    $value->setScope($data['scope']);
-                }
-                if ($data['locale']) {
-                    $value->setLocale($data['locale']);
-                }
-                if ($data['value']) {
-                    if ($value->getAttribute()->getAttributeType() === $this->attributeTypes['prices']) {
-                        $prices = $this->listToPrices($data['value']);
-                        foreach ($prices as $currency => $data) {
-                            $value->getPrice($currency)->setData($data);
-                        }
-                    } elseif ($value->getAttribute()->getAttributeType() === $this->attributeTypes['simpleselect']) {
-                        $options = $value->getAttribute()->getOptions();
-                        $optionValue = null;
-                        foreach ($options as $option) {
-                            if ((string) $option->getCode() === $data['value']) {
-                                $optionValue = $option;
-                            }
-                        }
-
-                        if ($optionValue === null) {
-                            throw new \InvalidArgumentException(sprintf('Unknown option value "%s"', $data['value']));
-                        }
-
-                        $value->setData($optionValue);
-                    } elseif ($value->getAttribute()->getAttributeType() === $this->attributeTypes['metric']) {
-                        $metric = $value->getData();
-
-                        if (false === strpos($data['value'], ' ')) {
-                            throw new \InvalidArgumentException(
-                                sprintf(
-                                    'Metric value does not match expected format "<data> <unit>": %s',
-                                    $data['value']
-                                )
-                            );
-                        }
-                        list($data, $unit) = explode(' ', $data['value']);
-
-                        if (!$metric) {
-                            $metric = new Metric();
-                            $metric->setFamily($value->getAttribute()->getMetricFamily());
-                        }
-
-                        $metric->setData($data);
-                        $metric->setUnit($unit);
-
-                        $value->setMetric($metric);
-                    } elseif ($value->getAttribute()->getAttributeType() === $this->attributeTypes['date']) {
-                        if ("" === $data['value']) {
-                            $data = null;
-                        } elseif (!$data instanceof \DateTime) {
-                            $data = new \DateTime($data['value']);
-                        }
-
-                        $value->setData($data);
-                    } else {
-                        $value->setData($data['value']);
-                    }
-                }
-            } else {
-                $attribute = $this->getAttribute($data['attribute']);
-                $value = $this->createValue($attribute, $data['value'], $data['locale'], $data['scope']);
-                $product->addValue($value);
->>>>>>> 8758c4e7
             }
 
             $data = [
@@ -1128,11 +1057,8 @@
     }
 
     /**
-<<<<<<< HEAD
      * @param string $username
-=======
      * @param $username
->>>>>>> 8758c4e7
      */
     public function setUsername($username)
     {
@@ -1391,102 +1317,6 @@
     }
 
     /**
-<<<<<<< HEAD
-=======
-     * @param Attribute $attribute
-     * @param mixed     $data
-     * @param string    $locale
-     * @param string    $scope
-     *
-     * @return ProductValue
-     */
-    private function createValue(Attribute $attribute, $data = null, $locale = null, $scope = null)
-    {
-        $manager = $this->getProductManager();
-
-        $value = $manager->createProductValue();
-        $value->setAttribute($attribute);
-
-        switch ($attribute->getAttributeType()) {
-            case $this->attributeTypes['prices']:
-                $prices = $this->listToPrices($data);
-                foreach ($prices as $currency => $data) {
-                    $value->addPrice($this->createPrice($data, $currency));
-                }
-                break;
-
-            case $this->attributeTypes['image']:
-            case $this->attributeTypes['file']:
-                $media = $this->createMedia($data);
-                $value->setMedia($media);
-                break;
-
-            case $this->attributeTypes['simpleselect']:
-            case $this->attributeTypes['multiselect']:
-                $options = $attribute->getOptions()->filter(
-                    function ($option) use ($data) {
-                        return $option->getCode() == $data;
-                    }
-                );
-
-                if (empty($options)) {
-                    throw new \InvalidArgumentException(
-                        sprintf(
-                            'Could not find option "%s" for attribute "%s"',
-                            $data,
-                            (string) $attribute
-                        )
-                    );
-                }
-                $option = $options->first();
-
-                if ($option) {
-                    if ($attribute->getAttributeType() === $this->attributeTypes['simpleselect']) {
-                        $value->setOption($option);
-                    } else {
-                        $value->addOption($option);
-                    }
-                }
-                break;
-
-            case $this->attributeTypes['metric']:
-                $metric = new Metric();
-                $metric->setFamily($attribute->getMetricFamily());
-                if ($data !== "") {
-                    list($data, $unit) = explode(' ', $data);
-                } else {
-                    $data = null;
-                    $unit = null;
-                }
-                $metric->setData($data);
-                $metric->setUnit($unit);
-                $value->setData($metric);
-                break;
-
-            case $this->attributeTypes['date']:
-                if ("" === $data) {
-                    $data = null;
-                } elseif (!$data instanceof \DateTime) {
-                    $data = new \DateTime($data);
-                }
-
-                $value->setData($data);
-                break;
-
-            default:
-                if ("" === $data) {
-                    $data = null;
-                }
-                $value->setData($data);
-        }
-        $value->setLocale($locale);
-        $value->setScope($scope);
-
-        return $value;
-    }
-
-    /**
->>>>>>> 8758c4e7
      * @param string $code
      *
      * @return Category
@@ -1631,78 +1461,6 @@
     }
 
     /**
-<<<<<<< HEAD
-=======
-     * @param string $prices
-     *
-     * @return array
-     */
-    private function listToPrices($prices)
-    {
-        if ($prices === "") {
-            $data['EUR'] = null;
-        }
-        $prices = explode(',', $prices);
-        $data = array();
-
-        foreach ($prices as $price) {
-            $price = explode(' ', trim($price));
-            $amount = array_filter(
-                $price,
-                function ($item) {
-                    return preg_match('/^[0-9]+(\.[0-9]+)?$/', $item);
-                }
-            );
-            $amount = reset($amount);
-            if (!$amount) {
-                continue;
-            }
-            $currency = array_filter(
-                $price,
-                function ($item) {
-                    return preg_match('/^[a-zA-Z]+(.+)$/', $item);
-                }
-            );
-            $currency = !empty($currency) ? reset($currency) : 'EUR';
-            $data[$currency] = $amount;
-        }
-
-        return $data;
-    }
-
-    /**
-     * @param string $file
-     *
-     * @return Media
-     */
-    private function createMedia($file)
-    {
-        $media = new Media();
-        if ($file) {
-            $media->setFile(new File(__DIR__ . '/fixtures/' . $file));
-            $this->getMediaManager()->handle($media, 'behat');
-        }
-
-        return $media;
-    }
-
-    /**
-     * @param string $data
-     * @param string $currency
-     *
-     * @return ProductPrice
-     */
-    private function createPrice($data, $currency = 'EUR')
-    {
-        $price = new ProductPrice();
-        $price->setData($data);
-        $price->setCurrency($currency);
-
-        return $price;
-    }
-
-    /**
->>>>>>> 8758c4e7
      * Create an attribute option entity
      *
      * @param string $code
