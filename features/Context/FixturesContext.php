--- conflicted
+++ resolved
@@ -91,54 +91,6 @@
     /**
      * @BeforeScenario
      */
-<<<<<<< HEAD
-=======
-    public function resetCurrentLocale()
-    {
-        foreach ($this->locales as $locale) {
-            $this->createLocale($locale);
-        }
-    }
-
-    /**
-     * @BeforeScenario
-     */
-    public function resetChannels()
-    {
-        $tree = $this->createTree('default');
-        foreach ($this->channels as $code => $locales) {
-            $this->createChannel($code, ucfirst($code), $locales, $tree);
-        }
-
-        $this->flush();
-    }
-
-    /**
-     * @BeforeScenario
-     */
-    public function createRequiredAttribute()
-    {
-        $this->createAttribute('SKU', false, 'identifier', true);
-    }
-
-    /**
-     * @BeforeScenario
-     */
-    public function resetGroupTypes()
-    {
-        $types = array(
-            'VARIANT' => 1,
-            'X_SELL'  => 0,
-        );
-        foreach ($types as $code => $isVariant) {
-            $this->createGroupType($code, $code, $isVariant);
-        }
-    }
-
-    /**
-     * @BeforeScenario
-     */
->>>>>>> 78d60123
     public function clearUOW()
     {
         $this->getEntityManager()->clear();
