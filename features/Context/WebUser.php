<?php

namespace Context;

use Behat\Behat\Context\Step;
use Behat\Behat\Context\Step\Then;
use Behat\Behat\Exception\BehaviorException;
use Behat\Gherkin\Node\PyStringNode;
use Behat\Gherkin\Node\TableNode;
use Behat\Mink\Driver\Selenium2Driver;
use Behat\Mink\Element\NodeElement;
use Behat\Mink\Exception\ExpectationException;
use Behat\Mink\Exception\UnsupportedDriverActionException;
use Behat\MinkExtension\Context\RawMinkContext;
use Context\Spin\SpinCapableTrait;
use Pim\Bundle\EnrichBundle\Mailer\MailRecorder;
use Pim\Bundle\EnrichBundle\MassEditAction\Operation\BatchableOperationInterface;
use Pim\Component\Catalog\Model\Product;
use SensioLabs\Behat\PageObjectExtension\PageObject\Page;

/**
 * Context of the website
 *
 * @author    Gildas Quéméner <gildas@akeneo.com>
 * @copyright 2013 Akeneo SAS (http://www.akeneo.com)
 * @license   http://opensource.org/licenses/osl-3.0.php  Open Software License (OSL 3.0)
 */
class WebUser extends RawMinkContext
{
    use SpinCapableTrait;

    /* -------------------- Page-related methods -------------------- */


    /**
     * @param string $name
     *
     * @return Page
     */
    public function getPage($name)
    {
        return $this->getNavigationContext()->getPage($name);
    }

    /**
     * @param string $entity
     *
     * @Given /^I create a new ([^"]*)$/
     */
    public function iCreateANew($entity)
    {
        $entity = implode('', array_map('ucfirst', explode(' ', $entity)));
        $this->getPage(sprintf('%s index', $entity))->clickCreationLink();
        $this->getNavigationContext()->currentPage = sprintf('%s creation', $entity);
        $this->wait();
    }

    /**
     * @param string $type
     *
     * @return Then[]
     *
     * @Given /^I create a(?:n)? "([^"]*)" attribute$/
     */
    public function iCreateAnAttribute($type)
    {
        return [
            new Step\Then('I create a new attribute'),
            new Step\Then(sprintf('I choose the "%s" attribute type', $type))
        ];
    }

    /**
     * @param string $type
     *
     * @Given /^I choose the "([^"]*)" attribute type$/
     */
    public function iChooseTheAttributeType($type)
    {
        $this->getCurrentPage()->clickLink($type);
        $this->wait();
    }

    /**
     * @param TableNode $pages
     *
     * @Then /^I should be able visit the following pages without errors$/
     */
    public function iVisitTheFollowingPages(TableNode $pages)
    {
        foreach ($pages->getHash() as $data) {
            $url = $this->getSession()->evaluateScript(sprintf('return Routing.generate("%s");', $data['page']));
            $this->getMainContext()->executeScript(
                sprintf("require(['oro/navigation'], function (Nav) { Nav.getInstance().setLocation('%s'); } );", $url)
            );
            $this->wait();

            $currentUrl = $this->getSession()->getCurrentUrl();
            $currentUrl = explode('#url=', $currentUrl);
            $currentUrl = end($currentUrl);
            $currentUrl = explode('|g/', $currentUrl);
            $currentUrl = reset($currentUrl);

            assertTrue(
                $url === $currentUrl || $url . '/' === $currentUrl || $url === $currentUrl . '/',
                sprintf('Expecting the url of page "%s" to be "%s", not "%s"', $data['page'], $url, $currentUrl)
            );

            $loadedCorrectly = (bool) $this->getSession()->evaluateScript('return $(\'img[alt="Akeneo"]\').length;');
            assertTrue($loadedCorrectly, sprintf('Javascript error ocurred on page "%s"', $data['page']));
        }
    }

    /**
     * @param string $category
     *
     * @Given /^I select the "([^"]*)" tree$/
     */
    public function iSelectTheTree($category)
    {
        $this->getCurrentPage()->selectTree($category);
        $this->wait();
    }

    /**
     * @param string $category
     *
     * @Given /^I expand the "([^"]*)" category$/
     */
    public function iExpandTheCategory($category)
    {
        $this->wait(); // Make sure that the tree is loaded
        $this->getCurrentPage()->expandCategory($category);
        $this->wait();
    }

    /**
     * @param string $attribute
     *
     * @Given /^I expand the "([^"]*)" attribute$/
     */
    public function iExpandTheAttribute($attribute)
    {
        $this->getCurrentPage()->expandAttribute($attribute);
    }

    /**
     * @param string $category1
     * @param string $category2
     *
     * @Given /^I drag the "([^"]*)" category to the "([^"]*)" category$/
     */
    public function iDragTheCategoryToTheCategory($category1, $category2)
    {
        $this->getCurrentPage()->dragCategoryTo($category1, $category2);
        $this->wait();
    }

    /**
     * @param string $not
     * @param string $child
     * @param string $parent
     *
     * @Then /^I should (not )?see the "([^"]*)" category under the "([^"]*)" category$/
     *
     * @throws ExpectationException
     */
    public function iShouldSeeTheCategoryUnderTheCategory($not, $child, $parent)
    {
        $this->wait(); // Make sure that the tree is loaded

        $parentNode = $this->getCurrentPage()->findCategoryInTree($parent);
        $childNode  = $parentNode->getParent()->find('css', sprintf('li a:contains("%s")', $child));

        if ($not && $childNode) {
            throw $this->createExpectationException(
                sprintf('Expecting not to see category "%s" under the category "%s"', $child, $parent)
            );
        }

        if (!$not && !$childNode) {
            throw $this->createExpectationException(
                sprintf('Expecting to see category "%s" under the category "%s", not found', $child, $parent)
            );
        }
    }

    /**
     * @param string $tab
     *
     * @Given /^I visit the "([^"]*)" tab$/
     */
    public function iVisitTheTab($tab)
    {
        $tabLocator = sprintf('$("a:contains(\'%s\')").length > 0;', $tab);
        $this->wait($tabLocator);
        $this->getCurrentPage()->visitTab($tab);
        $this->wait();
    }

    /**
     * @Then /^I should (not )?see the "([^"]*)" tab$/
     */
    public function iShouldSeeTheTab($not, $tab)
    {
        $tabElement = $this->getCurrentPage()->getFormTab($tab);

        if ($not && $tabElement) {
            throw $this->createExpectationException(sprintf('Expecting not to see tab "%s"', $tab));
        }

        if (!$not && !$tabElement) {
            throw $this->createExpectationException(sprintf('Expecting to see tab "%s", not found', $tab));
        }
    }

    /**
     * @Given /^I open the history$/
     *
     * @throws ExpectationException
     */
    public function iOpenTheHistory()
    {
        $this->getCurrentPage()->openPanel('History');
        $this->getMainContext()->executeScript("$('.panel-pane.history-panel').css({'height': '90%'});");

        $expandButton = $this->getMainContext()->spin(function () {
            $expandHistory = $this->getCurrentPage()->find('css', '.expand-history');

            if ($expandHistory && $expandHistory->isValid()) {
                $expandHistory->click();

                return true;
            }

            return false;
        });

        $this->wait();
    }

    /**
     * @Then /^I should see (\d+) versions in the history$/
     */
    public function iShouldSeeVersionsInTheHistory($expectedCount)
    {
        $actualVersions = $this->getSession()->getPage()->findAll('css', '.history-panel tbody tr.product-version');

        if ((int) $expectedCount !== count($actualVersions)) {
            throw new \Exception(
                sprintf(
                    'Expecting %d versions, actually saw %d',
                    $expectedCount,
                    count($actualVersions)
                )
            );
        }
    }

    /**
     * @param string $panel
     *
     * @Given /^I open the "([^"]*)" panel$/
     */
    public function iOpenThePanel($panel)
    {
        $this->wait();
        $this->getCurrentPage()->openPanel($panel);
        $this->wait();
    }

    /**
     * @param string $panel
     *
     * @Given /^I close the "([^"]*)" panel$/
     */
    public function iCloseThePanel($panel)
    {
        $this->wait();
        $this->getCurrentPage()->closePanel($panel);
        $this->wait();
    }

    /**
     * @param string $group
     *
     * @Given /^I visit the "([^"]*)" group$/
     */
    public function iVisitTheGroup($group)
    {
        $this->getCurrentPage()->visitGroup($group);
        $this->wait();
    }

    /**
     * @param string $group
     *
     * @Given /^I click on the "([^"]*)" ACL group$/
     */
    public function iClickOnTheACLGroup($group)
    {
        $this->getCurrentPage()->selectGroup($group);
    }

    /**
     * @param string $group
     *
     * @Given /^I click on the "([^"]*)" ACL role/
     */
    public function iClickOnTheACLRole($group)
    {
        $this->getCurrentPage()->selectRole($group);
    }

    /**
     * @param string $association
     *
     * @Given /^I select the "([^"]*)" association$/
     */
    public function iSelectTheAssociation($association)
    {
        $this->getCurrentPage()->selectAssociation($association);
        $this->wait();
    }

    /**
     * @Given /^there should be (\d+) errors? in the "([^"]*)" tab$/
     */
    public function thereShouldBeErrorsInTheTab($number, $name)
    {
        $tab = $this->getCurrentPage()->getTab($name);
        if (!$tab) {
            throw $this->createExpectationException(
                sprintf('Tab "%s" not found', $name)
            );
        }

        $badge = $tab->find('css', '.invalid-badge');
        if (!$badge && 0 < (int) $number) {
            throw $this->createExpectationException(
                sprintf(
                    'Expecting to find "%d" errors in the tab "%s", no errors found',
                    $number,
                    $name
                )
            );
        } elseif (!$badge && 0 === (int) $number) {
            return;
        }

        $errors = $badge->getText();
        if ($errors != $number) {
            throw $this->createExpectationException(
                sprintf(
                    'Expecting to find "%d" errors in the tab "%s", found %s instead',
                    $number,
                    $name,
                    $errors
                )
            );
        }
    }

    /* -------------------- Other methods -------------------- */

    /**
     * @param string $currencies
     *
     * @When /^I (?:de)?activate the (.*) currenc(?:y|ies)$/
     */
    public function iToggleTheCurrencies($currencies)
    {
        foreach ($this->listToArray($currencies) as $currency) {
            $this->getCurrentPage()->clickOnAction($currency, 'Change status');
            $this->wait();
        }
    }

    /**
     * @param string $locale
     *
     * @When /^the locale "([^"]*)" should be selected$/
     */
    public function theLocaleShouldBeSelected($locale)
    {
        $this->getCurrentPage()->hasSelectedLocale($locale);
    }

    /**
     * @param string $locale
     *
     * @When /^I switch the locale to "([^"]*)"$/
     */
    public function iSwitchTheLocaleTo($locale)
    {
        $this->wait();
        $this->getCurrentPage()->switchLocale($locale);
        $this->wait();
    }

    /**
     * @param string $scope
     *
     * @When /^I switch the scope to "([^"]*)"$/
     */
    public function iSwitchTheScopeTo($scope)
    {
        $this->getCurrentPage()->switchScope($scope);
        $this->wait();
    }

    /**
     * @param TableNode $table
     * @param string    $productPage
     * @param bool      $copy
     *
     * @Then /^the locale switcher should contain the following items:$/
     *
     * @throws ExpectationException
     */
    public function theLocaleSwitcherShouldContainTheFollowingItems(
        TableNode $table,
        $productPage = 'edit',
        $copy = false
    ) {
        $pageName          = sprintf('Product %s', $productPage);
        $linkCount         = $this->getPage($pageName)->countLocaleLinks($copy);
        $expectedLinkCount = count($table->getHash());

        $this->spin(function () use ($pageName, $copy, $table) {
            $linkCount         = $this->getPage($pageName)->countLocaleLinks($copy);
            $expectedLinkCount = count($table->getHash());

            return $linkCount === $expectedLinkCount;
        }, sprintf('Expected to see %d items in the locale switcher, saw %d', $expectedLinkCount, $linkCount));

        foreach ($table->getHash() as $data) {
            $this->spin(
                function () use ($pageName, $data, $copy) {
                    return $this->getPage($pageName)->findLocaleLink(
                        $data['locale'],
                        $data['language'],
                        $data['flag'],
                        $copy
                    );
                },
                sprintf(
                    'Could not find locale "%s %s" in the locale switcher',
                    $data['locale'],
                    $data['language']
                )
            );
        }
    }

    /**
     * @param TableNode $table
     *
     * @Then /^the copy locale switcher should contain the following items:$/
     *
     * @throws ExpectationException
     */
    public function theCopyLocaleSwitcherShouldContainTheFollowingItems(TableNode $table)
    {
        $this->theLocaleSwitcherShouldContainTheFollowingItems($table, 'edit', true);
    }

    /**
     * @Given /^I confirm the ([^"]*)$/
     */
    public function iConfirmThe()
    {
        $this->getCurrentPage()->confirmDialog();

        $this->wait();
    }

    /**
     * @Given /^I cancel the ([^"]*)$/
     */
    public function iCancelThe()
    {
        $this->getCurrentPage()->cancelDialog();
    }

    /**
     * @Given /^I save the (.*)$/
     */
    public function iSave()
    {
        $this->getCurrentPage()->save();

        if (!($this->getSession()->getDriver() instanceof Selenium2Driver)) {
            $this->wait();
        }
    }

    /**
     * @Given /^I save and close$/
     */
    public function iSaveAndClose()
    {
        $this->getCurrentPage()->saveAndClose();
        $this->wait();
    }

    /**
     * @param string $attribute
     * @param int    $position
     *
     * @Given /^I change the attribute "([^"]*)" position to (\d+)$/
     */
    public function iChangeTheAttributePositionTo($attribute, $position)
    {
        $this->getCurrentPage()->dragAttributeToPosition($attribute, $position)->save();
        $this->wait();
    }

    /**
     * @param string $attribute
     * @param int    $position
     *
     * @Then /^the attribute "([^"]*)" should be in position (\d+)$/
     */
    public function theAttributeShouldBeInPosition($attribute, $position)
    {
        $actual = $this->getCurrentPage()->getAttributePosition($attribute);
        assertEquals($position, $actual);
    }

    /**
     * @param string $title
     *
     * @Then /^I should see the "([^"]*)" section$/
     *
     * @throws ExpectationException
     */
    public function iShouldSeeTheSection($title)
    {
        if (!$this->getCurrentPage()->getSection($title)) {
            throw $this->createExpectationException(sprintf('Expecting to see the %s section.', $title));
        }
    }

    /**
     * @param int $expectedCount
     *
     * @Given /^the Options section should contain ([^"]*) options?$/
     *
     * @throws ExpectationException
     */
    public function theOptionsSectionShouldContainOption($expectedCount = 1)
    {
        if ($expectedCount != $count = $this->getCurrentPage()->countOptions()) {
            throw $this->createExpectationException(
                sprintf('Expecting to see %d option, saw %d.', $expectedCount, $count)
            );
        }
    }

    /**
     * @param string $optionName
     *
     * @Then /^I remove the "([^"]*)" option$/
     */
    public function iRemoveTheOption($optionName)
    {
        $this->getCurrentPage()->removeOption($optionName);
    }

    /**
     * @param string $group
     * @param string $attributes
     *
     * @Given /^attributes? in group "([^"]*)" should be (.*)$/
     *
     * @throws ExpectationException
     */
    public function attributesInGroupShouldBe($group, $attributes)
    {
        $page       = $this->getCurrentPage();
        $attributes = $this->listToArray($attributes);
        $page->visitGroup($group);
        $this->wait();

        $group = $this->getFixturesContext()->findAttributeGroup($group);

        if (count($attributes) !== $actual = $page->getFieldsCount()) {
            throw $this->createExpectationException(
                sprintf(
                    'Expected to see %d fields in group "%s", actually saw %d',
                    count($attributes),
                    $group,
                    $actual
                )
            );
        }

        $labels = array_map(
            function ($field) {
                return str_replace('*', '', $field->getText());
            },
            $page->getFields()
        );

        if (count(array_diff($attributes, $labels))) {
            throw $this->createExpectationException(
                sprintf(
                    'Expecting to see attributes "%s" in group "%s", but saw "%s".',
                    implode('", "', $attributes),
                    $group,
                    implode('", "', $labels)
                )
            );
        }
    }

    /**
     * @param string $title
     *
     * @Then /^the title of the product should be "([^"]*)"$/
     */
    public function theTitleOfTheProductShouldBe($title)
    {
        if ($title !== $actual = $this->getCurrentPage()->getTitle()) {
            throw $this->createExpectationException(
                sprintf(
                    'Expected product title "%s", actually saw "%s"',
                    $title,
                    $actual
                )
            );
        }
    }

    /**
     * @param string $fieldName
     * @param string $locale
     * @param string $expected
     *
     * @Then /^the product ([^"]*) for locale "([^"]*)" should be empty$/
     * @Then /^the product ([^"]*) for locale "([^"]*)" should be "([^"]*)"$/
     * @Then /^the field ([^"]*) for locale "([^"]*)" should contain "([^"]*)"$/
     *
     * @return Then[]
     */
    public function theProductLocalizableFieldValueShouldBe($fieldName, $locale, $expected = '')
    {
        $steps = [new Step\Then(sprintf('I switch the locale to "%s"', $locale))];
        if ('' === $expected) {
            $steps[] = new Step\Then(sprintf('the product %s should be empty', $fieldName));
        } else {
            $steps[] = new Step\Then(sprintf('the product %s should be "%s"', $fieldName, $expected));
        }

        return $steps;
    }

    /**
     * @param string $fieldName
     * @param string $scope
     * @param string $expected
     *
     * @Then /^the product ([^"]*) for scope "([^"]*)" should be empty$/
     * @Then /^the product ([^"]*) for scope "([^"]*)" should be "([^"]*)"$/
     * @Then /^the field ([^"]*) for scope "([^"]*)" should contain "([^"]*)"$/
     *
     * @return Then[]
     */
    public function theProductScopableFieldValueShouldBe($fieldName, $scope, $expected = '')
    {
        $steps = [new Step\Then(sprintf('I switch the scope to "%s"', $scope))];
        if ('' === $expected) {
            $steps[] = new Step\Then(sprintf('the product %s should be empty', $fieldName));
        } else {
            $steps[] = new Step\Then(sprintf('the product %s should be "%s"', $fieldName, $expected));
        }

        return $steps;
    }

    /**
     * @param string $fieldName
     * @param string $locale
     * @param string $scope
     * @param string $expected
     *
     * @Then /^the product ([^"]*) for locale "([^"]*)" and scope "([^"]*)" should be empty$/
     * @Then /^the product ([^"]*) for locale "([^"]*)" and scope "([^"]*)" should be "([^"]*)"$/
     * @Then /^the field ([^"]*) for locale "([^"]*)" and scope "([^"]*)" should contain "([^"]*)"$/
     *
     * @return Then[]
     */
    public function theProductLocalizableAndScopableFieldValueShouldBe($fieldName, $locale, $scope, $expected = '')
    {
        $steps = [
            new Step\Then(sprintf('I switch the locale to "%s"', $locale)),
            new Step\Then(sprintf('I switch the scope to "%s"', $scope))
        ];

        if ('' === $expected) {
            $steps[] = new Step\Then(sprintf('the product %s should be empty', $fieldName));
        } else {
            $steps[] = new Step\Then(sprintf('the product %s should be "%s"', $fieldName, $expected));
        }

        return $steps;
    }

    /**
     * @param string $fieldName
     * @param string $expected
     *
     * @Then /^the product ([^"]*) should be empty$/
     * @Then /^the product ([^"]*) should be "([^"]*)"$/
     *
     * @throws \LogicException
     * @throws ExpectationException
     */
    public function theProductFieldValueShouldBe($fieldName, $expected = '')
    {
        $this->spin(function () use ($fieldName, $expected) {
            $this->getCurrentPage()->compareFieldValue($fieldName, $expected);

            return true;
        });
    }

    /**
     * @param string $label
     * @param string $expected
     *
     * @Then /^the field ([^"]*) should contain "([^"]*)"$/
     *
     * @throws \LogicException
     * @throws ExpectationException
     *
     * TODO: should be moved to a page context and theProductFieldValueShouldBe() method should be merged with this one
     */
    public function theFieldShouldContain($label, $expected)
    {
        $this->wait();
        $field = $this->getCurrentPage()->findField($label);

        if ($field->hasClass('select2-focusser')) {
            for ($i = 0; $i < 2; ++$i) {
                if (!$field->getParent()) {
                    break;
                }
                $field = $field->getParent();
            }
            if ($select = $field->find('css', 'select')) {
                $actual = $select->find('css', 'option[selected]')->getHtml();
            } else {
                $actual = trim($field->find('css', '.select2-chosen')->getHtml());
            }
        } elseif ($field->hasClass('select2-input')) {
            for ($i = 0; $i < 4; ++$i) {
                if (!$field->getParent()) {
                    break;
                }
                $field = $field->getParent();
            }
            if ($select = $field->find('css', 'select')) {
                $options = $field->findAll('css', 'option[selected]');
            } else {
                $options = $field->findAll('css', 'li.select2-search-choice div');
            }

            $actual = [];
            foreach ($options as $option) {
                $actual[] = $option->getHtml();
            }
            $expected = $this->listToArray($expected);
            sort($actual);
            sort($expected);
            $actual   = implode(', ', $actual);
            $expected = implode(', ', $expected);
        } elseif ($field->hasClass('datepicker')) {
            $actual = $field->getAttribute('value');
        } elseif ((null !== $parent = $field->getParent()) && $parent->hasClass('upload-zone')) {
            // We are dealing with an upload field
            if (null === $filename = $parent->find('css', '.upload-filename')) {
                throw new \LogicException('Cannot find filename of upload field');
            }
            $actual = $filename->getText();
        } else {
            $actual = $field->getValue();
        }

        if ($expected != $actual) {
            throw $this->createExpectationException(
                sprintf(
                    'Expected product field "%s" to contain "%s", but got "%s".',
                    $label,
                    $expected,
                    $actual
                )
            );
        }
    }

    /**
     * @param string $not
     * @param string $choices
     * @param string $label
     *
     * @Then /^I should(?P<not> not)? see the choices? (?P<choices>.+) in (?P<label>.+)$/
     */
    public function iShouldSeeTheChoicesInField($not, $choices, $label)
    {
        $this->getCurrentPage()->checkFieldChoices($label, $this->listToArray($choices), !$not);
    }

    /**
     * @param string $label
     *
     * @Then /^the field ([^"]*) should be read only$/
     *
     * @throws \LogicException
     * @throws ExpectationException
     */
    public function theFieldShouldBeReadOnly($label)
    {
        $this->wait();
        $field = $this->getCurrentPage()->findField($label);

        if (!$field->hasAttribute('disabled')) {
            throw $this->createExpectationException(
                sprintf(
                    'Attribute %s exists but is not read only',
                    $label
                )
            );
        }
    }

    /**
     * @param string $fieldName
     * @param string $locale
     * @param string $scope
     * @param string $expected
     *
     * @Then /^the ([^"]*) copy value for scope "([^"]*)" and locale "([^"]*)" should be "([^"]*)"$/
     */
    public function theCopyValueShouldBe($fieldName, $scope, $locale, $expected)
    {
        $this->getCurrentPage()->compareWith($locale, $scope);
        $this->getCurrentPage()->compareFieldValue($fieldName, $expected, true);
    }

    /**
     * @param string $field
     * @param string $scope
     * @param string $value
     *
     * @When /^I change the ([^"]+) for scope (\w+) to "([^"]*)"$/
     *
     * @return Step\When[]
     */
    public function iChangeTheValueForScope($field, $scope, $value)
    {
        return [
            new Step\When(sprintf('I switch the scope to "%s"', $scope)),
            new Step\When(sprintf('I change the "%s" to "%s"', $field, $value))
        ];
    }

    /**
     * @param string $field
     * @param string $locale
     * @param string $value
     *
     * @When /^I change the ([^"]+) for locale (\w+) to "([^"]*)"$/
     *
     * @return Step\When[]
     */
    public function iChangeTheValueForLocale($field, $locale, $value)
    {
        return [
            new Step\When(sprintf('I switch the locale to "%s"', $locale)),
            new Step\When(sprintf('I change the %s to "%s"', $field, $value))
        ];
    }

    /**
     * @param string $field
     * @param string $scope
     * @param string $locale
     * @param string $value
     *
     * @When /^I change the ([^"]+) for scope (\w+) and locale (\w+) to "([^"]*)"$/
     *
     * @return Step\When[]
     */
    public function iChangeTheValueForScopeAndLocale($field, $scope, $locale, $value)
    {
        return [
            new Step\When(sprintf('I switch the scope to "%s"', $scope)),
            new Step\When(sprintf('I switch the locale to "%s"', $locale)),
            new Step\When(sprintf('I change the %s to "%s"', $field, $value))
        ];
    }

    /**
     * @param string $field
     * @param string $value
     * @param string $language
     *
     *
     * @When /^I change the (?P<field>\w+) to "([^"]*)"$/
     * @When /^I change the "(?P<field>[^"]*)" to "([^"]*)"$/
     * @When /^I change the (?P<language>\w+) (?P<field>\w+) to "(?P<value>[^"]*)"$/
     * @When /^I change the (?P<field>\w+) to an invalid value$/
     */
    public function iChangeTheTo($field, $value = null, $language = null)
    {
        if (null !== $language) {
            try {
                $field = $this->getCurrentPage()->getFieldLocator($field, $this->getLocaleCode($language));
            } catch (\BadMethodCallException $e) {
                // Use default $field if current page does not provide a getFieldLocator method
            }
        }

        $value = $value !== null ? $value : $this->getInvalidValueFor(
            sprintf('%s.%s', $this->getNavigationContext()->currentPage, $field)
        );

        $this->getCurrentPage()->fillField($field, $value);
        $this->wait();
    }

    /**
     * @param string $not
     * @param string $attributes
     * @param string $group
     *
     * @Then /^I should (not )?see available attributes? (.*) in group "([^"]*)"$/
     *
     * @throws ExpectationException
     */
    public function iShouldSeeAvailableAttributesInGroup($not, $attributes, $group)
    {
        foreach ($this->listToArray($attributes) as $attribute) {
            $element = $this->getCurrentPage()->findAvailableAttributeInGroup($attribute, $group);
            if (!$not) {
                if (!$element) {
                    throw $this->createExpectationException(
                        sprintf(
                            'Expecting to see attribute %s under group %s, but was not present.',
                            $attribute,
                            $group
                        )
                    );
                }
            } else {
                if ($element) {
                    throw $this->createExpectationException(
                        sprintf(
                            'Expecting not to see attribute %s under group %s, but was present.',
                            $attribute,
                            $group
                        )
                    );
                }
            }
        }
    }

    /**
     * @param string $attributes
     *
     * @Given /^I add available attributes? (.*)$/
     */
    public function iAddAvailableAttributes($attributes)
    {
        $this->getCurrentPage()->addAvailableAttributes($this->listToArray($attributes));
        $this->wait();
    }

    /**
     * @param string $families
     *
     * @Then /^I should see the families (.*)$/
     *
     * @throws ExpectationException
     */
    public function iShouldSeeTheFamilies($families)
    {
        $expectedFamilies = $this->listToArray($families);

        if ($expectedFamilies !== $families = $this->getPage('Family index')->getFamilies()) {
            throw $this->createExpectationException(
                sprintf(
                    'Expecting to see families %s, but saw %s',
                    print_r(\Doctrine\Common\Util\Debug::export($expectedFamilies, 2), true),
                    print_r(\Doctrine\Common\Util\Debug::export($families, 2), true)
                )
            );
        }
    }

    /**
     * @param string $attributes
     * @param string $group
     *
     * @Given /^I should see attributes? "([^"]*)" in group "([^"]*)"$/
     *
     * @throws ExpectationException
     */
    public function iShouldSeeAttributesInGroup($attributes, $group)
    {
        $attributes = $this->listToArray($attributes);
        foreach ($attributes as $attribute) {
            if (!$this->getCurrentPage()->getAttribute($attribute, $group)) {
                throw $this->createExpectationException(
                    sprintf(
                        'Expecting to see attribute %s under group %s, but was not present.',
                        $attribute,
                        $group
                    )
                );
            }
        }
    }

    /**
     * @param string $not
     * @param string $field
     *
     * @Then /^I should (not )?see a remove link next to the "([^"]*)" field$/
     *
     * @throws ExpectationException
     */
    public function iShouldSeeARemoveLinkNextToTheField($not, $field)
    {
        $removeLink = $this->getPage('Product edit')->getRemoveLinkFor($field);
        if ($not) {
            if ($removeLink) {
                throw $this->createExpectationException(
                    sprintf(
                        'Remove link on field "%s" should not be displayed.',
                        $field
                    )
                );
            }
        } else {
            if (!$removeLink) {
                throw $this->createExpectationException(
                    sprintf(
                        'Remove link on field "%s" should be displayed.',
                        $field
                    )
                );
            }
        }
    }

    /**
     * @Then /^I should (not )?be able to remove the file of "([^"]*)"$/
     */
    public function iShouldBeAbleToRemoveTheFileOf($not, $field)
    {
        $removeFileButton = $this->getPage('Product edit')->getRemoveFileButtonFor($field);

        if ($not && $removeFileButton && $removeFileButton->isVisible()) {
            throw $this->createExpectationException(
                sprintf('Remove file button on field "%s" should not be displayed.', $field)
            );
        } elseif (!$not && (!$removeFileButton || !$removeFileButton->isVisible())) {
            throw $this->createExpectationException(
                sprintf('Remove file button on field "%s" should be displayed.', $field)
            );
        }
    }

    /**
     * @param string $field
     *
     * @When /^I remove the "([^"]*)" attribute$/
     *
     * @throws ExpectationException
     * @throws \Behat\Mink\Exception\ElementNotFoundException
     */
    public function iRemoveTheAttribute($field)
    {
        if (null === $link = $this->getCurrentPage()->getRemoveLinkFor($field)) {
            throw $this->createExpectationException(
                sprintf(
                    'Remove link on field "%s" should be displayed.',
                    $field
                )
            );
        }

        $link->click();
        $this->wait();
    }

    /**
     * @param string $attribute
     *
     * @Then /^I should not see the "([^"]*)" attribute$/
     */
    public function iShouldNotSeeTheAttribute($attribute)
    {
        $element = $this->getCurrentPage()->getAttribute($attribute);

        if (null !== $element) {
            throw new \RuntimeException(sprintf('Attribute "%s" found and should not be.', $attribute));
        }
    }

    /**
     * @param string $field
     *
     * @When /^I add a new option to the "([^"]*)" attribute:$/
     *
     * @throws ExpectationException
     */
    public function iAddANewOptionToTheAttribute($field, TableNode $table)
    {
        if (null === $link = $this->getCurrentPage()->getAddOptionLinkFor($field)) {
            throw $this->createExpectationException(
                sprintf(
                    'Add option link should be displayed for attribute "%s".',
                    $field
                )
            );
        }

        $link->click();

        $this->getCurrentPage()->fillPopinFields($table->getRowsHash());

        $addButton = $this->spin(function () {
            return $this->getCurrentPage()->find('css', '.modal .btn.ok');
        });

        $addButton->click();

        $this->wait();
    }

    /**
     * @Then /^I should see reorder handles$/
     */
    public function iShouldSeeReorderHandles()
    {
        if ($this->getCurrentPage()->countOrderableOptions() <= 0) {
            throw $this->createExpectationException('No reorder handle found');
        }
    }

    /**
     * @Then /^I should not see reorder handles$/
     */
    public function iShouldNotSeeReorderHandles()
    {
        if ($this->getCurrentPage()->countOrderableOptions() > 0) {
            throw $this->createExpectationException('Reorder handle was not expected');
        }
    }

    /**
     * @param string $attributes
     *
     * @Then /^eligible attributes as label should be (.*)$/
     *
     * @throws ExpectationException
     */
    public function eligibleAttributesAsLabelShouldBe($attributes)
    {
        $expectedAttributes = $this->listToArray($attributes);
        $options            = $this->getPage('Family edit')->getAttributeAsLabelOptions();

        if (count($expectedAttributes) !== $actual = count($options)) {
            throw $this->createExpectationException(
                sprintf(
                    'Expected to see %d eligible attributes as label, actually saw %d:'."\n%s",
                    count($expectedAttributes),
                    $actual,
                    print_r(\Doctrine\Common\Util\Debug::export($options, 2), true)
                )
            );
        }

        if ($expectedAttributes !== $options) {
            throw $this->createExpectationException(
                sprintf(
                    'Expected to see eligible attributes as label %s, actually saw %s',
                    print_r(\Doctrine\Common\Util\Debug::export($expectedAttributes, 2), true),
                    print_r(\Doctrine\Common\Util\Debug::export($options, 2), true)
                )
            );
        }
    }

    /**
     * @param string $role
     *
     * @Given /^I select the role "([^"]*)"$/
     */
    public function iSelectRole($role)
    {
        $this->getCurrentPage()->selectRole($role);
    }

    /**
     * @param string    $popin
     * @param TableNode $table
     *
     * @Given /^I fill in the following information(| in the popin):$/
     */
    public function iFillInTheFollowingInformation($popin, TableNode $table)
    {
        $element = $popin ? $this->getCurrentPage()->find('css', '.ui-dialog') : null;
        if ($popin && !$element) {
            $element = $this->getCurrentPage()->find('css', '.modal');
        }

        foreach ($table->getRowsHash() as $field => $value) {
            $this->getCurrentPage()->fillField($field, $value, $element);
        }
    }

    /**
     * @param TableNode $table
     *
     * @Given /^I should not see the following option:$/
     */
    public function iShouldNotSeeTheFollowingOptions(TableNode $table)
    {
        foreach ($table->getRowsHash() as $field => $value) {
            try {
                $this->getCurrentPage()->fillField($field, $value);
            } catch (\InvalidArgumentException $e) {
                $needle = sprintf('Could not find option "%s"', $value);
                if (false === strpos($e->getMessage(), $needle)) {
                    throw $e;
                }
                continue;
            }
            throw new \InvalidArgumentException(sprintf('Option "%s" has been found and should not.', $value));
        }
    }

    /**
     * @param TableNode $table
     *
     * @When /^I fill in the following information in the quick search popin:$/
     */
    public function iFillInTheFollowingInformationInTheQuickSearchPopin(TableNode $table)
    {
        $fields = $table->getRowsHash();
        if (!isset($fields['type'])) {
            $fields['type'] = null;
        }

        $this->getCurrentPage()->fillQuickSearch($fields['search'], $fields['type']);
    }

    /**
     * @When /^I open the quick search popin$/
     */
    public function iOpenTheQuickSearchPopin()
    {
        $this->getCurrentPage()->openQuickSearchPopin();
    }

    /**
     * @param TableNode $table
     *
     * @When /^I can search by the following types:$/
     */
    public function iCanSearchByTheFollowingTypes(TableNode $table)
    {
        $list = [];
        foreach ($table->getHash() as $row) {
            $list[] = $row['type'];
        }
        $this->getCurrentPage()->checkTypeSearchFieldList($list);
    }

    /**
     * @param TableNode $table
     *
     * @When /^I can not search by the following types:$/
     */
    public function iCanNotSearchByTheFollowingTypes(TableNode $table)
    {
        $list = [];
        foreach ($table->getHash() as $row) {
            $list[] = $row['type'];
        }
        $this->getCurrentPage()->checkTypeSearchFieldList($list, false);
    }

    /**
     * @param string $permission
     * @param string $resources
     *
     * @When /^I (grant|remove) rights to (.*)$/
     */
    public function iSetRightsToACLResources($permission, $resources)
    {
        $method = $permission . 'ResourceRights';
        foreach ($this->listToArray($resources) as $resource) {
            $this->getCurrentPage()->$method($resource, $permission);
        }
    }

    /**
     * @When /^I grant all rights$/
     */
    public function iGrantAllRightsToACLResources()
    {
        $this->getCurrentPage()->grantAllResourceRights();
    }

    /**
     * @param string $role
     *
     * @Given /^I reset the "([^"]*)" rights$/
     *
     * @return Then[]
     */
    public function iResetTheRights($role)
    {
        return [
            new Step\Then(sprintf('I am on the "%s" role page', $role)),
            new Step\Then('I grant all rights'),
            new Step\Then('I save the role')
        ];
    }

    /**
     * @param TableNode $table
     *
     * @Then /^removing the following permissions? should hide the following buttons?:$/
     *
     * @return Then[]
     */
    public function removingPermissionsShouldHideTheButtons(TableNode $table)
    {
        $steps = [];

        foreach ($table->getHash() as $data) {
            $steps[] = new Step\Then('I am on the "Administrator" role page');
            $steps[] = new Step\Then(sprintf('I remove rights to %s', $data['permission']));
            $steps[] = new Step\Then('I save the role');
            $steps[] = new Step\Then(sprintf('I am on the %s page', $data['page']));
            $steps[] = new Step\Then(sprintf('I should not see "%s"', $data['button']));
            if ($forbiddenPage = $data['forbiddenPage']) {
                $steps[] = new Step\Then(sprintf('I should not be able to access the %s page', $forbiddenPage));
            }
        }
        $steps[] = new Step\Then('I reset the "Administrator" rights');

        return $steps;
    }

    /**
     * @param TableNode $table
     *
     * @Then /^removing the following permissions? should hide the following section:$/
     *
     * @return Then[]
     */
    public function removingPermissionsShouldHideTheSection(TableNode $table)
    {
        $steps = [];

        foreach ($table->getHash() as $data) {
            $steps[] = new Step\Then(sprintf('I am on the %s page', $data['page']));
            $steps[] = new Step\Then(sprintf('I should see "%s"', $data['section']));
            $steps[] = new Step\Then('I am on the "Administrator" role page');
            $steps[] = new Step\Then(sprintf('I remove rights to %s', $data['permission']));
            $steps[] = new Step\Then('I save the role');
            $steps[] = new Step\Then(sprintf('I am on the %s page', $data['page']));
            $steps[] = new Step\Then(sprintf('I should not see "%s"', $data['section']));
        }
        $steps[] = new Step\Then('I reset the "Administrator" rights');

        return $steps;
    }

    /**
<<<<<<< HEAD
     * @param string $file
     * @param string $field
     *
     * @Given /^I attach file "([^"]*)" to "([^"]*)"$/
     */
    public function attachFileToField($file, $field)
    {
        if ($this->getMinkParameter('files_path')) {
            $fullPath = rtrim(realpath($this->getMinkParameter('files_path')), DIRECTORY_SEPARATOR)
                .DIRECTORY_SEPARATOR.$file;
            if (is_file($fullPath)) {
                $file = $fullPath;
            }
        }

        $this->getCurrentPage()->attachFileToField($field, $file);
        $this->wait();
    }

    /**
=======
>>>>>>> 3b7575a7
     * @param string $field
     *
     * @Given /^I remove the "([^"]*)" file$/
     */
    public function iRemoveTheFile($field)
    {
        $this->wait();
        $script = sprintf("$('label:contains(\"%s\")').parents('.form-field').find('.clear-field').click();", $field);
        if (!$this->getMainContext()->executeScript($script)) {
            $this->getCurrentPage()->removeFileFromField($field);
        }

        $this->getSession()->executeScript('$(\'.edit .field-input input[type="file"]\').trigger(\'change\');');
        $this->wait();
    }

    /**
     * @param string $link
     *
     * @Given /^I open "([^"]*)" in the current window$/
     *
     * @throws ExpectationException
     *
     * @return Step\Given
     */
    public function iOpenInTheCurrentWindow($link)
    {
        try {
            $this->getSession()->executeScript(
                "$('[target]').removeAttr('target');"
            );
            $this->wait();
            $this->getCurrentPage()
                ->find('css', sprintf('div.preview span:contains("%s")', $link))
                ->getParent()
                ->find('css', sprintf('span.open-media', $link))
                ->click();
        } catch (UnsupportedDriverActionException $e) {
            throw $this->createExpectationException('You must use selenium for this feature.');
        }
    }

    /**
     * @param TableNode $table
     *
     * @return Then[]
     *
     * @Given /^the following attribute types should have the following fields$/
     */
    public function theFollowingAttributeTypesShouldHaveTheFollowingFields(TableNode $table)
    {
        $steps = [];
        foreach ($table->getRowsHash() as $type => $fields) {
            $steps[] = new Step\Then('I am on the attributes page');
            $steps[] = new Step\Then(sprintf('I create a "%s" attribute', $type));
            $steps[] = new Step\Then(sprintf('I should see the %s fields', $fields));
        }

        return $steps;
    }

    /**
     * @param TableNode $table
     *
     * @Given /^I create the following attribute options:$/
     */
    public function iCreateTheFollowingAttributeOptions(TableNode $table)
    {
        foreach ($table->getHash() as $data) {
            $this->getCurrentPage()->addOption($data['Code']);
            $this->wait();
        }
    }

    /**
     * @param string $oldOptionName
     * @param string $newOptionName
     *
     * @Given /^I edit the "([^"]*)" option and turn it to "([^"]*)"$/
     */
    public function iEditTheFollowingAttributeOptions($oldOptionName, $newOptionName)
    {
        $this->getCurrentPage()->editOption($oldOptionName, $newOptionName);
        $this->wait();
    }

    /**
     * @param string $oldOptionName
     * @param string $newOptionName
     *
     * @Given /^I edit the code "([^"]*)" to turn it to "([^"]*)" and cancel$/
     */
    public function iEditAndCancelToEditTheFollowingAttributeOptions($oldOptionName, $newOptionName)
    {
        $this->getCurrentPage()->editOptionAndCancel($oldOptionName, $newOptionName);
        $this->wait();
    }

    /**
     * @param string $button
     *
     * @Given /^I press the "([^"]*)" button$/
     */
    public function iPressTheButton($button)
    {
        $this->getMainContext()->spin(function () use ($button) {
            $this->getCurrentPage()->pressButton($button);

            return true;
        }, sprintf("Can not find any '%s' button", $button));
        $this->wait();
    }

    /**
     * @param string $button
     *
     * @Given /^I should see the "([^"]*)" button$/
     */
    public function iShouldSeeTheButton($button)
    {
        $this->getCurrentPage()->getButton($button);
    }

    /**
     * @param string $button
     *
     * @Given /^I should not see the "([^"]*)" button$/
     *
     * @throws ExpectationException
     */
    public function iShouldNotSeeTheButton($button)
    {
        if (null !== $this->getCurrentPage()->getButton($button)) {
            throw $this->createExpectationException(
                sprintf('Button "%s" should not be displayed', $button)
            );
        }
    }

    /**
     * @param string $buttonLabel
     *
     * @Given /^I press the "([^"]*)" button in the popin$/
     */
    public function iPressTheButtonInThePopin($buttonLabel)
    {
        $buttonElement = $this->spin(function () use ($buttonLabel) {
            return $this
                ->getCurrentPage()
                ->find('css', sprintf('.ui-dialog button:contains("%1$s"), .modal a:contains("%1$s")', $buttonLabel));
        });

        $buttonElement->press();
        $this->wait();
    }

    /**
     * @param string $item
     * @param string $button
     *
     * @Given /^I press "([^"]*)" on the "([^"]*)" dropdown button$/
     */
    public function iPressOnTheDropdownButton($item, $button)
    {
        $this
            ->getCurrentPage()
            ->getDropdownButtonItem($item, $button)
            ->click();
        $this->wait();
    }

    /**
     * @param string $action
     *
     * @Given /^I (enable|disable) the product$/
     */
    public function iEnableOrDisableTheProduct($action)
    {
        $action = $action . 'Product';
        $this->getCurrentPage()->$action()->save();
        $this->wait();
    }

    /**
     * @param string $action
     *
     * @Given /^I (enable|disable) the products$/
     */
    public function iEnableOrDisableTheProducts($action)
    {
        $status = $action === 'enable' ? true : false;
        $this->getCurrentPage()->toggleSwitch('To enable', $status);
        $this->getCurrentPage()->next();
        $this->getCurrentPage()->confirm();
        $this->wait();
    }

    /**
     * @Then /^I choose to download the file$/
     */
    public function iChooseToDownloadTheFile()
    {
        throw new \RuntimeException('Download file is not yet implemented');
    }

    /**
     * @param string $status
     * @param string $locator
     *
     * @When /^I (un)?check the "([^"]*)" switch$/
     */
    public function iCheckTheSwitch($status, $locator)
    {
        $this->getCurrentPage()->toggleSwitch($locator, $status === '');
        $this->wait();
    }

    /**
     * @param string $status
     *
     * @When /^I (en|dis)able the inclusion of sub-categories$/
     */
    public function iSwitchTheSubCategoriesInclusion($status)
    {
        $switch = $this->spin(function () {
            return $this->getCurrentPage()->findById('nested_switch_input');
        });

        $on = 'en' === $status;
        if ($switch->isChecked() !== $on) {
            $switch->getParent()->find('css', 'label')->click();
        }
        $this->wait();
    }

    /**
     * @param Product $product
     *
     * @Given /^(product "([^"]*)") should be disabled$/
     *
     * @throws ExpectationException
     */
    public function productShouldBeDisabled(Product $product)
    {
        $this->getMainContext()->getSmartRegistry()->getManagerForClass(get_class($product))->refresh($product);
        if ($product->isEnabled()) {
            throw $this->createExpectationException('Product was expected to be be disabled');
        }
    }

    /**
     * @param Product $product
     *
     * @Given /^(product "([^"]*)") should be enabled$/
     *
     * @throws ExpectationException
     */
    public function productShouldBeEnabled(Product $product)
    {
        $this->getMainContext()->getSmartRegistry()->getManagerForClass(get_class($product))->refresh($product);
        if (!$product->isEnabled()) {
            throw $this->createExpectationException('Product was expected to be be enabled');
        }
    }

    /**
     * @param string      $sku
     * @param string|null $expectedFamily
     *
     * @Then /^the product "([^"]*)" should have no family$/
     * @Then /^the family of (?:the )?product "([^"]*)" should be "([^"]*)"$/
     */
    public function theFamilyOfProductShouldBe($sku, $expectedFamily = '')
    {
        $this->clearUOW();
        $product = $this->getFixturesContext()->getProduct($sku);

        $actualFamily = $product->getFamily() ? $product->getFamily()->getCode() : '';
        assertEquals(
            $expectedFamily,
            $actualFamily,
            sprintf('Expecting the family of "%s" to be "%s", not "%s".', $sku, $expectedFamily, $actualFamily)
        );
    }

    /**
     * @param string $sku
     * @param string $categoryCode
     *
     * @Then /^the category of (?:the )?product "([^"]*)" should be "([^"]*)"$/
     */
    public function theCategoryOfProductShouldBe($sku, $categoryCode)
    {
        $this->clearUOW();
        $product = $this->getFixturesContext()->getProduct($sku);

        $categoryCodes = $product->getCategoryCodes();
        assertEquals(
            [$categoryCode],
            $categoryCodes,
            sprintf(
                'Expecting the category of "%s" to be "%s", not "%s".',
                $sku,
                $categoryCode,
                implode(', ', $categoryCodes)
            )
        );
    }

    /**
     * @param int $count
     *
     * @Then /^there should be (\d+) updates?$/
     *
     * @throws ExpectationException
     */
    public function thereShouldBeUpdate($count)
    {
        $historyRows = $this->spin(function () use ($count) {
            return $this->getCurrentPage()->getHistoryRows();
        });

        if ((int) $count !== $actualCount = count($historyRows)) {
            throw $this->createExpectationException(sprintf('Expected %d updates, saw %d.', $count, $actualCount));
        }
    }

    /**
     * @param string $right
     * @param string $category
     *
     * @Given /^I (right )?click on the "([^"]*)" category$/
     */
    public function iClickOnTheCategory($right, $category)
    {
        $category = $this->getCurrentPage()->findCategoryInTree($category);

        if ($right) {
            $category->rightClick();
        } else {
            try {
                $checkbox = $this->spin(function () use ($category) {
                    return $category->find('css', '.jstree-checkbox');

                });
            } catch (\Exception $e) {
                $checkbox = null;
            }

            if (null !== $checkbox) {
                $checkbox->click();
            } else {
                $category->click();
            }
            $this->wait();
        }
    }

    /**
     * @Then /^I should see (\d+) category count$/
     *
     * @param int $count
     *
     * @throws ExpectationException
     */
    public function iShouldSeeCategoryCount($count)
    {
        $badge = $this->getCurrentPage()->find('css', sprintf('span.badge:contains("%d")', $count));
        if (!$badge) {
            throw $this->createExpectationException('Catgeroy badge not found');
        }
    }

    /**
     * @param string $action
     *
     * @Given /^I click on "([^"]*)" in the right click menu$/
     */
    public function iClickOnInTheRightClickMenu($action)
    {
        $this->getCurrentPage()->rightClickAction($action);
        $this->wait();
    }

    /**
     * @Given /^I click on the job tracker button on the job widget$/
     */
    public function iClickOnTheJobTrackerButtonOnTheJobWidget()
    {
        $this->getCurrentPage()->find('css', 'a#btn-show-list')->click();
        $this->wait();
    }

    /**
     * @Given /^I blur the category node$/
     */
    public function iBlurTheCategoryNode()
    {
        $this->getCurrentPage()->find('css', '#container')->click();
        $this->wait();
    }

    /**
     * @param string $message
     * @param string $property
     *
     * @Then /^I should see "([^"]*)" next to the (\w+)$/
     *
     * @throws ExpectationException
     */
    public function iShouldSeeNextToThe($message, $property)
    {
        if ($message !== $error = $this->getCurrentPage()->getPropertyErrorMessage($property)) {
            throw $this->createExpectationException(
                sprintf(
                    'Expecting to see "%s" next to the %s property, but saw "%s"',
                    $message,
                    $property,
                    $error
                )
            );
        }
    }

    /**
     * @param string $code
     *
     * @When /^I wait for the "([^"]*)" job to finish$/
     */
    public function iWaitForTheJobToFinish($code)
    {
        $condition = '$("#status").length && /(COMPLETED|STOPPED|FAILED|TERMINÉ|ARRÊTÉ|EN ÉCHEC)$/.test($("#status").text().trim())';

        try {
            $this->wait($condition);
        } catch (BehaviorException $e) {
            $jobInstance  = $this->getFixturesContext()->getJobInstance($code);
            $jobExecution = $jobInstance->getJobExecutions()->first();
            $log          = $jobExecution->getLogFile();

            if (is_file($log)) {
                $dir = getenv('WORKSPACE');
                $id  = getenv('BUILD_ID');

                if (false !== $dir && false !== $id) {
                    $target = sprintf('%s/../builds/%s/batch_log/%s', $dir, $id, pathinfo($log, PATHINFO_BASENAME));

                    $fs = new \Symfony\Component\Filesystem\Filesystem();
                    $fs->copy($log, $target);

                    $log = sprintf(
                        'http://ci.akeneo.com/screenshots/%s/%s/batch_log/%s',
                        getenv('JOB_NAME'),
                        $id,
                        pathinfo($log, PATHINFO_BASENAME)
                    );
                }

                $message = sprintf('Job "%s" failed, log available at %s', $code, $log);
                $this->getMainContext()->addErrorMessage($message);
            } else {
                $this->getMainContext()->addErrorMessage(sprintf('Job "%s" failed, no log available', $code));
            }

            // Get and print the normalized jobexecution to ease debugging
            $this->getSession()->executeScript(
                sprintf(
                    '$.get("/%s/%s_execution/%d.json", function (resp) { window.executionLog = resp; });',
                    $jobInstance->getType() === 'import' ? 'collect' : 'spread',
                    $jobInstance->getType(),
                    $jobExecution->getId()
                )
            );
            $this->wait();
            $executionLog = $this->getSession()->evaluateScript("return window.executionLog;");
            $this->getMainContext()->addErrorMessage(sprintf('Job execution: %s', print_r($executionLog, true)));

            // Call the wait method again to trigger timeout failure
            $this->wait($condition);
        }
    }

    /**
     * @Given /^I wait for the "([^"]*)" mass-edit job to finish$/
     *
     * @param string $operationAlias
     *
     * @throws ExpectationException
     */
    public function iWaitForTheMassEditJobToFinish($operationAlias)
    {
        $operationRegistry = $this->getMainContext()
            ->getContainer()
            ->get('pim_enrich.mass_edit_action.operation.registry');

        $operation = $operationRegistry->get($operationAlias);

        if (null === $operation) {
            throw $this->createExpectationException(
                sprintf('Operation with alias "%s" doesn\'t exist', $operationAlias)
            );
        }

        if (!$operation instanceof BatchableOperationInterface) {
            throw $this->createExpectationException(
                sprintf('Can\'t get the job code from the "%s" operation', $operationAlias)
            );
        }

        $code = $operation->getBatchJobCode();

        $this->waitForMassEditJobToFinish($code);
    }

    /**
     * @Given /^I wait for the quick export to finish$/
     */
    public function iWaitForTheQuickExportToFinish()
    {
        $this->waitForMassEditJobToFinish('csv_product_quick_export');
    }

    /**
     * @Given /^I wait for (the )?widgets to load$/
     */
    public function iWaitForTheWidgetsToLoad()
    {
        $this->iWaitSeconds(10);
        $this->wait();
    }

    /**
     * @Given /^I wait for (the )?options to load$/
     */
    public function iWaitForTheOptionsToLoad()
    {
        $this->iWaitSeconds(10);
        $this->wait();
    }

    /**
     * @param string    $fileName
     * @param TableNode $table
     *
     * @Given /^the category order in the file "([^"]*)" should be following:$/
     *
     * @throws ExpectationException
     */
    public function theCategoryOrderInTheFileShouldBeFollowing($fileName, TableNode $table)
    {
        $fileName = $this->replacePlaceholders($fileName);
        if (!file_exists($fileName)) {
            throw $this->createExpectationException(sprintf('File %s does not exist.', $fileName));
        }

        $categories = [];
        foreach (array_keys($table->getRowsHash()) as $category) {
            $categories[] = $category;
        }

        $file = fopen($fileName, 'rb');
        fgets($file);

        while (false !== $row = fgets($file)) {
            $category = array_shift($categories);
            assertSame(0, strpos($row, $category), sprintf('Expecting category "%s", saw "%s"', $category, $row));
        }

        fclose($file);
    }

    /**
     * @param string $original
     * @param string $target
     *
     * @Given /^I copy the file "([^"]*)" to "([^"]*)"$/
     *
     * @throws ExpectationException
     */
    public function iCopyTheFileTo($original, $target)
    {
        if (!file_exists($original)) {
            throw $this->createExpectationException(sprintf('File %s does not exist.', $original));
        }

        copy($original, $target);
    }

    /**
     * @Then /^I should see the uploaded image$/
     */
    public function iShouldSeeTheUploadedImage()
    {
        $maxTime = 10000;

        while ($maxTime > 0) {
            $this->iWaitSeconds(10);
            $maxTime -= 1000;
            if ($this->getPage('Product edit')->getImagePreview()) {
                return;
            }
        }

        throw $this->createExpectationException('Image preview is not displayed.');
    }

    /**
     * @param string $path
     *
     * @Then /^I should see the "([^"]*)" content$/
     */
    public function iShouldSeeTheContent($path)
    {
        if ($filesPath = $this->getMinkParameter('files_path')) {
            $fullPath = rtrim(realpath($filesPath), DIRECTORY_SEPARATOR).DIRECTORY_SEPARATOR.$path;
            if (is_file($fullPath)) {
                $path = $fullPath;
            }
        }

        $this->assertSession()->responseContains(file_get_contents($path));
    }

    /**
     * @param string $attribute
     * @param string $not
     * @param string $channels
     *
     * @Then /^attribute "([^"]*)" should( not)? be required in channels? (.*)$/
     *
     * @throws ExpectationException
     */
    public function attributeShouldBeRequiredInChannels($attribute, $not, $channels)
    {
        $channels    = $this->listToArray($channels);
        $expectation = $not === '';
        foreach ($channels as $channel) {
            if ($expectation !== $this->getCurrentPage()->isAttributeRequired($attribute, $channel)) {
                throw $this->createExpectationException(
                    sprintf(
                        'Attribute %s should be%s required in channel %s',
                        $attribute,
                        $not,
                        $channel
                    )
                );
            }
        }
    }

    /**
     * @param string $attribute
     * @param string $channel
     *
     * @Given /^I switch the attribute "([^"]*)" requirement in channel "([^"]*)"$/
     */
    public function iSwitchTheAttributeRequirementInChannel($attribute, $channel)
    {
        $this->getCurrentPage()->switchAttributeRequirement($attribute, $channel);
    }

    /**
     * @Then /^I should see the completeness summary$/
     */
    public function iShouldSeeTheCompletenessSummary()
    {
        $this->getCurrentPage()->findCompletenessContent();
    }

    /**
     * @param TableNode $table
     *
     * @Then /^I should see the completeness:$/
     *
     * @throws ExpectationException
     */
    public function iShouldSeeTheCompleteness(TableNode $table)
    {
        $this->wait();
        $collapseSwitchers = $this->getCurrentPage()->findAll('css', '.completeness-block header .btn');

        foreach ($collapseSwitchers as $switcher) {
            /** @var NodeElement $switcher */
            if ('true' === $switcher->getParent()->getParent()->getAttribute('data-closed')) {
                $switcher->click();
            }
        }

        foreach ($table->getHash() as $data) {
            $channel = $data['channel'];
            $locale  = $data['locale'];

            try {
                $this->getCurrentPage()->checkCompletenessState($channel, $locale, $data['state']);
                $this->getCurrentPage()->checkCompletenessRatio($channel, $locale, $data['ratio']);
                if (isset($data['missing_values'])) {
                    $this->getCurrentPage()->checkCompletenessMissingValues($channel, $locale, $data['missing_values']);
                }
            } catch (\InvalidArgumentException $e) {
                throw $this->createExpectationException($e->getMessage());
            }
        }
    }

    /**
     * @param string $channel
     * @param string $ratio
     *
     * @Given /^completeness of "([^"]*)" should be "([^"]*)"$/
     */
    public function completenessOfShouldBe($channel, $ratio)
    {
        $actual = $this->getCurrentPage()->getChannelCompleteness($channel);
        assertEquals(
            $ratio,
            $actual,
            sprintf(
                'Expecting completeness ratio of channel "%s" to be "%s", actually was "%s"',
                $channel,
                $ratio,
                $actual
            )
        );
    }

    /**
     * @param string $lang
     * @param string $channel
     * @param string $ratio
     *
     * @Given /^"([^"]*)" completeness of "([^"]*)" should be "([^"]*)"$/
     */
    public function localizedCompletenessOfShouldBe($lang, $channel, $ratio)
    {
        $actual = $this->getCurrentPage()->getLocalizedChannelCompleteness($channel, $lang);
        assertEquals(
            $ratio,
            $actual,
            sprintf(
                'Expecting "%s" completeness ratio of channel "%s" to be "%s", actually was "%s"',
                $lang,
                $channel,
                $ratio,
                $actual
            )
        );
    }

    /**
     * @param string $attribute
     * @param string $locale
     * @param string $channel
     *
     * @Then /^I click on the missing "([^"]*)" value for "([^"]*)" locale and "([^"]*)" channel/
     */
    public function iClickOnTheMissingValueForLocaleAndChannel($attribute, $locale, $channel)
    {
        $cell = $this->getCurrentPage()->findCompletenessCell($channel, $locale);

        $link = $this->spin(function () use ($attribute, $cell) {
            return $cell->find('css', sprintf(".missing-attributes [data-attribute='%s']", $attribute));
        }, sprintf("Can't find missing '%s' value link for %s/%s", $attribute, $locale, $channel));

        $link->click();
    }

    /**
     * @param string $group
     *
     * @Then /^I should be on the "([^"]*)" attribute group$/
     */
    public function iShouldBeOnTheAttributeGroup($group)
    {
        $groupNode = $this->getCurrentPage()->getAttributeGroupTab($group);

        assertTrue(
            $groupNode->hasClass('active'),
            sprintf('Expected to be on attribute group "%s"', $group)
        );
    }

    /**
     * @param string $email
     *
     * @Given /^an email to "([^"]*)" should have been sent$/
     */
    public function anEmailToShouldHaveBeenSent($email)
    {
        $recorder = $this->getMainContext()->getMailRecorder();
        if (0 === count($recorder->getMailsSentTo($email))) {
            throw $this->createExpectationException(
                sprintf(
                    'No emails were sent to %s.',
                    $email
                )
            );
        }
    }

    /**
     * @param int $seconds
     *
     * @Then /^I wait (\d+) seconds$/
     */
    public function iWaitSeconds($seconds)
    {
        sleep($seconds);
    }

    /**
     * @param string $operation
     *
     * @Given /^I choose the "([^"]*)" operation$/
     */
    public function iChooseTheOperation($operation)
    {
        $this->getNavigationContext()->currentPage = $this
            ->getPage('Batch Operation')
            ->chooseOperation($operation)
            ->next();

        $this->wait();
    }

    /**
     * @param string $fields
     *
     * @Given /^I display the (.*) attributes?$/
     */
    public function iDisplayTheAttributes($fields)
    {
        $this->getCurrentPage()->addAvailableAttributes($this->listToArray($fields));
        $this->wait();
    }

    /**
     * @Given /^I move on to the next step$/
     */
    public function iMoveOnToTheNextStep()
    {
        $this->scrollContainerTo(900);
        $this->wait('$(".btn.next").length > 0');
        $this->getCurrentPage()->next();
        $this->scrollContainerTo(900);
        $this->getCurrentPage()->confirm();
        $this->wait();
    }

    /**
     * @Then /^I click on the Akeneo logo$/
     */
    public function iClickOnTheAkeneoLogo()
    {
        $this->getCurrentPage()->clickOnAkeneoLogo();
    }

    /**
<<<<<<< HEAD
     * @Then /^the path of the exported file of "([^"]+)" should be "([^"]+)"$/
     */
    public function thePathOfTheExportedFileOfShouldBe($code, $path)
    {
        $executionPath = $this->getJobInstancePath($code);

        if ($path !== $executionPath) {
            throw $this->createExpectationException(
                sprintf('Expected file name "%s" got "%s"', $path, $executionPath)
            );
        }
    }

    /**
     * @param string $code
     *
     * @return string
     */
    public function getJobInstancePath($code)
    {
        $jobInstance   = $this->getFixturesContext()->getJobInstance($code);
        $configuration = $this->getFixturesContext()->findEntity('JobConfiguration', [
            'jobExecution' => $jobInstance->getJobExecutions()->first()
        ]);

        $step = $this->getMainContext()
            ->getContainer()
            ->get('akeneo_batch.connectors')
            ->getJob($jobInstance)
            ->getSteps()[0];

        $context = json_decode(stripcslashes($configuration->getConfiguration()), true);

        if (null !== $context) {
            $step->setConfiguration($context);
        }

        return $step->getWriter()->getPath();
    }

    /**
     * @param string       $code
     * @param PyStringNode $csv
     *
     * @Then /^exported file of "([^"]*)" should contain:$/
     *
     * @throws ExpectationException
     * @throws \Exception
     */
    public function exportedFileOfShouldContain($code, PyStringNode $csv)
    {
        $config = $this
            ->getFixturesContext()
            ->getJobInstance($code)->getRawConfiguration();

        $path = $this->getJobInstancePath($code);

        if (!is_file($path)) {
            throw $this->createExpectationException(
                sprintf('File "%s" doesn\'t exist', $path)
            );
        }

        $delimiter = isset($config['delimiter']) ? $config['delimiter'] : ';';
        $enclosure = isset($config['enclosure']) ? $config['enclosure'] : '"';
        $escape    = isset($config['escape'])    ? $config['escape']    : '\\';

        $csvFile = new \SplFileObject($path);
        $csvFile->setFlags(
            \SplFileObject::READ_CSV   |
            \SplFileObject::READ_AHEAD |
            \SplFileObject::SKIP_EMPTY |
            \SplFileObject::DROP_NEW_LINE
        );
        $csvFile->setCsvControl($delimiter, $enclosure, $escape);

        $expectedLines = [];
        foreach ($csv->getLines() as $line) {
            if (!empty($line)) {
                $expectedLines[] = explode($delimiter, str_replace($enclosure, '', $line));
            }
        }

        $actualLines = [];
        while ($data = $csvFile->fgetcsv()) {
            if (!empty($data)) {
                $actualLines[] = array_map(
                    function ($item) use ($enclosure) {
                        return str_replace($enclosure, '', $item);
                    },
                    $data
                );
            }
        }

        $expectedCount = count($expectedLines);
        $actualCount   = count($actualLines);
        assertSame(
            $expectedCount,
            $actualCount,
            sprintf('Expecting to see %d rows, found %d', $expectedCount, $actualCount)
        );

        if (md5(json_encode($actualLines[0])) !== md5(json_encode($expectedLines[0]))) {
            throw new \Exception(
                sprintf(
                    'Header in the file %s does not match expected one: %s',
                    $path,
                    implode(' | ', $actualLines[0])
                )
            );
        }
        unset($actualLines[0]);
        unset($expectedLines[0]);

        foreach ($expectedLines as $expectedLine) {
            $originalLines = [];
            $originalExpectedLine = $expectedLine;
            sort($expectedLine);
            $found = false;
            foreach ($actualLines as $index => $actualLine) {
                $originalLines[] = implode(' | ', $actualLine);
                // Order of columns is not ensured
                // Sorting the line values allows to have two identical lines
                // with values in different orders
                sort($actualLine);

                // Same thing for the rows
                // Order of the rows is not reliable
                // So we generate a hash for the current line and ensured that
                // the generated file contains a line with the same hash
                if (md5(json_encode($actualLine)) === md5(json_encode($expectedLine))) {
                    $found = true;

                    // Unset line to prevent comparing it twice
                    unset($actualLines[$index]);

                    break;
                }
            }
            if (!$found) {
                throw new \Exception(
                    sprintf(
                        "Could not find a line in %s containing\n    %s\nAvailable lines are:\n    %s",
                        $path,
                        implode(' | ', $originalExpectedLine),
                        implode("\n    ", $originalLines)
                    )
                );
            }
        }
    }

    /**
     * @param string    $code
     * @param TableNode $table
     *
     * @Then /^export directory of "([^"]*)" should contain the following media:$/
     *
     * @throws ExpectationException
     */
    public function exportDirectoryOfShouldContainTheFollowingMedia($code, TableNode $table)
    {
        $config = $this
            ->getFixturesContext()
            ->getJobInstance($code)->getRawConfiguration();

        $path = dirname($config['filePath']);

        if (!is_dir($path)) {
            throw $this->createExpectationException(
                sprintf('Directory "%s" doesn\'t exist', $path)
            );
        }

        foreach ($table->getRows() as $data) {
            $file = rtrim($path, '/') . '/' .$data[0];

            if (!is_file($file)) {
                throw $this->createExpectationException(
                    sprintf('File \"%s\" doesn\'t exist', $file)
                );
            }
        }
    }

    /**
=======
>>>>>>> 3b7575a7
     * @When /^I start the copy$/
     */
    public function iStartTheCopy()
    {
        $this->getCurrentPage()->startCopy();
    }

    /**
     * @param string $locale
     *
     * @When /^I compare values with the "([^"]*)" translation$/
     */
    public function iCompareValuesWithTheTranslation($locale)
    {
        $this->getCurrentPage()->compareWith($locale);
    }

    /**
     * @param string $field
     *
     * @Given /^I select translations for "([^"]*)"$/
     */
    public function iSelectTranslationsFor($field)
    {
        $this->getCurrentPage()->manualSelectTranslation($field);
    }

    /**
     * @param string $mode
     *
     * @Given /^I select (.*) translations$/
     */
    public function iSelectTranslations($mode)
    {
        $this->getCurrentPage()->autoSelectTranslations(ucfirst($mode));
    }

    /**
     * @Given /^I copy selected translations$/
     */
    public function iCopySelectedTranslations()
    {
        $this->getCurrentPage()->copySelectedTranslations();
    }

    /**
     * @param string $language
     *
     * @Given /^I select (.+) (?:language|locale)$/
     */
    public function iSelectLanguage($language)
    {
        $this->spin(function () use ($language) {
            $this->getCurrentPage()->selectFieldOption('system-locale', $language);

            return true;
        }, 'System locale field was not found');
    }

    /**
     * @param string|null $not
     * @param string      $locale
     *
     * @Then /^I should (not )?see (.+) locale option$/
     *
     * @throws \Exception
     *
     * @return bool
     */
    public function iShouldSeeLocaleOption($not, $locale)
    {
        $selectNames = ['system-locale', 'pim_user_user_form[uiLocale]'];
        $field = null;
        foreach ($selectNames as $selectName) {
            $field = (null !== $field) ? $field : $this->getCurrentPage()->findField($selectName);
        }
        if (null === $field) {
            throw new \Exception(sprintf('Could not find field with name %s', json_encode($selectNames)));
        }

        $options = $field->findAll('css', 'option');

        foreach ($options as $option) {
            $text = $option->getHtml();
            if ($text === $locale) {
                if ($not) {
                    throw new \Exception(sprintf('Should not see %s locale', $locale));
                } else {
                    return true;
                }
            }
        }

        return true;
    }

    /**
     * @param string    $groupField
     * @param TableNode $fields
     *
     * @Given /^I should see "([^"]*)" fields:$/
     */
    public function iShouldSeeFields($groupField, TableNode $fields)
    {
        foreach ($fields->getRows() as $data) {
            $this->getCurrentPage()->findFieldInAccordion($groupField, $data[0]);
        }
    }

    /**
     * @param string       $code
     * @param PyStringNode $data
     *
     * @Given /^the invalid data file of "([^"]*)" should contain:$/
     *
     * @throws ExpectationException
     */
    public function theInvalidDataFileOfShouldContain($code, PyStringNode $data)
    {
        $jobInstance = $this->getMainContext()->getSubcontext('fixtures')->getJobInstance($code);

        $jobExecution = $jobInstance->getJobExecutions()->first();
        $archivist    = $this->getMainContext()->getContainer()->get('pim_base_connector.event_listener.archivist');
        $file         = $archivist->getArchive($jobExecution, 'invalid', 'invalid_items.csv');

        $file->open(new \Gaufrette\StreamMode('r'));
        $content = $file->read(1024);
        while (!$file->eof()) {
            $content .= $file->read(1024);
        }

        if ($content !== (string) $data) {
            throw $this->createExpectationException(
                sprintf("Invalid data file contains:\n\"\"\"\n%s\n\"\"\"", $content)
            );
        }
    }

    /**
     * @param PyStringNode $string
     *
     * @Given /^I execute javascript:$/
     */
    public function iExecuteJavascript(PyStringNode $string)
    {
        $this->getSession()->executeScript((string) $string);
        $this->wait();
    }

    /**
     * @param int $y
     *
     * @Given /^I scroll down$/
     */
    public function scrollContainerTo($y = 400)
    {
        $this->getSession()->executeScript(sprintf('$(".scrollable-container").scrollTop(%d);', $y));
    }

    /**
     * @param TableNode $table
     *
     * @throws ExpectationException
     *
     * @return array
     *
     *
     * @Given /^I should see the following product comments:$/
     */
    public function iShouldSeeTheFollowingProductComments(TableNode $table)
    {
        $comments = [];

        foreach ($table->getHash() as $data) {
            try {
                $author               = $this->getFixturesContext()->getUser($data['author']);
                $authorName           = $author->getFirstName() . ' ' . $author->getLastName();
                $comment              = $this->getCurrentPage()->findComment($data['message'], $authorName);
                $comments[$data['#']] = $comment;

                if (!empty($data['parent'])) {
                    $expectedParent = $comments[$data['parent']];
                    if (true !== $this->getCurrentPage()->isReplyOfComment($comment, $expectedParent)) {
                        throw $this->createExpectationException(
                            sprintf('The comment #%s is not a reply of the comment #%s', $data['#'], $data['parent'])
                        );
                    }
                }
            } catch (\LogicException $e) {
                throw $this->createExpectationException($e->getMessage());
            }
        }

        return $comments;
    }

    /**
     * @param string $message
     *
     * @When /^I delete the "([^"]*)" comment$/
     */
    public function iDeleteTheComment($message)
    {
        $username   = $this->getMainContext()->getSubcontext('fixtures')->getUsername();
        $author     = $this->getFixturesContext()->getUser($username);
        $authorName = $author->getFirstName() . ' ' . $author->getLastName();
        $comment    = $this->getCurrentPage()->findComment($message, $authorName);

        $this->getCurrentPage()->deleteComment($comment);
        $this->wait();
    }

    /**
     * @param string $message
     * @param string $author
     *
     * @throws ExpectationException
     *
     * @return bool
     *
     * @Then /^I should not see the link to delete the "([^"]*)" comment of "([^"]*)"$/
     */
    public function iShouldNotSeeTheLinkToDeleteTheComment($message, $author)
    {
        $author     = $this->getFixturesContext()->getUser($author);
        $authorName = $author->getFirstName() . ' ' . $author->getLastName();
        $comment    = $this->getCurrentPage()->findComment($message, $authorName);

        try {
            $this->getCurrentPage()->deleteComment($comment);
        } catch (\LogicException $e) {
            // the delete link is missing, that's ok
            return true;
        }

        throw $this->createExpectationException(
            sprintf('Expecting not to see link to delete the comment "%s"', $message)
        );
    }

    /**
     * @param string $message
     *
     * @When /^I add a new comment "([^"]*)"$/
     */
    public function iAddANewComment($message)
    {
        $this->getCurrentPage()->createComment($message);
        $this->wait();
    }

    /**
     * @param string $comment
     * @param string $author
     * @param string $reply
     *
     * @When /^I reply to the comment "([^"]*)" of "([^"]*)" with "([^"]*)"$/
     */
    public function iReplyToTheCommentWith($comment, $author, $reply)
    {
        $author     = $this->getFixturesContext()->getUser($author);
        $authorName = $author->getFirstName() . ' ' . $author->getLastName();
        $comment    = $this->getCurrentPage()->findComment($comment, $authorName);

        $this->getCurrentPage()->replyComment($comment, $reply);
        $this->wait();
    }

    /**
     * @param string $contentType
     *
     * @Then /^the response content type should be "([^"]*)"$/
     */
    public function contentTypeShouldBe($contentType)
    {
        $headers = $this->getSession()->getResponseHeaders();

        assertTrue(in_array($contentType, $headers['content-type']));
    }

    /**
     * @Then /^I change the family of the product to "([^"]*)"$/
     */
    public function iChangeTheFamilyOfTheProductTo($family)
    {
        $this->getCurrentPage()->changeFamily($family);
    }

    /**
     * Clear the Unit of Work
     */
    public function clearUOW()
    {
        foreach ($this->getSmartRegistry()->getManagers() as $manager) {
            $manager->clear();
        }
    }

    /**
     * @return \Doctrine\Common\Persistence\ManagerRegistry
     */
    protected function getSmartRegistry()
    {
        return $this->getMainContext()->getSmartRegistry();
    }

    /**
     * @param string $page
     * @param array  $options
     *
     * @return Page
     */
    protected function openPage($page, array $options = [])
    {
        $page = $this->getNavigationContext()->openPage($page, $options);
        $this->wait();

        return $page;
    }

    /**
     * @return Page
     */
    protected function getCurrentPage()
    {
        return $this->getNavigationContext()->getCurrentPage();
    }

    /**
     * @param string $field
     *
     * @return string
     */
    protected function getInvalidValueFor($field)
    {
        switch (strtolower($field)) {
            case 'family edit.code':
                return 'inv@lid';
            case 'attribute creation.code':
                return $this->lorem(20);
            case 'attribute creation.description':
                return $this->lorem(256);
            case 'product edit.sku':
            case 'product edit.description':
                return str_repeat('foobar ', 50);
            case 'product edit.longtext':
                return str_repeat('foobar ', 9500);
            case 'batch editcommonattributes.comment':
                return str_repeat('foobar ', 40);
            default:
                return '!@#-?_'.$this->lorem(250);
        }
    }

    /**
     * @param int $length
     *
     * @return string
     */
    protected function lorem($length = 100)
    {
        $lorem = 'Lorem ipsum dolor sit amet, consectetur adipisicing elit, sed do eiusmod tempor incididunt ut labore'
            .'et dolore magna aliqua. Ut enim ad minim veniam, quis nostrud exercitation ullamco laboris nisi ut'
            .'aliquip ex ea commodo consequat. Duis aute irure dolor in reprehenderit in voluptate velit esse cillum'
            .'dolore eu fugiat nulla pariatur. Excepteur sint occaecat cupidatat non proident, sunt in culpa qui'
            .'officia deserunt mollit anim id est laborum.';

        while (strlen($lorem) < $length) {
            $lorem .= ' ' . $lorem;
        }

        return substr($lorem, 0, $length);
    }

    /**
     * @param string $condition
     */
    protected function wait($condition = null)
    {
        $this->getMainContext()->wait($condition);
    }

    /**
     * @return FixturesContext
     */
    protected function getFixturesContext()
    {
        return $this->getMainContext()->getSubcontext('fixtures');
    }

    /**
     * @return NavigationContext
     */
    protected function getNavigationContext()
    {
        return $this->getMainContext()->getSubcontext('navigation');
    }

    /**
     * @param string $list
     *
     * @return array
     */
    protected function listToArray($list)
    {
        return $this->getMainContext()->listToArray($list);
    }

    /**
     * @param string $language
     *
     * @return string
     */
    protected function getLocaleCode($language)
    {
        return $this->getFixturesContext()->getLocaleCode($language);
    }

    /**
     * @param string $message
     *
     * @return ExpectationException
     */
    protected function createExpectationException($message)
    {
        return $this->getMainContext()->createExpectationException($message);
    }

    /**
     * @param string $value
     *
     * @return string
     */
    protected function replacePlaceholders($value)
    {
        return $this->getMainContext()->getSubcontext('fixtures')->replacePlaceholders($value);
    }

    /**
     * @param $code
     */
    protected function waitForMassEditJobToFinish($code)
    {
        $jobInstance = $this->getFixturesContext()->getJobInstance($code);
        // Force to retrieve its job executions
        $jobInstance->getJobExecutions()->setInitialized(false);
        $jobExecution = $jobInstance->getJobExecutions()->last();

        $this->openPage('massEditJob show', ['id' => $jobExecution->getId()]);

        $this->iWaitForTheJobToFinish($code);
    }

    /**
     * @Then /^I should (not )?see the status-switcher button$/
     */
    public function iShouldSeeTheStatusSwitcherButton($not)
    {
        $statusSwitcher = $this->getCurrentPage()->getStatusSwitcher();

        if ($not) {
            if ($statusSwitcher && $statusSwitcher->isVisible()) {
                throw $this->createExpectationException('Status switcher should not be visible');
            }
        } else {
            if (!$statusSwitcher || !$statusSwitcher->isVisible()) {
                throw $this->createExpectationException('Status switcher should be visible');
            }
        }
    }

    /**
     * Check the user API key
     *
     * @Then /^The API key should (not )?be (.+)$/
     */
    public function theApiKeyShouldBe($not, $value)
    {
        $apiKey = $this->getCurrentPage()->getApiKey();

        if ($not) {
            if ($apiKey === $value) {
                throw $this->createExpectationException('API key should not be ' . $apiKey);
            }
        } else {
            if ($apiKey !== $value) {
                throw $this->createExpectationException('API key should be ' . $apiKey);
            }
        }
    }
}<|MERGE_RESOLUTION|>--- conflicted
+++ resolved
@@ -1387,29 +1387,6 @@
     }
 
     /**
-<<<<<<< HEAD
-     * @param string $file
-     * @param string $field
-     *
-     * @Given /^I attach file "([^"]*)" to "([^"]*)"$/
-     */
-    public function attachFileToField($file, $field)
-    {
-        if ($this->getMinkParameter('files_path')) {
-            $fullPath = rtrim(realpath($this->getMinkParameter('files_path')), DIRECTORY_SEPARATOR)
-                .DIRECTORY_SEPARATOR.$file;
-            if (is_file($fullPath)) {
-                $file = $fullPath;
-            }
-        }
-
-        $this->getCurrentPage()->attachFileToField($field, $file);
-        $this->wait();
-    }
-
-    /**
-=======
->>>>>>> 3b7575a7
      * @param string $field
      *
      * @Given /^I remove the "([^"]*)" file$/
@@ -2267,196 +2244,6 @@
     }
 
     /**
-<<<<<<< HEAD
-     * @Then /^the path of the exported file of "([^"]+)" should be "([^"]+)"$/
-     */
-    public function thePathOfTheExportedFileOfShouldBe($code, $path)
-    {
-        $executionPath = $this->getJobInstancePath($code);
-
-        if ($path !== $executionPath) {
-            throw $this->createExpectationException(
-                sprintf('Expected file name "%s" got "%s"', $path, $executionPath)
-            );
-        }
-    }
-
-    /**
-     * @param string $code
-     *
-     * @return string
-     */
-    public function getJobInstancePath($code)
-    {
-        $jobInstance   = $this->getFixturesContext()->getJobInstance($code);
-        $configuration = $this->getFixturesContext()->findEntity('JobConfiguration', [
-            'jobExecution' => $jobInstance->getJobExecutions()->first()
-        ]);
-
-        $step = $this->getMainContext()
-            ->getContainer()
-            ->get('akeneo_batch.connectors')
-            ->getJob($jobInstance)
-            ->getSteps()[0];
-
-        $context = json_decode(stripcslashes($configuration->getConfiguration()), true);
-
-        if (null !== $context) {
-            $step->setConfiguration($context);
-        }
-
-        return $step->getWriter()->getPath();
-    }
-
-    /**
-     * @param string       $code
-     * @param PyStringNode $csv
-     *
-     * @Then /^exported file of "([^"]*)" should contain:$/
-     *
-     * @throws ExpectationException
-     * @throws \Exception
-     */
-    public function exportedFileOfShouldContain($code, PyStringNode $csv)
-    {
-        $config = $this
-            ->getFixturesContext()
-            ->getJobInstance($code)->getRawConfiguration();
-
-        $path = $this->getJobInstancePath($code);
-
-        if (!is_file($path)) {
-            throw $this->createExpectationException(
-                sprintf('File "%s" doesn\'t exist', $path)
-            );
-        }
-
-        $delimiter = isset($config['delimiter']) ? $config['delimiter'] : ';';
-        $enclosure = isset($config['enclosure']) ? $config['enclosure'] : '"';
-        $escape    = isset($config['escape'])    ? $config['escape']    : '\\';
-
-        $csvFile = new \SplFileObject($path);
-        $csvFile->setFlags(
-            \SplFileObject::READ_CSV   |
-            \SplFileObject::READ_AHEAD |
-            \SplFileObject::SKIP_EMPTY |
-            \SplFileObject::DROP_NEW_LINE
-        );
-        $csvFile->setCsvControl($delimiter, $enclosure, $escape);
-
-        $expectedLines = [];
-        foreach ($csv->getLines() as $line) {
-            if (!empty($line)) {
-                $expectedLines[] = explode($delimiter, str_replace($enclosure, '', $line));
-            }
-        }
-
-        $actualLines = [];
-        while ($data = $csvFile->fgetcsv()) {
-            if (!empty($data)) {
-                $actualLines[] = array_map(
-                    function ($item) use ($enclosure) {
-                        return str_replace($enclosure, '', $item);
-                    },
-                    $data
-                );
-            }
-        }
-
-        $expectedCount = count($expectedLines);
-        $actualCount   = count($actualLines);
-        assertSame(
-            $expectedCount,
-            $actualCount,
-            sprintf('Expecting to see %d rows, found %d', $expectedCount, $actualCount)
-        );
-
-        if (md5(json_encode($actualLines[0])) !== md5(json_encode($expectedLines[0]))) {
-            throw new \Exception(
-                sprintf(
-                    'Header in the file %s does not match expected one: %s',
-                    $path,
-                    implode(' | ', $actualLines[0])
-                )
-            );
-        }
-        unset($actualLines[0]);
-        unset($expectedLines[0]);
-
-        foreach ($expectedLines as $expectedLine) {
-            $originalLines = [];
-            $originalExpectedLine = $expectedLine;
-            sort($expectedLine);
-            $found = false;
-            foreach ($actualLines as $index => $actualLine) {
-                $originalLines[] = implode(' | ', $actualLine);
-                // Order of columns is not ensured
-                // Sorting the line values allows to have two identical lines
-                // with values in different orders
-                sort($actualLine);
-
-                // Same thing for the rows
-                // Order of the rows is not reliable
-                // So we generate a hash for the current line and ensured that
-                // the generated file contains a line with the same hash
-                if (md5(json_encode($actualLine)) === md5(json_encode($expectedLine))) {
-                    $found = true;
-
-                    // Unset line to prevent comparing it twice
-                    unset($actualLines[$index]);
-
-                    break;
-                }
-            }
-            if (!$found) {
-                throw new \Exception(
-                    sprintf(
-                        "Could not find a line in %s containing\n    %s\nAvailable lines are:\n    %s",
-                        $path,
-                        implode(' | ', $originalExpectedLine),
-                        implode("\n    ", $originalLines)
-                    )
-                );
-            }
-        }
-    }
-
-    /**
-     * @param string    $code
-     * @param TableNode $table
-     *
-     * @Then /^export directory of "([^"]*)" should contain the following media:$/
-     *
-     * @throws ExpectationException
-     */
-    public function exportDirectoryOfShouldContainTheFollowingMedia($code, TableNode $table)
-    {
-        $config = $this
-            ->getFixturesContext()
-            ->getJobInstance($code)->getRawConfiguration();
-
-        $path = dirname($config['filePath']);
-
-        if (!is_dir($path)) {
-            throw $this->createExpectationException(
-                sprintf('Directory "%s" doesn\'t exist', $path)
-            );
-        }
-
-        foreach ($table->getRows() as $data) {
-            $file = rtrim($path, '/') . '/' .$data[0];
-
-            if (!is_file($file)) {
-                throw $this->createExpectationException(
-                    sprintf('File \"%s\" doesn\'t exist', $file)
-                );
-            }
-        }
-    }
-
-    /**
-=======
->>>>>>> 3b7575a7
      * @When /^I start the copy$/
      */
     public function iStartTheCopy()
