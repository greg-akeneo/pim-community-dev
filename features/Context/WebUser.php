<?php

namespace Context;

use Behat\ChainedStepsExtension\Step;
use Behat\ChainedStepsExtension\Step\Then;
use Behat\Gherkin\Node\PyStringNode;
use Behat\Gherkin\Node\TableNode;
use Behat\Mink\Element\NodeElement;
use Behat\Mink\Exception\ElementNotFoundException;
use Behat\Mink\Exception\ExpectationException;
use Behat\Mink\Exception\UnsupportedDriverActionException;
use Context\Spin\SpinCapableTrait;
use Context\Spin\SpinException;
use Context\Spin\TimeoutException;
use Context\Traits\ClosestTrait;
use Pim\Behat\Context\PimContext;
use Pim\Component\Catalog\Model\ProductInterface;
use SensioLabs\Behat\PageObjectExtension\PageObject\Page;

/**
 * Context of the website
 *
 * @author    Gildas Quéméner <gildas@akeneo.com>
 * @copyright 2013 Akeneo SAS (http://www.akeneo.com)
 * @license   http://opensource.org/licenses/osl-3.0.php  Open Software License (OSL 3.0)
 */
class WebUser extends PimContext
{
    use SpinCapableTrait;
    use ClosestTrait;

    /* -------------------- Page-related methods -------------------- */

    /**
     * @param string $name
     *
     * @return Page
     */
    public function getPage($name)
    {
        return $this->getNavigationContext()->getPage($name);
    }

    /**
     * @param string $entity
     *
     * @Given /^I create a new ([^"]*)$/
     */
    public function iCreateANew($entity)
    {
        $entity = implode('', array_map('ucfirst', explode(' ', $entity)));
        $this->spin(function () use ($entity) {
            if (null !== $this->getCurrentPage()->find('css', '.modal, .ui-dialog')) {
                return true;
            }

            $this->getPage(sprintf('%s index', $entity))->clickCreationLink();

            return false;
        }, sprintf('Cannot create a new %s: cannot click on the creation link', $entity));

        $this->getNavigationContext()->currentPage = sprintf('%s creation', $entity);
    }

    /**
     * @param string $type
     *
     * @Given /^I create a product$/
     */
    public function iCreateAProduct()
    {
        $this->iCreateANew('Product');

        $this->getCurrentPage()->pressButton('Product');
    }

    /**
     * @param string $type
     *
     * @Given /^I create a product model$/
     */
    public function iCreateAProductModel()
    {
        $this->iCreateANew('Product');

        $this->getCurrentPage()->pressButton('Product model');
    }

    /**
     * @param string $type
     *
     * @return Then[]
     *
     * @Given /^I create a(?:n)? "([^"]*)" attribute$/
     */
    public function iCreateAnAttribute($type)
    {
        return [
            new Step\Then('I create a new attribute'),
            new Step\Then(sprintf('I choose the "%s" attribute type', $type))
        ];
    }

    /**
     * @param string $type
     *
     * @Given /^I choose the "([^"]*)" attribute type$/
     */
    public function iChooseTheAttributeType($type)
    {
        $this->getCurrentPage()->selectAttributeType($type);
    }

    /**
     * @param TableNode $pages
     *
     * @Then /^I should be able visit the following pages without errors$/
     */
    public function iVisitTheFollowingPages(TableNode $pages)
    {
        foreach ($pages->getHash() as $data) {
            $url = $this->getSession()->evaluateScript(sprintf('return Routing.generate("%s");', $data['page']));
            $this->getMainContext()->executeScript(
                sprintf("Backbone.history.navigate('#%s');", $url)
            );
            $this->wait();

            $currentUrl = $this->getSession()->getCurrentUrl();
            $currentUrl = explode('#', $currentUrl);
            $currentUrl = end($currentUrl);
            $currentUrl = explode('|g/', $currentUrl);
            $currentUrl = reset($currentUrl);

            assertTrue(
                $url === $currentUrl || $url . '/' === $currentUrl || $url === $currentUrl . '/',
                sprintf('Expecting the url of page "%s" to be "%s", not "%s"', $data['page'], $url, $currentUrl)
            );

            $loadedCorrectly = (bool) $this->getSession()->evaluateScript('return $(\'img[alt="Akeneo"]\').length;');
            assertTrue($loadedCorrectly, sprintf('Javascript error ocurred on page "%s"', $data['page']));
        }
    }

    /**
     * @param string $attribute
     *
     * @Given /^I expand the "([^"]*)" attribute$/
     */
    public function iExpandTheAttribute($attribute)
    {
        $this->getCurrentPage()->expandAttribute($attribute);
    }

    /**
     * @param string $tab
     *
     * @Given /^I visit the "([^"]*)" tab$/
     */
    public function iVisitTheTab($tab)
    {
        $this->scrollContainerTo(-1000);

        return $this->getCurrentPage()->visitTab($tab);
    }

    /**
     * @param string $tab
     *
     * @Given /^I visit the "([^"]*)" column tab$/
     */
    public function iVisitTheColumnTab($tab)
    {
        return $this->getCurrentPage()->visitColumnTab($tab);
    }

    /**
     * @param string $tab
     *
     * @throws ExpectationException
     *
     * @Then /^I should be on the "([^"]*)" tab$/
     */
    public function iShouldBeOnTheTab($tab)
    {
        $tabElement = $this->getCurrentPage()->getFormTab($tab);
        if (null === $tabElement) {
            throw $this->createExpectationException(sprintf('Cannot find form tab "%s"', $tab));
        }

        if (null === $tabElement || !$tabElement->getParent()->hasClass('active')) {
            throw $this->createExpectationException(sprintf('We are not in the %s tab', $tab));
        }
    }

    /**
     * @param string $tabName
     *
     * @Then /^I should be on the "([^"]*)" column tab$/
     */
    public function iShouldBeOnTheColumnTab($tabName)
    {
        $this->spin(function () use ($tabName) {
            $tab = $this->getCurrentPage()->getCurrentColumnTab($tabName);

            return null !== $tab && $tabName === trim($tab->getText());
        }, sprintf('Failed to check current column tab is "%s"', $tabName));
    }

    /**
     * @Then /^I should see the "([^"]*)" tab$/
     */
    public function iShouldSeeTheTab($tab)
    {
        assertNotNull($this->getCurrentPage()->getFormTab($tab));
    }

    /**
     * @param $not     string|null
     * @param $tabName string
     *
     * @Then /^I should (?P<not>not )?see the "(?P<tabName>[^"]*)" column tab$/
     */
    public function iShouldSeeTheColumnTab($tabName, $not = null)
    {
        $this->spin(function () use ($not, $tabName) {
            $found = false;
            foreach ($this->getCurrentPage()->getColumnTabs() as $tab) {
                if (trim($tab->getText()) === $tabName) {
                    $found = true;
                }
            }

            if (!$not) {
                return $found;
            } else {
                return !$found;
            }
        }, sprintf('Expected to %ssee the "%s" column tab', $not, $tabName));
    }

    /**
     * @param string $tab
     *
     * @Then /^I should not see the "([^"]*)" tab$/
     */
    public function iShouldNotSeeTheTab($tab)
    {
        assertNull($this->getCurrentPage()->getFormTab($tab));
    }

    /**
     * @param string $expectedCount
     *
     * @Then /^I should see (\d+) versions in the history$/
     */
    public function iShouldSeeVersionsInTheHistory($expectedCount)
    {
        $this->spin(function () use ($expectedCount) {
            $actualVersions = $this->getSession()->getPage()->findAll('css', '.history-panel tbody tr.entity-version');

            return ((int) $expectedCount) === count($actualVersions);
        }, sprintf(
            'Fail asserting %d versions count',
            $expectedCount
        ));
    }

    /**
     * @param string      $group
     * @param string|null $type
     *
     * @Given /^I visit the "([^"]*)" (group|association type|tree|target)$/
     */
    public function iVisitTheGroup($group, $type)
    {
        $this->scrollContainerTo(-1000);

        $this->getCurrentPage()->visitGroup($group, ucfirst($type));
    }

    /**
     * @param string $type
     *
     * @Given /^I open the (group|association type|tree) selector$/
     */
    public function iOpenTheGroup($type)
    {
        $this->getCurrentPage()->openGroupSelector(ucfirst($type));
    }

    /**
     * @param string $group
     *
     * @Given /^I click on the "([^"]*)" ACL role/
     */
    public function iClickOnTheACLRole($group)
    {
        $this->getCurrentPage()->selectRole($group);
    }

    /**
     * @Then /^there should be (\d+) errors? in the "([^"]*)" tab$/
     *
     * @param $expectedErrorsCount
     * @param $tabName
     */
    public function thereShouldBeErrorsInTheTab($expectedErrorsCount, $tabName)
    {
        $this->scrollContainerTo(-1000);

        $tab = $this->getCurrentPage()->getTab($tabName);

        $this->spin(function () use ($tab, $expectedErrorsCount) {
            return $this->getTabErrorsCount($tab) === intval($expectedErrorsCount);
        }, sprintf(
            'Expecting to see %d errors on tab "%s", found %s',
            $expectedErrorsCount,
            $tabName,
            $this->getTabErrorsCount($tab)
        ));
    }

    /**
     * @When /^I click on the "([^"]*)" required attribute indicator$/
     *
     * @param $attributeGroup
     */
    public function iClickOnAttributeGroupHeader($attributeGroup)
    {
        $this->getCurrentPage()->clickOnAttributeGroupHeader($attributeGroup);
    }

    /**
     * @When /^I filter attributes with "(.+)"$/
     *
     * @param $filter
     */
    public function iFilterAttributes($filter)
    {
        $this->getCurrentPage()->filterAttributes($filter);
    }

    /* -------------------- Other methods -------------------- */

    /**
     * @param string $currencies
     *
     * @When /^I (?:de)?activate the (.*) currenc(?:y|ies)$/
     */
    public function iToggleTheCurrencies($currencies)
    {
        foreach ($this->listToArray($currencies) as $currency) {
            $this->getCurrentPage()->clickOnAction($currency, 'Change status');
            $this->wait();
        }
    }

    /**
     * @param string $locale
     *
     * @When /^the locale "([^"]*)" should be selected$/
     */
    public function theLocaleShouldBeSelected($locale)
    {
        $mainContextSelector = $this->getElementOnCurrentPage('Main context selector');

        $this->spin(function () use ($locale, $mainContextSelector) {
            return $mainContextSelector->getSelectedLocale() === $locale;
        }, sprintf(
            'Expected to have locale "%s", found "%s"',
            $locale,
            $mainContextSelector->getSelectedLocale()
        ));
    }

    /**
     * @param string $locale
     *
     * @When /^I switch the locale to "([^"]*)"$/
     */
    public function iSwitchTheLocaleTo($locale)
    {
        $mainSelector = $this->getElementOnCurrentPage('Main context selector');

        $mainSelector->switchLocale($locale);
        $this->wait();
    }

    /**
     * @param string $scope
     *
     * @When /^I switch the scope to "([^"]*)"$/
     */
    public function iSwitchTheScopeTo($scope)
    {
        $element = $this->getElementOnCurrentPage('Main context selector');

        $element->switchScope(strtolower($scope));
        $this->wait();
    }

    /**
     * @param TableNode $table
     * @param string    $productPage
     * @param bool      $copy
     *
     * @Then /^the locale switcher should contain the following items:$/
     *
     * @throws ExpectationException
     */
    public function theLocaleSwitcherShouldContainTheFollowingItems(
        TableNode $table,
        $productPage = 'edit',
        $copy = false
    ) {
        $pageName          = sprintf('Product %s', $productPage);
        $linkCount         = $this->getPage($pageName)->countLocaleLinks($copy);
        $expectedLinkCount = count($table->getHash());

        $this->spin(function () use ($pageName, $copy, $table) {
            $linkCount         = $this->getPage($pageName)->countLocaleLinks($copy);
            $expectedLinkCount = count($table->getHash());

            return $linkCount === $expectedLinkCount;
        }, sprintf('Expected to see %d items in the locale switcher, saw %d', $expectedLinkCount, $linkCount));

        foreach ($table->getHash() as $data) {
            $this->spin(
                function () use ($pageName, $data, $copy) {
                    return $this->getPage($pageName)->findLocaleLink(
                        $data['locale'],
                        $data['language'],
                        $data['flag'],
                        $copy
                    );
                },
                sprintf(
                    'Could not find locale "%s %s" in the locale switcher',
                    $data['locale'],
                    $data['language']
                )
            );
        }
    }

    /**
     * @param string $action open|close
     *
     * @When /^I (open|close) the category tree$/
     */
    public function iToggleTheCategoryTree($action)
    {
        $this->spin(function () use ($action) {
            $thirdColumn = $this->getCurrentPage()->find('css', '.AknDefault-thirdColumnContainer');
            if (null !== $thirdColumn) {
                if (
                    ('open' === $action && $thirdColumn->hasClass('AknDefault-thirdColumnContainer--open')) ||
                    ('close' === $action && !$thirdColumn->hasClass('AknDefault-thirdColumnContainer--open'))
                ) {
                    return true;
                }
            }

            $categorySwitcher = $this->getCurrentPage()->find('css', '.category-switcher');
            if (null !== $categorySwitcher) {
                $categorySwitcher->click();
            }

            return false;
        }, 'Cannot find the category switcher');
    }

    /**
     * @param TableNode $table
     *
     * @Then /^the copy locale switcher should contain the following items:$/
     *
     * @throws ExpectationException
     */
    public function theCopyLocaleSwitcherShouldContainTheFollowingItems(TableNode $table)
    {
        $this->theLocaleSwitcherShouldContainTheFollowingItems($table, 'edit', true);
    }

    /**
     * @Given /^I confirm the ([^"]*)$/
     */
    public function iConfirmThe()
    {
        $this->getCurrentPage()->confirmDialog();

        $this->wait();
    }

    /**
     * @Given /^I cancel the ([^"]*)$/
     */
    public function iCancelThe()
    {
        $this->getCurrentPage()->cancelDialog();
    }

    /**
     * @Given /^I should not see confirm dialog$/
     */
    public function iShouldNotSeeConfirmDialog()
    {
        $dialog = $this->getElementOnCurrentPage('Dialog');

        return $this->spin(function () use ($dialog) {
            return null === $dialog->find('css', '.ok');
        }, 'Confirm dialog button is still visible');
    }

    /**
     * @Given /^I save the (.*)$/
     */
    public function iSave()
    {
        $this->getCurrentPage()->save();
    }

    /**
     * @Given /^I save and close$/
     */
    public function iSaveAndClose()
    {
        $this->getCurrentPage()->saveAndClose();
        $this->wait();
    }

    /**
     * @param string $attribute
     * @param int    $position
     *
     * @Given /^I change the attribute "([^"]*)" position to (\d+)$/
     */
    public function iChangeTheAttributePositionTo($attribute, $position)
    {
        $this->getCurrentPage()->dragAttributeToPosition($attribute, $position)->save();
        $this->wait();
    }

    /**
     * @param string $attribute
     * @param int    $position
     *
     * @Then /^the attribute "([^"]*)" should be in position (\d+)$/
     */
    public function theAttributeShouldBeInPosition($attribute, $position)
    {
        $this->spin(function () use ($attribute, $position) {
            $actual = $this->getCurrentPage()->getAttributePosition($attribute);
            assertEquals($position, $actual);

            return true;
        }, sprintf('Cannot assert that %s is at position %s', $attribute, $position));
    }

    /**
     * @param string $title
     *
     * @Then /^I should see the "([^"]*)" section$/
     *
     * @throws ExpectationException
     */
    public function iShouldSeeTheSection($title)
    {
        if (!$this->getCurrentPage()->getSection($title)) {
            throw $this->createExpectationException(sprintf('Expecting to see the %s section.', $title));
        }
    }

    /**
     * @param int $expectedCount
     *
     * @Given /^the Options section should contain ([^"]*) options?$/
     */
    public function theOptionsSectionShouldContainOption($expectedCount = 1)
    {
        $expectedCount = (int) $expectedCount;

        $this->spin(function () use ($expectedCount) {
            return $expectedCount === $this->getCurrentPage()->countOptions();
        }, sprintf('Expecting to see %d option, saw %d.', $expectedCount, $this->getCurrentPage()->countOptions()));
    }

    /**
     * @param string $optionName
     *
     * @Then /^I remove the "([^"]*)" option$/
     */
    public function iRemoveTheOption($optionName)
    {
        $this->getCurrentPage()->removeOption($optionName);
    }

    /**
     * @param string $group
     * @param string $attributes
     *
     * @Given /^attributes? in group "([^"]*)" should be (.*)$/
     *
     * @throws ExpectationException
     */
    public function attributesInGroupShouldBe($group, $attributes)
    {
        $page       = $this->getCurrentPage();
        $attributes = $this->listToArray($attributes);
        $page->visitGroup($group);
        $this->wait();

        $group = $this->getFixturesContext()->findAttributeGroup($group);

        if (count($attributes) !== $actual = $page->getFieldsCount()) {
            throw $this->createExpectationException(
                sprintf(
                    'Expected to see %d fields in group "%s", actually saw %d',
                    count($attributes),
                    $group,
                    $actual
                )
            );
        }

        $labels = array_map(
            function ($field) {
                return str_replace('*', '', $field->getText());
            },
            $page->getFields()
        );

        if (count(array_diff($attributes, $labels))) {
            throw $this->createExpectationException(
                sprintf(
                    'Expecting to see attributes "%s" in group "%s", but saw "%s".',
                    implode('", "', $attributes),
                    $group,
                    implode('", "', $labels)
                )
            );
        }
    }

    /**
     * @param string $title
     *
     * @Then /^the title of the product should be "([^"]*)"$/
     */
    public function theTitleOfTheProductShouldBe($title)
    {
        $this->spin(function () use ($title) {
            return $title === $this->getCurrentPage()->getTitle();
        }, sprintf(
            'Expected product title "%s", actually saw "%s"',
            $title,
            $this->getCurrentPage()->getTitle()
        ));
    }

    /**
     * @param string $fieldName
     * @param string $locale
     * @param string $expected
     *
     * @Then /^the product ([^"]*) for locale "([^"]*)" should be empty$/
     * @Then /^the product ([^"]*) for locale "([^"]*)" should be "([^"]*)"$/
     * @Then /^the field ([^"]*) for locale "([^"]*)" should contain "([^"]*)"$/
     *
     * @return Then[]
     */
    public function theProductLocalizableFieldValueShouldBe($fieldName, $locale, $expected = '')
    {
        $steps = [new Step\Then(sprintf('I switch the locale to "%s"', $locale))];
        if ('' === $expected) {
            $steps[] = new Step\Then(sprintf('the product %s should be empty', $fieldName));
        } else {
            $steps[] = new Step\Then(sprintf('the product %s should be "%s"', $fieldName, $expected));
        }

        return $steps;
    }

    /**
     * @param string $fieldName
     * @param string $scope
     * @param string $expected
     *
     * @Then /^the product ([^"]*) for scope "([^"]*)" should be empty$/
     * @Then /^the product ([^"]*) for scope "([^"]*)" should be "([^"]*)"$/
     * @Then /^the field ([^"]*) for scope "([^"]*)" should contain "([^"]*)"$/
     *
     * @return Then[]
     */
    public function theProductScopableFieldValueShouldBe($fieldName, $scope, $expected = '')
    {
        $steps = [new Step\Then(sprintf('I switch the scope to "%s"', $scope))];
        if ('' === $expected) {
            $steps[] = new Step\Then(sprintf('the product %s should be empty', $fieldName));
        } else {
            $steps[] = new Step\Then(sprintf('the product %s should be "%s"', $fieldName, $expected));
        }

        return $steps;
    }

    /**
     * @param string $fieldName
     * @param string $locale
     * @param string $scope
     * @param string $expected
     *
     * @Then /^the product ([^"]*) for locale "([^"]*)" and scope "([^"]*)" should be empty$/
     * @Then /^the product ([^"]*) for locale "([^"]*)" and scope "([^"]*)" should be "([^"]*)"$/
     * @Then /^the field ([^"]*) for locale "([^"]*)" and scope "([^"]*)" should contain "([^"]*)"$/
     *
     * @return Then[]
     */
    public function theProductLocalizableAndScopableFieldValueShouldBe($fieldName, $locale, $scope, $expected = '')
    {
        $steps = [
            new Step\Then(sprintf('I switch the locale to "%s"', $locale)),
            new Step\Then(sprintf('I switch the scope to "%s"', $scope))
        ];

        if ('' === $expected) {
            $steps[] = new Step\Then(sprintf('the product %s should be empty', $fieldName));
        } else {
            $steps[] = new Step\Then(sprintf('the product %s should be "%s"', $fieldName, $expected));
        }

        return $steps;
    }

    /**
     * @param string $inputLabel
     * @param string $expectedValue
     *
     * @Then /^the product ([^"]*) should be empty$/
     * @Then /^the product ([^"]*) should be "([^"]*)"$/
     *
     * @throws \LogicException
     * @throws ExpectationException
     */
    public function theProductFieldValueShouldBe($inputLabel, $expectedValue = '')
    {
        $this->spin(function () use ($inputLabel, $expectedValue) {
            $this->getCurrentPage()->compareFieldValue($inputLabel, $expectedValue);

            return true;
        }, sprintf('Cannot compare product value for "%s" field', $inputLabel));
    }

    /**
     * @param string $label
     * @param string $expected
     *
     * @Then /^the field ([^"]*) should contain "([^"]*)"$/
     *
     * @throws \LogicException
     * @throws ExpectationException
     *
     * TODO: should be moved to a page context and theProductFieldValueShouldBe() method should be merged with this one
     */
    public function theFieldShouldContain($label, $expected)
    {
        $page  = $this->getCurrentPage();
        $field = $this->spin(function () use ($page, $label) {
            return $page->findField($label);
        }, sprintf('Field "%s" not found.', $label));

        $this->spin(function () use ($field, $label, $expected) {
            if ($field->hasClass('select2-focusser')) {
                for ($i = 0; $i < 2; ++$i) {
                    $parent = $field->getParent();
                    if (!$parent) {
                        break;
                    }
                    $field = $parent;
                }

                $actual = trim($field->find('css', '.select2-chosen')->getHtml());
            } elseif ($field->hasClass('select2-input')) {
                for ($i = 0; $i < 4; ++$i) {
                    $parent = $field->getParent();
                    if (!$parent) {
                        break;
                    }
                    $field = $parent;
                }
                if ($select = $field->find('css', 'select')) {
                    $options = $field->findAll('css', 'option[selected]');
                } else {
                    $options = $field->findAll('css', 'li.select2-search-choice div');
                }

                $actual = [];
                foreach ($options as $option) {
                    $actual[] = $option->getHtml();
                }
                $expected = $this->listToArray($expected);
                sort($actual);
                sort($expected);
                $actual   = implode(', ', $actual);
                $expected = implode(', ', $expected);
            } elseif ($field->hasClass('datepicker')) {
                $actual = $field->getAttribute('value');
            } elseif ((null !== $parent = $field->getParent()) && $parent->hasClass('upload-zone')) {
                // We are dealing with an upload field
                if (null === $filename = $parent->find('css', '.upload-filename')) {
                    throw new \LogicException('Cannot find filename of upload field');
                }
                $actual = $filename->getText();
            } else {
                $actual = $field->getValue();
            }

            if ($expected != $actual) {
                throw new SpinException(
                    sprintf(
                        'Expected product field "%s" to contain "%s", but got "%s".',
                        $label,
                        $expected,
                        $actual
                    )
                );
            }

            return true;
        }, sprintf(
            'Expected product field "%s" to contain "%s".',
            $label,
            $expected
        ));
    }

    /**
     * @param string $not
     * @param string $ordered
     * @param string $choices
     * @param string $label
     *
     * @Then /^I should(?P<not> not)? see the(?P<ordered> ordered)? choices? (?P<choices>.+) in (?P<label>.+)$/
     */
    public function iShouldSeeTheChoicesInField($not, $choices, $label, $ordered = null)
    {
        $this->getCurrentPage()->checkFieldChoices($label, $this->listToArray($choices), !$not, $ordered !== null);
    }

    /**
     * @param string $label
     *
     * @Then /^the field ([^"]*) should be read only$/
     *
     * @throws \LogicException
     * @throws ExpectationException
     */
    public function theFieldShouldBeReadOnly($label)
    {
        $this->wait();
        $field = $this->getCurrentPage()->findField($label);

        if (!$field->hasAttribute('disabled')) {
            throw $this->createExpectationException(
                sprintf(
                    'Attribute %s exists but is not read only',
                    $label
                )
            );
        }
    }

    /**
     * @param string $label
     * @param string $scope
     *
     * @Then /^the field ([^"]*) should display the ([^"]*) scope label$/
     *
     * @throws \LogicException
     * @throws ExpectationException
     */
    public function theFieldShouldDisplayTheScopeLabel($label, $scope)
    {
        $fieldContainer = $this->getCurrentPage()->findFieldContainer($label);
        $scopeLabel = $fieldContainer->find('css', '.field-scope')->getText();

        if ($scopeLabel !== $scope) {
            throw $this->createExpectationException(
                sprintf(
                    'Scope label %s is not displayed for %s. %s is displayed instead.',
                    $scope,
                    $label,
                    $scopeLabel
                )
            );
        }
    }

    /**
     * @param string $field
     * @param string $scope
     * @param string $value
     *
     * @When /^I change the ([^"]+) for scope (\w+) to "([^"]*)"$/
     *
     * @return Step\When[]
     */
    public function iChangeTheValueForScope($field, $scope, $value)
    {
        return [
            new Step\When(sprintf('I switch the scope to "%s"', $scope)),
            new Step\When(sprintf('I change the "%s" to "%s"', $field, $value))
        ];
    }

    /**
     * @param string $field
     * @param string $locale
     * @param string $value
     *
     * @When /^I change the ([^"]+) for locale (\w+) to "([^"]*)"$/
     *
     * @return Step\When[]
     */
    public function iChangeTheValueForLocale($field, $locale, $value)
    {
        return [
            new Step\When(sprintf('I switch the locale to "%s"', $locale)),
            new Step\When(sprintf('I change the %s to "%s"', $field, $value))
        ];
    }

    /**
     * @param string $field
     * @param string $scope
     * @param string $locale
     * @param string $value
     *
     * @When /^I change the ([^"]+) for scope (\w+) and locale (\w+) to "([^"]*)"$/
     *
     * @return Step\When[]
     */
    public function iChangeTheValueForScopeAndLocale($field, $scope, $locale, $value)
    {
        return [
            new Step\When(sprintf('I switch the scope to "%s"', $scope)),
            new Step\When(sprintf('I switch the locale to "%s"', $locale)),
            new Step\When(sprintf('I change the %s to "%s"', $field, $value))
        ];
    }

    /**
     * @param string $field
     * @param string $value
     * @param string $language
     *
     *
     * @When /^I change the (?P<field>\w+) to "([^"]*)"$/
     * @When /^I change the "(?P<field>[^"]*)" to "(.*)"$/
     * @When /^I change the (?P<language>\w+) (?P<field>\w+) to "(?P<value>[^"]*)"$/
     * @When /^I change the (?P<field>\w+) to an invalid value$/
     */
    public function iChangeTheTo($field, $value = null, $language = null)
    {
        $value = $value !== null ? $value : $this->getInvalidValueFor(
            sprintf('%s.%s', $this->getNavigationContext()->currentPage, $field)
        );

        $this->spin(function () use ($field, $value, $language) {
            if (null !== $language) {
                try {
                    $field = $this->spin(function () use ($field, $language) {
                        return $this->getCurrentPage()->getFieldLocator($field, $this->getLocaleCode($language));
                    }, sprintf('Cannot find "%s" field', $field));
                } catch (\BadMethodCallException $e) {
                    // Use default $field if current page does not provide a getFieldLocator method
                }
            }

            $this->getCurrentPage()->fillField($field, $value);

            return true;
        }, sprintf('Cannot fill the field "%s"', $field));
    }

    /**
     * @Then /^I should see select choices of the "(.*)" in the following order:$/
     *
     * @param string       $fieldName
     * @param PyStringNode $items
     */
    public function iShouldSeeSelectChoicesOrdered($fieldName, PyStringNode $items)
    {
        $expectedChoices = array_values(explode(',', implode(',', $items->getStrings())));

        $label = $this->spin(function () use ($fieldName) {
            return $this->getCurrentPage()->find('css', sprintf('label:contains("%s")', $fieldName));
        }, sprintf('Cannot find field "%s"', $fieldName));

        $this->spin(function () use ($label, $expectedChoices) {
            $fieldContainer = $this->getClosest($label, 'AknFieldContainer');

            $foundChoices = $fieldContainer
                ->findAll('css', '.AknFieldContainer-inputContainer select option');

            $foundChoices = array_map(function ($choice) {
                return trim($choice->getHtml());
            }, $foundChoices);

            $foundChoices = array_values(array_filter($foundChoices));

            return $expectedChoices === $foundChoices;
        }, sprintf(
            'Order of choices for field "%s" is not as expected.',
            $fieldName
        ));
    }

    /**
     * @param $field
     *
     * @When /^I click on the field (?P<field>\w+)$/
     * @When /^I click on the field "(?P<field>[^"]+)"$/
     */
    public function iClickOnTheField($field)
    {
        $field = $this->getCurrentPage()->findField($field);
        $field->click();
    }

    /**
     * @param string $not
     * @param string $attributes
     * @param string $group
     *
     * @Then /^I should (not )?see available attributes? ([^"]*)(?: in group "([^"]*)")?$/
     *
     * @throws ExpectationException
     */
    public function iShouldSeeAvailableAttributes($not, $attributes, $group = null)
    {
        $expecting = !$not;

        foreach ($this->listToArray($attributes) as $attribute) {
            $result = $this->getCurrentPage()
                ->getAttributeAddSelect()
                ->hasAvailableOption($attribute, $group);

            if ($expecting !== $result) {
                throw $this->createExpectationException(
                    sprintf(
                        'Expecting to %ssee attribute "%s" under group "%s"',
                        true === (bool) $not ? $not : '',
                        $attribute,
                        $group
                    )
                );
            }
        }
    }

    /**
     * @param string $status 'enabled'|'disabled'
     *
     * @Then /^The available attributes button should be (enabled|disabled)$/
     */
    public function theAvailableAttributeButtonShouldBeEnabled($status)
    {
        $expectedStatus = ('enabled' === $status);

        $this->spin(function () use ($expectedStatus) {
            return $expectedStatus === $this->getCurrentPage()->isAvailableAttributeEnabled();
        }, sprintf('The available attribute button should be %s', $status));
    }

    /**
     * @param string $groups
     *
     * @Then /^I should see available attribute group "([^"]*)"$/
     *
     * @throws ExpectationException
     */
    public function iShouldSeeAvailableAttributeGroup($groups)
    {
        foreach ($this->listToArray($groups) as $group) {
            $exists = $this->getCurrentPage()->findAvailableAttributeGroup($group);

            if (true !== $exists) {
                throw $this->createExpectationException(
                    sprintf('Expecting to see attribute group "%s"', $group)
                );
            }
        }
    }

    /**
     * @param string $groups
     *
     * @Then /^I add attributes by groups? "([^"]*)"$/
     */
    public function iAddAttributesByGroup($groups)
    {
        $this->getCurrentPage()
            ->addAttributesByGroup($this->listToArray($groups));
    }

    /**
     * @param string $groups
     *
     * @Then /^the order of groups should be "([^"]*)"$/
     */
    public function orderOfGroupsShouldBe($groups)
    {
        $actualGroups = $this->getCurrentPage()->getGroups();
        assertEquals($groups, implode($actualGroups, ', '));
    }

    /**
     * @param string $attributeGroups
     *
     * @Then /^the order of attribute groups should be "([^"]*)"$/
     */
    public function orderOfAttributeGroupsShouldBe($attributeGroups)
    {
        $actualAttributeGroups = $this->getCurrentPage()->getAttributeGroups();
        assertEquals($attributeGroups, implode($actualAttributeGroups, ', '));
    }

    /**
     * @param string $group
     *
     * @Then /^I should see available group "([^"]*)"$/
     *
     * @throws ExpectationException
     */
    public function iShouldSeeAvailableGroup($group)
    {
        foreach ($this->listToArray($group) as $attribute) {
            $element = $this->getCurrentPage()->findAvailableAttributeInGroup($attribute, $group);

            if (null === $element) {
                throw $this->createExpectationException(
                    sprintf('Expecting to see attribute "%s" under group "%s"', $attribute, $group)
                );
            }
        }
    }

    /**
     * @param string $attributes
     *
     * @Given /^I add available attributes? (.*)$/
     */
    public function iAddAvailableAttributes($attributes)
    {
        $this->getCurrentPage()->addAvailableAttributes($this->listToArray($attributes));
        $this->wait();
    }

    /**
     * @Given /^I open the family variant creation form$/
     */
    public function iOpenFamilyVariantCreationForm()
    {
        $this->getCurrentPage()->openFamilyVariantCreationForm();
        $this->wait();
    }

    /**
     * @param string $families
     *
     * @Then /^I should see the families (.*)$/
     *
     * @throws ExpectationException
     */
    public function iShouldSeeTheFamilies($families)
    {
        $expectedFamilies = $this->listToArray($families);

        if ($expectedFamilies !== $families = $this->getPage('Family index')->getFamilies()) {
            throw $this->createExpectationException(
                sprintf(
                    'Expecting to see families %s, but saw %s',
                    print_r(\Doctrine\Common\Util\Debug::export($expectedFamilies, 2), true),
                    print_r(\Doctrine\Common\Util\Debug::export($families, 2), true)
                )
            );
        }
    }

    /**
     * @param string $attributes
     * @param string $group
     *
     * @Given /^I should see attributes? "([^"]*)" in group "([^"]*)"$/
     *
     * @throws ExpectationException
     */
    public function iShouldSeeAttributesInGroup($attributes, $group)
    {
        $attributes = $this->listToArray($attributes);

        foreach ($attributes as $attribute) {
            $this->spin(function () use ($attribute, $group) {
                return $this->getCurrentPage()->getAttribute($attribute, $group);
            }, sprintf(
                'Expecting to see attribute %s under group %s, but was not present.',
                $attribute,
                $group
            ));
        }
    }

    /**
     * @param string $not
     * @param string $field
     *
     * @Then /^I should (not )?see a remove link next to the "([^"]*)" field$/
     *
     * @throws ExpectationException
     */
    public function iShouldSeeARemoveLinkNextToTheField($not, $field)
    {
        try {
            $removeLink = $this->getCurrentPage()
                ->getRemoveLinkFor($field);
        } catch (TimeoutException $te) {
            $removeLink = null;
        }

        if ($not) {
            if ($removeLink) {
                throw $this->createExpectationException(
                    sprintf(
                        'Remove link on field "%s" should not be displayed.',
                        $field
                    )
                );
            }
        } else {
            if (!$removeLink) {
                throw $this->createExpectationException(
                    sprintf(
                        'Remove link on field "%s" should be displayed.',
                        $field
                    )
                );
            }
        }
    }

    /**
     * @Then /^I should (not )?be able to remove the file of "([^"]*)"$/
     */
    public function iShouldBeAbleToRemoveTheFileOf($not, $field)
    {
        $removeFileButton = $this->getPage('Product edit')->getRemoveFileButtonFor($field);

        if ($not && $removeFileButton && $removeFileButton->isVisible()) {
            throw $this->createExpectationException(
                sprintf('Remove file button on field "%s" should not be displayed.', $field)
            );
        } elseif (!$not && (!$removeFileButton || !$removeFileButton->isVisible())) {
            throw $this->createExpectationException(
                sprintf('Remove file button on field "%s" should be displayed.', $field)
            );
        }
    }

    /**
     * @param string $field
     *
     * @When /^I remove the "([^"]*)" attribute$/
     *
     * @throws ExpectationException
     * @throws ElementNotFoundException
     */
    public function iRemoveTheAttribute($field)
    {
        $this->spin(function () use ($field) {
            $removeLink = $this->getCurrentPage()->getRemoveLinkFor($field);

            if (null === $removeLink) {
                throw $this->createExpectationException(
                    sprintf(
                        'Remove link on field "%s" should be displayed.',
                        $field
                    )
                );
            }

            $removeLink->click();

            return true;
        }, 'Cannot click on the remove attribute button');
    }

    /**
     * @param string $attribute
     *
     * @Then /^I should not see the "([^"]*)" attribute$/
     */
    public function iShouldNotSeeTheAttribute($attribute)
    {
        $element = $this->getCurrentPage()->getAttribute($attribute);

        if (null !== $element) {
            throw new \RuntimeException(sprintf('Attribute "%s" found and should not be.', $attribute));
        }
    }

    /**
     * @param string $field
     *
     * @When /^I add a new option to the "([^"]*)" attribute:$/
     *
     * @throws ExpectationException
     */
    public function iAddANewOptionToTheAttribute($field, TableNode $table)
    {
        if (null === $link = $this->getCurrentPage()->getAddOptionLinkFor($field)) {
            throw $this->createExpectationException(
                sprintf(
                    'Add option link should be displayed for attribute "%s".',
                    $field
                )
            );
        }

        $link->click();

        $this->getCurrentPage()->fillPopinFields($table->getRowsHash());

        $addButton = $this->spin(function () {
            return $this->getCurrentPage()->find('css', '.modal .ok');
        }, 'Cannot find validate button in attribute modal');

        $addButton->click();

        $this->wait();
    }

    /**
     * @param string $field
     *
     * @Then /^I should not see the add option link for the "([^"]*)" attribute$/
     *
     * @throws ExpectationException
     */
    public function iShouldNotSeeTheAddOptionLinkFor($field)
    {
        if (null !== $this->getCurrentPage()->getAddOptionLinkFor($field)) {
            throw $this->createExpectationException(
                sprintf(
                    'Add option link should not be displayed for attribute "%s".',
                    $field
                )
            );
        }
    }

    /**
     * @Then /^I should see reorder handles$/
     */
    public function iShouldSeeReorderHandles()
    {
        $this->spin(function () {
            $count = $this->getCurrentPage()->countOrderableOptions();

            return $count > 0;
        }, 'Expected to see reorder handles.');
    }

    /**
     * @Then /^I should not see reorder handles$/
     */
    public function iShouldNotSeeReorderHandles()
    {
        $this->spin(function () {
            $count = $this->getCurrentPage()->countOrderableOptions();

            return $count <= 0;
        }, 'Expected not to see reorder handles.');
    }

    /**
     * @Then /^the attribute options order should be (.+)$/
     */
    public function theAttributeOptionsOrderShouldBe($optionCodes)
    {
        $expected = $this->listToArray($optionCodes);

        $this->getCurrentPage()->checkOptionsOrder($expected);
    }

    /**
     * @param string $attributes
     * TODO: use something more generic
     * @Then /^eligible attributes as label should be (.*)$/
     *
     * @throws ExpectationException
     */
    public function eligibleAttributesAsLabelShouldBe($attributes)
    {
        $this->spin(function () use ($attributes) {
            $expectedAttributes = $this->listToArray($attributes);
            $options = $this->getPage('Family edit')->getAttributeAsLabelOptions();

            if (count($expectedAttributes) !== $actual = count($options)) {
                return false;
            }

            if ($expectedAttributes !== $options) {
                return false;
            }

            return true;
        }, sprintf(
                'Expected to see eligible attributes as label %s, actually saw %s',
                json_encode($this->listToArray($attributes)),
                json_encode($this->getPage('Family edit')->getAttributeAsLabelOptions())
            )
        );
    }

    /**
     * @param string $role
     *
     * @Given /^I select the role "([^"]*)"$/
     */
    public function iSelectRole($role)
    {
        $this->getCurrentPage()->selectRole($role);
    }

    /**
     * @param string    $popin
     * @param TableNode $table
     *
     * @Given /^I fill in the following information(| in the popin):$/
     */
    public function iFillInTheFollowingInformation($popin, TableNode $table)
    {
        $element = null;
        if ($popin) {
            $element = $this->spin(function () {
                return $this->getCurrentPage()->find('css', '.modal, .ui-dialog');
            }, 'Modal not found.');
        }

        foreach ($table->getRowsHash() as $field => $value) {
            $this->spin(function () use ($field, $value, $element) {
                $currentPage = $this->getCurrentPage();

                $currentPage->fillField($field, $value, $element);

                return true;
            }, sprintf('Cannot fill the field %s', $field));
        }
    }

    /**
     * @param TableNode $table
     *
     * @Given /^I fill in the following child information:$/
     */
    public function iFillInTheFollowingChildInformation(TableNode $table)
    {
        $element = $this->spin(function () {
            return $this->getCurrentPage()->find('css', '.modal:not([class^=note-]), .ui-dialog');
        }, 'Modal not found.');

        foreach ($table->getRowsHash() as $field => $value) {
            $this->spin(function () use ($field, $value, $element) {
                $page = $this->getPage('Base form');

                $page->fillField($field, $value, $element);

                return true;
            }, sprintf('Cannot fill the field %s', $field));
        }
    }

    /**
     * @param TableNode $table
     *
     * @Then /^removing the following permissions? should hide the following buttons?:$/
     *
     * @return Then[]
     */
    public function removingPermissionsShouldHideTheButtons(TableNode $table)
    {
        $steps = [];

        foreach ($table->getHash() as $data) {
            $steps[] = new Step\Then('I am on the "Administrator" role page');
            $steps[] = new Step\Then(sprintf('I remove rights to %s', $data['permission']));
            $steps[] = new Step\Then('I save the role');
            $steps[] = new Step\Then(sprintf('I am on the %s page', $data['page']));
            $steps[] = new Step\Then(sprintf('I should not see "%s"', $data['button']));
            if ($forbiddenPage = $data['forbiddenPage']) {
                $steps[] = new Step\Then(sprintf('I should not be able to access the %s page', $forbiddenPage));
            }
        }

        return $steps;
    }

    /**
     * @param TableNode $table
     *
     * @Then /^removing the following permissions? should hide the following section:$/
     *
     * @return Then[]
     */
    public function removingPermissionsShouldHideTheSection(TableNode $table)
    {
        $steps = [];

        foreach ($table->getHash() as $data) {
            $steps[] = new Step\Then(sprintf('I am on the %s page', $data['page']));
            $steps[] = new Step\Then(sprintf('I should see "%s"', $data['section']));
            $steps[] = new Step\Then('I am on the "Administrator" role page');
            $steps[] = new Step\Then(sprintf('I remove rights to %s', $data['permission']));
            $steps[] = new Step\Then('I save the role');
            $steps[] = new Step\Then(sprintf('I am on the %s page', $data['page']));
            $steps[] = new Step\Then(sprintf('I should not see "%s"', $data['section']));
        }

        return $steps;
    }

    /**
     * @param string $field
     *
     * @Given /^I remove the "([^"]*)" file$/
     */
    public function iRemoveTheFile($field)
    {
        $this->wait();
        $script = sprintf(
            "$('label:contains(\"%s\")').parents('.AknFieldContainer').find('.clear-field').click();",
            $field
        );
        if (!$this->getMainContext()->executeScript($script)) {
            $this->getCurrentPage()->removeFileFromField($field);
        }

        $this->getSession()->executeScript('$(\'.edit .field-input input[type="file"]\').trigger(\'change\');');
        $this->wait();
    }

    /**
     * @param string $link
     *
     * @Given /^I open "([^"]*)" in the current window$/
     *
     * @throws ExpectationException
     *
     * @return Step\Given
     */
    public function iOpenInTheCurrentWindow($link)
    {
        try {
            $this->getSession()->executeScript(
                "$('[target]').removeAttr('target');"
            );
            $this->wait();
            $this->getCurrentPage()
                ->find('css', sprintf('.preview .filename:contains("%s")', $link))
                ->getParent()
                ->find('css', sprintf('.open-media', $link))
                ->click();
        } catch (UnsupportedDriverActionException $e) {
            throw $this->createExpectationException('You must use selenium for this feature.');
        }
    }

    /**
     * @param TableNode $table
     *
     * @return Then[]
     *
     * @Given /^the following attribute types should have the following fields$/
     */
    public function theFollowingAttributeTypesShouldHaveTheFollowingFields(TableNode $table)
    {
        $steps = [];
        foreach ($table->getRowsHash() as $type => $fields) {
            $steps[] = new Step\Then('I am on the attributes page');
            $steps[] = new Step\Then(sprintf('I create a "%s" attribute', $type));
            $steps[] = new Step\Then(sprintf('I should see the %s fields', $fields));
        }

        return $steps;
    }

    /**
     * @param TableNode $table
     *
     * @Given /^I create the following attribute options:$/
     */
    public function iCreateTheFollowingAttributeOptions(TableNode $table)
    {
        foreach ($table->getHash() as $data) {
            $this->spin(function () use ($data) {
                $code = $data['Code'];
                unset($data['Code']);

                $this->getCurrentPage()->addOption($code, $data);

                return true;
            }, sprintf('Unable to create the attribute option %s', $data['Code']));
        }
    }

    /**
     * @param TableNode $table
     *
     * @When /^I edit the following attribute options?:$/
     */
    public function iEditTheFollowingAttributeOptionValue(TableNode $table)
    {
        foreach ($table->getHash() as $data) {
            $code = $data['Code'];
            unset($data['Code']);

            $this->getCurrentPage()->editOption($code, $data);
            $this->wait();
        }
    }

    /**
     * @When /^I add an empty attribute option$/
     */
    public function iAddAnEmptyAttributeOption()
    {
        $this->getCurrentPage()->createOption();
    }

    /**
     * @When /^I update the last attribute option$/
     */
    public function iUpdateTheLastAttributeOption()
    {
        $this->getCurrentPage()->saveNewOption();
    }

    /**
     * @param string $oldOptionName
     * @param string $newOptionName
     *
     * @Given /^I edit the attribute option "([^"]*)" to turn it to "([^"]*)" and cancel$/
     */
    public function iEditAndCancelToEditTheFollowingAttributeOptions($oldOptionName, $newOptionName)
    {
        $this->spin(function () use ($oldOptionName, $newOptionName) {
            $this->getCurrentPage()->editOptionAndCancel($oldOptionName, $newOptionName);

            return true;
        }, 'Can not edit and cancel code');
    }

    /**
     * $modalWait is a temporary solution waiting for Attributes PEFization
     * TODO Remove the $modalWait parameter after the merge of TIP-732
     *
     * @param string      $button
     * @param string|null $modalWait
     *
     * @Given /^I press the "([^"]*)" button( and wait for modal)?$/
     */
    public function iPressTheButton($button, $modalWait = null)
    {
        $this->spin(function () use ($button, $modalWait) {
            $this->getCurrentPage()->pressButton($button, true);

            if (null !== $modalWait) {
                return null !== $this->getCurrentPage()->find('css', '.modal');
            }

            return true;
        }, sprintf("Can not find any '%s' button", $button));
    }

    /**
     * @param string $buttonLabel
     *
     * @When /^I press the "([^"]*)" bottom button$/
     */
    public function iPressTheBottomButton($buttonLabel)
    {
        $this->spin(function () use ($buttonLabel) {
            $buttons = $this->getCurrentPage()->findAll('css', '.mass-actions-panel a');
            foreach ($buttons as $button) {
                if ((strtolower(trim($button->getText())) === $buttonLabel ||
                        $button->getAttribute('title') === $buttonLabel
                    ) && $button->isVisible()
                ) {
                    $button->click();

                    return true;
                }
            }

            return false;
        }, sprintf('Can not find any bottom button "%s"', $buttonLabel));
    }

    /**
     * @param string $locator
     *
     * @When /^I hover over the element "([^"]*)"$/
     */
    public function iHoverOverTheElement($locator)
    {
        $page = $this->getCurrentPage();
        $element = $this->spin(function () use ($page, $locator) {
            return $page->find('css', $locator);
        }, sprintf("Can not find any '%s' element", $locator));

        $element->mouseOver();
    }

    /**
     * @param string $button
     *
     * @Given /^I should see the "([^"]*)" button$/
     */
    public function iShouldSeeTheButton($button)
    {
        $this->getMainContext()->spin(function () use ($button) {
            return $this->getCurrentPage()->getButton($button);
        }, sprintf("Can not find any '%s' button", $button));
    }

    /**
     * @param string $button
     *
     * @throws TimeoutException
     *
     * @Given /^The button "([^"]*)" should be disabled$/
     */
    public function theButtonShouldBeDisabled($button)
    {
        $buttonNode = $this->spin(function () use ($button) {
            return $this->getCurrentPage()->getButton($button);
        }, sprintf("Can not find any '%s' button", $button));

        $this->spin(function () use ($buttonNode) {
            return $buttonNode->hasClass('disabled') || $buttonNode->hasClass('AknButton--disabled');
        }, sprintf("The button '%s' is not disabled", $button));
    }

    /**
     * @param string $button
     *
     * @throws TimeoutException
     *
     * @Given /^The button "([^"]*)" should be enabled$/
     */
    public function theButtonShouldBeEnabled($button)
    {
        $buttonNode = $this->spin(function () use ($button) {
            return $this->getCurrentPage()->getButton($button);
        }, sprintf("Can not find any '%s' button", $button));

        $this->spin(function () use ($buttonNode) {
            return !$buttonNode->hasClass('disabled');
        }, sprintf("The button '%s' is not enabled", $button));
    }

    /**
     * @param string $button
     *
     * @Given /^I should not see the "([^"]*)" button$/
     */
    public function iShouldNotSeeTheButton($button)
    {
        $this->spin(function () use ($button) {
            return null === $this->getCurrentPage()->getButton($button);
        }, sprintf('Button "%s" should not be displayed', $button));
    }

    /**
     * @param string $button
     *
     * @Given /^I should not see the "([^"]*)" icon button$/
     */
    public function iShouldNotSeeTheIconButton($button)
    {
        $this->spin(function () use ($button) {
            return null === $this->getCurrentPage()->getIconButton($button);
        }, sprintf('Icon button "%s" should not be displayed', $button));
    }

    /**
     * @param string $buttonLabel
     *
     * @Given /^I press the "([^"]*)" button in the popin$/
     */
    public function iPressTheButtonInThePopin($buttonLabel)
    {
        $buttonElement = $this->spin(function () use ($buttonLabel) {
            return $this
                ->getCurrentPage()
                ->find('css', sprintf('.ui-dialog button:contains("%1$s"), .modal a:contains("%1$s"), .modal button:contains("%1$s"), .modal .AknButton:contains("%1$s")', $buttonLabel));
        }, sprintf('Cannot find "%s" button label in modal', $buttonLabel));

        $buttonElement->press();

        $this->wait();
    }

    /**
     * @param string $buttonLabel
     *
     * @Given /^I press the cancel button in the popin$/
     */
    public function iPressTheCancelButtonInThePopin()
    {
        $buttonElement = $this->spin(function () {
            return $this
                ->getCurrentPage()
                ->find('css', '.modal-full-body .AknButtonList > .AknFullPage-cancel');
        }, 'Cannot find cancel button label in modal');

        $buttonElement->click();

        $this->wait();
    }

    /**
     * @param string $item
     * @param string $button
     *
     * @Given /^I press "([^"]*)" on the "([^"]*)" dropdown button$/
     */
    public function iPressOnTheDropdownButton($item, $button)
    {
<<<<<<< HEAD
        $this->spin(function () use ($item, $button) {
            $this
                ->getCurrentPage()
                ->getDropdownButtonItem($item, $button)
                ->click();

            return true;
        }, sprintf('Cannot click on item "%s" on the dropdown "%s"', $item, $button));

=======
        $this->spin(function () {
            $loading = $this->getCurrentPage()->find('css', '#loading-wrapper');

            return null === $loading || !$loading->isVisible();
        }, 'Could not press the dropdown buttons because of loading wrapper');

        $this
            ->getCurrentPage()
            ->getDropdownButtonItem($item, $button)
            ->click();
>>>>>>> 4b3c9248
        $this->wait();
    }

    /**
     * @param string $item
     * @param string $button
     *
     * @Given /^I should see "([^"]*)" on the "([^"]*)" dropdown button$/
     */
    public function iShouldSeeOnTheDropdownButton($item, $button)
    {
        $this->spin(function () use ($item, $button) {
            return null !== $this->getCurrentPage()->getDropdownButtonItem($item, $button);
        }, sprintf('Cannot find item "%s" on the dropdown "%s"', $item, $button));

        $this->getCurrentPage()->find('css', 'body')->click();
    }

    /**
     * @param string $action
     *
     * @Given /^I (enable|disable) the product$/
     */
    public function iEnableOrDisableTheProduct($action)
    {
        $action = $action . 'Product';
        $this->getCurrentPage()->$action()->save();
        $this->wait();
    }

    /**
     * @param string $action
     *
     * @Given /^I (enable|disable) the products$/
     */
    public function iEnableOrDisableTheProducts($action)
    {
        $status = $action === 'enable' ? true : false;
        $this->getCurrentPage()->toggleSwitch('To enable', $status);
        $this->getCurrentPage()->configure();
        $this->getCurrentPage()->confirm();
        $this->wait();
    }

    /**
     * @Then /^I choose to download the file$/
     */
    public function iChooseToDownloadTheFile()
    {
        throw new \RuntimeException('Download file is not yet implemented');
    }

    /**
     * @param string $status
     * @param string $locator
     *
     * @When /^I (un)?check the "([^"]*)" switch$/
     */
    public function iCheckTheSwitch($status, $locator)
    {
        $this->getCurrentPage()->toggleSwitch($locator, $status === '');
    }

    /**
     * @param string $status
     *
     * @When /^I (en|dis)able the inclusion of sub-categories$/
     */
    public function iSwitchTheSubCategoriesInclusion($status)
    {
        $this->spin(function () use ($status) {
            $switch = $this->getCurrentPage()->findById('nested_switch_input');

            if (('en' === $status) !== $switch->isChecked()) {
                $switch->getParent()->find('css', 'label')->click();
            }

            return true;
        }, sprintf('Cannot %sable the inclusion of sub-categories', $status));
    }

    /**
     * @param ProductInterface $product
     *
     * @Given /^(product "([^"]*)") should be disabled$/
     *
     * @throws ExpectationException
     */
    public function productShouldBeDisabled(ProductInterface $product)
    {
        $this->spin(function () use ($product) {
            $this->getMainContext()->getEntityManager()->refresh($product);

            return !$product->isEnabled();
        }, 'Product was expected to be be disabled');
    }

    /**
     * @param ProductInterface $product
     *
     * @Given /^(product "([^"]*)") should be enabled$/
     *
     * @throws ExpectationException
     */
    public function productShouldBeEnabled(ProductInterface $product)
    {
        $this->spin(function () use ($product) {
            $this->getMainContext()->getEntityManager()->refresh($product);

            return $product->isEnabled();
        }, 'Product was expected to be be enabled');
    }

    /**
     * @param string      $sku
     * @param string|null $expectedFamily
     *
     * @Then /^the product "([^"]*)" should have no family$/
     * @Then /^the family of (?:the )?product "([^"]*)" should be "([^"]*)"$/
     */
    public function theFamilyOfProductShouldBe($sku, $expectedFamily = '')
    {
        $this->spin(function () use ($sku, $expectedFamily) {
            $product      = $this->getFixturesContext()->getProduct($sku);
            $actualFamily = $product->getFamily() ? $product->getFamily()->getCode() : '';

            return $expectedFamily === $actualFamily;
        }, sprintf('Expecting the family of "%s" to be "%s".', $sku, $expectedFamily));
    }

    /**
     * @param string      $code
     * @param string|null $expectedFamily
     *
     * @Then /^the product model "([^"]*)" should have no family$/
     * @Then /^the family of (?:the )?product model "([^"]*)" should be "([^"]*)"$/
     */
    public function theFamilyOfProductModelShouldBe($code, $expectedFamily = '')
    {
        $this->spin(function () use ($code, $expectedFamily) {
            $productModel = $this->getFixturesContext()->getProductModel($code);
            $actualFamily = $productModel->getFamily() ? $productModel->getFamily()->getCode() : '';

            return $expectedFamily === $actualFamily;
        }, sprintf('Expecting the family of "%s" to be "%s".', $code, $expectedFamily));
    }

    /**
     * @param string $sku
     * @param string $categoryCode
     *
     * @Then /^the categor(?:y|ies) of (?:the )?product "([^"]*)" should be "([^"]*)"$/
     */
    public function theCategoryOfProductShouldBe($sku, $expectedCategoryCodes)
    {
        $product = $this->getFixturesContext()->getProduct($sku);
        $actualCategoryCodes = $product->getCategoryCodes();

        foreach ($this->listToArray($expectedCategoryCodes) as $expectedCategoryCode) {
            assertContains(
                $expectedCategoryCode,
                $actualCategoryCodes,
                sprintf(
                    'Product "%s" should contain "%s" as category.',
                    $sku,
                    $expectedCategoryCode
                )
            );
        }
    }

    /**
     * @param string $code
     * @param string $expectedCategoryCodes
     *
     * @Then /^the categor(?:y|ies) of (?:the )?product model "([^"]*)" should be "([^"]*)"$/
     */
    public function theCategoryOfProductModelShouldBe($code, $expectedCategoryCodes)
    {
        $productModel = $this->getFixturesContext()->getProductModel($code);
        $actualCategoryCodes = $productModel->getCategoryCodes();

        foreach ($this->listToArray($expectedCategoryCodes) as $expectedCategoryCode) {
            assertContains(
                $expectedCategoryCode,
                $actualCategoryCodes,
                sprintf(
                    'Product model "%s" should contain "%s" as category.',
                    $code,
                    $expectedCategoryCode
                )
            );
        }
    }

    /**
     * @param string $sku
     *
     * @Then /^the product "([^"]*)" should not have any category$/
     */
    public function theProductShouldNotHaveAnyCategory($sku)
    {
        $product = $this->getFixturesContext()->getProduct($sku);
        assertEmpty($product->getCategoryCodes());
    }

    /**
     * @param int $count
     *
     * @Then /^there should be (\d+) updates?$/
     *
     * @throws ExpectationException
     */
    public function thereShouldBeUpdate($count)
    {
        $this->spin(function () use ($count) {
            return (int) $count === count($this->getCurrentPage()->getHistoryRows());
        }, sprintf('Expected %d updates, saw %d.', $count, count($this->getCurrentPage()->getHistoryRows())));
    }

    /**
     * @Then /^I should see (\d+) category count$/
     *
     * @param int $count
     *
     * @throws ExpectationException
     */
    public function iShouldSeeCategoryCount($count)
    {
        $this->spin(function () use ($count) {
            return $this->getCurrentPage()->find('css', sprintf('.AknBadge:contains("%d")', $count));
        }, sprintf('Can not find any badge with count "%s"', $count));
    }

    /**
     * @param string $action
     *
     * @Given /^I click on "([^"]*)" in the right click menu$/
     */
    public function iClickOnInTheRightClickMenu($action)
    {
        $this->getCurrentPage()->rightClickAction($action);
        $this->wait();
    }

    /**
     * @param string $message
     * @param string $property
     *
     * @Then /^I should see "([^"]*)" next to the (\w+)$/
     *
     * @throws ExpectationException
     */
    public function iShouldSeeNextToThe($message, $property)
    {
        if ($message !== $error = $this->getCurrentPage()->getPropertyErrorMessage($property)) {
            throw $this->createExpectationException(
                sprintf(
                    'Expecting to see "%s" next to the %s property, but saw "%s"',
                    $message,
                    $property,
                    $error
                )
            );
        }
    }

    /**
     * @param string $code
     *
     * @When /^I wait for the "([^"]*)" job to finish$/
     *
     * @throws \Exception
     */
    public function iWaitForTheJobToFinish($code)
    {
        $this->wait();

        $this->spin(function () use ($code) {
            $jobInstance = $this->getFixturesContext()->getJobInstance($code);
            // Force to retrieve its job executions
            $jobInstance->getJobExecutions()->setInitialized(false);

            $this->getFixturesContext()->refresh($jobInstance);

            $jobExecution = $jobInstance->getJobExecutions()->last();
            $this->getFixturesContext()->refresh($jobExecution);

            return $jobExecution && !$jobExecution->isRunning();
        }, sprintf('The job execution of "%s" was too long', $code));

        $this->getMainContext()->getContainer()->get('pim_connector.doctrine.cache_clearer')->clear();

        return [
            new Step\Then(sprintf('I go on the last executed job resume of "%s"', $code))
        ];
    }

    /**
     * @Given /^I wait for the "([^"]*)" quick export to finish$/
     */
    public function iWaitForTheQuickExportToFinish($code)
    {
        $this->waitForMassEditJobToFinish($code);
    }

    /**
     * @param string    $fileName
     * @param TableNode $table
     *
     * @Given /^the category order in the file "([^"]*)" should be following:$/
     *
     * @throws ExpectationException
     */
    public function theCategoryOrderInTheFileShouldBeFollowing($fileName, TableNode $table)
    {
        $fileName = $this->replacePlaceholders($fileName);
        if (!file_exists($fileName)) {
            throw $this->createExpectationException(sprintf('File %s does not exist.', $fileName));
        }

        $categories = [];
        foreach (array_keys($table->getRowsHash()) as $category) {
            $categories[] = $category;
        }

        $file = fopen($fileName, 'rb');
        fgets($file);

        while (false !== $row = fgets($file)) {
            $category = array_shift($categories);
            assertSame(0, strpos($row, $category), sprintf('Expecting category "%s", saw "%s"', $category, $row));
        }

        fclose($file);
    }

    /**
     * @param string $original
     * @param string $target
     *
     * @Given /^I copy the file "([^"]*)" to "([^"]*)"$/
     *
     * @throws ExpectationException
     */
    public function iCopyTheFileTo($original, $target)
    {
        if (!file_exists($original)) {
            throw $this->createExpectationException(sprintf('File %s does not exist.', $original));
        }

        copy($original, $target);
    }

    /**
     * @Then /^I should see the uploaded image$/
     */
    public function iShouldSeeTheUploadedImage()
    {
        return $this->spin(function () {
            return $this->getPage('Product edit')->getImagePreview();
        }, 'Image preview could not be displayed.');
    }

    /**
     * @param string $attribute
     * @param string $not
     * @param string $channels
     *
     * @Then /^attribute "([^"]*)" should( not)? be required in channels? (.*)$/
     *
     * @throws ExpectationException
     */
    public function attributeShouldBeRequiredInChannels($attribute, $not, $channels)
    {
        $expectation = $not === '';
        foreach ($this->listToArray($channels) as $channel) {
            $this->spin(function () use ($attribute, $channel, $expectation) {
                return $expectation === $this->getCurrentPage()->isAttributeRequired($attribute, $channel);
            }, sprintf(
                'Attribute %s should be%s required in channel %s',
                $attribute,
                $not,
                $channel
            ));
        }
    }

    /**
     * @param string $attribute
     * @param string $channel
     *
     * @Given /^I switch the attribute "([^"]*)" requirement in channel "([^"]*)"$/
     */
    public function iSwitchTheAttributeRequirementInChannel($attribute, $channel)
    {
        $this->getCurrentPage()->switchAttributeRequirement($attribute, $channel);
    }

    /**
     * @param string $channel
     * @param string $ratio
     *
     * @Given /^completeness of "([^"]*)" should be "([^"]*)"$/
     */
    public function completenessOfShouldBe($channel, $ratio)
    {
        $actual = $this->getCurrentPage()->getChannelCompleteness($channel);
        assertEquals(
            $ratio,
            $actual,
            sprintf(
                'Expecting completeness ratio of channel "%s" to be "%s", actually was "%s"',
                $channel,
                $ratio,
                $actual
            )
        );
    }

    /**
     * @param string $lang
     * @param string $channel
     * @param string $ratio
     *
     * @Given /^"([^"]*)" completeness of "([^"]*)" should be "([^"]*)"$/
     */
    public function localizedCompletenessOfShouldBe($lang, $channel, $ratio)
    {
        $actual = $this->getCurrentPage()->getLocalizedChannelCompleteness($channel, $lang);
        assertEquals(
            $ratio,
            $actual,
            sprintf(
                'Expecting "%s" completeness ratio of channel "%s" to be "%s", actually was "%s"',
                $lang,
                $channel,
                $ratio,
                $actual
            )
        );
    }

    /**
     * @param string $group
     *
     * @Then /^I should be on the "([^"]*)" attribute group$/
     */
    public function iShouldBeOnTheAttributeGroup($group)
    {
        $groupNode = $this->getCurrentPage()->getAttributeGroupTab($group);

        assertTrue(
            $groupNode->hasClass('active'),
            sprintf('Expected to be on attribute group "%s"', $group)
        );
    }

    /**
     * @param string $email
     *
     * @Given /^an email to "([^"]*)" should have been sent$/
     */
    public function anEmailToShouldHaveBeenSent($email)
    {
        $recorder = $this->getMainContext()->getMailRecorder();
        if (0 === count($recorder->getMailsSentTo($email))) {
            throw $this->createExpectationException(
                sprintf(
                    'No emails were sent to %s.',
                    $email
                )
            );
        }
    }

    /**
     * @param int $seconds
     *
     * @Then /^I wait (\d+) seconds$/
     */
    public function iWaitSeconds($seconds)
    {
        sleep($seconds);
    }

    /**
     * @param string $operation
     *
     * @Given /^I choose the "([^"]*)" operation$/
     */
    public function iChooseTheOperation($operation)
    {
        $this->getNavigationContext()->currentPage = $this
            ->getPage('Batch Operation')
            ->chooseOperation($operation)
            ->choose();

        $this->wait();
    }

    /**
     * @param string $fields
     *
     * @Given /^I display the (.*) attributes?$/
     */
    public function iDisplayTheAttributes($fields)
    {
        $this->getCurrentPage()->addAvailableAttributes($this->listToArray($fields));
        $this->wait();
    }

    /**
     * @Given /^I move on to the next step$/
     */
    public function iMoveOnToTheNextStep()
    {
        $this->iMoveToTheConfirmPage();
    }

    /**
     * @Given /^I click on the cancel button of the mass edit$/
     */
    public function iCancelTheMassEdit()
    {
        $this->getCurrentPage()->cancel();
    }

    /**
     * @Given /^I move on to the choose step$/
     */
    public function iMoveOnToTheChooseStep()
    {
        $this->scrollContainerTo(900);
        $this->getCurrentPage()->select();
    }

    /**
     * @Given /^I confirm mass edit$/
     */
    public function iConfirmTheMassEdit()
    {
        $this->iMoveToTheConfirmPage();
        $this->scrollContainerTo(900);
        $this->getCurrentPage()->confirm();
    }

    /**
     * @Given /^I move to the confirm page$/
     */
    public function iMoveToTheConfirmPage()
    {
        $this->scrollContainerTo(900);
        $this->getCurrentPage()->configure();
    }

    /**
     * @Then /^I click on the Akeneo logo$/
     */
    public function iClickOnTheAkeneoLogo()
    {
        $this->getCurrentPage()->clickOnAkeneoLogo();
    }

    /**
     * @param string $language
     *
     * @Given /^I select (.+) (?:language|locale)$/
     */
    public function iSelectLanguage($language)
    {
        $this->spin(function () use ($language) {
            $this->getCurrentPage()->selectFieldOption('system-locale', $language);

            return true;
        }, 'System locale field was not found');
    }

    /**
     * @param string|null $not
     * @param string      $locale
     *
     * @Then /^I should (not )?see (.+) locale option$/
     *
     * @throws \Exception
     *
     * @return bool
     */
    public function iShouldSeeLocaleOption($not, $locale)
    {
        $selectNames = ['system-locale', 'pim_user_user_form[uiLocale]'];
        $field = null;
        foreach ($selectNames as $selectName) {
            try {
                $field = (null !== $field) ? $field : $this->getCurrentPage()->findField($selectName);
            } catch (TimeoutException $e) {
                // We didn't find the system locale or user locale
            }
        }
        if (null === $field) {
            throw new \Exception(sprintf('Could not find field with name %s', json_encode($selectNames)));
        }

        $options = $field->findAll('css', 'option');

        foreach ($options as $option) {
            $text = $option->getHtml();
            if ($text === $locale) {
                if ($not) {
                    throw new \Exception(sprintf('Should not see %s locale', $locale));
                } else {
                    return true;
                }
            }
        }

        return true;
    }

    /**
     * @param string    $groupField
     * @param TableNode $fields
     *
     * @Given /^I should see "([^"]*)" fields:$/
     */
    public function iShouldSeeFields($groupField, TableNode $fields)
    {
        foreach ($fields->getRows() as $data) {
            $this->getCurrentPage()->findFieldInTabSection($groupField, $data[0]);
        }
    }

    /**
     * @param PyStringNode $string
     *
     * @Given /^I execute javascript:$/
     */
    public function iExecuteJavascript(PyStringNode $string)
    {
        $this->getSession()->executeScript((string) $string);
        $this->wait();
    }

    /**
     * @param int $y
     *
     * @Given /^I scroll down$/
     */
    public function scrollContainerTo($y = 400)
    {
        $this->getSession()->executeScript(
            sprintf('$(".scrollable-container, .AknDefault-mainContent").scrollTop(%d);', $y)
        );
    }

    /**
     * @param TableNode $table
     *
     * @throws ExpectationException
     *
     * @return array
     *
     * @Given /^I should see the following product comments:$/
     */
    public function iShouldSeeTheFollowingProductComments(TableNode $table)
    {
        $comments = [];

        foreach ($table->getHash() as $data) {
            try {
                $author               = $this->getFixturesContext()->getUser($data['author']);
                $authorName           = $author->getFirstName() . ' ' . $author->getLastName();
                $comment              = $this->getCurrentPage()->findComment($data['message'], $authorName);
                $comments[$data['#']] = $comment;

                if (!empty($data['parent'])) {
                    $expectedParent = $comments[$data['parent']];
                    if (true !== $this->getCurrentPage()->isReplyOfComment($comment, $expectedParent)) {
                        throw $this->createExpectationException(
                            sprintf('The comment #%s is not a reply of the comment #%s', $data['#'], $data['parent'])
                        );
                    }
                }
            } catch (\LogicException $e) {
                throw $this->createExpectationException($e->getMessage());
            }
        }

        return $comments;
    }

    /**
     * @param string $message
     *
     * @When /^I delete the "([^"]*)" comment$/
     */
    public function iDeleteTheComment($message)
    {
        $username   = $this->getMainContext()->getSubcontext('fixtures')->getUsername();
        $author     = $this->getFixturesContext()->getUser($username);
        $authorName = $author->getFirstName() . ' ' . $author->getLastName();
        $comment    = $this->getCurrentPage()->findComment($message, $authorName);

        $this->getCurrentPage()->deleteComment($comment);
        $this->wait();
    }

    /**
     * @param string $message
     * @param string $author
     *
     * @throws ExpectationException
     *
     * @return bool
     *
     * @Then /^I should not see the link to delete the "([^"]*)" comment of "([^"]*)"$/
     */
    public function iShouldNotSeeTheLinkToDeleteTheComment($message, $author)
    {
        $author     = $this->getFixturesContext()->getUser($author);
        $authorName = $author->getFirstName() . ' ' . $author->getLastName();
        $comment    = $this->getCurrentPage()->findComment($message, $authorName);

        try {
            $this->getCurrentPage()->deleteComment($comment);
        } catch (\LogicException $e) {
            // the delete link is missing, that's ok
            return true;
        }

        throw $this->createExpectationException(
            sprintf('Expecting not to see link to delete the comment "%s"', $message)
        );
    }

    /**
     * @param string $message
     *
     * @When /^I add a new comment "([^"]*)"$/
     */
    public function iAddANewComment($message)
    {
        $this->getCurrentPage()->createComment($message);
        $this->wait();
    }

    /**
     * @param string $comment
     * @param string $author
     * @param string $reply
     *
     * @When /^I reply to the comment "([^"]*)" of "([^"]*)" with "([^"]*)"$/
     */
    public function iReplyToTheCommentWith($comment, $author, $reply)
    {
        $author     = $this->getFixturesContext()->getUser($author);
        $authorName = $author->getFirstName() . ' ' . $author->getLastName();
        $comment    = $this->getCurrentPage()->findComment($comment, $authorName);

        $this->getCurrentPage()->replyComment($comment, $reply);
        $this->wait();
    }

    /**
     * @param string $contentType
     *
     * @Then /^the response content type should be "([^"]*)"$/
     */
    public function contentTypeShouldBe($contentType)
    {
        $headers = $this->getSession()->getResponseHeaders();

        assertTrue(in_array($contentType, $headers['content-type']));
    }

    /**
     * @param string $family
     *
     * @Then /^I change the family of the product to "([^"]*)"$/
     */
    public function iChangeTheFamilyOfTheProductTo($family)
    {
        $this->spin(function () use ($family) {
            $this->getCurrentPage()->changeFamily($family);

            return true;
        }, sprintf('Cannot change the product family to %s', $family));
    }

    /**
     * Clear the Unit of Work
     */
    public function clearUOW()
    {
        $this->getMainContext()->getEntityManager()->clear();
    }

    /**
     * @param string $page
     * @param array  $options
     *
     * @return Page
     */
    protected function openPage($page, array $options = [])
    {
        $page = $this->getNavigationContext()->openPage($page, $options);
        $this->wait();

        return $page;
    }

    /**
     * @return Page
     */
    protected function getCurrentPage()
    {
        return $this->getNavigationContext()->getCurrentPage();
    }

    /**
     * @param string $field
     *
     * @return string
     */
    protected function getInvalidValueFor($field)
    {
        switch (strtolower($field)) {
            case 'family edit.code':
                return 'inv@lid';
            case 'attribute creation.code':
                return $this->lorem(20);
            case 'attribute creation.description':
                return $this->lorem(256);
            case 'product edit.sku':
            case 'product edit.description':
                return str_repeat('foobar ', 50);
            case 'product edit.longtext':
                return str_repeat('foobar ', 9500);
            case 'batch editcommonattributes.comment':
                return str_repeat('foobar ', 40);
            default:
                return '!@#-?_'.$this->lorem(250);
        }
    }

    /**
     * @param int $length
     *
     * @return string
     */
    protected function lorem($length = 100)
    {
        $lorem = 'Lorem ipsum dolor sit amet, consectetur adipisicing elit, sed do eiusmod tempor incididunt ut labore'
            .'et dolore magna aliqua. Ut enim ad minim veniam, quis nostrud exercitation ullamco laboris nisi ut'
            .'aliquip ex ea commodo consequat. Duis aute irure dolor in reprehenderit in voluptate velit esse cillum'
            .'dolore eu fugiat nulla pariatur. Excepteur sint occaecat cupidatat non proident, sunt in culpa qui'
            .'officia deserunt mollit anim id est laborum.';

        while (strlen($lorem) < $length) {
            $lorem .= ' ' . $lorem;
        }

        return substr($lorem, 0, $length);
    }

    /**
     * @param string $condition
     */
    protected function wait($condition = null)
    {
        $this->getMainContext()->wait($condition);
    }

    /**
     * @return FixturesContext
     */
    protected function getFixturesContext()
    {
        return $this->getMainContext()->getSubcontext('fixtures');
    }

    /**
     * @return NavigationContext
     */
    protected function getNavigationContext()
    {
        return $this->getMainContext()->getSubcontext('navigation');
    }

    /**
     * @param string $list
     *
     * @return array
     */
    protected function listToArray($list)
    {
        return $this->getMainContext()->listToArray($list);
    }

    /**
     * @param string $language
     *
     * @return string
     */
    protected function getLocaleCode($language)
    {
        return $this->getFixturesContext()->getLocaleCode($language);
    }

    /**
     * @param string $message
     *
     * @return ExpectationException
     */
    protected function createExpectationException($message)
    {
        return $this->getMainContext()->createExpectationException($message);
    }

    /**
     * @param string $value
     *
     * @return string
     */
    public function replacePlaceholders($value)
    {
        return $this->getMainContext()->getSubcontext('fixtures')->replacePlaceholders($value);
    }

    /**
     * @param $code
     */
    protected function waitForMassEditJobToFinish($code)
    {
        $jobExecution = $this->spin(function () use ($code) {
            $jobInstance = $this->getFixturesContext()->getJobInstance($code);
            // Force to retrieve its job executions
            $jobInstance->getJobExecutions()->setInitialized(false);

            return $jobInstance->getJobExecutions()->last();
        }, sprintf('No job execution found for job with code "%s"', $code));

        $this->openPage('massEditJob show', ['id' => $jobExecution->getId()]);

        $this->iWaitForTheJobToFinish($code);
    }

    /**
     * @Then /^I should (not )?see the status-switcher button$/
     */
    public function iShouldSeeTheStatusSwitcherButton($not)
    {
        $statusSwitcher = $this->getCurrentPage()->getStatusSwitcher();

        if ($not) {
            if ($statusSwitcher && $statusSwitcher->isVisible()) {
                throw $this->createExpectationException('Status switcher should not be visible');
            }
        } else {
            if (!$statusSwitcher || !$statusSwitcher->isVisible()) {
                throw $this->createExpectationException('Status switcher should be visible');
            }
        }
    }

    /**
     * @param string $field
     *
     * @When /^I open the (.*) select field$/
     */
    public function iOpenTheSelectField($field)
    {
        $this->getCurrentPage()->findSelect2Field($field)->open();
    }

    /**
     * @When /^I search "([^"]*)" in the (.*) select field$/
     */
    public function iSearchTheSelectField($search, $field)
    {
        $this->getCurrentPage()->findSelect2Field($field)->search($search);
    }

    /**
     * Check the number of items in a select2 autocomplete. This function spins when autocomplete is searching; it
     * returns 0 only if special dom item is found.
     *
     * @param string $expectedCount
     *
     * @Then /^I should see (\d+) items? in the autocomplete$/
     */
    public function iShouldSeeAutocompleteItems($expectedCount)
    {
        $items = $this->spin(function () {
            return $this
                ->getCurrentPage()
                ->findAll('css', '.select2-results .select2-result-selectable, .select2-results .select2-no-results');
        }, 'Cannot find any select2 items');

        if ($items[0]->hasClass('select2-no-results')) {
            assertEquals((int) $expectedCount, 0);
        } else {
            assertEquals((int) $expectedCount, count($items));
        }
    }

    /**
     * @When /^I collapse the column$/
     */
    public function iCollapseTheColumn()
    {
        $this->spin(function () {
            $collapseButtons = $this->getCurrentPage()->findAll('css', '.AknColumn-collapseButton');

            foreach ($collapseButtons as $collapseButton) {
                if ($collapseButton->isVisible()) {
                    $collapseButton->click();
                }
            }

            return null !== $this->getCurrentPage()->find('css', '.AknColumn--collapsed');
        }, 'Could not collapse the column');
    }

    /**
     * @When /^I uncollapse the column$/
     */
    public function iUncollapseTheColumn()
    {
        $this->spin(function () {
            $collapseButtons = $this->getCurrentPage()->findAll('css', '.AknColumn-collapseButton');

            foreach ($collapseButtons as $collapseButton) {
                if ($collapseButton->isVisible()) {
                    $collapseButton->click();
                }
            }

            return null === $this->getCurrentPage()->find('css', '.AknColumn--collapsed');
        }, 'Could not uncollapse the column');
    }

    /**
     * @param NodeElement $tab
     *
     * @return integer
     */
    protected function getTabErrorsCount($tab)
    {
        $badge = $tab->find('css', '.invalid-badge');

        return (null === $badge) ? 0 : intval($badge->getText());
    }
}<|MERGE_RESOLUTION|>--- conflicted
+++ resolved
@@ -1839,7 +1839,11 @@
      */
     public function iPressOnTheDropdownButton($item, $button)
     {
-<<<<<<< HEAD
+        $this->spin(function () use ($item, $button) {
+            $loading = $this->getCurrentPage()->find('css', '#loading-wrapper');
+            return null === $loading || !$loading->isVisible();
+        }, 'Could not press the dropdown buttons because of loading wrapper');
+
         $this->spin(function () use ($item, $button) {
             $this
                 ->getCurrentPage()
@@ -1848,19 +1852,6 @@
 
             return true;
         }, sprintf('Cannot click on item "%s" on the dropdown "%s"', $item, $button));
-
-=======
-        $this->spin(function () {
-            $loading = $this->getCurrentPage()->find('css', '#loading-wrapper');
-
-            return null === $loading || !$loading->isVisible();
-        }, 'Could not press the dropdown buttons because of loading wrapper');
-
-        $this
-            ->getCurrentPage()
-            ->getDropdownButtonItem($item, $button)
-            ->click();
->>>>>>> 4b3c9248
         $this->wait();
     }
 
