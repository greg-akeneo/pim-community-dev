--- conflicted
+++ resolved
@@ -650,16 +650,6 @@
     }
 
     /**
-<<<<<<< HEAD
-     * @Given /^I fill in the "([^"]*)" with "([^"]*)"$/
-     */
-    public function iFillInTheWith($field, $value)
-    {
-        if ('Default label' === $field) {
-            $this->getCurrentPage()->fillDefaultLabelField($value);
-        }
-        $this->getCurrentPage()->fillField($field, $value);
-=======
      * @Given /^I fill in the following fields:$/
      */
     public function iFillInTheFollowingFields(TableNode $table)
@@ -667,7 +657,6 @@
         foreach ($table->getRowsHash() as $field => $value) {
             $this->getCurrentPage()->fillField($field, $value);
         }
->>>>>>> fa171a8d
     }
 
     /**
@@ -732,123 +721,9 @@
     }
 
     /**
-<<<<<<< HEAD
-     * @Then /^I should see the "([^"]*)" section$/
-     */
-    public function iShouldSeeTheSection($title)
-    {
-        if (!$this->getPage('Attribute creation')->getSection($title)) {
-            throw $this->createExpectationException(sprintf('Expecting to see the %s section.', $title));
-        }
-    }
-
-    /**
-     * @Given /^the Options section should contain (\d+) empty option$/
-     */
-    public function theSectionShouldContainAnEmptyOption($expectedCountOfOptions)
-    {
-        if ((int) $expectedCountOfOptions !== $count = $this->getPage('Attribute creation')->countOptions()) {
-            throw $this->createExpectationException(sprintf(
-                'Expecting to see %d option, saw %d.', $expectedCountOfOptions, $count
-            ));
-        }
-    }
-
-    /**
-     * @Then /^the option should not be removable$/
-     */
-    public function theOptionShouldNotBeRemovable()
-    {
-        if (0 !== $this->getPage('Attribute creation')->countRemovableOptions()) {
-            throw $this->createExpectationException('The option should not be removable.');
-        }
-    }
-
-    /* Private methods */
-    private function openPage($page, array $options = array())
-    {
-        $this->currentPage = $page;
-
-        return $this->getCurrentPage()->open($options);
-    }
-
-    private function getCurrentPage()
-    {
-        return $this->getPage($this->currentPage);
-    }
-
-    private function listToArray($list)
-    {
-        return explode(', ', str_replace(' and ', ', ', $list));
-    }
-
-    private function getProduct($sku)
-    {
-        $pm   = $this->getProductManager();
-        $repo = $pm->getFlexibleRepository();
-        $qb   = $repo->createQueryBuilder('p');
-        $repo->applyFilterByAttribute($qb, 'sKU', $sku);
-        $product = $qb->getQuery()->getOneOrNullResult();
-
-        return $product ?: $this->createProduct($sku);
-    }
-
-    private function createProduct($data)
-    {
-        $product = $this->getProductManager()->createFlexible();
-        $sku     = $this->getAttribute('SKU');
-        $value   = $this->createValue($sku, $data);
-
-        $product->addValue($value);
-        $this->getProductManager()->getStorageManager()->persist($product);
-        $this->getProductManager()->getStorageManager()->flush();
-
-        return $product;
-    }
-
-    private function createAttribute($label, $translatable = true, $type = 'text')
-    {
-        $attribute = $this->getProductManager()->createAttribute($this->getAttributeType($type));
-        $attribute->setCode($this->camelize($label));
-        $attribute->setLabel($label);
-        $attribute->setTranslatable($translatable);
-
-        $translation = new ProductAttributeTranslation();
-        $translation->setContent($label);
-        $translation->setField('label');
-        $translation->setForeignKey($attribute);
-        $translation->setLocale('default');
-        $translation->setObjectClass('Pim\Bundle\ProductBundle\Entity\ProductAttribute');
-
-        $attribute->addTranslation($translation);
-        $this->getProductManager()->getStorageManager()->persist($attribute);
-
-        return $attribute;
-    }
-
-    private function getAttributeType($type)
-    {
-        return isset($this->attributeTypes[$type]) ? $this->attributeTypes[$type] : null;
-    }
-
-    private function createValue(ProductAttribute $attribute, $data = null, $locale = null, $scope = null)
-    {
-        $pm = $this->getProductManager();
-
-        $value = $pm->createFlexibleValue();
-        $value->setAttribute($attribute);
-        $value->setData($data);
-        $value->setLocale($locale);
-
-        return $value;
-    }
-
-    private function getLocaleCode($language)
-=======
      * @Then /^I should see channels (.*)$/
      */
     public function iShouldSeeChannels($channels)
->>>>>>> master
     {
         $channels = $this->listToArray($channels);
 
