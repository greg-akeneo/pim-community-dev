<?php

namespace Context;

use Behat\Behat\Context\Step;
use Behat\Behat\Context\Step\Then;
use Behat\Behat\Exception\BehaviorException;
use Behat\Gherkin\Node\PyStringNode;
use Behat\Gherkin\Node\TableNode;
use Behat\Mink\Driver\Selenium2Driver;
use Behat\Mink\Element\NodeElement;
use Behat\Mink\Exception\ExpectationException;
use Behat\Mink\Exception\UnsupportedDriverActionException;
use Behat\MinkExtension\Context\RawMinkContext;
use Context\Spin\SpinCapableTrait;
use Pim\Bundle\CatalogBundle\Model\Product;
use Pim\Bundle\EnrichBundle\Mailer\MailRecorder;
use Pim\Bundle\EnrichBundle\MassEditAction\Operation\BatchableOperationInterface;
use SensioLabs\Behat\PageObjectExtension\PageObject\Page;

/**
 * Context of the website
 *
 * @author    Gildas Quéméner <gildas@akeneo.com>
 * @copyright 2013 Akeneo SAS (http://www.akeneo.com)
 * @license   http://opensource.org/licenses/osl-3.0.php  Open Software License (OSL 3.0)
 */
class WebUser extends RawMinkContext
{
    use SpinCapableTrait;

    protected $windowWidth;

    protected $windowHeight;

    /**
     * Constructor
     *
     * @param int $windowWidth
     * @param int $windowHeight
     */
    public function __construct($windowWidth, $windowHeight)
    {
        $this->windowWidth  = $windowWidth;
        $this->windowHeight = $windowHeight;
    }
    /* -------------------- Page-related methods -------------------- */

    /**
     * @BeforeScenario
     */
    public function maximize()
    {
        try {
            $this->getSession()->resizeWindow($this->windowWidth, $this->windowHeight);
        } catch (UnsupportedDriverActionException $e) {
        }
    }

    /**
     * @BeforeScenario
     */
    public function clearRecordedMails()
    {
        $this->getMailRecorder()->clear();
    }

    /**
     * @param string $name
     *
     * @return Page
     */
    public function getPage($name)
    {
        return $this->getNavigationContext()->getPage($name);
    }

    /**
     * @param string $entity
     *
     * @Given /^I create a new ([^"]*)$/
     */
    public function iCreateANew($entity)
    {
        $entity = implode('', array_map('ucfirst', explode(' ', $entity)));
        $this->getPage(sprintf('%s index', $entity))->clickCreationLink();
        $this->getNavigationContext()->currentPage = sprintf('%s creation', $entity);
        $this->wait();
    }

    /**
     * @param string $type
     *
     * @return Then[]
     *
     * @Given /^I create a(?:n)? "([^"]*)" attribute$/
     */
    public function iCreateAnAttribute($type)
    {
        return [
            new Step\Then('I create a new attribute'),
            new Step\Then(sprintf('I choose the "%s" attribute type', $type))
        ];
    }

    /**
     * @param string $type
     *
     * @Given /^I choose the "([^"]*)" attribute type$/
     */
    public function iChooseTheAttributeType($type)
    {
        $this->getCurrentPage()->clickLink($type);
        $this->wait();
    }

    /**
     * @param TableNode $pages
     *
     * @Then /^I should be able visit the following pages without errors$/
     */
    public function iVisitTheFollowingPages(TableNode $pages)
    {
        foreach ($pages->getHash() as $data) {
            $url = $this->getSession()->evaluateScript(sprintf('return Routing.generate("%s");', $data['page']));
            $this->getMainContext()->executeScript(
                sprintf("require(['oro/navigation'], function (Nav) { Nav.getInstance().setLocation('%s'); } );", $url)
            );
            $this->wait();

            $currentUrl = $this->getSession()->getCurrentUrl();
            $currentUrl = explode('#url=', $currentUrl);
            $currentUrl = end($currentUrl);
            $currentUrl = explode('|g/', $currentUrl);
            $currentUrl = reset($currentUrl);

            assertTrue(
                $url === $currentUrl || $url . '/' === $currentUrl || $url === $currentUrl . '/',
                sprintf('Expecting the url of page "%s" to be "%s", not "%s"', $data['page'], $url, $currentUrl)
            );

            $loadedCorrectly = (bool) $this->getSession()->evaluateScript('return $(\'img[alt="Akeneo"]\').length;');
            assertTrue($loadedCorrectly, sprintf('Javascript error ocurred on page "%s"', $data['page']));
        }
    }

    /**
     * @param string $category
     *
     * @Given /^I select the "([^"]*)" tree$/
     */
    public function iSelectTheTree($category)
    {
        $this->getCurrentPage()->selectTree($category);
        $this->wait();
    }

    /**
     * @param string $category
     *
     * @Given /^I expand the "([^"]*)" category$/
     */
    public function iExpandTheCategory($category)
    {
        $this->wait(); // Make sure that the tree is loaded
        $this->getCurrentPage()->expandCategory($category);
        $this->wait();
    }

    /**
     * @param string $attribute
     *
     * @Given /^I expand the "([^"]*)" attribute$/
     */
    public function iExpandTheAttribute($attribute)
    {
        $this->getCurrentPage()->expandAttribute($attribute);
    }

    /**
     * @param string $category1
     * @param string $category2
     *
     * @Given /^I drag the "([^"]*)" category to the "([^"]*)" category$/
     */
    public function iDragTheCategoryToTheCategory($category1, $category2)
    {
        $this->getCurrentPage()->dragCategoryTo($category1, $category2);
        $this->wait();
    }

    /**
     * @param string $not
     * @param string $child
     * @param string $parent
     *
     * @Then /^I should (not )?see the "([^"]*)" category under the "([^"]*)" category$/
     *
     * @throws ExpectationException
     */
    public function iShouldSeeTheCategoryUnderTheCategory($not, $child, $parent)
    {
        $this->wait(); // Make sure that the tree is loaded

        $parentNode = $this->getCurrentPage()->findCategoryInTree($parent);
        $childNode  = $parentNode->getParent()->find('css', sprintf('li a:contains("%s")', $child));

        if ($not && $childNode) {
            throw $this->createExpectationException(
                sprintf('Expecting not to see category "%s" under the category "%s"', $child, $parent)
            );
        }

        if (!$not && !$childNode) {
            throw $this->createExpectationException(
                sprintf('Expecting to see category "%s" under the category "%s", not found', $child, $parent)
            );
        }
    }

    /**
     * @param string $tab
     *
     * @Given /^I visit the "([^"]*)" tab$/
     */
    public function iVisitTheTab($tab)
    {
        $tabLocator = sprintf('$("a:contains(\'%s\')").length > 0;', $tab);
        $this->wait($tabLocator);
        $this->getCurrentPage()->visitTab($tab);
        $this->wait();
    }

    /**
     * @Then /^I should (not )?see the "([^"]*)" tab$/
     */
    public function iShouldSeeTheTab($not, $tab)
    {
        $tabElement = $this->getCurrentPage()->getFormTab($tab);

        if ($not && $tabElement) {
            throw $this->createExpectationException(sprintf('Expecting not to see tab "%s"', $tab));
        }

        if (!$not && !$tabElement) {
            throw $this->createExpectationException(sprintf('Expecting to see tab "%s", not found', $tab));
        }
    }

    /**
     * @Given /^I open the history$/
     *
     * @throws ExpectationException
     */
    public function iOpenTheHistory()
    {
        $this->getCurrentPage()->openPanel('History');
        $this->getMainContext()->executeScript("$('.panel-pane.history-panel').css({'height': '90%'});");

        $expandButton = $this->getMainContext()->spin(function () {
            $expandHistory = $this->getCurrentPage()->find('css', '.expand-history');

            if ($expandHistory && $expandHistory->isValid()) {
                $expandHistory->click();

                return true;
            }

            return false;
        });

        $this->wait();
    }

    /**
     * @Then /^I should see (\d+) versions in the history$/
     */
    public function iShouldSeeVersionsInTheHistory($expectedCount)
    {
        $actualVersions = $this->getSession()->getPage()->findAll('css', '.history-panel tbody tr.product-version');

        if ((int) $expectedCount !== count($actualVersions)) {
            throw new \Exception(
                sprintf(
                    'Expecting %d versions, actually saw %d',
                    $expectedCount,
                    count($actualVersions)
                )
            );
        }
    }

    /**
     * @param string $panel
     *
     * @Given /^I open the "([^"]*)" panel$/
     */
    public function iOpenThePanel($panel)
    {
        $this->wait();
        $this->getCurrentPage()->openPanel($panel);
        $this->wait();
    }

    /**
     * @param string $panel
     *
     * @Given /^I close the "([^"]*)" panel$/
     */
    public function iCloseThePanel($panel)
    {
        $this->wait();
        $this->getCurrentPage()->closePanel($panel);
        $this->wait();
    }

    /**
     * @param string $group
     *
     * @Given /^I visit the "([^"]*)" group$/
     */
    public function iVisitTheGroup($group)
    {
        $this->getCurrentPage()->visitGroup($group);
        $this->wait();
    }

    /**
     * @param string $association
     *
     * @Given /^I select the "([^"]*)" association$/
     */
    public function iSelectTheAssociation($association)
    {
        $this->getCurrentPage()->selectAssociation($association);
        $this->wait();
    }

    /**
     * @Given /^there should be (\d+) errors? in the "([^"]*)" tab$/
     */
    public function thereShouldBeErrorsInTheTab($number, $name)
    {
        $tab = $this->getCurrentPage()->getTab($name);
        if (!$tab) {
            throw $this->createExpectationException(
                sprintf('Tab "%s" not found', $name)
            );
        }

        $badge = $tab->find('css', '.invalid-badge');
        if (!$badge && 0 < (int) $number) {
            throw $this->createExpectationException(
                sprintf(
                    'Expecting to find "%d" errors in the tab "%s", no errors found',
                    $number,
                    $name
                )
            );
        } elseif (!$badge && 0 === (int) $number) {
            return;
        }

        $errors = $badge->getText();
        if ($errors != $number) {
            throw $this->createExpectationException(
                sprintf(
                    'Expecting to find "%d" errors in the tab "%s", found %s instead',
                    $number,
                    $name,
                    $errors
                )
            );
        }
    }

    /* -------------------- Other methods -------------------- */

    /**
     * @param string $currencies
     *
     * @When /^I (?:de)?activate the (.*) currenc(?:y|ies)$/
     */
    public function iToggleTheCurrencies($currencies)
    {
        foreach ($this->listToArray($currencies) as $currency) {
            $this->getCurrentPage()->clickOnAction($currency, 'Change status');
            $this->wait();
        }
    }

    /**
     * @param string $locale
     *
     * @When /^the locale "([^"]*)" should be selected$/
     */
    public function theLocaleShouldBeSelected($locale)
    {
        $this->getCurrentPage()->hasSelectedLocale($locale);
    }

    /**
     * @param string $locale
     *
     * @When /^I switch the locale to "([^"]*)"$/
     */
    public function iSwitchTheLocaleTo($locale)
    {
        $this->wait();
        $this->getCurrentPage()->switchLocale($locale);
        $this->wait();
    }

    /**
     * @param string $scope
     *
     * @When /^I switch the scope to "([^"]*)"$/
     */
    public function iSwitchTheScopeTo($scope)
    {
        $this->getCurrentPage()->switchScope($scope);
        $this->wait();
    }

    /**
     * @param TableNode $table
     * @param string    $productPage
     * @param bool      $copy
     *
     * @Then /^the locale switcher should contain the following items:$/
     *
     * @throws ExpectationException
     */
    public function theLocaleSwitcherShouldContainTheFollowingItems(
        TableNode $table,
        $productPage = 'edit',
        $copy = false
    ) {
        $pageName          = sprintf('Product %s', $productPage);
        $linkCount         = $this->getPage($pageName)->countLocaleLinks($copy);
        $expectedLinkCount = count($table->getHash());

        $this->spin(function () use ($pageName, $copy, $table) {
            $linkCount         = $this->getPage($pageName)->countLocaleLinks($copy);
            $expectedLinkCount = count($table->getHash());

            return $linkCount === $expectedLinkCount;
        }, sprintf('Expected to see %d items in the locale switcher, saw %d', $expectedLinkCount, $linkCount));

        foreach ($table->getHash() as $data) {
            $this->spin(
                function () use ($pageName, $data, $copy) {
                    return $this->getPage($pageName)->findLocaleLink(
                        $data['locale'],
                        $data['language'],
                        $data['flag'],
                        $copy
                    );
                },
                sprintf(
                    'Could not find locale "%s %s" in the locale switcher',
                    $data['locale'],
                    $data['language']
                )
            );
        }
    }

    /**
     * @param TableNode $table
     *
     * @Then /^the copy locale switcher should contain the following items:$/
     *
     * @throws ExpectationException
     */
    public function theCopyLocaleSwitcherShouldContainTheFollowingItems(TableNode $table)
    {
        $this->theLocaleSwitcherShouldContainTheFollowingItems($table, 'edit', true);
    }

    /**
     * @Given /^I confirm the ([^"]*)$/
     */
    public function iConfirmThe()
    {
        $this->getCurrentPage()->confirmDialog();

        $this->wait();
    }

    /**
     * @Given /^I cancel the ([^"]*)$/
     */
    public function iCancelThe()
    {
        $this->getCurrentPage()->cancelDialog();
    }

    /**
     * @Given /^I save the (.*)$/
     */
    public function iSave()
    {
        $this->getCurrentPage()->save();

        if (!($this->getSession()->getDriver() instanceof Selenium2Driver)) {
            $this->wait();
        }
    }

    /**
     * @Given /^I save and close$/
     */
    public function iSaveAndClose()
    {
        $this->getCurrentPage()->saveAndClose();
        $this->wait();
    }

    /**
     * @param string $attribute
     * @param int    $position
     *
     * @Given /^I change the attribute "([^"]*)" position to (\d+)$/
     */
    public function iChangeTheAttributePositionTo($attribute, $position)
    {
        $this->getCurrentPage()->dragAttributeToPosition($attribute, $position)->save();
        $this->wait();
    }

    /**
     * @param string $attribute
     * @param int    $position
     *
     * @Then /^the attribute "([^"]*)" should be in position (\d+)$/
     */
    public function theAttributeShouldBeInPosition($attribute, $position)
    {
        $actual = $this->getCurrentPage()->getAttributePosition($attribute);
        assertEquals($position, $actual);
    }

    /**
     * @param string $title
     *
     * @Then /^I should see the "([^"]*)" section$/
     *
     * @throws ExpectationException
     */
    public function iShouldSeeTheSection($title)
    {
        if (!$this->getCurrentPage()->getSection($title)) {
            throw $this->createExpectationException(sprintf('Expecting to see the %s section.', $title));
        }
    }

    /**
     * @param int $expectedCount
     *
     * @Given /^the Options section should contain ([^"]*) options?$/
     *
     * @throws ExpectationException
     */
    public function theOptionsSectionShouldContainOption($expectedCount = 1)
    {
        if ($expectedCount != $count = $this->getCurrentPage()->countOptions()) {
            throw $this->createExpectationException(
                sprintf('Expecting to see %d option, saw %d.', $expectedCount, $count)
            );
        }
    }

    /**
     * @param string $optionName
     *
     * @Then /^I remove the "([^"]*)" option$/
     */
    public function iRemoveTheOption($optionName)
    {
        $this->getCurrentPage()->removeOption($optionName);
    }

    /**
     * @param string $group
     * @param string $attributes
     *
     * @Given /^attributes? in group "([^"]*)" should be (.*)$/
     *
     * @throws ExpectationException
     */
    public function attributesInGroupShouldBe($group, $attributes)
    {
        $page       = $this->getCurrentPage();
        $attributes = $this->listToArray($attributes);
        $page->visitGroup($group);
        $this->wait();

        $group = $this->getFixturesContext()->findAttributeGroup($group);

        if (count($attributes) !== $actual = $page->getFieldsCount()) {
            throw $this->createExpectationException(
                sprintf(
                    'Expected to see %d fields in group "%s", actually saw %d',
                    count($attributes),
                    $group,
                    $actual
                )
            );
        }

        $labels = array_map(
            function ($field) {
                return str_replace('*', '', $field->getText());
            },
            $page->getFields()
        );

        if (count(array_diff($attributes, $labels))) {
            throw $this->createExpectationException(
                sprintf(
                    'Expecting to see attributes "%s" in group "%s", but saw "%s".',
                    implode('", "', $attributes),
                    $group,
                    implode('", "', $labels)
                )
            );
        }
    }

    /**
     * @param string $title
     *
     * @Then /^the title of the product should be "([^"]*)"$/
     */
    public function theTitleOfTheProductShouldBe($title)
    {
        if ($title !== $actual = $this->getCurrentPage()->getTitle()) {
            throw $this->createExpectationException(
                sprintf(
                    'Expected product title "%s", actually saw "%s"',
                    $title,
                    $actual
                )
            );
        }
    }

    /**
     * @param string $fieldName
     * @param string $locale
     * @param string $expected
     *
     * @Then /^the product ([^"]*) for locale "([^"]*)" should be empty$/
     * @Then /^the product ([^"]*) for locale "([^"]*)" should be "([^"]*)"$/
     * @Then /^the field ([^"]*) for locale "([^"]*)" should contain "([^"]*)"$/
     *
     * @return Then[]
     */
    public function theProductLocalizableFieldValueShouldBe($fieldName, $locale, $expected = '')
    {
        $steps = [new Step\Then(sprintf('I switch the locale to "%s"', $locale))];
        if ('' === $expected) {
            $steps[] = new Step\Then(sprintf('the product %s should be empty', $fieldName));
        } else {
            $steps[] = new Step\Then(sprintf('the product %s should be "%s"', $fieldName, $expected));
        }

        return $steps;
    }

    /**
     * @param string $fieldName
     * @param string $scope
     * @param string $expected
     *
     * @Then /^the product ([^"]*) for scope "([^"]*)" should be empty$/
     * @Then /^the product ([^"]*) for scope "([^"]*)" should be "([^"]*)"$/
     * @Then /^the field ([^"]*) for scope "([^"]*)" should contain "([^"]*)"$/
     *
     * @return Then[]
     */
    public function theProductScopableFieldValueShouldBe($fieldName, $scope, $expected = '')
    {
        $steps = [new Step\Then(sprintf('I switch the scope to "%s"', $scope))];
        if ('' === $expected) {
            $steps[] = new Step\Then(sprintf('the product %s should be empty', $fieldName));
        } else {
            $steps[] = new Step\Then(sprintf('the product %s should be "%s"', $fieldName, $expected));
        }

        return $steps;
    }

    /**
     * @param string $fieldName
     * @param string $locale
     * @param string $scope
     * @param string $expected
     *
     * @Then /^the product ([^"]*) for locale "([^"]*)" and scope "([^"]*)" should be empty$/
     * @Then /^the product ([^"]*) for locale "([^"]*)" and scope "([^"]*)" should be "([^"]*)"$/
     * @Then /^the field ([^"]*) for locale "([^"]*)" and scope "([^"]*)" should contain "([^"]*)"$/
     *
     * @return Then[]
     */
    public function theProductLocalizableAndScopableFieldValueShouldBe($fieldName, $locale, $scope, $expected = '')
    {
        $steps = [
            new Step\Then(sprintf('I switch the locale to "%s"', $locale)),
            new Step\Then(sprintf('I switch the scope to "%s"', $scope))
        ];

        if ('' === $expected) {
            $steps[] = new Step\Then(sprintf('the product %s should be empty', $fieldName));
        } else {
            $steps[] = new Step\Then(sprintf('the product %s should be "%s"', $fieldName, $expected));
        }

        return $steps;
    }

    /**
     * @param string $fieldName
     * @param string $expected
     *
     * @Then /^the product ([^"]*) should be empty$/
     * @Then /^the product ([^"]*) should be "([^"]*)"$/
     *
     * @throws \LogicException
     * @throws ExpectationException
     */
    public function theProductFieldValueShouldBe($fieldName, $expected = '')
    {
        $this->spin(function () use ($fieldName, $expected) {
            $this->getCurrentPage()->compareFieldValue($fieldName, $expected);

            return true;
        });
    }

    /**
     * @param string $label
     * @param string $expected
     *
     * @Then /^the field ([^"]*) should contain "([^"]*)"$/
     *
     * @throws \LogicException
     * @throws ExpectationException
     *
     * TODO: should be moved to a page context and theProductFieldValueShouldBe() method should be merged with this one
     */
    public function theFieldShouldContain($label, $expected)
    {
        $this->wait();
        $field = $this->getCurrentPage()->findField($label);

        if ($field->hasClass('select2-focusser')) {
            for ($i = 0; $i < 2; ++$i) {
                if (!$field->getParent()) {
                    break;
                }
                $field = $field->getParent();
            }
            if ($select = $field->find('css', 'select')) {
                $actual = $select->find('css', 'option[selected]')->getHtml();
            } else {
                $actual = trim($field->find('css', '.select2-chosen')->getHtml());
            }
        } elseif ($field->hasClass('select2-input')) {
            for ($i = 0; $i < 4; ++$i) {
                if (!$field->getParent()) {
                    break;
                }
                $field = $field->getParent();
            }
            if ($select = $field->find('css', 'select')) {
                $options = $field->findAll('css', 'option[selected]');
            } else {
                $options = $field->findAll('css', 'li.select2-search-choice div');
            }

            $actual = [];
            foreach ($options as $option) {
                $actual[] = $option->getHtml();
            }
            $expected = $this->listToArray($expected);
            sort($actual);
            sort($expected);
            $actual   = implode(', ', $actual);
            $expected = implode(', ', $expected);
        } elseif ($field->hasClass('datepicker')) {
            $actual = $field->getAttribute('value');
        } elseif ((null !== $parent = $field->getParent()) && $parent->hasClass('upload-zone')) {
            // We are dealing with an upload field
            if (null === $filename = $parent->find('css', '.upload-filename')) {
                throw new \LogicException('Cannot find filename of upload field');
            }
            $actual = $filename->getText();
        } else {
            $actual = $field->getValue();
        }

        if ($expected != $actual) {
            throw $this->createExpectationException(
                sprintf(
                    'Expected product field "%s" to contain "%s", but got "%s".',
                    $label,
                    $expected,
                    $actual
                )
            );
        }
    }

    /**
     * @param string $not
     * @param string $choices
     * @param string $label
     *
     * @Then /^I should(?P<not> not)? see the choices? (?P<choices>.+) in (?P<label>.+)$/
     */
    public function iShouldSeeTheChoicesInField($not, $choices, $label)
    {
        $this->getCurrentPage()->checkFieldChoices($label, $this->listToArray($choices), !$not);
    }

    /**
     * @param string $label
     *
     * @Then /^the field ([^"]*) should be read only$/
     *
     * @throws \LogicException
     * @throws ExpectationException
     */
    public function theFieldShouldBeReadOnly($label)
    {
        $this->wait();
        $field = $this->getCurrentPage()->findField($label);

        if (!$field->hasAttribute('disabled')) {
            throw $this->createExpectationException(
                sprintf(
                    'Attribute %s exists but is not read only',
                    $label
                )
            );
        }
    }

    /**
     * @param string $fieldName
     * @param string $locale
     * @param string $scope
     * @param string $expected
     *
     * @Then /^the ([^"]*) copy value for scope "([^"]*)" and locale "([^"]*)" should be "([^"]*)"$/
     */
    public function theCopyValueShouldBe($fieldName, $scope, $locale, $expected)
    {
        $this->getCurrentPage()->compareWith($locale, $scope);
        $this->getCurrentPage()->compareFieldValue($fieldName, $expected, true);
    }

    /**
     * @param string $field
     * @param string $scope
     * @param string $value
     *
     * @When /^I change the ([^"]+) for scope (\w+) to "([^"]*)"$/
     *
     * @return Step\When[]
     */
    public function iChangeTheValueForScope($field, $scope, $value)
    {
        return [
            new Step\When(sprintf('I switch the scope to "%s"', $scope)),
            new Step\When(sprintf('I change the "%s" to "%s"', $field, $value))
        ];
    }

    /**
     * @param string $field
     * @param string $locale
     * @param string $value
     *
     * @When /^I change the ([^"]+) for locale (\w+) to "([^"]*)"$/
     *
     * @return Step\When[]
     */
    public function iChangeTheValueForLocale($field, $locale, $value)
    {
        return [
            new Step\When(sprintf('I switch the locale to "%s"', $locale)),
            new Step\When(sprintf('I change the %s to "%s"', $field, $value))
        ];
    }

    /**
     * @param string $field
     * @param string $scope
     * @param string $locale
     * @param string $value
     *
     * @When /^I change the ([^"]+) for scope (\w+) and locale (\w+) to "([^"]*)"$/
     *
     * @return Step\When[]
     */
    public function iChangeTheValueForScopeAndLocale($field, $scope, $locale, $value)
    {
        return [
            new Step\When(sprintf('I switch the scope to "%s"', $scope)),
            new Step\When(sprintf('I switch the locale to "%s"', $locale)),
            new Step\When(sprintf('I change the %s to "%s"', $field, $value))
        ];
    }

    /**
     * @param string $field
     * @param string $value
     * @param string $language
     *
     *
     * @When /^I change the (?P<field>\w+) to "([^"]*)"$/
     * @When /^I change the "(?P<field>[^"]*)" to "([^"]*)"$/
     * @When /^I change the (?P<language>\w+) (?P<field>\w+) to "(?P<value>[^"]*)"$/
     * @When /^I change the (?P<field>\w+) to an invalid value$/
     */
    public function iChangeTheTo($field, $value = null, $language = null)
    {
        if ($language) {
            try {
                $field = $this->getCurrentPage()->getFieldLocator($field, $this->getLocaleCode($language));
            } catch (\BadMethodCallException $e) {
                // Use default $field if current page does not provide a getFieldLocator method
            }
        }

        $value = $value !== null ? $value : $this->getInvalidValueFor(
            sprintf('%s.%s', $this->getNavigationContext()->currentPage, $field)
        );

        $this->getCurrentPage()->fillField($field, $value);
        $this->wait();
    }

    /**
     * @param string $not
     * @param string $attributes
     * @param string $group
     *
     * @Then /^I should (not )?see available attributes? (.*) in group "([^"]*)"$/
     *
     * @throws ExpectationException
     */
    public function iShouldSeeAvailableAttributesInGroup($not, $attributes, $group)
    {
        foreach ($this->listToArray($attributes) as $attribute) {
            $element = $this->getCurrentPage()->findAvailableAttributeInGroup($attribute, $group);
            if (!$not) {
                if (!$element) {
                    throw $this->createExpectationException(
                        sprintf(
                            'Expecting to see attribute %s under group %s, but was not present.',
                            $attribute,
                            $group
                        )
                    );
                }
            } else {
                if ($element) {
                    throw $this->createExpectationException(
                        sprintf(
                            'Expecting not to see attribute %s under group %s, but was present.',
                            $attribute,
                            $group
                        )
                    );
                }
            }
        }
    }

    /**
     * @param string $attributes
     *
     * @Given /^I add available attributes? (.*)$/
     */
    public function iAddAvailableAttributes($attributes)
    {
        $this->getCurrentPage()->addAvailableAttributes($this->listToArray($attributes));
        $this->wait();
    }

    /**
     * @param string $families
     *
     * @Then /^I should see the families (.*)$/
     *
     * @throws ExpectationException
     */
    public function iShouldSeeTheFamilies($families)
    {
        $expectedFamilies = $this->listToArray($families);

        if ($expectedFamilies !== $families = $this->getPage('Family index')->getFamilies()) {
            throw $this->createExpectationException(
                sprintf(
                    'Expecting to see families %s, but saw %s',
                    print_r(\Doctrine\Common\Util\Debug::export($expectedFamilies, 2), true),
                    print_r(\Doctrine\Common\Util\Debug::export($families, 2), true)
                )
            );
        }
    }

    /**
     * @param string $attributes
     * @param string $group
     *
     * @Given /^I should see attributes? "([^"]*)" in group "([^"]*)"$/
     *
     * @throws ExpectationException
     */
    public function iShouldSeeAttributesInGroup($attributes, $group)
    {
        $attributes = $this->listToArray($attributes);
        foreach ($attributes as $attribute) {
            if (!$this->getCurrentPage()->getAttribute($attribute, $group)) {
                throw $this->createExpectationException(
                    sprintf(
                        'Expecting to see attribute %s under group %s, but was not present.',
                        $attribute,
                        $group
                    )
                );
            }
        }
    }

    /**
     * @param string $not
     * @param string $field
     *
     * @Then /^I should (not )?see a remove link next to the "([^"]*)" field$/
     *
     * @throws ExpectationException
     */
    public function iShouldSeeARemoveLinkNextToTheField($not, $field)
    {
        $removeLink = $this->getPage('Product edit')->getRemoveLinkFor($field);
        if ($not) {
            if ($removeLink) {
                throw $this->createExpectationException(
                    sprintf(
                        'Remove link on field "%s" should not be displayed.',
                        $field
                    )
                );
            }
        } else {
            if (!$removeLink) {
                throw $this->createExpectationException(
                    sprintf(
                        'Remove link on field "%s" should be displayed.',
                        $field
                    )
                );
            }
        }
    }

    /**
     * @Then /^I should (not )?be able to remove the file of "([^"]*)"$/
     */
    public function iShouldBeAbleToRemoveTheFileOf($not, $field)
    {
        $removeFileButton = $this->getPage('Product edit')->getRemoveFileButtonFor($field);

        if ($not && $removeFileButton && $removeFileButton->isVisible()) {
            throw $this->createExpectationException(
                sprintf('Remove file button on field "%s" should not be displayed.', $field)
            );
        } elseif (!$not && (!$removeFileButton || !$removeFileButton->isVisible())) {
            throw $this->createExpectationException(
                sprintf('Remove file button on field "%s" should be displayed.', $field)
            );
        }
    }

    /**
     * @param string $field
     *
     * @When /^I remove the "([^"]*)" attribute$/
     *
     * @throws ExpectationException
     * @throws \Behat\Mink\Exception\ElementNotFoundException
     */
    public function iRemoveTheAttribute($field)
    {
        if (null === $link = $this->getCurrentPage()->getRemoveLinkFor($field)) {
            throw $this->createExpectationException(
                sprintf(
                    'Remove link on field "%s" should be displayed.',
                    $field
                )
            );
        }

        $link->click();
        $this->wait();
    }

    /**
     * @param string $attribute
     *
     * @Then /^I should not see the "([^"]*)" attribute$/
     */
    public function iShouldNotSeeTheAttribute($attribute)
    {
        $element = $this->getCurrentPage()->getAttribute($attribute);

        if (null !== $element) {
            throw new \RuntimeException(sprintf('Attribute "%s" found and should not be.', $attribute));
        }
    }

    /**
     * @param string $field
     *
     * @When /^I add a new option to the "([^"]*)" attribute:$/
     *
     * @throws ExpectationException
     */
    public function iAddANewOptionToTheAttribute($field, TableNode $table)
    {
        if (null === $link = $this->getCurrentPage()->getAddOptionLinkFor($field)) {
            throw $this->createExpectationException(
                sprintf(
                    'Add option link should be displayed for attribute "%s".',
                    $field
                )
            );
        }

        $link->click();

        $this->getCurrentPage()->fillPopinFields($table->getRowsHash());

        $addButton = $this->spin(function () {
            return $this->getCurrentPage()->find('css', '.modal .btn.ok');
        });

        $addButton->click();

        $this->wait();
    }

    /**
     * @Then /^I should see reorder handles$/
     */
    public function iShouldSeeReorderHandles()
    {
        if ($this->getCurrentPage()->countOrderableOptions() <= 0) {
            throw $this->createExpectationException('No reorder handle found');
        }
    }

    /**
     * @Then /^I should not see reorder handles$/
     */
    public function iShouldNotSeeReorderHandles()
    {
        if ($this->getCurrentPage()->countOrderableOptions() > 0) {
            throw $this->createExpectationException('Reorder handle was not expected');
        }
    }

    /**
     * @param string $attributes
     *
     * @Then /^eligible attributes as label should be (.*)$/
     *
     * @throws ExpectationException
     */
    public function eligibleAttributesAsLabelShouldBe($attributes)
    {
        $expectedAttributes = $this->listToArray($attributes);
        $options            = $this->getPage('Family edit')->getAttributeAsLabelOptions();

        if (count($expectedAttributes) !== $actual = count($options)) {
            throw $this->createExpectationException(
                sprintf(
                    'Expected to see %d eligible attributes as label, actually saw %d:'."\n%s",
                    count($expectedAttributes),
                    $actual,
                    print_r(\Doctrine\Common\Util\Debug::export($options, 2), true)
                )
            );
        }

        if ($expectedAttributes !== $options) {
            throw $this->createExpectationException(
                sprintf(
                    'Expected to see eligible attributes as label %s, actually saw %s',
                    print_r(\Doctrine\Common\Util\Debug::export($expectedAttributes, 2), true),
                    print_r(\Doctrine\Common\Util\Debug::export($options, 2), true)
                )
            );
        }
    }

    /**
     * @param string $role
     *
     * @Given /^I select the role "([^"]*)"$/
     */
    public function iSelectRole($role)
    {
        $this->getCurrentPage()->selectRole($role);
    }

    /**
     * @param string    $popin
     * @param TableNode $table
     *
     * @Given /^I fill in the following information(| in the popin):$/
     */
    public function iFillInTheFollowingInformation($popin, TableNode $table)
    {
        $element = $popin ? $this->getCurrentPage()->find('css', '.ui-dialog') : null;
        if ($popin && !$element) {
            $element = $this->getCurrentPage()->find('css', '.modal');
        }

        foreach ($table->getRowsHash() as $field => $value) {
            $this->getCurrentPage()->fillField($field, $value, $element);
        }
    }

    /**
     * @param TableNode $table
     *
     * @Given /^I should not see the following option:$/
     */
    public function iShouldNotSeeTheFollowingOptions(TableNode $table)
    {
        foreach ($table->getRowsHash() as $field => $value) {
            try {
                $this->getCurrentPage()->fillField($field, $value);
            } catch (\InvalidArgumentException $e) {
                $needle = sprintf('Could not find option "%s"', $value);
                if (false === strpos($e->getMessage(), $needle)) {
                    throw $e;
                }
                continue;
            }
            throw new \InvalidArgumentException(sprintf('Option "%s" has been found and should not.', $value));
        }
    }

    /**
     * @param TableNode $table
     *
     * @When /^I fill in the following information in the quick search popin:$/
     */
    public function iFillInTheFollowingInformationInTheQuickSearchPopin(TableNode $table)
    {
        $fields = $table->getRowsHash();
        if (!isset($fields['type'])) {
            $fields['type'] = null;
        }

        $this->getCurrentPage()->fillQuickSearch($fields['search'], $fields['type']);
    }

    /**
     * @When /^I open the quick search popin$/
     */
    public function iOpenTheQuickSearchPopin()
    {
        $this->getCurrentPage()->openQuickSearchPopin();
    }

    /**
     * @param TableNode $table
     *
     * @When /^I can search by the following types:$/
     */
    public function iCanSearchByTheFollowingTypes(TableNode $table)
    {
        $list = [];
        foreach ($table->getHash() as $row) {
            $list[] = $row['type'];
        }
        $this->getCurrentPage()->checkTypeSearchFieldList($list);
    }

    /**
     * @param TableNode $table
     *
     * @When /^I can not search by the following types:$/
     */
    public function iCanNotSearchByTheFollowingTypes(TableNode $table)
    {
        $list = [];
        foreach ($table->getHash() as $row) {
            $list[] = $row['type'];
        }
        $this->getCurrentPage()->checkTypeSearchFieldList($list, false);
    }

    /**
     * @param string $permission
     * @param string $resources
     *
     * @When /^I (grant|remove) rights to (.*)$/
     */
    public function iSetRightsToACLResources($permission, $resources)
    {
        $method = $permission . 'ResourceRights';
        foreach ($this->listToArray($resources) as $resource) {
            $this->getCurrentPage()->$method($resource, $permission);
        }
    }

    /**
     * @When /^I grant all rights$/
     */
    public function iGrantAllRightsToACLResources()
    {
        $this->getCurrentPage()->grantAllResourceRights();
    }

    /**
     * @param string $role
     *
     * @Given /^I reset the "([^"]*)" rights$/
     *
     * @return Then[]
     */
    public function iResetTheRights($role)
    {
        return [
            new Step\Then(sprintf('I am on the "%s" role page', $role)),
            new Step\Then('I grant all rights'),
            new Step\Then('I save the role')
        ];
    }

    /**
     * @param TableNode $table
     *
     * @Then /^removing the following permissions? should hide the following buttons?:$/
     *
     * @return Then[]
     */
    public function removingPermissionsShouldHideTheButtons(TableNode $table)
    {
        $steps = [];

        foreach ($table->getHash() as $data) {
            $steps[] = new Step\Then('I am on the "Administrator" role page');
            $steps[] = new Step\Then(sprintf('I remove rights to %s', $data['permission']));
            $steps[] = new Step\Then('I save the role');
            $steps[] = new Step\Then(sprintf('I am on the %s page', $data['page']));
            $steps[] = new Step\Then(sprintf('I should not see "%s"', $data['button']));
            if ($forbiddenPage = $data['forbiddenPage']) {
                $steps[] = new Step\Then(sprintf('I should not be able to access the %s page', $forbiddenPage));
            }
        }
        $steps[] = new Step\Then('I reset the "Administrator" rights');

        return $steps;
    }

    /**
     * @param TableNode $table
     *
     * @Then /^removing the following permissions? should hide the following section:$/
     *
     * @return Then[]
     */
    public function removingPermissionsShouldHideTheSection(TableNode $table)
    {
        $steps = [];

        foreach ($table->getHash() as $data) {
            $steps[] = new Step\Then(sprintf('I am on the %s page', $data['page']));
            $steps[] = new Step\Then(sprintf('I should see "%s"', $data['section']));
            $steps[] = new Step\Then('I am on the "Administrator" role page');
            $steps[] = new Step\Then(sprintf('I remove rights to %s', $data['permission']));
            $steps[] = new Step\Then('I save the role');
            $steps[] = new Step\Then(sprintf('I am on the %s page', $data['page']));
            $steps[] = new Step\Then(sprintf('I should not see "%s"', $data['section']));
        }
        $steps[] = new Step\Then('I reset the "Administrator" rights');

        return $steps;
    }

    /**
     * @param string $file
     * @param string $field
     *
     * @Given /^I attach file "([^"]*)" to "([^"]*)"$/
     */
    public function attachFileToField($file, $field)
    {
        if ($this->getMinkParameter('files_path')) {
            $fullPath = rtrim(realpath($this->getMinkParameter('files_path')), DIRECTORY_SEPARATOR)
                .DIRECTORY_SEPARATOR.$file;
            if (is_file($fullPath)) {
                $file = $fullPath;
            }
        }

        $this->getCurrentPage()->attachFileToField($field, $file);
        $this->wait();
    }

    /**
     * @param string $field
     *
     * @Given /^I remove the "([^"]*)" file$/
     */
    public function iRemoveTheFile($field)
    {
        $this->wait();
        $script = sprintf("$('label:contains(\"%s\")').parents('.form-field').find('.clear-field').click();", $field);
        if (!$this->getMainContext()->executeScript($script)) {
            $this->getCurrentPage()->removeFileFromField($field);
        }

        $this->getSession()->executeScript('$(\'.edit .field-input input[type="file"]\').trigger(\'change\');');
        $this->wait();
    }

    /**
     * @param string $link
     *
     * @Given /^I open "([^"]*)" in the current window$/
     *
     * @throws ExpectationException
     *
     * @return Step\Given
     */
    public function iOpenInTheCurrentWindow($link)
    {
        try {
            $this->getSession()->executeScript(
                "$('[target]').removeAttr('target');"
            );
            $this->wait();
            $this->getCurrentPage()
                ->find('css', sprintf('div.preview span:contains("%s")', $link))
                ->getParent()
                ->find('css', sprintf('span.open-media', $link))
                ->click();
        } catch (UnsupportedDriverActionException $e) {
            throw $this->createExpectationException('You must use selenium for this feature.');
        }
    }

    /**
     * @param TableNode $table
     *
     * @return Then[]
     *
     * @Given /^the following attribute types should have the following fields$/
     */
    public function theFollowingAttributeTypesShouldHaveTheFollowingFields(TableNode $table)
    {
        $steps = [];
        foreach ($table->getRowsHash() as $type => $fields) {
            $steps[] = new Step\Then('I am on the attributes page');
            $steps[] = new Step\Then(sprintf('I create a "%s" attribute', $type));
            $steps[] = new Step\Then(sprintf('I should see the %s fields', $fields));
        }

        return $steps;
    }

    /**
     * @param TableNode $table
     *
     * @Given /^I create the following attribute options:$/
     */
    public function iCreateTheFollowingAttributeOptions(TableNode $table)
    {
        foreach ($table->getHash() as $data) {
            $this->getCurrentPage()->addOption($data['Code']);
            $this->wait();
        }
    }

    /**
     * @param string $oldOptionName
     * @param string $newOptionName
     *
     * @Given /^I edit the "([^"]*)" option and turn it to "([^"]*)"$/
     */
    public function iEditTheFollowingAttributeOptions($oldOptionName, $newOptionName)
    {
        $this->getCurrentPage()->editOption($oldOptionName, $newOptionName);
        $this->wait();
    }

    /**
     * @param string $oldOptionName
     * @param string $newOptionName
     *
     * @Given /^I edit the code "([^"]*)" to turn it to "([^"]*)" and cancel$/
     */
    public function iEditAndCancelToEditTheFollowingAttributeOptions($oldOptionName, $newOptionName)
    {
        $this->getCurrentPage()->editOptionAndCancel($oldOptionName, $newOptionName);
        $this->wait();
    }

    /**
     * @param string $button
     *
     * @Given /^I press the "([^"]*)" button$/
     */
    public function iPressTheButton($button)
    {
        $this->getMainContext()->spin(function () use ($button) {
            $this->getCurrentPage()->pressButton($button);

            return true;
        });
        $this->wait();
    }

    /**
     * @param string $button
     *
     * @Given /^I should see the "([^"]*)" button$/
     */
    public function iShouldSeeTheButton($button)
    {
        $this->getCurrentPage()->getButton($button);
    }

    /**
     * @param string $button
     *
     * @Given /^I should not see the "([^"]*)" button$/
     *
     * @throws ExpectationException
     */
    public function iShouldNotSeeTheButton($button)
    {
        if (null !== $this->getCurrentPage()->getButton($button)) {
            throw $this->createExpectationException(
                sprintf('Button "%s" should not be displayed', $button)
            );
        }
    }

    /**
     * @param string $buttonLabel
     *
     * @Given /^I press the "([^"]*)" button in the popin$/
     */
    public function iPressTheButtonInThePopin($buttonLabel)
    {
        $buttonElement = $this->spin(function () use ($buttonLabel) {
            return $this
                ->getCurrentPage()
                ->find('css', sprintf('.ui-dialog button:contains("%1$s"), .modal a:contains("%1$s")', $buttonLabel));
        });

        $buttonElement->press();
        $this->wait();
    }

    /**
     * @param string $item
     * @param string $button
     *
     * @Given /^I press "([^"]*)" on the "([^"]*)" dropdown button$/
     */
    public function iPressOnTheDropdownButton($item, $button)
    {
        $this
            ->getCurrentPage()
            ->getDropdownButtonItem($item, $button)
            ->click();
        $this->wait();
    }

    /**
     * @param string $action
     *
     * @Given /^I (enable|disable) the product$/
     */
    public function iEnableOrDisableTheProduct($action)
    {
        $action = $action . 'Product';
        $this->getCurrentPage()->$action()->save();
        $this->wait();
    }

    /**
     * @param string $action
     *
     * @Given /^I (enable|disable) the products$/
     */
    public function iEnableOrDisableTheProducts($action)
    {
        $status = $action === 'enable' ? true : false;
        $this->getCurrentPage()->toggleSwitch('To enable', $status);
        $this->getCurrentPage()->next();
        $this->getCurrentPage()->confirm();
        $this->wait();
    }

    /**
     * @Then /^I choose to download the file$/
     */
    public function iChooseToDownloadTheFile()
    {
        throw new \RuntimeException('Download file is not yet implemented');
    }

    /**
     * @param string $status
     * @param string $locator
     *
     * @When /^I (un)?check the "([^"]*)" switch$/
     */
    public function iCheckTheSwitch($status, $locator)
    {
        $this->getCurrentPage()->toggleSwitch($locator, $status === '');
        $this->wait();
    }

    /**
     * @param string $status
     *
     * @When /^I (en|dis)able the inclusion of sub-categories$/
     */
    public function iSwitchTheSubCategoriesInclusion($status)
    {
        $switch = $this->spin(function () {
            return $this->getCurrentPage()->findById('nested_switch_input');
        });

        $on = 'en' === $status;
        if ($switch->isChecked() !== $on) {
            $switch->getParent()->find('css', 'label')->click();
        }
        $this->wait();
    }

    /**
     * @param Product $product
     *
     * @Given /^(product "([^"]*)") should be disabled$/
     *
     * @throws ExpectationException
     */
    public function productShouldBeDisabled(Product $product)
    {
        $this->getMainContext()->getSmartRegistry()->getManagerForClass(get_class($product))->refresh($product);
        if ($product->isEnabled()) {
            throw $this->createExpectationException('Product was expected to be be disabled');
        }
    }

    /**
     * @param Product $product
     *
     * @Given /^(product "([^"]*)") should be enabled$/
     *
     * @throws ExpectationException
     */
    public function productShouldBeEnabled(Product $product)
    {
        $this->getMainContext()->getSmartRegistry()->getManagerForClass(get_class($product))->refresh($product);
        if (!$product->isEnabled()) {
            throw $this->createExpectationException('Product was expected to be be enabled');
        }
    }

    /**
     * @param string      $sku
     * @param string|null $expectedFamily
     *
     * @Then /^the product "([^"]*)" should have no family$/
     * @Then /^the family of (?:the )?product "([^"]*)" should be "([^"]*)"$/
     */
    public function theFamilyOfProductShouldBe($sku, $expectedFamily = '')
    {
        $this->clearUOW();
        $product = $this->getFixturesContext()->getProduct($sku);

        $actualFamily = $product->getFamily() ? $product->getFamily()->getCode() : '';
        assertEquals(
            $expectedFamily,
            $actualFamily,
            sprintf('Expecting the family of "%s" to be "%s", not "%s".', $sku, $expectedFamily, $actualFamily)
        );
    }

    /**
     * @param int $count
     *
     * @Then /^there should be (\d+) updates?$/
     *
     * @throws ExpectationException
     */
    public function thereShouldBeUpdate($count)
    {
        $historyRows = $this->spin(function () use ($count) {
            return $this->getCurrentPage()->getHistoryRows();
        });

        if ((int) $count !== $actualCount = count($historyRows)) {
            throw $this->createExpectationException(sprintf('Expected %d updates, saw %d.', $count, $actualCount));
        }
    }

    /**
     * @param string $right
     * @param string $category
     *
     * @Given /^I (right )?click on the "([^"]*)" category$/
     */
    public function iClickOnTheCategory($right, $category)
    {
        $category = $this->getCurrentPage()->findCategoryInTree($category);

        if ($right) {
            $category->rightClick();
        } else {
            try {
                $checkbox = $this->spin(function () use ($category) {
                    return $category->find('css', '.jstree-checkbox');

                });
            } catch (\Exception $e) {
                $checkbox = null;
            }

            if (null !== $checkbox) {
                $checkbox->click();
            } else {
                $category->click();
            }
            $this->wait();
        }
    }

    /**
     * @Then /^I should see (\d+) category count$/
     *
     * @param int $count
     *
     * @throws ExpectationException
     */
    public function iShouldSeeCategoryCount($count)
    {
        $badge = $this->getCurrentPage()->find('css', sprintf('span.badge:contains("%d")', $count));
        if (!$badge) {
            throw $this->createExpectationException('Catgeroy badge not found');
        }
    }

    /**
     * @param string $action
     *
     * @Given /^I click on "([^"]*)" in the right click menu$/
     */
    public function iClickOnInTheRightClickMenu($action)
    {
        $this->getCurrentPage()->rightClickAction($action);
        $this->wait();
    }

    /**
     * @Given /^I click on the job tracker button on the job widget$/
     */
    public function iClickOnTheJobTrackerButtonOnTheJobWidget()
    {
        $this->getCurrentPage()->find('css', 'a#btn-show-list')->click();
        $this->wait();
    }

    /**
     * @Given /^I blur the category node$/
     */
    public function iBlurTheCategoryNode()
    {
        $this->getCurrentPage()->find('css', '#container')->click();
        $this->wait();
    }

    /**
     * @param string $message
     * @param string $property
     *
     * @Then /^I should see "([^"]*)" next to the (\w+)$/
     *
     * @throws ExpectationException
     */
    public function iShouldSeeNextToThe($message, $property)
    {
        if ($message !== $error = $this->getCurrentPage()->getPropertyErrorMessage($property)) {
            throw $this->createExpectationException(
                sprintf(
                    'Expecting to see "%s" next to the %s property, but saw "%s"',
                    $message,
                    $property,
                    $error
                )
            );
        }
    }

    /**
     * @param string $type
     *
     * @When /^I launch the (import|export) job$/
     */
    public function iExecuteTheJob($type)
    {
        $this->getPage(sprintf('%s show', ucfirst($type)))->execute();
    }

    /**
     * @param string $code
     *
     * @When /^I wait for the "([^"]*)" job to finish$/
     */
    public function iWaitForTheJobToFinish($code)
    {
        $condition = '$("#status").length && /(COMPLETED|STOPPED|FAILED|TERMINÉ|ARRÊTÉ|EN ÉCHEC)$/.test($("#status").text().trim())';

        try {
            $this->wait($condition);
        } catch (BehaviorException $e) {
            $jobInstance  = $this->getFixturesContext()->getJobInstance($code);
            $jobExecution = $jobInstance->getJobExecutions()->first();
            $log          = $jobExecution->getLogFile();

            if (is_file($log)) {
                $dir = getenv('WORKSPACE');
                $id  = getenv('BUILD_ID');

                if (false !== $dir && false !== $id) {
                    $target = sprintf('%s/../builds/%s/batch_log/%s', $dir, $id, pathinfo($log, PATHINFO_BASENAME));

                    $fs = new \Symfony\Component\Filesystem\Filesystem();
                    $fs->copy($log, $target);

                    $log = sprintf(
                        'http://ci.akeneo.com/screenshots/%s/%s/batch_log/%s',
                        getenv('JOB_NAME'),
                        $id,
                        pathinfo($log, PATHINFO_BASENAME)
                    );
                }

                $message = sprintf('Job "%s" failed, log available at %s', $code, $log);
                $this->getMainContext()->addErrorMessage($message);
            } else {
                $this->getMainContext()->addErrorMessage(sprintf('Job "%s" failed, no log available', $code));
            }

            // Get and print the normalized jobexecution to ease debugging
            $this->getSession()->executeScript(
                sprintf(
                    '$.get("/%s/%s_execution/%d.json", function (resp) { window.executionLog = resp; });',
                    $jobInstance->getType() === 'import' ? 'collect' : 'spread',
                    $jobInstance->getType(),
                    $jobExecution->getId()
                )
            );
            $this->wait();
            $executionLog = $this->getSession()->evaluateScript("return window.executionLog;");
            $this->getMainContext()->addErrorMessage(sprintf('Job execution: %s', print_r($executionLog, true)));

            // Call the wait method again to trigger timeout failure
            $this->wait($condition);
        }
    }

    /**
     * @Given /^I wait for the "([^"]*)" mass-edit job to finish$/
     *
     * @param string $operationAlias
     *
     * @throws ExpectationException
     */
    public function iWaitForTheMassEditJobToFinish($operationAlias)
    {
        $operationRegistry = $this->getMainContext()
            ->getContainer()
            ->get('pim_enrich.mass_edit_action.operation.registry');

        $operation = $operationRegistry->get($operationAlias);

        if (null === $operation) {
            throw $this->createExpectationException(
                sprintf('Operation with alias "%s" doesn\'t exist', $operationAlias)
            );
        }

        if (!$operation instanceof BatchableOperationInterface) {
            throw $this->createExpectationException(
                sprintf('Can\'t get the job code from the "%s" operation', $operationAlias)
            );
        }

        $code = $operation->getBatchJobCode();

        $this->waitForMassEditJobToFinish($code);
    }

    /**
     * @Given /^I wait for the quick export to finish$/
     */
    public function iWaitForTheQuickExportToFinish()
    {
        $this->waitForMassEditJobToFinish('csv_product_quick_export');
    }

    /**
     * @Given /^I wait for (the )?widgets to load$/
     */
    public function iWaitForTheWidgetsToLoad()
    {
        $this->wait(false);
        $this->wait();
    }

    /**
     * @Given /^I wait for (the )?options to load$/
     */
    public function iWaitForTheOptionsToLoad()
    {
        $this->wait(false);
        $this->wait();
    }

    /**
     * @param string $file
     *
     * @Given /^I upload and import the file "([^"]*)"$/
     */
    public function iUploadAndImportTheFile($file)
    {
        $this->getCurrentPage()->clickLink('Upload and import');
        $this->attachFileToField($this->replacePlaceholders($file), 'Drop a file or click here');
        $this->getCurrentPage()->pressButton('Upload and import now');

        sleep(10);
        $this->getMainContext()->reload();
        $this->wait();
    }

    /**
     * @param string $file
     *
     * @Given /^I upload and import an invalid file "([^"]*)"$/
     */
    public function iUploadAndImportAnInvalidFile($file)
    {
        $this->getCurrentPage()->clickLink('Upload and import');
        $this->attachFileToField($this->replacePlaceholders($file), 'Drop a file or click here');
        $this->getCurrentPage()->pressButton('Upload and import now');
        $this->wait();
    }

    /**
     * @param string    $fileName
     * @param TableNode $table
     *
     * @Given /^the category order in the file "([^"]*)" should be following:$/
     *
     * @throws ExpectationException
     */
    public function theCategoryOrderInTheFileShouldBeFollowing($fileName, TableNode $table)
    {
        $fileName = $this->replacePlaceholders($fileName);
        if (!file_exists($fileName)) {
            throw $this->createExpectationException(sprintf('File %s does not exist.', $fileName));
        }

        $categories = [];
        foreach (array_keys($table->getRowsHash()) as $category) {
            $categories[] = $category;
        }

        $file = fopen($fileName, 'rb');
        fgets($file);

        while (false !== $row = fgets($file)) {
            $category = array_shift($categories);
            assertSame(0, strpos($row, $category), sprintf('Expecting category "%s", saw "%s"', $category, $row));
        }

        fclose($file);
    }

    /**
     * @param string $original
     * @param string $target
     *
     * @Given /^I copy the file "([^"]*)" to "([^"]*)"$/
     *
     * @throws ExpectationException
     */
    public function iCopyTheFileTo($original, $target)
    {
        if (!file_exists($original)) {
            throw $this->createExpectationException(sprintf('File %s does not exist.', $original));
        }

        copy($original, $target);
    }

    /**
     * @Then /^I should see the uploaded image$/
     */
    public function iShouldSeeTheUploadedImage()
    {
        $maxTime = 10000;

        while ($maxTime > 0) {
            $this->wait(false);
            $maxTime -= 1000;
            if ($this->getPage('Product edit')->getImagePreview()) {
                return;
            }
        }

        throw $this->createExpectationException('Image preview is not displayed.');
    }

    /**
     * @param string $path
     *
     * @Then /^I should see the "([^"]*)" content$/
     */
    public function iShouldSeeTheContent($path)
    {
        if ($filesPath = $this->getMinkParameter('files_path')) {
            $fullPath = rtrim(realpath($filesPath), DIRECTORY_SEPARATOR).DIRECTORY_SEPARATOR.$path;
            if (is_file($fullPath)) {
                $path = $fullPath;
            }
        }

        $this->assertSession()->responseContains(file_get_contents($path));
    }

    /**
     * @param string $attribute
     * @param string $not
     * @param string $channels
     *
     * @Then /^attribute "([^"]*)" should( not)? be required in channels? (.*)$/
     *
     * @throws ExpectationException
     */
    public function attributeShouldBeRequiredInChannels($attribute, $not, $channels)
    {
        $channels    = $this->listToArray($channels);
        $expectation = $not === '';
        foreach ($channels as $channel) {
            if ($expectation !== $this->getCurrentPage()->isAttributeRequired($attribute, $channel)) {
                throw $this->createExpectationException(
                    sprintf(
                        'Attribute %s should be%s required in channel %s',
                        $attribute,
                        $not,
                        $channel
                    )
                );
            }
        }
    }

    /**
     * @param string $attribute
     * @param string $channel
     *
     * @Given /^I switch the attribute "([^"]*)" requirement in channel "([^"]*)"$/
     */
    public function iSwitchTheAttributeRequirementInChannel($attribute, $channel)
    {
        $this->getCurrentPage()->switchAttributeRequirement($attribute, $channel);
    }

    /**
     * @Then /^I should see the completeness summary$/
     */
    public function iShouldSeeTheCompletenessSummary()
    {
        $this->getCurrentPage()->findCompletenessContent();
    }

    /**
     * @param TableNode $table
     *
     * @Then /^I should see the completeness:$/
     *
     * @throws ExpectationException
     */
    public function iShouldSeeTheCompleteness(TableNode $table)
    {
        $this->wait();
        $collapseSwitchers = $this->getCurrentPage()->findAll('css', '.completeness-block header .btn');

        foreach ($collapseSwitchers as $switcher) {
            /** @var NodeElement $switcher */
            if ('true' === $switcher->getParent()->getParent()->getAttribute('data-closed')) {
                $switcher->click();
            }
        }

        foreach ($table->getHash() as $data) {
            $channel = $data['channel'];
            $locale  = $data['locale'];

            try {
                $this->getCurrentPage()->checkCompletenessState($channel, $locale, $data['state']);
                $this->getCurrentPage()->checkCompletenessRatio($channel, $locale, $data['ratio']);
                if (isset($data['missing_values'])) {
                    $this->getCurrentPage()->checkCompletenessMissingValues($channel, $locale, $data['missing_values']);
                }
            } catch (\InvalidArgumentException $e) {
                throw $this->createExpectationException($e->getMessage());
            }
        }
    }

    /**
     * @param string $channel
     * @param string $ratio
     *
     * @Given /^completeness of "([^"]*)" should be "([^"]*)"$/
     */
    public function completenessOfShouldBe($channel, $ratio)
    {
        $actual = $this->getCurrentPage()->getChannelCompleteness($channel);
        assertEquals(
            $ratio,
            $actual,
            sprintf(
                'Expecting completeness ratio of channel "%s" to be "%s", actually was "%s"',
                $channel,
                $ratio,
                $actual
            )
        );
    }

    /**
     * @param string $lang
     * @param string $channel
     * @param string $ratio
     *
     * @Given /^"([^"]*)" completeness of "([^"]*)" should be "([^"]*)"$/
     */
    public function localizedCompletenessOfShouldBe($lang, $channel, $ratio)
    {
        $actual = $this->getCurrentPage()->getLocalizedChannelCompleteness($channel, $lang);
        assertEquals(
            $ratio,
            $actual,
            sprintf(
                'Expecting "%s" completeness ratio of channel "%s" to be "%s", actually was "%s"',
                $lang,
                $channel,
                $ratio,
                $actual
            )
        );
    }

    /**
     * @param string $attribute
     * @param string $locale
     * @param string $channel
     *
     * @Then /^I click on the missing "([^"]*)" value for "([^"]*)" locale and "([^"]*)" channel/
     */
    public function iClickOnTheMissingValueForLocaleAndChannel($attribute, $locale, $channel)
    {
        $cell = $this->getCurrentPage()->findCompletenessCell($channel, $locale);

        $link = $this->spin(function () use ($attribute, $cell) {
            return $cell->find('css', sprintf(".missing-attributes [data-attribute='%s']", $attribute));
        }, sprintf("Can't find missing '%s' value link for %s/%s", $attribute, $locale, $channel));

        $link->click();
    }

    /**
     * @param string $group
     *
     * @Then /^I should be on the "([^"]*)" attribute group$/
     */
    public function iShouldBeOnTheAttributeGroup($group)
    {
        $groupNode = $this->getCurrentPage()->getAttributeGroupTab($group);

        assertTrue(
            $groupNode->hasClass('active'),
            sprintf('Expected to be on attribute group "%s"', $group)
        );
    }

    /**
     * @param string $email
     *
     * @Given /^an email to "([^"]*)" should have been sent$/
     */
    public function anEmailToShouldHaveBeenSent($email)
    {
        $recorder = $this->getMailRecorder();
        if (0 === count($recorder->getMailsSentTo($email))) {
            throw $this->createExpectationException(
                sprintf(
                    'No emails were sent to %s.',
                    $email
                )
            );
        }
    }

    /**
     * @param int $seconds
     *
     * @Then /^I wait (\d+) seconds$/
     */
    public function iWaitSeconds($seconds)
    {
        $this->wait(false);
    }

    /**
     * @param string $operation
     *
     * @Given /^I choose the "([^"]*)" operation$/
     */
    public function iChooseTheOperation($operation)
    {
        $this->getNavigationContext()->currentPage = $this
            ->getPage('Batch Operation')
            ->chooseOperation($operation)
            ->next();

        $this->wait();
    }

    /**
     * @param string $fields
     *
     * @Given /^I display the (.*) attributes?$/
     */
    public function iDisplayTheAttributes($fields)
    {
        $this->getCurrentPage()->addAvailableAttributes($this->listToArray($fields));
        $this->wait();
    }

    /**
     * @Given /^I move on to the next step$/
     */
    public function iMoveOnToTheNextStep()
    {
        $this->scrollContainerTo(900);
        $this->wait('$(".btn:contains(\'Next\')").length > 0');
        $this->getCurrentPage()->next();
        $this->scrollContainerTo(900);
        $this->getCurrentPage()->confirm();
        $this->wait();
    }

    /**
     * @Then /^I click on the Akeneo logo$/
     */
    public function iClickOnTheAkeneoLogo()
    {
        $this->getCurrentPage()->clickOnAkeneoLogo();
    }

    /**
     * @Then /^the path of the exported file of "([^"]+)" should be "([^"]+)"$/
     */
    public function thePathOfTheExportedFileOfShouldBe($code, $path)
    {
        $executionPath = $this->getJobInstancePath($code);

        if ($path !== $executionPath) {
            throw $this->createExpectationException(
                sprintf('Expected file name "%s" got "%s"', $path, $executionPath)
            );
        }
    }

    /**
     * @param string $code
     *
     * @return string
     */
    public function getJobInstancePath($code)
    {
        $jobInstance   = $this->getFixturesContext()->getJobInstance($code);
        $configuration = $this->getFixturesContext()->findEntity('JobConfiguration', [
            'jobExecution' => $jobInstance->getJobExecutions()->first()
        ]);

        $step = $this->getMainContext()
            ->getContainer()
            ->get('akeneo_batch.connectors')
            ->getJob($jobInstance)
            ->getSteps()[0];

        $context = json_decode(stripcslashes($configuration->getConfiguration()), true);

        if (null !== $context) {
            $step->setConfiguration($context);
        }

        return $step->getWriter()->getPath();
    }

    /**
     * @param string       $code
     * @param PyStringNode $csv
     *
     * @Then /^exported file of "([^"]*)" should contain:$/
     *
     * @throws ExpectationException
     * @throws \Exception
     */
    public function exportedFileOfShouldContain($code, PyStringNode $csv)
    {
        $config = $this
            ->getFixturesContext()
            ->getJobInstance($code)->getRawConfiguration();

        $path = $this->getJobInstancePath($code);

        if (!is_file($path)) {
            throw $this->createExpectationException(
                sprintf('File "%s" doesn\'t exist', $path)
            );
        }

        $delimiter = isset($config['delimiter']) ? $config['delimiter'] : ';';
        $enclosure = isset($config['enclosure']) ? $config['enclosure'] : '"';
        $escape    = isset($config['escape'])    ? $config['escape']    : '\\';

        $csvFile = new \SplFileObject($path);
        $csvFile->setFlags(
            \SplFileObject::READ_CSV   |
            \SplFileObject::READ_AHEAD |
            \SplFileObject::SKIP_EMPTY |
            \SplFileObject::DROP_NEW_LINE
        );
        $csvFile->setCsvControl($delimiter, $enclosure, $escape);

        $expectedLines = [];
        foreach ($csv->getLines() as $line) {
            if (!empty($line)) {
                $expectedLines[] = explode($delimiter, str_replace($enclosure, '', $line));
            }
        }

        $actualLines = [];
        while ($data = $csvFile->fgetcsv()) {
            if (!empty($data)) {
                $actualLines[] = array_map(
                    function ($item) use ($enclosure) {
                        return str_replace($enclosure, '', $item);
                    },
                    $data
                );
            }
        }

        $expectedCount = count($expectedLines);
        $actualCount   = count($actualLines);
        assertSame(
            $expectedCount,
            $actualCount,
            sprintf('Expecting to see %d rows, found %d', $expectedCount, $actualCount)
        );

        if (md5(json_encode($actualLines[0])) !== md5(json_encode($expectedLines[0]))) {
            throw new \Exception(
                sprintf(
                    'Header in the file %s does not match expected one: %s',
                    $path,
                    implode(' | ', $actualLines[0])
                )
            );
        }
        unset($actualLines[0]);
        unset($expectedLines[0]);

        foreach ($expectedLines as $expectedLine) {
<<<<<<< HEAD
            sort($expectedLine);
=======
            $originalExpectedLine = $expectedLine;
>>>>>>> 2cfe8ff9
            $found = false;
            foreach ($actualLines as $index => $actualLine) {
                // Order of columns is not ensured
                // Sorting the line values allows to have two identical lines
                // with values in different orders
                sort($actualLine);

                // Same thing for the rows
                // Order of the rows is not reliable
                // So we generate a hash for the current line and ensured that
                // the generated file contains a line with the same hash
                if (md5(json_encode($actualLine)) === md5(json_encode($expectedLine))) {
                    $found = true;

                    // Unset line to prevent comparing it twice
                    unset($actualLines[$index]);

                    break;
                }
            }
            if (!$found) {
                throw new \Exception(
                    sprintf(
                        'Could not find a line containing "%s" in %s',
                        implode(' | ', $originalExpectedLine),
                        $path
                    )
                );
            }
        }
    }

    /**
     * @param string    $code
     * @param TableNode $table
     *
     * @Then /^export directory of "([^"]*)" should contain the following media:$/
     *
     * @throws ExpectationException
     */
    public function exportDirectoryOfShouldContainTheFollowingMedia($code, TableNode $table)
    {
        $config = $this
            ->getFixturesContext()
            ->getJobInstance($code)->getRawConfiguration();

        $path = dirname($config['filePath']);

        if (!is_dir($path)) {
            throw $this->createExpectationException(
                sprintf('Directory "%s" doesn\'t exist', $path)
            );
        }

        foreach ($table->getRows() as $data) {
            $file = rtrim($path, '/') . '/' .$data[0];

            if (!is_file($file)) {
                throw $this->createExpectationException(
                    sprintf('File \"%s\" doesn\'t exist', $file)
                );
            }
        }
    }

    /**
     * @When /^I start the copy$/
     */
    public function iStartTheCopy()
    {
        $this->getCurrentPage()->startCopy();
    }

    /**
     * @param string $locale
     *
     * @When /^I compare values with the "([^"]*)" translation$/
     */
    public function iCompareValuesWithTheTranslation($locale)
    {
        $this->getCurrentPage()->compareWith($locale);
    }

    /**
     * @param string $field
     *
     * @Given /^I select translations for "([^"]*)"$/
     */
    public function iSelectTranslationsFor($field)
    {
        $this->getCurrentPage()->manualSelectTranslation($field);
    }

    /**
     * @param string $mode
     *
     * @Given /^I select (.*) translations$/
     */
    public function iSelectTranslations($mode)
    {
        $this->getCurrentPage()->autoSelectTranslations(ucfirst($mode));
    }

    /**
     * @Given /^I copy selected translations$/
     */
    public function iCopySelectedTranslations()
    {
        $this->getCurrentPage()->copySelectedTranslations();
    }

    /**
     * @param string $language
     *
     * @Given /^I select (.+) (?:language|locale)$/
     */
    public function iSelectLanguage($language)
    {
        $this->getCurrentPage()->selectFieldOption('localization[oro_locale___language][value]', $language);
    }

    /**
     * @param string|null $not
     * @param string      $locale
     *
     * @Then /^I should (not )?see (.+) locale option$/
     *
     * @throws \Exception
     *
     * @return bool
     */
    public function iShouldSeeLocaleOption($not, $locale)
    {
        $selectNames = ['localization[oro_locale___language][value]', 'pim_user_user_form[uiLocale]'];
        $field = null;
        foreach ($selectNames as $selectName) {
            $field = (null !== $field) ? $field : $this->getCurrentPage()->findField($selectName);
        }
        if (null === $field) {
            throw new \Exception(sprintf('Could not find field with name %s', json_encode($selectNames)));
        }

        $options = $field->findAll('css', 'option');

        foreach ($options as $option) {
            $text = $option->getHtml();
            if ($text === $locale) {
                if ($not) {
                    throw new \Exception(sprintf('Should not see %s locale', $locale));
                } else {
                    return true;
                }
            }
        }

        return true;
    }

    /**
     * @param string    $groupField
     * @param TableNode $fields
     *
     * @Given /^I should see "([^"]*)" fields:$/
     */
    public function iShouldSeeFields($groupField, TableNode $fields)
    {
        foreach ($fields->getRows() as $data) {
            $this->getCurrentPage()->findFieldInAccordion($groupField, $data[0]);
        }
    }

    /**
     * @param string       $code
     * @param PyStringNode $data
     *
     * @Given /^the invalid data file of "([^"]*)" should contain:$/
     *
     * @throws ExpectationException
     */
    public function theInvalidDataFileOfShouldContain($code, PyStringNode $data)
    {
        $jobInstance = $this->getMainContext()->getSubcontext('fixtures')->getJobInstance($code);

        $jobExecution = $jobInstance->getJobExecutions()->first();
        $archivist    = $this->getMainContext()->getContainer()->get('pim_base_connector.event_listener.archivist');
        $file         = $archivist->getArchive($jobExecution, 'invalid', 'invalid_items.csv');

        $file->open(new \Gaufrette\StreamMode('r'));
        $content = $file->read(1024);
        while (!$file->eof()) {
            $content .= $file->read(1024);
        }

        if ($content !== (string) $data) {
            throw $this->createExpectationException(
                sprintf("Invalid data file contains:\n\"\"\"\n%s\n\"\"\"", $content)
            );
        }
    }

    /**
     * @param PyStringNode $string
     *
     * @Given /^I execute javascript:$/
     */
    public function iExecuteJavascript(PyStringNode $string)
    {
        $this->getSession()->executeScript((string) $string);
        $this->wait();
    }

    /**
     * @param int $y
     *
     * @Given /^I scroll down$/
     */
    public function scrollContainerTo($y = 400)
    {
        $this->getSession()->executeScript(sprintf('$(".scrollable-container").scrollTop(%d);', $y));
    }

    /**
     * @param TableNode $table
     *
     * @throws ExpectationException
     *
     * @return array
     *
     *
     * @Given /^I should see the following product comments:$/
     */
    public function iShouldSeeTheFollowingProductComments(TableNode $table)
    {
        $comments = [];

        foreach ($table->getHash() as $data) {
            try {
                $author               = $this->getFixturesContext()->getUser($data['author']);
                $authorName           = $author->getFirstName() . ' ' . $author->getLastName();
                $comment              = $this->getCurrentPage()->findComment($data['message'], $authorName);
                $comments[$data['#']] = $comment;

                if (!empty($data['parent'])) {
                    $expectedParent = $comments[$data['parent']];
                    if (true !== $this->getCurrentPage()->isReplyOfComment($comment, $expectedParent)) {
                        throw $this->createExpectationException(
                            sprintf('The comment #%s is not a reply of the comment #%s', $data['#'], $data['parent'])
                        );
                    }
                }
            } catch (\LogicException $e) {
                throw $this->createExpectationException($e->getMessage());
            }
        }

        return $comments;
    }

    /**
     * @param string $message
     *
     * @When /^I delete the "([^"]*)" comment$/
     */
    public function iDeleteTheComment($message)
    {
        $username   = $this->getMainContext()->getSubcontext('fixtures')->getUsername();
        $author     = $this->getFixturesContext()->getUser($username);
        $authorName = $author->getFirstName() . ' ' . $author->getLastName();
        $comment    = $this->getCurrentPage()->findComment($message, $authorName);

        $this->getCurrentPage()->deleteComment($comment);
        $this->wait();
    }

    /**
     * @param string $message
     * @param string $author
     *
     * @throws ExpectationException
     *
     * @return bool
     *
     * @Then /^I should not see the link to delete the "([^"]*)" comment of "([^"]*)"$/
     */
    public function iShouldNotSeeTheLinkToDeleteTheComment($message, $author)
    {
        $author     = $this->getFixturesContext()->getUser($author);
        $authorName = $author->getFirstName() . ' ' . $author->getLastName();
        $comment    = $this->getCurrentPage()->findComment($message, $authorName);

        try {
            $this->getCurrentPage()->deleteComment($comment);
        } catch (\LogicException $e) {
            // the delete link is missing, that's ok
            return true;
        }

        throw $this->createExpectationException(
            sprintf('Expecting not to see link to delete the comment "%s"', $message)
        );
    }

    /**
     * @param string $message
     *
     * @When /^I add a new comment "([^"]*)"$/
     */
    public function iAddANewComment($message)
    {
        $this->getCurrentPage()->createComment($message);
        $this->wait();
    }

    /**
     * @param string $comment
     * @param string $author
     * @param string $reply
     *
     * @When /^I reply to the comment "([^"]*)" of "([^"]*)" with "([^"]*)"$/
     */
    public function iReplyToTheCommentWith($comment, $author, $reply)
    {
        $author     = $this->getFixturesContext()->getUser($author);
        $authorName = $author->getFirstName() . ' ' . $author->getLastName();
        $comment    = $this->getCurrentPage()->findComment($comment, $authorName);

        $this->getCurrentPage()->replyComment($comment, $reply);
        $this->wait();
    }

    /**
     * @param string $contentType
     *
     * @Then /^the response content type should be "([^"]*)"$/
     */
    public function contentTypeShouldBe($contentType)
    {
        $headers = $this->getSession()->getResponseHeaders();

        assertTrue(in_array($contentType, $headers['content-type']));
    }

    /**
     * @Given /^I select the "([^"]*)" variant group$/
     */
    public function iSelectVariantGroup($variant)
    {
        $this->getCurrentPage()->fillField('Group', $variant);
    }

    /**
     * @Then /^I change the family of the product to "([^"]*)"$/
     */
    public function iChangeTheFamilyOfTheProductTo($family)
    {
        $this->getCurrentPage()->changeFamily($family);
    }

    /**
     * Clear the Unit of Work
     */
    public function clearUOW()
    {
        foreach ($this->getSmartRegistry()->getManagers() as $manager) {
            $manager->clear();
        }
    }

    /**
     * @return \Doctrine\Common\Persistence\ManagerRegistry
     */
    protected function getSmartRegistry()
    {
        return $this->getMainContext()->getSmartRegistry();
    }

    /**
     * @param string $page
     * @param array  $options
     *
     * @return Page
     */
    protected function openPage($page, array $options = [])
    {
        $page = $this->getNavigationContext()->openPage($page, $options);
        $this->wait();

        return $page;
    }

    /**
     * @return Page
     */
    protected function getCurrentPage()
    {
        return $this->getNavigationContext()->getCurrentPage();
    }

    /**
     * @param string $field
     *
     * @return string
     */
    protected function getInvalidValueFor($field)
    {
        switch (strtolower($field)) {
            case 'family edit.code':
                return 'inv@lid';
            case 'attribute creation.code':
                return $this->lorem(20);
            case 'attribute creation.description':
                return $this->lorem(256);
            case 'product edit.sku':
            case 'product edit.description':
                return str_repeat('foobar ', 50);
            case 'product edit.longtext':
                return str_repeat('foobar ', 9500);
            case 'batch editcommonattributes.comment':
                return str_repeat('foobar ', 40);
            default:
                return '!@#-?_'.$this->lorem(250);
        }
    }

    /**
     * @param int $length
     *
     * @return string
     */
    protected function lorem($length = 100)
    {
        $lorem = 'Lorem ipsum dolor sit amet, consectetur adipisicing elit, sed do eiusmod tempor incididunt ut labore'
            .'et dolore magna aliqua. Ut enim ad minim veniam, quis nostrud exercitation ullamco laboris nisi ut'
            .'aliquip ex ea commodo consequat. Duis aute irure dolor in reprehenderit in voluptate velit esse cillum'
            .'dolore eu fugiat nulla pariatur. Excepteur sint occaecat cupidatat non proident, sunt in culpa qui'
            .'officia deserunt mollit anim id est laborum.';

        while (strlen($lorem) < $length) {
            $lorem .= ' ' . $lorem;
        }

        return substr($lorem, 0, $length);
    }

    /**
     * @param string $condition
     */
    protected function wait($condition = null)
    {
        $this->getMainContext()->wait($condition);
    }

    /**
     * @return FixturesContext
     */
    protected function getFixturesContext()
    {
        return $this->getMainContext()->getSubcontext('fixtures');
    }

    /**
     * @return NavigationContext
     */
    protected function getNavigationContext()
    {
        return $this->getMainContext()->getSubcontext('navigation');
    }

    /**
     * @param string $list
     *
     * @return array
     */
    protected function listToArray($list)
    {
        return $this->getMainContext()->listToArray($list);
    }

    /**
     * @param string $language
     *
     * @return string
     */
    protected function getLocaleCode($language)
    {
        return $this->getFixturesContext()->getLocaleCode($language);
    }

    /**
     * @param string $message
     *
     * @return ExpectationException
     */
    protected function createExpectationException($message)
    {
        return $this->getMainContext()->createExpectationException($message);
    }

    /**
     * Get the mail recorder
     *
     * @return MailRecorder
     */
    protected function getMailRecorder()
    {
        return $this->getMainContext()->getMailRecorder();
    }

    /**
     * @param string $value
     *
     * @return string
     */
    protected function replacePlaceholders($value)
    {
        return $this->getMainContext()->getSubcontext('fixtures')->replacePlaceholders($value);
    }

    /**
     * @param $code
     */
    protected function waitForMassEditJobToFinish($code)
    {
        $jobInstance = $this->getFixturesContext()->getJobInstance($code);
        // Force to retrieve its job executions
        $jobInstance->getJobExecutions()->setInitialized(false);
        $jobExecution = $jobInstance->getJobExecutions()->last();

        $this->openPage('massEditJob show', ['id' => $jobExecution->getId()]);

        $this->iWaitForTheJobToFinish($code);
    }

    /**
     * @Then /^I should (not )?see the status-switcher button$/
     */
    public function iShouldSeeTheStatusSwitcherButton($not)
    {
        $statusSwitcher = $this->getCurrentPage()->getStatusSwitcher();

        if ($not) {
            if ($statusSwitcher && $statusSwitcher->isVisible()) {
                throw $this->createExpectationException('Status switcher should not be visible');
            }
        } else {
            if (!$statusSwitcher || !$statusSwitcher->isVisible()) {
                throw $this->createExpectationException('Status switcher should be visible');
            }
        }
    }

    /**
     * Check the user API key
     *
     * @Then /^The API key should (not )?be (.+)$/
     */
    public function theApiKeyShouldBe($not, $value)
    {
        $apiKey = $this->getCurrentPage()->getApiKey();

        if ($not) {
            if ($apiKey === $value) {
                throw $this->createExpectationException('API key should not be ' . $apiKey);
            }
        } else {
            if ($apiKey !== $value) {
                throw $this->createExpectationException('API key should be ' . $apiKey);
            }
        }
    }
}<|MERGE_RESOLUTION|>--- conflicted
+++ resolved
@@ -2408,11 +2408,8 @@
         unset($expectedLines[0]);
 
         foreach ($expectedLines as $expectedLine) {
-<<<<<<< HEAD
+            $originalExpectedLine = $expectedLine;
             sort($expectedLine);
-=======
-            $originalExpectedLine = $expectedLine;
->>>>>>> 2cfe8ff9
             $found = false;
             foreach ($actualLines as $index => $actualLine) {
                 // Order of columns is not ensured
