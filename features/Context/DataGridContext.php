--- conflicted
+++ resolved
@@ -549,10 +549,6 @@
      */
     public function iSortByValue($columnName, $order = 'ascending')
     {
-<<<<<<< HEAD
-        $this->wait(sprintf('$("a:contains(\'%s\')").length > 0', ucfirst($columnName)));
-=======
->>>>>>> e5c198e1
         $this->datagrid->sortBy($columnName, $order);
 
         $loadlingMask = $this->datagrid
