--- conflicted
+++ resolved
@@ -645,7 +645,7 @@
 
         $operatorPattern = '/^(contains|does not contain|is equal to|(?:starts|ends) with|in list) ([^">=<]*)|^empty$/';
 
-        $datePattern = '#^(more than|less than|between|not between) (\d{2}/\d{2}/\d{4})( and )?(\d{2}/\d{2}/\d{4})?$#';
+        $datePattern = '/^(more than|less than|between|not between) (\d{4}-\d{2}-\d{2})( and )?(\d{4}-\d{2}-\d{2})?$/';
         $operator    = false;
 
         $matches = [];
@@ -1017,6 +1017,7 @@
     /**
      * Wait
      *
+     * @param int    $time
      * @param string $condition
      */
     protected function wait($condition = null)
@@ -1071,24 +1072,12 @@
         $criteriaElt = $filter->find('css', 'div.filter-criteria');
         $criteriaElt->find('css', 'select.filter-select-oro')->selectOption($operator);
 
-<<<<<<< HEAD
         $datepickers = $filter->findAll('css', '.date-visual-element');
         foreach ($datepickers as $i => $datepicker) {
             if ($datepicker->isVisible()) {
                 $datepicker->setValue($values[$i]);
             }
         }
-=======
-        $script = <<<'JS'
-        require(['jquery', 'jquery-ui'], function ($) {
-            $inputs = $('input.hasDatepicker:visible, input.date-visual-element:visible');
-            $inputs.first().datepicker('setDate', $.datepicker.parseDate('yy-mm-dd', '%s'));
-            $inputs.last().datepicker('setDate', $.datepicker.parseDate('yy-mm-dd', '%s'));
-        });
-JS;
-
-        $this->getSession()->getDriver()->executeScript(vsprintf($script, $values));
->>>>>>> 02344559
 
         $filter->find('css', 'button.filter-update')->click();
     }
