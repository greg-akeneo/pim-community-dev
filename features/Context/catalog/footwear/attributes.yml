attributes:
    sku:
        labels:
            en_US: SKU
        type:  pim_catalog_identifier
        group: info
        required:            true
        unique:              true
        useableAsGridFilter: true
        sortOrder:           1
    name:
        labels:
            en_US: Name
        type:  pim_catalog_text
        group: info
        localizable:         true
        useableAsGridFilter: true
        sortOrder:           2
    manufacturer:
        labels:
            en_US: Manufacturer
        type:  pim_catalog_simpleselect
        group: info
        useableAsGridFilter: true
        sortOrder:           3
        options:
            Converse:
                labels:
                    en_US: Converse
                sortOrder: 1
            TimberLand:
                labels:
                    en_US: TimberLand
                sortOrder: 2
            Nike:
                labels:
                    en_US: Nike
                sortOrder: 3
            Caterpillar:
                labels:
                    en_US: Caterpillar
                sortOrder: 4
    weather_conditions:
        labels:
            en_US: Weather conditions
        type:  pim_catalog_multiselect
        group: info
        useableAsGridFilter: true
        sortOrder:           4
        options:
            dry:
                labels:
                    en_US: Dry
                sortOrder: 1
            wet:
                labels:
                    en_US: Wet
                sortOrder: 2
            hot:
                labels:
                    en_US: Hot
                sortOrder: 3
            cold:
                labels:
                    en_US: Cold
                sortOrder: 4
            snowy:
                labels:
                    en_US: Snowy
                sortOrder: 5
    description:
        labels:
            en_US: Description
        type:  pim_catalog_textarea
        group: info
        localizable:         true
        scopable:            true
        useableAsGridFilter: true
        maxCharacters:       1000
        sortOrder:           5
    comment:
        labels:
            en_US: Comment
        group: other
        type:  pim_catalog_text
        useableAsGridFilter: true
        maxCharacters:       255
    price:
        labels:
            en_US: Price
        type:  pim_catalog_price_collection
        group: marketing
        useableAsGridFilter: true
        numberMin:           1
        numberMax:           200
        sortOrder:           1
        decimalsAllowed:     true
    rating:
        labels:
            en_US: Rating
        type:  pim_catalog_simpleselect
        group: marketing
        useableAsGridFilter: true
        sortOrder:           2
        options:
            1:
                labels:
                    en_US: 1 star
                sortOrder: 1
            2:
                labels:
                    en_US: 2 stars
                sortOrder: 2
            3:
                labels:
                    en_US: 3 stars
                sortOrder: 3
            4:
                labels:
                    en_US: 4 stars
                sortOrder: 4
            5:
                labels:
                    en_US: 5 stars
                sortOrder: 5
    side_view:
        labels:
            en_US: Side view
        type:  pim_catalog_image
        group: media
        maxFileSize: 1
        sortOrder:   1
        allowedExtensions: gif,png,jpeg,jpg
    top_view:
        labels:
            en_US: Top view
        type:  pim_catalog_image
        group: media
        maxFileSize: 1
        sortOrder:   2
        allowedExtensions: gif,png,jpeg,jpg
    size:
        labels:
            en_US: Size
        type:  pim_catalog_simpleselect
        group: sizes
        useableAsGridFilter: true
        sortOrder:           1
        options:
            35:
                labels:
                    en_US: 35
                sortOrder: 1
            36:
                labels:
                    en_US: 36
                sortOrder: 2
            37:
                labels:
                    en_US: 37
                sortOrder: 3
            38:
                labels:
                    en_US: 38
                sortOrder: 4
            39:
                labels:
                    en_US: 39
                sortOrder: 5
            40:
                labels:
                    en_US: 40
                sortOrder: 6
            41:
                labels:
                    en_US: 41
                sortOrder: 7
            42:
                labels:
                    en_US: 42
                sortOrder: 8
            43:
                labels:
                    en_US: 43
                sortOrder: 9
            44:
                labels:
                    en_US: 44
                sortOrder: 10
            45:
                labels:
                    en_US: 45
                sortOrder: 11
            46:
                labels:
                    en_US: 46
                sortOrder: 12
    color:
        labels:
            en_US: Color
        type:  pim_catalog_simpleselect
        group: colors
        useableAsGridFilter: true
        sortOrder:           1
        options:
            white:
                labels:
                    en_US: White
                sortOrder: 1
            black:
                labels:
                    en_US: Black
                sortOrder: 2
            blue:
                labels:
                    en_US: Blue
                sortOrder: 3
            maroon:
                labels:
                    en_US: Maroon
                sortOrder: 4
            saddle:
                labels:
                    en_US: Saddle
                sortOrder: 5
            greem:
                labels:
                    en_US: Greem
                sortOrder: 6
            red:
                labels:
                    en_US: Red
                sortOrder: 7
            charcoal:
                labels:
                    en_US: Charcoal
                sortOrder: 8
    lace_color:
        labels:
            en_US: Lace color
        type:  pim_catalog_simpleselect
        group: colors
        useableAsGridFilter: true
        sortOrder:           2
        options:
            laces_black:
                labels:
                    en_US: Black
                sortOrder: 1
            laces_brown:
                labels:
                    en_US: Brown
                sortOrder: 2
            laces_white:
                labels:
                    en_US: White
                sortOrder: 3
    length:
        labels:
            en_US: Length
        type:  pim_catalog_metric
        group: info
        sortOrder:   10
        metricFamily: Length
        defaultMetricUnit: CENTIMETER
    number_in_stock:
        labels:
            en_US: Number in stock
        type:  pim_catalog_number
        group: other
        decimalsAllowed:     false
        negativeAllowed:     false
    destocking_date:
        labels:
            en_US: Destocking date
        type:  pim_catalog_date
        group: other
        useableAsGridFilter: true
        sortOrder:           25
    handmade:
        labels:
            en_US: Handmade
        type:  pim_catalog_boolean
        group: other
        useableAsGridFilter: true
        sortOrder:           30
    heel_color:
        labels:
            en_US: Heel color
        type:  pim_reference_data_simpleselect
        group: other
        useableAsGridFilter: true
        sortOrder:           30
        properties:
            reference_data_name: color
    sole_color:
        labels:
            en_US: Sole color
        type:  pim_reference_data_simpleselect
        group: other
        useableAsGridFilter: true
        sortOrder:           35
        properties:
            reference_data_name: color
    cap_color:
        labels:
            en_US: Cap color
        type:  pim_reference_data_simpleselect
        group: other
        useableAsGridFilter: true
        sortOrder:           35
        properties:
            reference_data_name: color
        localizable:         true
        scopable:            true
    sole_fabric:
        labels:
            en_US: Sole fabric
        type:  pim_reference_data_multiselect
        group: other
        useableAsGridFilter: true
        sortOrder:           40
        properties:
            reference_data_name: fabrics
    lace_fabric:
        labels:
            en_US: Lace fabric
        type:  pim_reference_data_multiselect
        group: other
        useableAsGridFilter: true
        sortOrder:           45
        properties:
            reference_data_name: fabrics
        localizable:         true
        scopable:            true
<<<<<<< HEAD
    123:
        labels:
            en_US: Attribute 123
        type:  pim_catalog_text
        useableAsGridFilter: true
        group: other
        maxCharacters: 255
=======
    rate_sale:
        labels:
            en_US: Rate of sale
            fr_FR: Taux de vente
        type:  pim_catalog_number
        group: marketing
        useableAsGridFilter: true
        sortOrder:           1
        decimalsAllowed:     true
    weight:
        labels:
            en_US: Weight
            fr_FR: Poids
        type:  pim_catalog_metric
        group: info
        metricFamily:      Weight
        defaultMetricUnit: GRAM
        negativeAllowed:   false
        decimalsAllowed:   true
>>>>>>> e40c0bfa
<|MERGE_RESOLUTION|>--- conflicted
+++ resolved
@@ -333,15 +333,6 @@
             reference_data_name: fabrics
         localizable:         true
         scopable:            true
-<<<<<<< HEAD
-    123:
-        labels:
-            en_US: Attribute 123
-        type:  pim_catalog_text
-        useableAsGridFilter: true
-        group: other
-        maxCharacters: 255
-=======
     rate_sale:
         labels:
             en_US: Rate of sale
@@ -361,4 +352,10 @@
         defaultMetricUnit: GRAM
         negativeAllowed:   false
         decimalsAllowed:   true
->>>>>>> e40c0bfa
+    123:
+        labels:
+            en_US: Attribute 123
+        type:  pim_catalog_text
+        useableAsGridFilter: true
+        group: other
+        maxCharacters: 255