@javascript
Feature: Editing attribute values of a variant group also updates products
  In order to easily edit common attributes of variant group products
  As a product manager
  I need to be able to change attribute values of a variant group

  # what's tested here?
  # --------------------------------|-------------|
  # TYPE                            | VALID VALUE |
  # --------------------------------|-------------|
  # pim_catalog_boolean             | done        |
  # pim_catalog_date                | done        |
  # pim_catalog_file                | done        |
  # pim_catalog_identifier          | N/A         |
  # pim_catalog_image               | done        |
  # pim_catalog_metric              | done        |
  # pim_catalog_multiselect         | done        |
  # pim_catalog_number              | done        |
  # pim_catalog_price_collection    | done        |
  # pim_catalog_simpleselect        | done        |
  # pim_catalog_text                | done        |
  # pim_catalog_textarea            | done        |

  Background:
    Given a "footwear" catalog configuration
    And the following variant group values:
      | group             | attribute          | value         | locale | scope  |
      | caterpillar_boots | destocking_date    | 2012-02-22    |        |        |
      | caterpillar_boots | length             | 10 CENTIMETER |        |        |
      | caterpillar_boots | weather_conditions | Dry           |        |        |
      | caterpillar_boots | number_in_stock    | 1900          |        |        |
      | caterpillar_boots | price              | 39.99 EUR     |        |        |
      | caterpillar_boots | rating             | 1             |        |        |
      | caterpillar_boots | name               | Old name      | en_US  |        |
      | caterpillar_boots | description        | A product.    | en_US  | tablet |
    And the following products:
      | sku  | groups            | color | size |
      | boot | caterpillar_boots | black | 40   |
    And the following attributes:
<<<<<<< HEAD
      | code                         | label-en_US           | label-fr_FR           | type         | group     | allowed_extensions    | localizable | available_locales |
      | technical_description        | Technical description | Description technique | file         | media     | gif,png,jpeg,jpg,txt  |             |                   |
      | simple_select_local_specific | Simple                | Simple                | simpleselect | marketing |                       | yes         | fr_FR,en_US       |
      | multi_select_local_specific  | Multi                 | Multi                 | multiselect  | marketing |                       | yes         | fr_FR,en_US       |
=======
      | code                         | label-en_US           | label-fr_FR           | type                     | group     | allowedExtensions    | localizable | available_locales |
      | technical_description        | Technical description | Description technique | pim_catalog_file         | media     | gif,png,jpeg,jpg,txt |             |                   |
      | simple_select_local_specific | Simple                | Simple                | pim_catalog_simpleselect | marketing |                      | 1           | fr_FR,en_US       |
      | multi_select_local_specific  | Multi                 | Multi                 | pim_catalog_multiselect  | marketing |                      | 1           | fr_FR,en_US       |
>>>>>>> b4be1990
    And I am logged in as "Julia"
    And I am on the "caterpillar_boots" variant group page
    And I visit the "Attributes" tab

  Scenario: Change a pim_catalog_boolean attribute of a variant group
    When I add available attributes Handmade
    And I visit the "Other" group
    And I check the "Handmade" switch
    And I save the variant group
    And I should see the flash message "Variant group successfully updated"
    And I should not see the text "There are unsaved changes."
    When I am on the "boot" product page
    And I visit the "Other" group
    Then the field Handmade should contain "on"

  Scenario: Change a pim_catalog_date attribute of a variant group
    Given I visit the "Other" group
    When I change the "Destocking date" to "01/01/2001"
    And I save the variant group
    And I should see the flash message "Variant group successfully updated"
    And I should not see the text "There are unsaved changes."
    When I am on the "boot" product page
    And I visit the "Other" group
    Then the field Destocking date should contain "01/01/2001"

  Scenario: Change a pim_catalog_metric attribute of a variant group
    When I change the "Length" to "5"
    And I save the variant group
    And I should see the flash message "Variant group successfully updated"
    And I should not see the text "There are unsaved changes."
    When I am on the "boot" product page
    Then the field Length should contain "5"

  Scenario: Change a pim_catalog_multiselect attribute of a variant group
    When I change the "Weather conditions" to "Wet, Cold"
    And I save the variant group
    And I should see the flash message "Variant group successfully updated"
    And I should not see the text "There are unsaved changes."
    When I am on the "boot" product page
    Then the field Weather conditions should contain "Wet, Cold"

  Scenario: Change a pim_catalog_number attribute of a variant group
    When I visit the "Other" group
    And I change the "Number in stock" to "8000"
    And I save the variant group
    And I should see the flash message "Variant group successfully updated"
    And I should not see the text "There are unsaved changes."
    When I am on the "boot" product page
    And I visit the "Other" group
    Then the field Number in stock should contain "8000"

  Scenario: Change a pim_catalog_price_collection attribute of a variant group
    When I visit the "Marketing" group
    And I change the "Price" to "89 EUR"
    And I save the variant group
    Then I should see the flash message "Variant group successfully updated"
    And I should not see the text "There are unsaved changes."
    When I am on the "boot" product page
    And I visit the "Marketing" group
    Then the field Price should contain "89"

  Scenario: Change a pim_catalog_simpleselect attribute of a variant group
    When I visit the "Marketing" group
    And I change the "Rating" to "5"
    And I save the variant group
    And I should see the flash message "Variant group successfully updated"
    And I should not see the text "There are unsaved changes."
    When I am on the "boot" product page
    And I visit the "Marketing" group
    Then the field Rating should contain "5 stars"

  Scenario: Change a pim_catalog_simpleselect locale specific attribute of a variant group
    Given I set the "English (United States), French (France)" locales to the "mobile" channel
    And I am on the "simple_select_local_specific" attribute page
    And I visit the "Values" tab
    And I create the following attribute options:
      | Code  |
      | red   |
      | blue  |
      | green |
    When I am on the "caterpillar_boots" variant group page
    And I visit the "Attributes" tab
    And I visit the "Marketing" group
    And I add available attributes Simple
    And I switch the scope to "mobile"
    And I change the "Simple" to "red"
    And I save the variant group
    And I switch the locale to "fr_FR"
    When I change the "Simple" to "blue"
    And I save the variant group
    Then I should not see the text "There are unsaved changes."
    When I am on the "boot" product page
    And I visit the "Marketing" group
    And I switch the scope to "mobile"
    Then I should see the text "[red]"
    When I switch the locale to "fr_FR"
    Then I should see the text "[blue]"

  Scenario: Change a pim_catalog_text attribute of a variant group
    When I change the "Name" to "In a galaxy far far away"
    And I save the variant group
    Then I should not see the text "There are unsaved changes."
    When I am on the "boot" product page
    Then the field Name should contain "In a galaxy far far away"

  Scenario: Change a pim_catalog_textarea attribute of a variant group
    When I change the "Description" to "The best boots!"
    And I save the variant group
    Then I should not see the text "There are unsaved changes."
    When I am on the "boot" product page
    Then the product "boot" should have the following values:
      | description-en_US-tablet | The best boots! |

  Scenario: Change a pim_catalog_image attribute of a variant group
    When I add available attributes Side view
    And I visit the "Media" group
    And I attach file "SNKRS-1R.png" to "Side view"
    And I save the variant group
    Then I should not see the text "There are unsaved changes."
    When I am on the "boot" product page
    And I visit the "Media" group
    Then I should see the text "SNKRS-1R.png"

  @jira https://akeneo.atlassian.net/browse/PIM-5335
  Scenario: Change a pim_catalog_image attribute of a variant group and ensure saving
    When I add available attributes Side view
    And I visit the "Media" group
    And I attach file "SNKRS-1R.png" to "Side view"
    And I save the variant group
    Then I should not see the text "There are unsaved changes."
    When I visit the "Products" tab
    And I uncheck the row "boot"
    And I save the variant group
    Then I should not see the text "There are unsaved changes."
    When I reload the page
    Then the row "boot" should not be checked

  Scenario: Change a pim_catalog_file attribute of a variant group
    When I add available attributes Technical description
    And I visit the "Media" group
    And I attach file "SNKRS-1R.png" to "Technical description"
    And I save the variant group
    Then I should not see the text "There are unsaved changes."
    When I am on the "boot" product page
    And I visit the "Media" group
    Then I should see the text "SNKRS-1R.png"

  Scenario: Successfully see a warning message on page exit
    When I add available attribute Handmade
    And I click back to grid
    Then I should see the text "You will lose changes to the Variant group if you leave the page"<|MERGE_RESOLUTION|>--- conflicted
+++ resolved
@@ -37,17 +37,10 @@
       | sku  | groups            | color | size |
       | boot | caterpillar_boots | black | 40   |
     And the following attributes:
-<<<<<<< HEAD
-      | code                         | label-en_US           | label-fr_FR           | type         | group     | allowed_extensions    | localizable | available_locales |
-      | technical_description        | Technical description | Description technique | file         | media     | gif,png,jpeg,jpg,txt  |             |                   |
-      | simple_select_local_specific | Simple                | Simple                | simpleselect | marketing |                       | yes         | fr_FR,en_US       |
-      | multi_select_local_specific  | Multi                 | Multi                 | multiselect  | marketing |                       | yes         | fr_FR,en_US       |
-=======
-      | code                         | label-en_US           | label-fr_FR           | type                     | group     | allowedExtensions    | localizable | available_locales |
+      | code                         | label-en_US           | label-fr_FR           | type                     | group     | allowed_extensions   | localizable | available_locales |
       | technical_description        | Technical description | Description technique | pim_catalog_file         | media     | gif,png,jpeg,jpg,txt |             |                   |
       | simple_select_local_specific | Simple                | Simple                | pim_catalog_simpleselect | marketing |                      | 1           | fr_FR,en_US       |
       | multi_select_local_specific  | Multi                 | Multi                 | pim_catalog_multiselect  | marketing |                      | 1           | fr_FR,en_US       |
->>>>>>> b4be1990
     And I am logged in as "Julia"
     And I am on the "caterpillar_boots" variant group page
     And I visit the "Attributes" tab
