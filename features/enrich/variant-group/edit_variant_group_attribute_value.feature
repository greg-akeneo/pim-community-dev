@javascript
Feature: Editing attribute values of a variant group also updates products
  In order to easily edit common attributes of variant group products
  As a product manager
  I need to be able to change attribute values of a variant group

  # what's tested here?
  # --------------------------------|-------------|
  # TYPE                            | VALID VALUE |
  # --------------------------------|-------------|
  # pim_catalog_boolean             | done        |
  # pim_catalog_date                | done        |
  # pim_catalog_file                | done        |
  # pim_catalog_identifier          | N/A         |
  # pim_catalog_image               | done        |
  # pim_catalog_metric              | done        |
  # pim_catalog_multiselect         | done        |
  # pim_catalog_number              | done        |
  # pim_catalog_price_collection    | done        |
  # pim_catalog_simpleselect        | done        |
  # pim_catalog_text                | done        |
  # pim_catalog_textarea            | done        |

  Background:
    Given a "footwear" catalog configuration
    And the following variant group values:
      | group             | attribute          | value         | locale | scope  |
      | caterpillar_boots | destocking_date    | 2012-02-22    |        |        |
      | caterpillar_boots | length             | 10 CENTIMETER |        |        |
      | caterpillar_boots | weather_conditions | Dry           |        |        |
      | caterpillar_boots | number_in_stock    | 1900          |        |        |
      | caterpillar_boots | price              | 39.99 EUR     |        |        |
      | caterpillar_boots | rating             | 1             |        |        |
      | caterpillar_boots | name               | Old name      | en_US  |        |
      | caterpillar_boots | description        | A product.    | en_US  | tablet |
    And the following products:
      | sku  | groups            | color | size |
      | boot | caterpillar_boots | black | 40   |
    And the following attributes:
      | code                         | label-en_US           | label-fr_FR           | type                     | group     | allowed_extensions | localizable | available_locales |
      | technical_description        | Technical description | Description technique | pim_catalog_file         | media     | txt                | 0           |                   |
      | simple_select_local_specific | Simple                | Simple                | pim_catalog_simpleselect | marketing |                    | 1           | fr_FR,en_US       |
      | multi_select_local_specific  | Multi                 | Multi                 | pim_catalog_multiselect  | marketing |                    | 1           | fr_FR,en_US       |
    And I am logged in as "Julia"
    And I am on the "caterpillar_boots" variant group page
    And I visit the "Attributes" tab

  Scenario: Change a pim_catalog_boolean attribute of a variant group
    When I add available attributes Handmade
    And I visit the "Other" group
    And I check the "Handmade" switch
    And I save the variant group
    And I should see the flash message "Variant group successfully updated"
    And I should not see the text "There are unsaved changes."
    When I am on the "boot" product page
    And I visit the "Other" group
    Then the field Handmade should contain "on"

  Scenario: Change a pim_catalog_date attribute of a variant group
    Given I visit the "Other" group
    When I change the "Destocking date" to "01/01/2001"
    And I save the variant group
    And I should see the flash message "Variant group successfully updated"
    And I should not see the text "There are unsaved changes."
    When I am on the "boot" product page
    And I visit the "Other" group
    Then the field Destocking date should contain "01/01/2001"

  Scenario: Change a pim_catalog_metric attribute of a variant group
    When I change the "Length" to "5"
    And I save the variant group
    And I should see the flash message "Variant group successfully updated"
    And I should not see the text "There are unsaved changes."
    When I am on the "boot" product page
    Then the field Length should contain "5"

  Scenario: Change a pim_catalog_multiselect attribute of a variant group
    When I change the "Weather conditions" to "Wet, Cold"
    And I save the variant group
    And I should see the flash message "Variant group successfully updated"
    And I should not see the text "There are unsaved changes."
    When I am on the "boot" product page
    Then the field Weather conditions should contain "Wet, Cold"

  Scenario: Change a pim_catalog_number attribute of a variant group
    When I visit the "Other" group
    And I change the "Number in stock" to "8000"
    And I save the variant group
    And I should see the flash message "Variant group successfully updated"
    And I should not see the text "There are unsaved changes."
    When I am on the "boot" product page
    And I visit the "Other" group
    Then the field Number in stock should contain "8000"

  Scenario: Change a pim_catalog_price_collection attribute of a variant group
    When I visit the "Marketing" group
    And I change the "Price" to "89 EUR"
    And I save the variant group
    Then I should see the flash message "Variant group successfully updated"
    And I should not see the text "There are unsaved changes."
    When I am on the "boot" product page
    And I visit the "Marketing" group
    Then the field Price should contain "89"

  Scenario: Change a pim_catalog_simpleselect attribute of a variant group
    When I visit the "Marketing" group
    And I change the "Rating" to "5"
    And I save the variant group
    And I should see the flash message "Variant group successfully updated"
    And I should not see the text "There are unsaved changes."
    When I am on the "boot" product page
    And I visit the "Marketing" group
    Then the field Rating should contain "5 stars"

  Scenario: Change a pim_catalog_simpleselect locale specific attribute of a variant group
    Given I set the "English (United States), French (France)" locales to the "mobile" channel
    And I am on the "simple_select_local_specific" attribute page
    And I visit the "Values" tab
    And I create the following attribute options:
      | Code  |
      | red   |
      | blue  |
      | green |
    When I am on the "caterpillar_boots" variant group page
    And I visit the "Attributes" tab
    And I visit the "Marketing" group
    And I add available attributes Simple
    And I switch the scope to "mobile"
    And I change the "Simple" to "red"
    And I save the variant group
    And I switch the locale to "fr_FR"
    When I change the "Simple" to "blue"
    And I save the variant group
    Then I should not see the text "There are unsaved changes."
<<<<<<< HEAD
    When I am on "enrich/product/"
    And I click on the "boot" row
    And I visit the "Marketing" group
=======
    When I am on the "boot" product page
    And I visit the "[marketing]" group
>>>>>>> 1dfb3fd4
    And I switch the scope to "mobile"
    And I switch the locale to "en_US"
    Then I should see the text "[red]"
    When I switch the locale to "fr_FR"
    Then I should see the text "[blue]"

  Scenario: Change a pim_catalog_text attribute of a variant group
    When I change the "Name" to "In a galaxy far far away"
    And I save the variant group
    Then I should not see the text "There are unsaved changes."
    When I am on the "boot" product page
    Then the field Name should contain "In a galaxy far far away"

  Scenario: Change a pim_catalog_textarea attribute of a variant group
    When I change the "Description" to "The best boots!"
    And I save the variant group
    Then I should not see the text "There are unsaved changes."
    When I am on the "boot" product page
    Then the product "boot" should have the following values:
      | description-en_US-tablet | The best boots! |

  Scenario: Change a pim_catalog_image attribute of a variant group
    When I add available attributes Side view
    And I visit the "Media" group
    And I attach file "SNKRS-1R.png" to "Side view"
    And I save the variant group
    Then I should not see the text "There are unsaved changes."
    When I am on the "boot" product page
    And I visit the "Media" group
    Then I should see the text "SNKRS-1R.png"

  @jira https://akeneo.atlassian.net/browse/PIM-5335
  Scenario: Change a pim_catalog_image attribute of a variant group and ensure saving
    When I add available attributes Side view
    And I visit the "Media" group
    And I attach file "SNKRS-1R.png" to "Side view"
    And I save the variant group
    Then I should not see the text "There are unsaved changes."
    When I visit the "Products" tab
    And I uncheck the row "boot"
    And I save the variant group
    Then I should not see the text "There are unsaved changes."
    When I reload the page
    Then the row "boot" should not be checked

  Scenario: Change a pim_catalog_file attribute of a variant group
    When I add available attributes Technical description
    And I visit the "Media" group
    And I attach file "bic-core-148.txt" to "Technical description"
    And I save the variant group
    Then I should not see the text "There are unsaved changes."
    When I am on the "boot" product page
    And I visit the "Media" group
    Then I should see the text "bic-core-148.txt"

  @skip-nav
  Scenario: Successfully see a warning message on page exit
    When I add available attribute Handmade
    And I click back to grid
    And I should see "You will lose changes to the Variant group if you leave the page." in popup<|MERGE_RESOLUTION|>--- conflicted
+++ resolved
@@ -132,14 +132,9 @@
     When I change the "Simple" to "blue"
     And I save the variant group
     Then I should not see the text "There are unsaved changes."
-<<<<<<< HEAD
     When I am on "enrich/product/"
     And I click on the "boot" row
-    And I visit the "Marketing" group
-=======
-    When I am on the "boot" product page
     And I visit the "[marketing]" group
->>>>>>> 1dfb3fd4
     And I switch the scope to "mobile"
     And I switch the locale to "en_US"
     Then I should see the text "[red]"
