--- conflicted
+++ resolved
@@ -7,16 +7,11 @@
   Background:
     Given a "footwear" catalog configuration
     And the following attributes:
-<<<<<<< HEAD
-      | code        | label       | type   | metric_family | default_metric_unit | families       |
-      | heel_height | Heel height | metric | Length        | CENTIMETER          | platform_shoes |
-=======
-      | code        | label-en_US | type               | metric family | default metric unit | group |
+      | code        | label-en_US | type               | metric_family | default_metric_unit | group |
       | heel_height | Heel height | pim_catalog_metric | Length        | CENTIMETER          | other |
     And the following family:
       | code           | attributes                                                    |
       | platform_shoes | sku,name,description,color,heel_color,sole_fabric,heel_height |
->>>>>>> b4be1990
     And the following "heel_color" attribute reference data: Red, Green, Light green, Blue, Yellow, Cyan, Magenta, Black, White
     And the following "sole_fabric" attribute reference data: PVC, Nylon, Neoprene, Spandex, Wool, Kevlar, Jute
     And the following products:
