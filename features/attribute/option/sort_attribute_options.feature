@javascript
Feature: Sort attribute options
  In order to define choices for a choice attribute
  As a product manager
  I need to sort options for attributes of type "Multi select" and "Simple select"

  Background:
    Given the "footwear" catalog configuration
    And I am logged in as "Julia"
    And I am on the attributes page
<<<<<<< HEAD
    And I am on the "color" attribute page
    And I visit the "Options" tab

  Scenario: Auto sorting disable reorder
    Given I check the "Sort automatically options by alphabetical order" switch
=======

  Scenario: Auto sorting disable reorder
    Given I create a "Simple select" attribute
    And I fill in the following information:
      | Code            | size  |
      | Attribute group | Other |
    And I visit the "Values" tab
    Then I should see the "Options" section
    And I should see "To manage options, please save the attribute first"
    When I save the attribute
    Then I should see the flash message "Attribute successfully created"
    When I check the "Automatic option sorting" switch
    And I create the following attribute options:
      | Code        |
      | small_size  |
      | medium_size |
      | large_size  |
>>>>>>> 167918bc
    Then I should not see reorder handles
    And the attribute options order should be black, blue, charcoal, greem, maroon, red, saddle, white
    When I uncheck the "Sort automatically options by alphabetical order" switch
    Then I should see reorder handles
    And the attribute options order should be white, black, blue, maroon, saddle, greem, red, charcoal

<<<<<<< HEAD
  Scenario: Display attribute options ordered in PEF
    Given I check the "Sort automatically options by alphabetical order" switch
=======
  Scenario: Display attribute options ordered by code in PEF when no label on options
    Given I create a "Simple select" attribute
    And I fill in the following information:
      | Code            | size  |
      | Attribute group | Other |
    And I visit the "Values" tab
    Then I should see the "Options" section
    And I should see "To manage options, please save the attribute first"
    When I save the attribute
    Then I should see the flash message "Attribute successfully created"
    When I check the "Automatic option sorting" switch
    And I create the following attribute options:
      | Code        |
      | small_size  |
      | medium_size |
      | large_size  |
>>>>>>> 167918bc
    And I save the attribute
    Then I should not see the text "There are unsaved changes"
    When I am on the products page
    And I create a new product
    And I fill in the following information in the popin:
      | SKU | a_product |
    And I press the "Save" button in the popin
    Then I should be on the product "a_product" edit page
    When I add available attributes size
    Then I should see the ordered choices [large_size], [medium_size], [small_size] in size

  Scenario: Display attribute options ordered by label in PEF
    Given I create a "Simple select" attribute
    And I fill in the following information:
      | Code            | size  |
      | Attribute group | Other |
    And I visit the "Values" tab
    Then I should see the "Options" section
    And I should see "To manage options, please save the attribute first"
    When I save the attribute
    Then I should see the flash message "Attribute successfully created"
    When I check the "Automatic option sorting" switch
    And I create the following attribute options:
      | Code        | en_US  | fr_FR  |
      | small_size  | Csmall | Apetit |
      | medium_size | Bmedium|        |
      | large_size  | Alarge | Cgrand |
    And I save the attribute
    Then I should not see the text "There are unsaved changes"
    When I am on the products page
    And I create a new product
    And I fill in the following information in the popin:
      | SKU    | boots |
      | family | Boots |
    And I press the "Save" button in the popin
<<<<<<< HEAD
    And I wait to be on the "boots" product page
    When I visit the "Colors" group
    Then I should see the ordered choices Black, Blue, Charcoal, Greem, Maroon, Red, Saddle, White in Color
=======
    When I am on the "a_product" product page
    And I switch the locale to "en_US"
    And I add available attributes size
    Then I should see the ordered choices Alarge, Bmedium, Csmall in size
    And I switch the locale to "fr_FR"
    Then I should see the ordered choices [medium_size], Apetit, Cgrand in size
>>>>>>> 167918bc
<|MERGE_RESOLUTION|>--- conflicted
+++ resolved
@@ -8,41 +8,17 @@
     Given the "footwear" catalog configuration
     And I am logged in as "Julia"
     And I am on the attributes page
-<<<<<<< HEAD
     And I am on the "color" attribute page
     And I visit the "Options" tab
 
   Scenario: Auto sorting disable reorder
     Given I check the "Sort automatically options by alphabetical order" switch
-=======
-
-  Scenario: Auto sorting disable reorder
-    Given I create a "Simple select" attribute
-    And I fill in the following information:
-      | Code            | size  |
-      | Attribute group | Other |
-    And I visit the "Values" tab
-    Then I should see the "Options" section
-    And I should see "To manage options, please save the attribute first"
-    When I save the attribute
-    Then I should see the flash message "Attribute successfully created"
-    When I check the "Automatic option sorting" switch
-    And I create the following attribute options:
-      | Code        |
-      | small_size  |
-      | medium_size |
-      | large_size  |
->>>>>>> 167918bc
     Then I should not see reorder handles
     And the attribute options order should be black, blue, charcoal, greem, maroon, red, saddle, white
     When I uncheck the "Sort automatically options by alphabetical order" switch
     Then I should see reorder handles
     And the attribute options order should be white, black, blue, maroon, saddle, greem, red, charcoal
 
-<<<<<<< HEAD
-  Scenario: Display attribute options ordered in PEF
-    Given I check the "Sort automatically options by alphabetical order" switch
-=======
   Scenario: Display attribute options ordered by code in PEF when no label on options
     Given I create a "Simple select" attribute
     And I fill in the following information:
@@ -59,7 +35,6 @@
       | small_size  |
       | medium_size |
       | large_size  |
->>>>>>> 167918bc
     And I save the attribute
     Then I should not see the text "There are unsaved changes"
     When I am on the products page
@@ -76,7 +51,7 @@
     And I fill in the following information:
       | Code            | size  |
       | Attribute group | Other |
-    And I visit the "Values" tab
+    And I visit the "Options" tab
     Then I should see the "Options" section
     And I should see "To manage options, please save the attribute first"
     When I save the attribute
@@ -92,18 +67,11 @@
     When I am on the products page
     And I create a new product
     And I fill in the following information in the popin:
-      | SKU    | boots |
-      | family | Boots |
+      | SKU | a_product |
     And I press the "Save" button in the popin
-<<<<<<< HEAD
-    And I wait to be on the "boots" product page
-    When I visit the "Colors" group
-    Then I should see the ordered choices Black, Blue, Charcoal, Greem, Maroon, Red, Saddle, White in Color
-=======
     When I am on the "a_product" product page
     And I switch the locale to "en_US"
     And I add available attributes size
     Then I should see the ordered choices Alarge, Bmedium, Csmall in size
     And I switch the locale to "fr_FR"
-    Then I should see the ordered choices [medium_size], Apetit, Cgrand in size
->>>>>>> 167918bc
+    Then I should see the ordered choices [medium_size], Apetit, Cgrand in size