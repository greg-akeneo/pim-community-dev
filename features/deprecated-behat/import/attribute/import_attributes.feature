@deprecated @javascript
Feature: Import attributes
  In order to reuse the attributes of my products
  As a product manager
  I need to be able to import attributes

  Scenario: Successfully import attributes
    Given the "footwear" catalog configuration
    And I am logged in as "Julia"
    And the following CSV file to import:
      """
      type;code;label-en_US;group;unique;useable_as_grid_filter;localizable;scopable;allowed_extensions;metric_family;default_metric_unit
      pim_catalog_text;shortname;Shortname;info;0;1;1;0;;;
      pim_catalog_simpleselect;provider;Provider;info;0;1;0;0;;;
      pim_catalog_multiselect;season;"Season";info;0;1;0;0;;;
      pim_catalog_textarea;commentary;Commentary;info;0;1;1;1;;;
      pim_catalog_price_collection;public_price;"Public price";marketing;0;1;0;0;;;
      pim_catalog_simpleselect;grade;Grade;marketing;0;1;0;0;;;
      pim_catalog_simpleselect;width;Width;sizes;0;1;0;0;;;
      pim_catalog_simpleselect;hue;Hue;colors;0;1;0;0;;;
      pim_catalog_simpleselect;buckle_color;"Buckle color";colors;0;1;0;0;;;
      pim_catalog_image;image_upload;"Image upload";media;0;0;0;0;gif,png;;
      pim_catalog_date;release;"Release date";info;0;1;0;0;;;
      pim_catalog_metric;lace_length;"Lace length";info;0;0;0;0;;Length;CENTIMETER

      """
    And the following job "footwear_attribute_import" configuration:
      | filePath | %file to import% |
    When I am on the "footwear_attribute_import" import job page
    And I launch the import job
    And I wait for the "footwear_attribute_import" job to finish
    Then there should be the following attributes:
      | type         | code         | label-en_US  | group     | unique | useable_as_grid_filter | localizable | scopable | allowed_extensions | metric_family | default_metric_unit |
      | text         | shortname    | Shortname    | info      | 0      | 1                      | 1           | 0        |                    |               |                     |
      | simpleselect | provider     | Provider     | info      | 0      | 1                      | 0           | 0        |                    |               |                     |
      | multiselect  | season       | Season       | info      | 0      | 1                      | 0           | 0        |                    |               |                     |
      | textarea     | commentary   | Commentary   | info      | 0      | 1                      | 1           | 1        |                    |               |                     |
      | prices       | public_price | Public price | marketing | 0      | 1                      | 0           | 0        |                    |               |                     |
      | simpleselect | grade        | Grade        | marketing | 0      | 1                      | 0           | 0        |                    |               |                     |
      | simpleselect | width        | Width        | sizes     | 0      | 1                      | 0           | 0        |                    |               |                     |
      | simpleselect | hue          | Hue          | colors    | 0      | 1                      | 0           | 0        |                    |               |                     |
      | simpleselect | buckle_color | Buckle color | colors    | 0      | 1                      | 0           | 0        |                    |               |                     |
      | image        | image_upload | Image upload | media     | 0      | 0                      | 0           | 0        | gif,png            |               |                     |
      | date         | release      | Release date | info      | 0      | 1                      | 0           | 0        |                    |               |                     |
      | metric       | lace_length  | Lace length  | info      | 0      | 0                      | 0           | 0        |                    | Length        | CENTIMETER          |

  Scenario: Fail to change immutable properties of attributes during the import
    Given an "apparel" catalog configuration
    And I am logged in as "Julia"
    And the following CSV configuration to import:
      | type                   | pim_catalog_date | pim_catalog_metric |
      | code                   | release_date     | weight             |
      | unique                 | no               | no                 |
      | useable_as_grid_filter | yes              | yes                |
      | localizable            | yes              | no                 |
      | scopable               | no               | no                 |
      | metric_family          |                  | Length             |
      | default_metric_unit    |                  | METER              |
      | allowed_extensions     |                  |                    |
    And the following job "attribute_import" configuration:
      | filePath | %file to import% |
    When I am on the "attribute_import" import job page
    And I launch the import job
    And I wait for the "attribute_import" job to finish
    And I should see "metricFamily: This property cannot be changed."

  @jira https://akeneo.atlassian.net/browse/PIM-3266
  Scenario: Skip new attributes with invalid data during an import
    Given the "footwear" catalog configuration
    And I am logged in as "Julia"
    And the following CSV file to import:
      """
      type;code;label-en_US;group;unique;useable_as_grid_filter;localizable;scopable;allowed_extensions;metric_family;default_metric_unit
      pim_catalog_simpleselect;lace_color;"New lace color";colors;0;1;0;0;;;
      pim_catalog_metric;new_length;"New length";info;0;0;0;0;;Length;INVALID_LENGTH

      """
    And the following job "footwear_attribute_import" configuration:
      | filePath | %file to import% |
    When I am on the "footwear_attribute_import" import job page
    And I launch the import job
    And I wait for the "footwear_attribute_import" job to finish
    Then I should see "skipped 1"
    And there should be the following attributes:
      | type         | code       | label-en_US    | group  | unique | useable_as_grid_filter | localizable | scopable | allowed_extensions | metric_family | default_metric_unit |
      | simpleselect | lace_color | New lace color | colors | 0      | 1                      | 0           | 0        |                    |               |                     |
<<<<<<< HEAD
    And there should be 23 attributes
=======
    And there should be 24 attributes
>>>>>>> e40c0bfa

  @jira https://akeneo.atlassian.net/browse/PIM-3266
  Scenario: Skip existing attributes with invalid data during an import
    Given the "footwear" catalog configuration
    And I am logged in as "Julia"
    And the following CSV file to import:
      """
      type;code;label-en_US;group;unique;useable_as_grid_filter;localizable;scopable;allowed_extensions;metric_family;default_metric_unit
      pim_catalog_simpleselect;lace_color;"New lace color";colors;0;1;0;0;;;
      pim_catalog_metric;length;"New length";info;0;0;0;0;;Length;INVALID_LENGTH

      """
    And the following job "footwear_attribute_import" configuration:
      | filePath | %file to import% |
    When I am on the "footwear_attribute_import" import job page
    And I launch the import job
    And I wait for the "footwear_attribute_import" job to finish
    Then I should see "skipped 1"
    And there should be the following attributes:
      | type         | code       | label-en_US    | group  | unique | useable_as_grid_filter | localizable | scopable | allowed_extensions | metric_family | default_metric_unit |
      | simpleselect | lace_color | New lace color | colors | 0      | 1                      | 0           | 0        |                    |               |                     |
      | metric       | length     | Length         | info   | 0      | 0                      | 0           | 0        |                    | Length        | CENTIMETER          |


  @jira https://akeneo.atlassian.net/browse/PIM-3311
  Scenario: Skip attributes with empty code
    Given the "footwear" catalog configuration
    And I am logged in as "Julia"
    And the following CSV file to import:
      """
      type;code;label-en_US
      pim_catalog_simpleselect;;"New lace color"
      """
    And the following job "footwear_attribute_import" configuration:
      | filePath | %file to import% |
    When I am on the "footwear_attribute_import" import job page
    And I launch the import job
    And I wait for the "footwear_attribute_import" job to finish
    Then I should see "skipped 1"
    And I should see "code: This value should not be blank"

  @jira https://akeneo.atlassian.net/browse/PIM-3786
  Scenario: Skip attributes with empty type
    Given the "footwear" catalog configuration
    And I am logged in as "Julia"
    And the following CSV file to import:
      """
      type;code;label-en_US;group
      ;shortname;Shortname;info
      """
    And the following job "footwear_attribute_import" configuration:
      | filePath | %file to import% |
    When I am on the "footwear_attribute_import" import job page
    And I launch the import job
    And I wait for the "footwear_attribute_import" job to finish
    Then I should see "skipped 1"
    And I should see "attributeType: This value should not be blank."<|MERGE_RESOLUTION|>--- conflicted
+++ resolved
@@ -84,11 +84,7 @@
     And there should be the following attributes:
       | type         | code       | label-en_US    | group  | unique | useable_as_grid_filter | localizable | scopable | allowed_extensions | metric_family | default_metric_unit |
       | simpleselect | lace_color | New lace color | colors | 0      | 1                      | 0           | 0        |                    |               |                     |
-<<<<<<< HEAD
-    And there should be 23 attributes
-=======
-    And there should be 24 attributes
->>>>>>> e40c0bfa
+    And there should be 25 attributes
 
   @jira https://akeneo.atlassian.net/browse/PIM-3266
   Scenario: Skip existing attributes with invalid data during an import
