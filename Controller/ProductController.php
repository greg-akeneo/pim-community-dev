<?php

namespace Pim\Bundle\ProductBundle\Controller;

use Pim\Bundle\ProductBundle\Entity\ProductPrice;

use Symfony\Component\HttpFoundation\Response;

use Pim\Bundle\ProductBundle\Entity\AttributeGroup;
use Pim\Bundle\ProductBundle\Manager\MediaManager;
use Pim\Bundle\ProductBundle\Entity\Product;
use Pim\Bundle\ProductBundle\Form\Type\ProductType;
use Oro\Bundle\FlexibleEntityBundle\Manager\FlexibleManager;
use Symfony\Component\HttpFoundation\File\File;
use Symfony\Component\HttpFoundation\Request;
use Sensio\Bundle\FrameworkExtraBundle\Configuration\Route;
use Sensio\Bundle\FrameworkExtraBundle\Configuration\Method;
use Sensio\Bundle\FrameworkExtraBundle\Configuration\Template;
use YsTools\BackUrlBundle\Annotation\BackUrl;
use Pim\Bundle\ProductBundle\Model\AvailableProductAttributes;

/**
 * Product Controller
 *
 * @author    Nicolas Dupont <nicolas@akeneo.com>
 * @copyright 2012 Akeneo SAS (http://www.akeneo.com)
 * @license   http://opensource.org/licenses/osl-3.0.php  Open Software License (OSL 3.0)
 *
 */
class ProductController extends Controller
{
<<<<<<< HEAD
=======

    /**
     * Get product manager
     *
     * @return FlexibleManager
     */
    protected function getProductManager()
    {
        $pm = $this->container->get('product_manager');
        $pm->setLocale($this->getDataLocale());

        return $pm;
    }

    /**
     * Get data locale
     *
     * @return string
     */
    protected function getDataLocale()
    {
        $dataLocale = $this->getRequest()->get('dataLocale');
        if ($dataLocale === null) {
            $dataLocale = $this->getUser()->getValue('cataloglocale')->__toString();
        }
        if (!$dataLocale) {
            throw new \Exception('User must have a catalog locale defined');
        }

        return $dataLocale;
    }

>>>>>>> 19a5308b
    /**
     * List product attributes
     *
     * @param Request $request the request
     *
     * @Route("/index.{_format}",
     *      requirements={"_format"="html|json"},
     *      defaults={"_format" = "html"}
     * )
     * @return template
     */
    public function indexAction(Request $request)
    {
        /** @var $gridManager ProductDatagridManager */
        $gridManager = $this->get('pim_product.product_grid_manager');
        $datagrid = $gridManager->getDatagrid();

        if ('json' == $request->getRequestFormat()) {
            $view = 'OroGridBundle:Datagrid:list.json.php';
        } else {
            $view = 'PimProductBundle:Product:index.html.twig';
        }

        return $this->render($view, array('datagrid' => $datagrid->createView()));
    }

    /**
     * Create product
     *
     * @param string $dataLocale data locale
     *
     * @Route("/create/{dataLocale}", defaults={"dataLocale" = null})
     * @Template("PimProductBundle:Product:edit.html.twig")
     *
     * @return array
     */
    public function createAction($dataLocale)
    {
        $entity = $this->getProductManager()->createFlexible(true);

        return $this->editAction($entity, $dataLocale);
    }

    /**
     * Create product using simple form
     *
     * @param string $dataLocale data locale
     *
     * @Route("/quickcreate/{dataLocale}", defaults={"dataLocale" = null})
     * @Template("PimProductBundle:Product:quickcreate.html.twig")
     *
     * @return array
     */
    public function quickCreateAction($dataLocale)
    {
        $entity = $this->getProductManager()->createFlexible(true);

        if ($this->get('pim_product.form.handler.simple_product')->process($entity)) {
            $this->get('session')->getFlashBag()->add('success', 'Product successfully saved');

            $dataLocale = $entity->getActiveLanguages()->first()->getLanguage()->getCode();
            $url = $this->generateUrl(
                'pim_product_product_edit',
                array('id' => $entity->getId(), 'dataLocale' => $dataLocale)
            );
            $response = array('status' => 1, 'url' => $url);

            return new Response(json_encode($response));
        }

        $request = $this->getRequest();

        return array(
            'form'       => $this->get('pim_product.form.simple_product')->createView(),
            'dataLocale' => $this->getDataLocale()
        );
    }

    /**
     * Edit product
     *
     * @param integer $id the product id
     *
     * @Route(
     *     "{id}/edit",
     *     requirements={"id"="\d+"}
     * )
     * @Template
     *
     * @return array
     */
    public function editAction($id)
    {
        $product = $this->findProductOr404($id);
        $request = $this->getRequest();

        // create form
        $form     = $this->createForm('pim_product', $product);
        $channels = $this->getChannelRepository()->findAll();

        if ($request->getMethod() == 'POST') {
            $form->bind($request);

            if ($form->isValid()) {
                $this->getProductManager()->save($product);

                $this->addFlash('success', 'Product successfully saved');

                return $this->redirect(
                    $this->generateUrl(
                        'pim_product_product_edit',
                        array(
                            'id'         => $product->getId(),
                            'dataLocale' => $this->getDataLocale()
                        )
                    )
                );
            }
        }

        return array(
            'form'           => $form->createView(),
            'dataLocale'     => $this->getDataLocale(),
            'channels'       => $channels,
            'attributesForm' => $this->getAvailableProductAttributesForm($product->getAttributes())->createView(),
            'product'        => $product,
        );
    }

    /**
     * Add attributes to product
     *
     * @param int $id The product id to which add attributes
     *
     * @return Symfony\Component\HttpFoundation\RedirectResponse
     *
     * @Route("/{id}/attributes", requirements={"id"="\d+", "_method"="POST"})
     *
     */
    public function addProductAttributes($id)
    {
        $product             = $this->findProductOr404($id);
        $availableAttributes = new AvailableProductAttributes;
        $attributesForm      = $this->getAvailableProductAttributesForm(
            $product->getAttributes(), $availableAttributes
        );
        $attributesForm->bind($this->getRequest());

        foreach ($availableAttributes->getAttributes() as $attribute) {
            $value = $this->getProductManager()->createFlexibleValue();
            $value->setAttribute($attribute);
            $value->setData(null);
            $product->addValue($value);
        }

        $this->getProductManager()->save($product);

        return $this->redirect(
            $this->generateUrl('pim_product_product_edit', array('id' => $product->getId()))
        );
    }

    /**
     * Remove product
     *
     * @param Product $product The product to remove
     *
     * @Route("/remove/{id}", requirements={"id"="\d+"})
     *
     * @return \Symfony\Component\HttpFoundation\Response
     */
    public function removeAction(Product $product)
    {
        $em = $this->getProductManager()->getStorageManager();
        $em->remove($product);
        $em->flush();

        if ($this->getRequest()->isXmlHttpRequest()) {
            return new Response('', 204);
        } else {
            return $this->redirect($this->generateUrl('pim_product_product_index'));
        }
    }

    /**
     * Remove an attribute value
     *
     * @Route("/{productId}/attributes/{attributeId}")
     * @Method("DELETE")
     */
    public function removeProductValueAction($productId, $attributeId)
    {
        $values = $this->getProductValueRepository()->findBy(array(
            'entity'    => $productId,
            'attribute' => $attributeId,
        ));

        if (false === $this->checkValuesRemovability($values)) {
            throw $this->createNotFoundException(sprintf(
                'Could not find removable product attribute for product %d with id %d',
                $productId, $attributeId
            ));
        }

        $em = $this->getEntityManager();
        foreach ($values as $value) {
            $em->remove($value);
        }
        $em->flush();

        $this->addFlash('success', 'Attribute was successfully removed.');

        return $this->redirect($this->generateUrl(
            'pim_product_product_edit', array('id' => $productId)
        ));
    }

    /**
     * Get product manager
     *
     * @return FlexibleManager
     */
    protected function getProductManager()
    {
        $pm = $this->container->get('product_manager');
        $pm->setLocale($this->getDataLocale());

        return $pm;
    }

    /**
     * Get data locale
     *
     * @return string
     */
    protected function getDataLocale()
    {
        return $this->getRequest()->get('dataLocale', 'en_US');
    }


    /**
     * Get dedicated PIM filesystem
     *
     * @return MediaManager
     */
    protected function getMediaManager()
    {
        return $this->container->get('pim_media_manager');
    }

    /**
     * Get the ProductAttribute entity repository
     *
     * @return Pim\Bundle\ProductBundle\Entity\Repository\ProductAttributeRepository
     */
    protected function getProductAttributeRepository()
    {
        return $this
            ->getDoctrine()
            ->getRepository('PimProductBundle:ProductAttribute');
    }

    /**
     * Get the AttributeGroup entity repository
     *
     * @return Pim\Bundle\ProductBundle\Entity\Repository\AttributeGroupRepository
     */
    protected function getAttributeGroupRepository()
    {
        return $this
            ->getDoctrine()
            ->getRepository('PimProductBundle:AttributeGroup');
    }

    /**
     * Get the Channel entity repository
     *
     * @return Doctrine\ORM\EntityRepository
     */
    protected function getChannelRepository()
    {
        return $this->getDoctrine()->getRepository('PimConfigBundle:Channel');
    }

    protected function getProductValueRepository()
    {
        return $this->getDoctrine()->getRepository('PimProductBundle:ProductValue');
    }

    /**
     * Get the container parameter value
     *
     * @param string $name the container parameter name
     *
     * @return string
     */
    protected function getParameter($name)
    {
        return $this->container->getParameter($name);
    }

    /**
     * Find a product by its id or return a 404 response
     *
     * @param int $id the product id
     *
     * @return Pim\Bundle\ProductBundle\Entity\Product
     *
     * @throw Symfony\Component\HttpKernel\Exception\NotFoundHttpException
     */
    private function findProductOr404($id)
    {
        $product = $this->getProductManager()->localizedFind($id);
        $currencyManager = $this->container->get('pim_config.manager.currency');

        if (!$product) {
            throw $this->createNotFoundException(
                sprintf('Product with id %d could not be found.', $id)
            );
        }
        $this->getProductManager()->addMissingPrices($currencyManager, $product);

        return $product;
    }

    private function checkValuesRemovability(array $values)
    {
        if (0 === count($values)) {
            return false;
        }

        foreach ($values as $value) {
            if (!$value->isRemovable()) {
                return false;
            }
        }

        return true;
    }
}<|MERGE_RESOLUTION|>--- conflicted
+++ resolved
@@ -29,41 +29,6 @@
  */
 class ProductController extends Controller
 {
-<<<<<<< HEAD
-=======
-
-    /**
-     * Get product manager
-     *
-     * @return FlexibleManager
-     */
-    protected function getProductManager()
-    {
-        $pm = $this->container->get('product_manager');
-        $pm->setLocale($this->getDataLocale());
-
-        return $pm;
-    }
-
-    /**
-     * Get data locale
-     *
-     * @return string
-     */
-    protected function getDataLocale()
-    {
-        $dataLocale = $this->getRequest()->get('dataLocale');
-        if ($dataLocale === null) {
-            $dataLocale = $this->getUser()->getValue('cataloglocale')->__toString();
-        }
-        if (!$dataLocale) {
-            throw new \Exception('User must have a catalog locale defined');
-        }
-
-        return $dataLocale;
-    }
-
->>>>>>> 19a5308b
     /**
      * List product attributes
      *
@@ -301,7 +266,15 @@
      */
     protected function getDataLocale()
     {
-        return $this->getRequest()->get('dataLocale', 'en_US');
+        $dataLocale = $this->getRequest()->get('dataLocale');
+        if ($dataLocale === null) {
+            $dataLocale = (string) $this->getUser()->getValue('cataloglocale');
+        }
+        if (!$dataLocale) {
+            throw new \Exception('User must have a catalog locale defined');
+        }
+
+        return $dataLocale;
     }
 
 
