--- conflicted
+++ resolved
@@ -340,11 +340,7 @@
     }
 
     /**
-<<<<<<< HEAD
-     * Get the product value entity repository
-=======
      * Get the Product Value repository
->>>>>>> 28a3dcb4
      *
      * @return Doctrine\ORM\EntityRepository
      */
