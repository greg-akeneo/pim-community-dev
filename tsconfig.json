--- conflicted
+++ resolved
@@ -23,10 +23,6 @@
     "noUnusedParameters": true,
     "removeComments": true
   },
-<<<<<<< HEAD
-  "exclude": ["node_modules", "vendor", "src", "tests", "packages"],
-  "types": ["typePatches", "node"]
-=======
   "exclude": [
     "node_modules",
     "vendor",
@@ -46,5 +42,4 @@
     "typePatches",
     "node"
   ]
->>>>>>> 8542441e
 }