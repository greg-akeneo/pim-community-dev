<<<<<<< HEAD
# 1.3.x

## Bug fixes
- PIM-3775: Fix variant group import from an archive
- PIM-3783: Fix issue with Rest API and MediaNormalizer
- PIM-3791: Fix fatal error on MongoDB mass pending persister
- PIM-3757: Fix bugs on product query filter on multiple filter applied at once
=======
# 1.4.x
>>>>>>> 6d37b26a

# 1.3.0 - "Hare Force" (2015-02-12)

# 1.3.0-RC3 (2015-02-12)

## Technical improvements
- PIM-3482: clean composer.json

# 1.3.0-RC2 (2015-02-12)

## Bug fixes
- PIM-1235: Fix information message when trying to delete a category tree used by a channel
- PIM-3068: Darken navigation arrows in product grid
- PIM-2094: Regroup attributes validation properties in a subpanel
- PIM-3700: Fix comment display on long words
- PIM-2103: Display a loading when deleting a category tree
- PIM-3394: Improve forgotten password screen
- PIM-3398: Translate units on metric fields on product edit form
- PIM-3575: Sort csv column in a determinist way (alphabetically) on export
- PIM-3752: Fixed the hard coded entry `Select Job` on import/export creation
- PIM-3736: Fix wrong count of products in Variant group view
- PIM-3628: Fixed products not being versioned when modifing a metric, price or media value
- PIM-3753: Fix completeness filter

## BC breaks
- Add a TranslatorInterface argument in MetricType::__construct
- Change of constructor of `Pim/Bundle/CommentBundle/Form/Type/CommentType` to accept `Pim\Bundle\CommentBundle\Entity` as a string for the third argument
- Added new constructor to `Pim/Bundle/DataGridBundle/Form/Type/DatagridViewType` to accept `Pim\Bundle\DataGridBundle\Entity\DataGridView` as a string for the first argument
- Change the constructor of `Pim/Bundle/EnrichBundle/Form/Type/AssociationType` to accept `Pim\Bundle\CatalogBundle\Model\Product` as a string for the third argument
- Change the constructor of `Pim/Bundle/EnrichBundle/Form/Type/AssociationType` to accept `Pim\Bundle\CatalogBundle\Entity\AssociationType` as a string for the fourth
- Change the constructor of `Pim/Bundle/EnrichBundle/Form/Type/AssociationType` to accept `Pim\Bundle\CatalogBundle\Entity\Group` as a string for the fifth argument
- Change the constructor of `Pim/Bundle/EnrichBundle/Form/Type/AssociationType` to accept `Pim\Bundle\CatalogBundle\Model\Association` as a string for the sixth argument
- Added new constructor to `Pim/Bundle/EnrichBundle/Form/Type/AssociationTypeType` to accept `Pim\Bundle\CatalogBundle\Model\AssociationType` as a string for the first argument
- Added new constructor to `Pim/Bundle/EnrichBundle/Form/Type/AttributeGroupType` to accept `Pim\Bundle\CatalogBundle\Entity\AttributeGroup` as a string for the first argument
- Added new constructor to `Pim/Bundle/EnrichBundle/Form/Type/AttributeOptionCreateType` to accept `Pim\Bundle\CatalogBundle\Entity\AttributeOption` as a string for the first argument
- Added new constructor to `Pim/Bundle/EnrichBundle/Form/Type/AttributeOptionType` to accept `Pim\Bundle\CatalogBundle\Entity\AttributeOption` as a string for the first argument
- Added new constructor to `Pim/Bundle/EnrichBundle/Form/Type/AttributeOptionValueType` to accept `Pim\Bundle\CatalogBundle\Entity\AttributeOptionValue` as a string for the first argument
- Added new constructor to `Pim/Bundle/EnrichBundle/Form/Type/AttributeRequirementType` to accept `Pim\Bundle\CatalogBundle\Entity\AttributeRequirement` as a string for the first argument
- Change the constructor of `Pim/Bundle/EnrichBundle/Form/Type/AttributeType` to accept `Pim\Bundle\CatalogBundle\Entity\AttributeTranslation` as a string for the third argument
- Change the constructor of `Pim/Bundle/EnrichBundle/Form/Type/AttributeType` to accept `Pim\Bundle\CatalogBundle\Entity\Attribute` as a string for the fourth argument
- Change the constructor of `Pim/Bundle/EnrichBundle/Form/Type/AttributeType` to accept `Pim\Bundle\CatalogBundle\Entity\AttributeGroup` as a string for the fifth argument
- Change the constructor of `Pim/Bundle/EnrichBundle/Form/Type/AvailableAttributesType` to accept `Pim\Bundle\CatalogBundle\Entity\Attribute` as a string for the third argument
- Change the constructor of `Pim/Bundle/EnrichBundle/Form/Type/AvailableAttributesType` to accept `Pim\Bundle\CatalogBundle\Model\AvailableAttribute` as a string for the fourth argument
- Change the constructor of `Pim/Bundle/EnrichBundle/Form/Type/CategoryType` to accept `Pim\Bundle\CatalogBundle\Entity\Category` as a string for the first argument
- Change the constructor of `Pim/Bundle/EnrichBundle/Form/Type/CategoryType` to accept `Pim\Bundle\CatalogBundle\Entity\CategoryTranslation` as a string for the second argument
- Change the constructor of `Pim/Bundle/EnrichBundle/Form/Type/ChannelType` to accept `Pim\Bundle\CatalogBundle\Entity\Category` as a string for the fourth argument
- Change the constructor of `Pim/Bundle/EnrichBundle/Form/Type/ChannelType` to accept `Pim\Bundle\CatalogBundle\Entity\Channel` as a string for the fifth argument
- Change the constructor of `Pim/Bundle/EnrichBundle/Form/Type/FamilyType` to accept `Pim\Bundle\CatalogBundle\Entity\Attribute` as a string for the fourth argument
- Change the constructor of `Pim/Bundle/EnrichBundle/Form/Type/FamilyType` to accept `Pim\Bundle\CatalogBundle\Entity\Family` as a string for the fifth argument
- Change the constructor of `Pim/Bundle/EnrichBundle/Form/Type/GroupType` to accept `Pim\Bundle\CatalogBundle\Entity\Attribute` as a string for the second argument
- Change the constructor of `Pim/Bundle/EnrichBundle/Form/Type/GroupType` to accept `Pim\Bundle\CatalogBundle\Entity\Group` as a string for the third argument
- Added new constructor to `Pim/Bundle/EnrichBundle/Form/Type/GroupTypeType` to accept `Pim\Bundle\CatalogBundle\Entity\GroupType` as a string for the first argument
- Added new constructor to `Pim/Bundle/EnrichBundle/Form/Type/ImageType` to accept `Pim\Bundle\CatalogBundle\Entity\ProductMedia` as a string for the fist argument
- Added new constructor to `Pim/Bundle/EnrichBundle/Form/Type/MassEditAction/AddToGroupsType` to accept `Pim\Bundle\CatalogBundle\Entity\Group` as a string for the first argument
- Added new constructor to `Pim/Bundle/EnrichBundle/Form/Type/MassEditAction/AddToGroupsType` to accept `Pim\Bundle\EnrichBundle\MassEditAction\Operation\AddToGroups` as a string for the second argument
- Added new constructor to `Pim/Bundle/EnrichBundle/Form/Type/MassEditAction/AddToVariantGroupType` to accept `Pim\Bundle\CatalogBundle\Entity\Group` as a string for the first argument
- Added new constructor to `Pim/Bundle/EnrichBundle/Form/Type/MassEditAction/AddToVariantGroupType` to accept `Pim\Bundle\EnrichBundle\MassEditAction\Operation\AddToVariantGroup` as a second for the third argument
- Added new constructor to `Pim/Bundle/EnrichBundle/Form/Type/MassEditAction/ChangeFamilyType` to accept `Pim\Bundle\EnrichBundle\MassEditAction\Operation\ChangeFamily` as a string for the first argument
- Added new constructor to `Pim/Bundle/EnrichBundle/Form/Type/MassEditAction/ChangeStatusType` to accept `Pim\Bundle\EnrichBundle\MassEditAction\Operation\ChangeStatus` as a string for the first argument
- Change the constructor of `Pim/Bundle/EnrichBundle/Form/Type/MassEditAction/ClassifyType` to accept ` Pim\Bundle\EnrichBundle\MassEditAction\Operation\Classify` as a string for the second argument
- Change the constructor of `Pim/Bundle/EnrichBundle/Form/Type/MassEditAction/EditCommonAttributesType` to accept `Pim\Bundle\EnrichBundle\MassEditAction\Operation\EditCommonAttributes` as a string for the fifth argument
- Added new constructor to `Pim/Bundle/EnrichBundle/Form/Type/MassEditAction/SetAttributeRequirementsType` to accept `Pim\Bundle\EnrichBundle\MassEditAction\Operation\SetAttributeRequirements` as a string for the first argument
- Added new constructor to `Pim/Bundle/EnrichBundle/Form/Type/MediaType` to accept `Pim\Bundle\CatalogBundle\Model\ProductMedia` as a string for the first argument
- Added new constructor to `Pim/Bundle/EnrichBundle/Form/Type/MetricType` to accept `Pim\Bundle\CatalogBundle\Model\Metric` as a string for the first argument
- Change the constructor of `Pim/Bundle/EnrichBundle/Form/Type/PriceType` to accept `Pim\Bundle\CatalogBundle\Model\Price` as a string for the first argument
- Change the constructor of `Pim/Bundle/ImportExportBundle/Form/Type/JobInstanceType` to accept `Symfony\Component\Translation\TranslatorInterface` as for the second argument
- Change the constructor of `Pim/Bundle/BaseConnectorBundle/Writer/Doctrine/ProductWriter` to accept `Pim\Bundle\CatalogBundle\Manager\MediaManager` as for the first argument instead of `Pim\Bundle\CatalogBundle\Manager\ProductManager`
- Change the constructor of `Pim/Bundle/CatalogBundle/Manager/AssociationTypeManager` to remove the $eventDispatcher argument from the constructor
- Change the constructor of `Pim/Bundle/CatalogBundle/Manager/AttributeManager` to remove the $eventDispatcher argument from the constructor
- Change the constructor of `Pim/Bundle/CatalogBundle/Manager/CategoryManager` to remove the $eventDispatcher argument from the constructor
- Change the constructor of `Pim/Bundle/CatalogBundle/Manager/GroupManager` to remove the $eventDispatcher argument from the constructor
- Change the constructor of `Pim/Bundle/CatalogBundle/Manager/FamilyManager` to remove the $eventDispatcher argument from the constructor
- Change the constructor of `Pim/Bundle/EnrichBundle/Controller/AttributeGroupController` to accept `Akeneo\Component\StorageUtils\Remover\RemoverInterface` and `Akeneo\Component\StorageUtils\Saver\BulkSaverInterface` as for the fourteenth and fifteenth argument
- Change the constructor of `Pim/Bundle/EnrichBundle/Controller/CategoryTreeController` to accept `Akeneo\Component\StorageUtils\Remover\RemoverInterface` and `Akeneo\Component\StorageUtils\Saver\SaverInterface` as for the fourteenth and fifteenth argument
- Change the constructor of `Pim/Bundle/EnrichBundle/Controller/FamilyController` to accept `Akeneo\Component\StorageUtils\Remover\RemoverInterface` and `Akeneo\Component\StorageUtils\Saver\SaverInterface` as for the fourteenth and fifteenth argument
- Change the constructor of `Pim/Bundle/EnrichBundle/Controller/GroupController` to accept `Akeneo\Component\StorageUtils\Remover\RemoverInterface` as for the fourteenth  argument
- Change the constructor of `Pim/Bundle/EnrichBundle/Controller/ProductController` to accept `Akeneo\Component\StorageUtils\Remover\RemoverInterface` as for the fourteenth  argument
- Change the constructor of `Pim/Bundle/EnrichBundle/Controller/VariantGroupController` to accept `Akeneo\Component\StorageUtils\Remover\RemoverInterface` as for the fourteenth  argument
- Change the constructor of `Pim/Bundle/EnrichBundle/Controller/VariantGroupController` and remove `Pim\Bundle\CatalogBundle\Builder\ProductTemplateBuilderInterface`

# 1.3.0-RC1 (2015-02-03)

## Features
- Export a product as PDF
- Add a widget in the navigation bar to display notifications when import/export jobs finish
- Add the sequential edit for a selected list of products
- Add comments on a product
- Load dashboard widgets asynchronously and allow to refresh the data
- Add filters for image and file attributes
- Add values to variant group and be able to apply them on products belonging to the variant group
- Remove deprecated attribute property *Usable as a grid column* because all attributes are now useable as columns
- Refactor of the attribute options screen to handle more than 100 options (AJAX)
- Load all product grid filters asynchronously
- Improve the UI of the datagrid column configuration popin
- Enhance the display of permissions in the role permissions edit form
- Better display on batch warnings
- Redesign of the loading box
- Add an information message when there is no common attribute in the mass-edit
- Add ACL on entity history
- Add a notice in manage attribute groups and manage categories
- Re-design select all options in grid filters
- Display symbol and not code for currencies in the grid
- Enhance the product edit form header on small resolutions (1024)

## Technical improvements
- Provide a cleaner ProductQueryBuilder API to ease the selection of products
- Provide a ProductUpdater API to mass update products
- Introduce the 'pim_validator' service to be able to validate products and cascade on values with dynamic constraints
- Introduce commands to ease developer's life (`pim:product:query`, `pim:product:query-help`, `pim:product:update`, `pim:product:validate`)
- Add flat / csv denormalizers for product data
- Remove the fixed mysql socket location
- Switch to stability stable
- Base template has been moved from `app/Resources/views` to `PimEnrichBundle/Resources/views`
- Make classes of `Pim\Bundle\CatalogBundle\Model` consistent with the interfaces
- Move filter transformation to CatalogBundle
- Re-work `Pim\Bundle\ImportExportBundle\Controller\JobProfileController` to make it more readable
- Re-work the `Pim\Bundle\CatalogBundle\Doctrine\Query\ProductQueryBuilder` to provide a clear and extensible API to query products
- Normalize the managers by introducing 4 interfaces, `Akeneo\Component\Persistence\SaverInterface`, `Akeneo\Component\Persistence\BulkSaverInterface`, `Akeneo\Component\Persistence\RemoverInterface` and `Pim\Component\Persistence\BulkRemoverInterface`
- Add a view manager to help integrators to override and add elements to the UI (tabs, buttons, etc)
- Add a check on passed values in ORM filters
- Add a requirement regarding the need of the `exec()` function (for job executions)
- Use `Pim\Bundle\CatalogBundle\Model\ProductInterface` instead of `Pim\Bundle\CatalogBundle\Model\AbstractProduct`
- Use `Pim\Bundle\CatalogBundle\Model\ProductValueInterface` instead of `Pim\Bundle\CatalogBundle\Model\AbstractProductValue`
- Use `Pim\Bundle\CatalogBundle\Model\ProductPriceInterface` instead of `Pim\Bundle\CatalogBundle\Model\AbstractProductPrice`
- Use `Pim\Bundle\CatalogBundle\Model\ProductMediaInterface` instead of `Pim\Bundle\CatalogBundle\Model\AbstractMetric`
- Use `Pim\Bundle\CatalogBundle\Model\AttributeInterface` instead of `Pim\Bundle\CatalogBundle\Model\AbstractAttribute`
- Use `Pim\Bundle\CatalogBundle\Model\CompletenessInterface` instead of `Pim\Bundle\CatalogBundle\Model\AbstractCompleteness`
- Allow to generate many versions in a single request
- Introduce `Pim\Bundle\CatalogBundle\Model\GroupInterface` instead of `Pim\Bundle\CatalogBundle\Entity\Group`
- Use `Pim\Bundle\CatalogBundle\Model\AttributeOptionInterface` instead of `Pim\Bundle\CatalogBundle\Entity\AttributeOption`
- Use `Pim\Bundle\CatalogBundle\Model\AttributeOptionValueInterface` instead of `Pim\Bundle\CatalogBundle\Entity\AttributeOptionValue`
- Use `Pim\Bundle\CatalogBundle\Model\AttributeRequirementInterface` instead of `Pim\Bundle\CatalogBundle\Entity\AttributeRequirement`
- Use `Pim\Bundle\CatalogBundle\Model\AssociationTypeInterface` instead of `Pim\Bundle\CatalogBundle\Entity\AssociationType`
- Use `Pim\Bundle\CatalogBundle\Model\GroupTypeInterface` instead of `Pim\Bundle\CatalogBundle\Entity\GroupType`
- Use `Pim\Bundle\CatalogBundle\Model\AttributeGroupInterface` instead of `Pim\Bundle\CatalogBundle\Entity\AttributeGroup`
- Use `Pim\Bundle\CatalogBundle\Model\ChannelInterface` instead of `Pim\Bundle\CatalogBundle\Entity\Channel`
- Use `Pim\Bundle\CatalogBundle\Model\CurrencyInterface` instead of `Pim\Bundle\CatalogBundle\Entity\Currency`
- Removed `icecat_demo` from fixtures

## BC breaks
- Rename `Pim\Bundle\CatalogBundle\DependencyInjection\Compiler\ResolveDoctrineOrmTargetEntitiesPass` to `Pim\Bundle\CatalogBundle\DependencyInjection\Compiler\ResolveDoctrineTargetModelsPass`
- Rename `Pim\Bundle\CatalogBundle\DependencyInjection\Compiler\AbstractResolveDoctrineOrmTargetEntitiesPass` to `Pim\Bundle\CatalogBundle\DependencyInjection\Compiler\AbstractResolveDoctrineTargetModelsPass`
- Rename `Pim\Bundle\UIBundle\Form\Transformer\IntegerTransformer` to `Pim\Bundle\UIBundle\Form\Transformer\NumberTransformer`
- Remove useless applySorterByAttribute, applySorterByField from Pim\Bundle\CatalogBundle\Doctrine\ORM\ProductRepository
- Introduce ``Pim\Bundle\CatalogBundle\Doctrine\Query\ProductQueryBuilderInterface`
- Change visibility of `Pim\Bundle\CatalogBundle\Doctrine\Query\ProductQueryBuilder::addAttributeFilter`, `Pim\Bundle\CatalogBundle\Doctrine\Query\ProductQueryBuilder::addFieldFilter` from public to protected
- Change visibility of `Pim\Bundle\CatalogBundle\Doctrine\Query\ProductQueryBuilder::addAttributeSorter`, `Pim\Bundle\CatalogBundle\Doctrine\Query\ProductQueryBuilder::addFieldSorter` from public to protected
- Remove `ProductManager` from `ProductFilterUtility::__construct` argument
- Remove `ProductFilterUtility::getAttribute()`
- Two new methods have been added to `Pim\Bundle\DashboardBundle\Widget\WidgetInterface`: `getAlias` and `getData`
- Constructor of `Pim\Bundle\DashboardBundle\Controller\WidgetController` has been changed (most dependencies have been removed)
- Method `Pim\Bundle\DashboardBundle\Controller\WidgetController::showAction()` has been removed in favor of `listAction` to render all widgets and `dataAction` to provide widget data
- Constructors of `Pim\Bundle\DashboardBundle\Widget\CompletenessWidget` and `Pim\Bundle\DashboardBundle\Widget\LastOperationsWidget` have been changed
- `Pim\Bundle\DashboardBundle\Widget\Registry:add()` now accepts the widget (`WidgetInterface`) as the first argument and position as the second
- Remove CatalogContext argument from ProductQueryBuilder::__construct
- Remove ProductRepository from Datagrid Sorters __construct
- Remove deprecated ProductRepositoryInterface::getProductQueryBuilder
- Replace setProductQueryBuilder by setProductQueryFactory and add a getObjectManager in ProductRepositoryInterface
- Add a ProductQueryFactoryInterface argument in ProductDatasource::__construct
- Add a $productOrmAdapterClass argument in DatasourceAdapterResolver::__construct
- Remove is_default, translatable from attributeOption mapping
- Remove AttributeOption::setDefault, AttributeOption::isDefault
- Remove AttributeInterface::getDefaultOptions
- Remove $optionClass and $optionValueClass arguments from the AttributeManager::__construct
- Remove createAttributeOption, createAttributeOptionValue, getAttributeOptionClass from the attributeManager (now in the attributeOptionManager)
- Add a $attributeOptionManager argument in AttributeController::__construct
- Remove MediaManager argument from CsvProductWriter::__construct
- Update CsvProductWriter::copyMedia argument to replace AbstractProductMedia by an array
- Change constructor of `Pim\Bundle\BaseConnectorBundle\Processor\TransformerProcessor`. `Doctrine\Common\Persistence\ManagerRegistry` is used as fourth argument and is mandatory now. The data class is the fifth argument.
- Change constructor of `Pim\Bundle\CatalogBundle\Doctrine\ORM\Filter\*` and `Pim\Bundle\CatalogBundle\Doctrine\ORM\Sorter\*` to remove the CatalogContext
- Remove ProductRepositoryInterface::findOneBy (still a native support for ORM)
- Add ProductRepositoryInterface::findOneByIdentifier and findOneById
- Remove ProductRepositoryInterface::buildByScope
- Remove ProductRepositoryInterface::findByExistingFamily
- Remove ProductRepositoryInterface::findAllByAttributes
- Move CatalogBundle/Doctrine/ORM/CompletenessJoin and CatalogBundle/Doctrine/ORM/ValueJoin to CatalogBundle/Doctrine/ORM/Join
- Move CatalogBundle/Doctrine/ORM/CriteriaCondition to CatalogBundle/Doctrine/ORM/Condition
- Remove the 'defaultValue' property of attributes and `Pim/Bundle/CatalogBundle/Model/AttributeInterface::setDefaultValue()` and `getDefaultValue()`
- Refactor `Pim\Bundle\EnrichBundle\Controller\SequentialEditController`
- Remove the `Pim\Bundle\CatalogBundle\Doctrine\(ORM|MongoDBODM)\Filter\BaseFilter` to use proper dedicated filters
- The parameter `category_id` for the route `pim_enrich_product_listcategories` has been renamed to `categoryId`
- Change constructor of `Pim\Bundle\BaseConnectorBundle\Reader\File\CsvProductReader`. Now `FieldNameBuilder`, channel, locale and currency entity classes are mandatory.
- AttributeTypeRegistry replaces AttributeTypeFactory, changed constructors for AttributeManager, ProductValueFormFactory, AddAttributeTypeRelatedFieldsSubscriber
- Drop Pim\Bundle\CatalogBundle\Doctrine\EntityRepository, ORM repositories now extends Doctrine\ORM\EntityRepository, no more access to buildAll(), build() and buildOne()
- Replace AssociationTypeRepository::buildMissingAssociationTypes by AssociationTypeRepository::findMissingAssociationTypes
- Replace AttributeGroupRepository::buildAllWithTranslations by AttributeGroupRepository::findAllWithTranslations
- Replace GroupTypeRepository::buildAll by GroupTypeRepository::getAllGroupsExceptVariantQB
- In AttributeGroupHandler::_construct, replace ObjectManager argument by AttributeGroupManager
- Remove unused ProductManager::removeAll() method
- Add an ObjectManager argument in DatagridViewManager::__construct
- Change of constructor of `Pim\Bundle\EnrichBundle\Form\Handler\ChannelHandler` to accept `Pim\Bundle\CatalogBundle\Manager\ChannelManager` as third argument
- Change of constructor of `Pim\Bundle\EnrichBundle\Form\Handler\FamilyHandler` to accept `Pim\Bundle\CatalogBundle\Manager\FamilyManager` as third argument
- Change of constructor of `Pim\Bundle\EnrichBundle\Form\Handler\GroupHandler` to accept `Pim\Bundle\CatalogBundle\Manager\GroupManager` as third argument and `Pim\Bundle\CatalogBundle\Manager\ProductManager` as fourth argument
- Change of constructor of `Pim\Bundle\CatalogBundle\Manager\FamilyManager` to accept `Pim\Bundle\CatalogBundle\Manager\CompletenessManager` as sixth argument
- Change of constructor of `Pim\Bundle\CatalogBundle\Manager\ChannelManager` to accept `Pim\Bundle\CatalogBundle\Entity\Repository\ChannelRepository` as second argument and `Pim\Bundle\CatalogBundle\Manager\CompletenessManager` as third argument
- Use `Pim\Bundle\EnrichBundle\Form\Handler\HandlerInterface` in constructors of AssociationTypeController, AttributeController, AttributeGroupController, ChannelController, FamilyController, GroupController, GroupTypeController
- Change of constructor of `Pim\Bundle\EnrichBundle\Controller\FamilyController` to remove `Pim\Bundle\CatalogBundle\Manager\CompletenessManager` argument
- Remove ObjectManager first argument of `Pim\Bundle\EnrichBundle\Builder\ProductBuilder` constructor and delete method removeAttributeFromProduct
- Change of constructor of `Pim\Bundle\CatalogBundle\Doctrine\MongoDBODM\CompletenessGenerator` to accept `Pim\Bundle\CatalogBundle\Entity\Repository\ChannelRepository` as third argument to replace `Pim\Bundle\CatalogBundle\Manager\ChannelManager` argument
- Method `Pim\Bundle\CatalogBundle\Entity\Category::addProduct()`, `Pim\Bundle\CatalogBundle\Entity\Category::removeProduct()`, `Pim\Bundle\CatalogBundle\Entity\Category::setProducts()` have been removed.
- We now use uniqid() to generate filename prefix (on media attributes)
- Change of constructor of `Pim\Bundle\EnrichBundle\Controller\ChannelController` to add a `RemoverInterface` as last argument
- Change of constructor of `Pim\Bundle\EnrichBundle\Controller\GroupTypeController.php` to add a `RemoverInterface` as last argument
- `ProductPersister` and `BasePersister` has been replaced by `ProductSaver` in CatalogBundle
- Add methods `execute()`, `getQueryBuilder()`, `setQueryBuilder()` in `ProductQueryBuilderInterface`
- Add `MediaFactory` and `ObjectManager` arguments in MediaManager contructor
- Change of constructor `Pim\Bundle\EnrichBundle\MassEditAction\Operation\EditCommonAttributes` to remove arguments `Pim\Bundle\CatalogBundle\Builder\ProductBuilder` and  `Pim\Bundle\CatalogBundle\Factory\MetricFactory`. `Pim\Bundle\CatalogBundle\Updater\ProductUpdaterInterface` is expected as second argument and `Symfony\Component\Serializer\Normalizer\NormalizerInterface` is expected as last but one.
- Enabled field in normalized data is now a boolean in mongodb. You can migrate your database with the script located at `./upgrades/1.2-1.3/mongodb/migrate_statuses.php`
- Change constructor of `Pim\Bundle\CatalogBundle\Manager\ProductManager` to accept a `Pim\Component\Resource\Model\SaverInterface` as second argument. Add a `Pim\Component\Resource\Model\BulkSaverInterface` as third argument
- FieldNameBuilder constructor now expects $channelClass and $localeClass FQCN
- The Pim\Bundle\VersioningBundle\UpdateGuesser\AttributeUpdateGuesser has been removed
- IndexCreator constructor now expects a LoggerInterface as last argument
- Add methods isLocaleSpecific and getLocaleSpecificCodes in AttributeInterface
- AssociationTransformer constructor now expects a $associationTypeClass as last argument
- Inject the GroupFactory as las constructor argument in GroupController and VariantGroupController
- (Akeneo storage) The following constants have been moved:
  * `DOCTRINE_ORM` and `DOCTRINE_MONGODB_ODM` from `Pim\Bundle\CatalogBundle\DependencyInjection\PimCatalogExtension` are now located in `Akeneo\Bundle\StorageUtilsBundle\DependencyInjection\AkeneoStorageUtilsExtension`
  * `DOCTRINE_MONGODB`, `ODM_ENTITIES_TYPE` and `ODM_ENTITY_TYPE` from `Pim\Bundle\CatalogBundle\PimCatalogBundle` are now located in `Akeneo\Bundle\StorageUtilsBundle\AkeneoStorageUtilsBundle`
- (Akeneo storage) The container parameter `pim_catalog.storage_driver` has been deleted
- (Akeneo storage) The following services have been renamed:
  * `pim_catalog.event_subscriber.resolve_target_repository` has been renamed to `akeneo_storage_utils.event_subscriber.resolve_target_repository`
  * `pim_catalog.doctrine.smart_manager_registry` has been renamed to `akeneo_storage_utils.doctrine.smart_manager_registry`
  * `pim_catalog.doctrine.table_name_builder` has been renamed to `akeneo_storage_utils.doctrine.table_name_builder`
  * `pim_catalog.factory.referenced_collection` has been renamed to `akeneo_storage_utils.factory.referenced_collection`
  * `pim_catalog.event_subscriber.mongodb.resolve_target_repositories` has been renamed to `akeneo_storage_utils.event_subscriber.mongodb.resolve_target_repository`
  * `pim_catalog.event_subscriber.mongodb.entities_type` has been renamed to `akeneo_storage_utils.event_subscriber.mongodb.entities_type`
  * `pim_catalog.event_subscriber.mongodb.entity_type` has been renamed to `akeneo_storage_utils.event_subscriber.mongodb.entity_type`
  * `pim_catalog.mongodb.mongo_objects_factory` has been renamed to `akeneo_storage_utils.mongodb.mongo_objects_factory`
- (Akeneo storage) The following classes have been renamed or moved:
  * `Pim\Bundle\CatalogBundle\MongoDB\MongoObjectsFactory` becomes `Akeneo\Bundle\StorageUtilsBundle\MongoDB\MongoObjectsFactory`
  * `Pim\Bundle\CatalogBundle\MongoDB\Type\Entities` becomes `Akeneo\Bundle\StorageUtilsBundle\MongoDB\Type\Entities`
  * `Pim\Bundle\CatalogBundle\MongoDB\Type\Entity` becomes `Akeneo\Bundle\StorageUtilsBundle\MongoDB\Type\Entity`
  * `Pim\Bundle\CatalogBundle\DependencyInjection\Compiler\AbstractResolveDoctrineTargetModelsPass` becomes `Akeneo\Bundle\StorageUtilsBundle\DependencyInjection\Compiler\AbstractResolveDoctrineTargetModelPass`
  * `Pim\Bundle\CatalogBundle\DependencyInjection\Compiler\ResolveDoctrineTargetRepositoriesPass` becomes `Akeneo\Bundle\StorageUtilsBundle\DependencyInjection\Compiler\ResolveDoctrineTargetRepositoryPass`
  * `Pim\Bundle\CatalogBundle\Doctrine\ReferencedCollection` becomes `Akeneo\Bundle\StorageUtilsBundle\Doctrine\ReferencedCollection`
  * `Pim\Bundle\CatalogBundle\Doctrine\ReferencedCollectionFactory` becomes `Akeneo\Bundle\StorageUtilsBundle\Doctrine\ReferencedCollectionFactory`
  * `Pim\Bundle\CatalogBundle\Doctrine\SmartManagerRegistry` becomes `Akeneo\Bundle\StorageUtilsBundle\Doctrine\SmartManagerRegistry`
  * `Pim\Bundle\CatalogBundle\Doctrine\TableNameBuilder` becomes `Akeneo\Bundle\StorageUtilsBundle\Doctrine\TableNameBuilder`
  * `Pim\Bundle\CatalogBundle\EventSubscriber\MongoDBODM\EntitiesTypeSubscriber` becomes `Akeneo\Bundle\StorageUtilsBundle\EventSubscriber\MongoDBODM\EntitiesTypeSubscriber`
  * `Pim\Bundle\CatalogBundle\EventSubscriber\MongoDBODM\EntityTypeSubscriber` becomes `Akeneo\Bundle\StorageUtilsBundle\EventSubscriber\MongoDBODM\EntityTypeSubscriber`
  * `Pim\Bundle\CatalogBundle\EventSubscriber\ResolveTargetRepositorySubscriber` becomes `Akeneo\Bundle\StorageUtilsBundle\EventSubscriber\ResolveTargetRepositorySubscriber`
- ProductBuilder now takes `Pim\Bundle\CatalogBundle\Entity\Repository\ChannelRepository`, `Pim\Bundle\CatalogBundle\Entity\Repository\CurrencyRepository`, `Pim\Bundle\CatalogBundle\Entity\Repository\LocaleRepository` and not anymore Managers
- constructor of `Pim\Bundle\EnrichBundle\MassEditAction\Operator\ProductMassEditOperator` to remove ProductManager
- following constructors have been changed to add `Akeneo\Component\Persistence\BulkSaverInterface` as argument:
  * `Pim\Bundle\EnrichBundle\MassEditAction\Operation\ChangeStatus`
  * `Pim\Bundle\EnrichBundle\MassEditAction\Operation\EditCommonAttributes`
  * `Pim\Bundle\EnrichBundle\MassEditAction\Operation\Classify`
  * `Pim\Bundle\EnrichBundle\MassEditAction\Operation\ChangeFamily`
  * `Pim\Bundle\EnrichBundle\MassEditAction\Operation\AddToGroups`
- removeAttributesAction and addAttributesAction have been move from `Pim\Bundle\EnrichBundle\Controller\ProductController` to a dedicated `Pim\Bundle\EnrichBundle\Controller\ProductAttributeController`
- constructor of `Pim\Bundle\EnrichBundle\Controller\ProductController` has been updated and now receives `Akeneo\Component\Persistence\SaverInterface`, `Pim\Bundle\CatalogBundle\Manager\MediaManager` and `Pim\Bundle\EnrichBundle\Manager\SequentialEditManager` as extra arguments
- the method execute() of `Pim\Bundle\CatalogBundle\Doctrine\Query\ProductQueryBuilderInterface` now return a `Akeneo\Bundle\StorageUtilsBundle\Cursor\CursorInterface`
- Added a new parameter in `src/Pim/Bundle/CatalogBundle/Manager/MediaManager` that gives the uploaded directory
- constructor of `Pim\Bundle\EnrichBundle\Form\View\ProductFormView` has been updated and now receives `Pim\Bundle\EnrichBundle\Form\View\ViewUpdater\ViewUpdaterRegistry`
- constructor of `Pim\Bundle\TransformBundle\Transformer\ProductTransformer` has been updated and now receives `Pim\Bundle\CatalogBundle\Updater\ProductTemplateUpdaterInterface`
- You cannot add product to multiple variant group anymore
- constructor of `Pim\Bundle\CatalogBundle\Entity\Repository\GroupRepository` to add ProductTemplateUpdaterInterface and Validator interface
- rename buildProductValueForm to createProductValueForm in `Pim\Bundle\EnrichBundle\Form\Factory\ProductValueFormFactory`
- The method `setContext` for the class `src/Pim/Bundle/VersioningBundle/Manager/VersionManager` has been moved to `src/Pim/Bundle/VersioningBundle/Manager/VersionContext` and renamed setContextInfo
- The method `getContext` for the class `src/Pim/Bundle/VersioningBundle/Manager/VersionManager` has been moved to `src/Pim/Bundle/VersioningBundle/Manager/VersionContext` and renamed getContextInfo
- constructor of `Pim/Bundle/CatalogBundle/Doctrine/Common/Saver/GroupSaver` has been updated and now receives `Pim\Bundle\VersioningBundle\Manager\VersionContext` instead of `Pim\Bundle\VersioningBundle\Manager\VersionManager`
- constructor of `Pim/Bundle/VersioningBundle/Doctrine/AbstractPendingMassPersister` has been updated and now receives `Pim\Bundle\VersioningBundle\Manager\VersionContext`
- constructor of `Pim/Bundle/VersioningBundle/Doctrine/ORM/PendingMassPersister` has been updated and now receives `Pim\Bundle\VersioningBundle\Manager\VersionContext`
- constructor of `Pim/Bundle/VersioningBundle/EventSubscriber/AddVersionSubscriber` has been updated and now receives `Pim\Bundle\VersioningBundle\Manager\VersionContext`
- constructor of `src/Pim/Bundle/VersioningBundle/EventSubscriber/MongoDBODM/AddProductVersionSubscriber.php` has been updated and now receives `Pim\Bundle\VersioningBundle\Manager\VersionContext`
- constructor of `src/Pim/Bundle/CatalogBundle/Manager/GroupManager` has been updated and now receives `Pim\Bundle\CatalogBundle\Repository\ProductRepositoryInterface`
- Added `getProductsByGroup` method in `Pim/Bundle/CatalogBundle/Repository/ProductRepositoryInterface`

## Bug fixes
- PIM-3332: Fix incompatibility with overriden category due to usage of ParamConverter in ProductController
- PIM-3069: Fix image file prefixes not well generated on product creation (import and fixtures)
- PIM-3548: Do not use the absolute file path of a media
- PIM-3730: Fix variant group link on product edit page
- PIM-3632: Correctly show scopable attribute icons on scope change
- PIM-3583: Fix the bad parsed filter value with spaces

# 1.2.27 (2015-02-13)

## Bug fixes
- PIM-3779: Fix multiple WYSIWYG on same textarea element

# 1.2.26 (2015-02-12)

## Bug fixes
- PIM-3761: Fix WYSIWYG onClick behaviour, event correctly bind

# 1.2.25 (2015-02-04)

## Bug fixes
- PIM-3718: load tinymce only on textarea click

# 1.2.24 (2015-01-28)

## Bug fixes
- PIM-3712: Fix installation issue related to the tag of gedmo/doctrine-extensions v2.3.11, we freeze to v2.3.10

# 1.2.23 (2015-01-23)

## Bug fixes
- PIM-3664: Fix product media stacktrace regression on missing media on filesystem during an export
- PIM-3677: Fix `Pim\Bundle\CatalogBundle\Doctrine\ReferencedCollection` saving problem

# 1.2.22 (2015-01-21)
- Crowdin Updated translations

# 1.2.21 (2015-01-16)

## Bug fixes
- PIM-3615: Context of the grid not applied in product form for an attribute type Date
- PIM-3638: Fix doctrine/cache 1.3.1 to fix Oro FilesystemCache issue

# 1.2.20 (2015-01-14)

## Bug fixes
- PIM-3603 Trigger saving wysiwyg editor contents when submitting product form manually

# 1.2.19 (2015-01-09)

## Bug fixes
- PIM-3556: Fix memory leak on versionning
- PIM-3548: Do not rely on the absolute file path of a media

# 1.2.18 (2014-12-23)

## Bug fixes
- PIM-3533: Fix wrong keys being generated for empty price attributes in normalized product snapshots
- PIM-3558: Fix order of options for multiselect attribute in product versionning and csv product export

## BC breaks
- PIM-3558: In the exported product csv file, we apply the sort order defined by the user to sort the options of a multiselect

# 1.2.17 (2014-12-19)
- PIM-3550: force the version of "doctrine/annotations" to "v1.2.1" to avoid the BC Break introduced with v1.2.2

# 1.2.16 (2014-12-17)

## Bug fixes
- PIM-3447: Enforce max database length limit on identifier, text and textarea attribute values
- PIM-3471: Add an error log when the max number of indexes is reached for the mongo product collection (MongoResultException is raised since Mongo 2.6.*)
- PIM-3369: Check on import if the couple channel/local exist
- PIM-3368: Add association type check on association import
- PIM-3377: Add a check if the specific locale exists on imports, and skip unused attribute column for locale specific on exports
- PIM-3458: When creating an attribute group, automatically set the sort order to the last one
- PIM-3420: Remove update guessers on attributes and attributes option to fix the versionning memory leak

## BC breaks
- PIM-3368: Add AssociationType class argument to the `Pim\Bundle\TransformBundle\Transformer\AssociationTransformer` constructor

## Improvements
- PIM-3448: Add the method `getAttributeGroupsFromAttributeCodes` in the `Pim\Bundle\CatalogBundle\Entity\Repository\AttributeGroupRepository`

# 1.2.15 (2014-12-10)

## Bug fixes
- PIM-3473: Fix date picker year range selection over next year
- PIM-3475: Fix attribute options sort order in import/export

## BC breaks
- Export of attribute options in CSV now include a sort_order column

# 1.2.14 (2014-12-03)

## Bug fixes
- PIM-3443: Fix prices not exported in quick export
- PIM-3446: Fix import export history with large amount of errors

# 1.2.13 (2014-11-26)

## Bug fixes
- PIM-3406: Fix boolean filter on Mongo implementation
- PIM-3430: Fix doctrine issue on prices when skip an item during the product import
- PIM-3358: Fix sprintf issue in an exception which prevents doctrine writer to deal with anything else than an object
- PIM-3326: Fix mongo filters with multiples values and empty on MongoDB
- PIM-3426: Fix common attributes edition on multi selects
- PIM-3434: Fix bug in product media manager when file does not exist on the filesystem
- PIM-3436: Fix WYSIWYG field on product edit form (load them asynchronously)
- PIM-3372: Add an error message when the locale is disabled during product import
- PIM-3370: Add an error message when the channel doesnt exist during product import
- PIM-3374: Add an error message when a channel is provided for a global attribute
- PIM-3375: Add an error message when a locale is provided for a global attribute
- PIM-3376: Add an error message when a channel and a locale are provided for a global attribute
- PIM-3393: Don't show the update view button for non-owners

# 1.2.12 (2014-11-13)

## Bug fixes
- PIM-3298: Fix issue with locale specific property of an attribute when edit and mass edit
- PIM-3229: Fix values for simple and multi select attributes with missing translations not being displayed in the grid
- PIM-3309: Fix check on product value uniqueness
- PIM-3288: Fix memory leak on product import (avoid to hydrate all products of a category when we add a category to a product)
- PIM-3354: Fix parameter alias in ORM ProductCategoryRepository

# 1.2.11 (2014-10-31)

## Bug fixes
- PIM-3308: Fix regression on unclassified filter
- PIM-3311: Fix creation of products with missing identifier during imports
- PIM-3312: Fix CSV import of product values with invalid channel, locale or currency

# 1.2.10 (2014-10-24)

## Bug fixes
- PIM-3221: Fix the possibility to update attributes on variant groups during import
- PIM-3283: Fix issue on the password reset
- PIM-3209: Fix issue on the extension validation during import
- PIM-3234: Fix performance issue on category filter

# 1.2.9 (2014-10-17)

## Bug fixes
- PIM-3254: Fix issue with inactive locales in exports
- PIM-3217: Fix missing filter groups in grid filter selector when two attribute groups have the same sort orders
- PIM-3281: Fix mass edit issue on localizable values, it uses user locale instead of selected locale
- PIM-3248: Fix completeness not being correctly calculated after removing a required attribute from a family
- PIM-3279: Fix performance issue with big group sets
- PIM-3266: Fix the flush of skipped items during an import that uses the `Pim\Bundle\BaseConnectorBundle\Processor\TransformerProcessor`. All your custom processors that uses the `TransformmerProcessor` should now inject the `Pim\Bundle\CatalogBundle\Doctrine\SmartManagerRegistry` to fix this issue too.
- PIM-3282: Fix the grid filters that can be set as json in the request

## BC breaks
- Two new arguments have been added to Pim\Bundle\FilterBundle\Filter\Product\GroupsFilter: `userContext` and `groupClass`

# 1.2.8 (2014-10-10)

## Bug fixes
- Fix memory leak in CSV quick export
- Fix memory leak when product with medias are exported in CSV
- Cannot display correctly all variant groups on grid

## Improvements
- avoid hydrating duplicate categories when applying category filter in product grid

# 1.2.7 (2014-10-01)

## Bug fixes
- Fix no warning message when leaving a product form after a submit with errors
- Stabilize composer.json (minimum-stability: stable) and fix monolog version issue

# 1.2.6 (2014-09-26)

## Bug fixes
- Fix installer fail on requirements when you change the archive and uploads folder
- Fix display of multi-byte characters in long form labels that are truncated
- Incorrect date display between export/import widget and job execution page and job history
- Fix archiver bug with yml imports
- Fix missing product versioning data when a category, attribute or attribute option linked to a product is removed

## BC breaks
- Added supports method in Pim\Bundle\BaseConnectorBundle\Archiver\ArchiverInterface
- Two new methods have been added to Pim\Bundle\CatalogBundle\Repository\ProductRepositoryInterface: `findAllWithAttribute` and `findAllWithAttributeOption`
- Constructor of Pim\Bundle\VersioningBundle\UpdateGuesser\AttributeOptionUpdateGuesser has been changed

## Improvements
- Add images in icecat_demo_dev installer fixtures
- Add sorter to the grid state

# 1.2.5 (2014-09-19)

## Bug fixes
- File that contains non UTF-8 characters can not be imported anymore
- Mimetype check on file import has been removed
- Incorrect written number after csv export

## Improvements
- Fixtures stop if warnings are encountered
- Errors and warnings for fixtures are displayed

# 1.2.4 (2014-09-11)

## Bug fixes
- Fixed job profile controller doing a global flush after launching job execution

# 1.2.3 (2014-09-08)

## Bug fixes
- association fixtures

# 1.2.2 (2014-09-05)

## Improvements
- CacheClearer splits into two services, one for Product and one for other entities

## Bug fixes
- association import with MongoDB fixes

# 1.2.1 (2014-09-03)

## Bug fixes
- large memory leak fixed for non product import (association, product group, attribute, categories, etc...)
- new associations were created at each import

## BC breaks
- protected postWrite method not called anymore from BaseConnectorBundle\\Writer\\Doctrine\\Writer.
 If you need it, override the write method, call the parent and add your code after.
- constructor of Pim\Bundle\BaseConnectorBundle\Writer\Doctrine\Writer has changed
- Pim\Bundle\TransformBundle\Cache\ProductCacheClearer has been renamed Pim\Bundle\TransformBundle\Cache\CacheClearer

# 1.2.0 (2014-08-28)

## Improvements

## Bug fixes
- Fix a bug on entity `Pim/Bundle/CatalogBundle/Model/AbstractProduct`

# 1.2.0-RC4

## Improvements
- Java dependency has been removed
- Add locale fallback to en_US

## Bug fixes
- Sort exported categories by tree and order inside the tree
- Return to the family index page after cancelling family mass edit instead of product index
- Fixed an error when all families are edited without any applied filters
- Fixed a bug that allowed to mass edit only 10 families
- Fixed category order in the categories tab of products
- Incomplete archives no longer appear as downloadable in the export execution details page
- Fixed Cascade delete on associations for MongoDB impl
- Fixed a bug on normalization of decimal attributes for MongoDB impl
- Fixed the 'Is associated' filter in the product association grids
- Fixed a bug where special characters were not well handled in product grid filter
- Fixed unique value validation for date attributes during import
- Fixed apply filter on channel tree on MongoDB implementation
- Fixed a bug on ProductCsvWriter
- Fixed a bug that causes product associations to be stored twice in MongoDB implementation

## BC breaks
- Replace ACLs `pim_enrich_family_add_atribute` and `pim_enrich_family_remove_atribute` with `pim_enrich_family_edit_attributes`. This ACL also enforces rights to edit attribute requirements.
- Changed JobExecutionArchivist to archive files generated by export before it is marked as completed
- JS and CSS are not minified anymore. We advise to use server side compression for bandwidth savings.

# 1.2.0-RC3

## Improvements
- Killed export process are now detected and displayed as failed
- CsvWriter can write files for any type of entity

## Bug fixes
- Fixed Mass edit on a never fulfilled price attribute
- Fix TinyMCE WYSIWYG editor generating 'fake' history due to html reformatting
- Fixed flat product normalizer and filtered values (with many filters)
- Make sure that the file path of export profiles is writable before allowing to execute
- Fixed bug with scopable boolean value not being saved
- Use `pim_number` form type to replace the use of `number` and fix issue with javascript validation on numbers with different formats

## BC breaks
- Remove `task` option from install command
- JobExecutionController now require the Akeneo\Bundle\BatchBundle\Manager\JobExecutionManager.
- InvalidItemsCsvArchiver is not injected in the constructors of ProductCsvReader and ProductReader
- CsvProductWriter should be used instead of CsvWriter for products
- Remove `pim_serializer.normalizer.get_set_method` defined as fallback normalizer

# 1.2.0-RC2

## Improvements
- Create a metric factory
- Improve UI for defining role permissions
- Throw exception on install command if fixture directory not found
- Setup `pim_catalog.storage_driver` in `pim_parameters.yml` instead of `config.yml`
- Load PIM configuration via the import of the file `pim.yml` instead of a preprend configuration
- Externalize non local PIM parameters in `pim_parameters.yml`
- Replace buttons by icons to manage datagrid views
- Add post create event on enrich part when an attribute group is created

## Bug fixes
- The message 'there are unsaved changes' is missing in the Role edit form
- Display a file attribute attribute as column in product grid displays Array
- History tab crashes when product imported without real time versioning
- Creating an attribute with the code "id" should be forbidden
- Switch not well displayed on other locales than en_US
- Associations are now well saved on product import

## BC breaks
- Remove backendStorage property on attribute entities
- Inject MetricFactory in `Pim\Bundle\CatalogBundle\AttributeType\MetricType`, `Pim\Bundle\EnrichBundle\MassEditAction\Operation\EditCommonAttribute` and `Pim\Bundle\TransformBundle\Transformer\Property\MetricTransformer` instead of metric entity class parameter
- MongoDB: Media are now part of the product as embedded document and not in an external collection. A migration script is provided. See the UPGRADE file.
- Change constructor of `Pim\Bundle\EnrichBundle\Form\Type\FamilyType` to add `DisableFamilyFieldsSubscriber` as third argument and `AddAttributeAsLabelSubscriber` as fourth argument
- Rename pim_catalog.datasource.smart and pim_catalog.datasource.product respectively by pim_datagrid.datasource.smart and pim_datagrid.datasource.product
- Add method setMassActionRepository and remove the MassActionRepositoryInterface from constructor
- Introduce a dedicated pim_webservice.serializer to handle REST API
- Rename ACL `pim_enrich_family_edit` to `pim_enrich_family_edit_properties`. This ACL now only check the access to the properties tab.
- Rename ACL `pim_enrich_product_edit` to `pim_enrich_product_edit_attributes`. This ACL now only check the access to the attributes tab.
- Added ProductCacheClearer to share cache clearing between product writers

# 1.2.0-RC1

## Features
- Add an option to automatically sort the choices of simple and multi select attributes
- Add a mass family edition operation to allow adding or changing attribute requirements on many families at once
- Allow filtering by empty values for attributes (text, textarea, number, date, simple and multiselect, prices and metrics) and for family property
- Add an option to filter products by a list of identifier values
- Don't allow editing the default datagrid view
- Add a enable/disable row action in product grid

## Improvements
- Group datagrid filters by attribute groups
- Ease the adding of new filters and sorters in ProductQueryBuilder
- All grids can now benefit from the multistep mass edition wizard (this was reserved to the the product grid before)
- Ease the adding of subscribers in ProductEditType, JobInstanceType and AttributeGroupType with addEventSubscriber methods
- Introduce a ProductValueFormFactory which dispatch a EnrichEvents::CREATE_PRODUCT_VALUE_FORM to ease the product value form customization
- MongoDB completeness calculation performances
- Introduce Abstract models for Association, Media, Metric, Price, Completeness to ease the overriding/re-using of theses classes
- Allow to override of a repository avoiding to redefine the entity mapping
- Introduce a datagrid choice filter that loads attribute option choices based on the search query to enhance performance with a large number of attribute options
- Apply "Remove product" permission to hide mass delete and delete row action
- Change "launch" button by "view" on job profile datagrids
- Create a `JobInstanceRepository`
- Automatic creation and purge of indexes for MongoDB
- Dispatch event before rendering the product edit template
- Fixed asymetric enable product button
- Remove qb definition from job profile grid configs
- Create repositories for JobInstance and JobExecution
- Create manager for JobInstance
- Clean LastOperationsWidget architecture
- New readers for export improve memory usage loading small batches of products instead of all products in same time
- Update BatchBundle to 0.1.6 in order to get updated summary information during the execution of the process (and not only at the end)
- Allow values 'true', 'false', 'yes' and 'no' to be converted into boolean during import
- Create a job instance factory to create job instances
- Allow to add hidden row actions in grids
- Make optional the generation of missing completenesses in product reader
- Update install to be able to define email address/name used for system emailing
- Update BatchBundle version to get a better support of exceptions in logs and provide the new command akeneo:batch:list-jobs
- Faster MongoDB product writer (around 10x times faster than current one)
- Dispatch events on show/edit/execute/remove job profile actions
- Dispatch events on view/download job execution actions
- Allow to install custom user roles and groups from installer fixtures
- Display the code of import/export profiles on the edit and show views
- Related entities' edition and deletion doesn't reload all the products' normalized data
- Inject event dispatcher inside AbstractController
- Csv reader and Yaml readers are now reseted between each steps
- Dispatch events when removing some entities
- Add method remove in Category, Group, Attribute, Association type and family managers.
- Call manager's method remove from these entity controllers
- Remove the count of products by category in the context of the management of the categories (perf)
- Define attribute type classes as parameters
- Products on which mass edit operation is not performed are also ignored from operation finalize method
- Create specific serializer service for versioning

## Bug fixes
- Replaced usage of Symfony process to launch background job with a simple exec, more reliable on a heavily loaded environment
- Added missing translation keys for "manage filters", "all", "records", etc
- Images import from fixtures now works
- Fixed versions not being properly generated when real-time versioning is disabled (in imports/exports)
- Deleted completeness when a locale of a channel is deleted
- Displayed flags in the completenesses grid
- Fixed a memory leak on product import when using MongoDB
- Fixed a bug with image upload on product with a "\" or "/" in their sku
- Fixed a bug that silently failed when uploading file that does not comply with server configuration
- Fixed a bug when display image thumbnail in the product grid with MongoDB support
- Fixed a bug with timestampable listener which doesn't change the updated date of a product
- Fixed a bug with numeric validation and decimal allowed property (number, metric, price attribute types)
- Attribute Options code validation now more precise on uniqueness (equality instead of similarity)
- Fixed a bug with repository resolver on ODM implementation
- Fixed a bug on mass edit when we use a completeness filter to select products
- Removed the import CSV mimetype validation which is unreliable
- Product completeness in MongoDB is not lost anymore in the grid
- Upload on a job with a custom step (non ItemStep) doesn't crash anymore
- Memory leak fixed in pim:version:refresh command
- Fixed a bug when try to remove the family of a product
- Wrong date conversion fixes on grid and form

## BC breaks
- Remove FlexibleEntityBundle
- Remove CategoryWriter and use the generic doctrine writer instead
- Remove entity argument from FiltersConfigurator constructor
- Rely on CatalogBundle/Version and not anymore on CatalogBundle/PimCatalogBundle to get the current version of the PIM
- The Pim\Bundle\EnrichBundle\MassEditAction namespace has been renamed to Pim\Bundle\EnrichBundle\MassEditAction\Operation
- Mass edit operator has been moved to an Operator sub-namespace
- Pim\Bundle\EnrichBundle\MassEditAction\Operation\MassEditActionInterface has been renamed Pim\Bundle\EnrichBundle\MassEditAction\Operation\MassEditOperationInterface
- Changed the HydratorInterface::hydrate() method signature
- Avoid to store null values in Product::normalizedData (MongoDB support)
- Remove redundant 'getActiveCodeChoices' method in CurrencyManager (use CurrencyManager::getActiveCodes())
- Remove AbstractAttributeType::buildValueFormType, change visibility of prepareValueFormName, prepareValueFormAlias, prepareValueFormOptions, prepareValueFormConstraints, prepareValueFormData to public
- Remove `MetricBaseValuesSubscriber` and create one for MongoDB and another one for ORM
- Create `OptionFilter`, `OptionsFilter` for ORM and MongoDB implementations
- InstallerBundle/LoaderInterface has been changed to pass ProductManager to manage media (loading images from fixtures)
- Refactor VersioningBundle - a lot of API changes, add MongoDB support.
- Remove the Doctrine registry dependency from `Pim\Bundle\CatalogBundle\Manager\CompletenessManager` and use only the family repository
- Remove the Doctrine registry dependency from `Pim\Bundle\CatalogBundle\Doctrine\ORM\CompletenessGenerator` and use only the entity manager
- Add a new method `scheduleForChannelAndLocale` to `Pim\Bundle\CatalogBundle\Doctrine\CompletenessGeneratorInterface`
- Add a dependency to the completeness manager on `Pim\Bundle\EnrichBundle\Form\Handler\ChannelHandler`
- Add a dependency to the channel repository on `Pim\Bundle\CatalogBundle\Manager\CompletenessManager`
- Remove deprecated ConfigureGroupProductGridListener and add parameter in method ConfiguratorInterface::configure(DatagridConfiguration $configuration)
- Category and CategoryRepository no longer extend AbstractSegment and SegmentRepository, previously inherited methods are now in these classes
- Change constructor of ProductExportController to remove CurrencyManager and AssociationTypeManager args
- Change constructor of `Pim\Bundle\EnrichBundle\Controller\ProductController` and `Pim\Bundle\ImportExportController\JobProfileController` (inject event dispatcher)
- Add parameters to load datagrids in job profiles index twig templates
- Remove WidgetRepository to replace it by `Pim\Bundle\ImportExportBundle\Entity\Repository\JobExecutionRepository`
- Inject `Pim\Bundle\ImportExportBundle\Manager\JobExecutionManager` into LastOperationsWidget
- Remove injection of WidgetRepository from LastOperationsWidget
- Inject JobInstanceFactory inside `Pim\Bundle\ImportExportBundle\Controller\JobProfileController`
- Remove duplicate pim_catalog.entity.job_instance.class parameter, we must now use akeneo_batch.entity.job_instance.class
- Inject EventDispatcher inside AbstractController
- Add missing getEntity() method in product value interface
- Add methods inside CategoryInterface
- Inject `Symfony\Component\EventDispatcher\EventDispatcherInterface` inside Attribute, AssociationType, Category, Family and Group managers
- Inject `Pim\Bundle\CatalogBundle\Manager\FamilyManager` in `Pim\Bundle\EnrichBundle\Controller\FamilyController`
- Inject `Doctrine\Common\Persistence\ObjectManager` in `Pim\Bundle\CatalogBundle\Manager\AssociationTypeManager`
- Inject `Doctrine\Common\Persistence\ObjectManager` in `Pim\Bundle\CatalogBundle\Manager\FamilyManager`
- Inject group and group types classes in `Pim\Bundle\CatalogBundle\Manager\GroupManager`
- Inject `Pim\Bundle\CatalogBundle\Manager\AssociationTypeManager` in `Pim\Bundle\EnrichBundle\Controller\AssociationTypeController`
- Inject `Pim\Bundle\CatalogBundle\Manager\FamilyManager` in `Pim\Bundle\EnrichBundle\Controller\FamilyController`
- Inject SecurityFacade inside `Pim\Bundle\EnrichBundle\Controller\CategoryController`
- Each dashboard widget has to define its full template, nothing is rendered automatically
- Delete `Pim\Bundle\DataGridBundle\Extension\Filter\MongoDBFilterExtension`, `Pim\Bundle\DataGridBundle\Extension\Filter\OrmFilterExtension`, `Pim\Bundle\DataGridBundle\Extension\Filter\ProductFilterExtension`
- Rename `Pim\Bundle\DataGridBundle\Extension\Filter\AbstractFilterExtension` to `Pim\Bundle\DataGridBundle\Extension\Filter\FilterExtension` which expects a `Pim\Bundle\DataGridBundle\Datasource\DatasourceAdapterResolver\` as third argument for its constructor
- Rename constant `Pim\Bundle\DataGridBundle\DependencyInjection\Compiler\AddFilterTypesPass::FILTER_ORM_EXTENSION_ID` to `Pim\Bundle\DataGridBundle\DependencyInjection\Compiler\AddFilterTypesPass::FILTER_EXTENSION_ID`
- Delete `Pim\Bundle\DataGridBundle\Extension\Sorter\MongoDBSorterExtension`, `Pim\Bundle\DataGridBundle\Extension\Sorter\OrmSorterExtension`, `Pim\Bundle\DataGridBundle\Extension\Sorter\ProductSorterExtension`
- Rename `Pim\Bundle\DataGridBundle\Extension\Sorter\AbstractSorterExtension` to `Pim\Bundle\DataGridBundle\Extension\Sorter\SorterExtension`
- Rename constant `Pim\Bundle\DataGridBundle\DependencyInjection\Compiler\AddSortersPass::SORTER_ORM_EXTENSION_ID` to `Pim\Bundle\DataGridBundle\DependencyInjection\Compiler\AddSortersPass::SORTER_EXTENSION_ID`
- Delete service `pim_datagrid.extension.filter.mongodb_filter`
- Delete service `pim_datagrid.extension.filter.product_filter`
- Rename service `pim_datagrid.extension.filter.orm_filter` to `pim_datagrid.extension.filter`
- Delete service `pim_datagrid.extension.sorter.mongodb_sorter`
- Rename service `pim_datagrid.extension.sorter.orm_sorter` to `pim_datagrid.extension.sorter`
- Delete `Pim\Bundle\DataGridBundle\Extension\Pager\MongoDBPagerExtension`,`Pim\Bundle\DataGridBundle\Extension\Pager\OrmPagerExtension` and `Pim\Bundle\DataGridBundle\Extension\Pager\ProductPagerExtension`
- Rename `Pim\Bundle\DataGridBundle\Extension\Pagerr\AbstractPagerExtension` to `Pim\Bundle\DataGridBundle\Extension\Pager\PagerExtension` which expects a `PagerResolver` as first argument
- Delete service `pim_datagrid.extension.pager.mongodb_pager`
- Delete service `pim_datagrid.extension.pager.product_pager`
- Rename service `pim_datagrid.extension.pager.orm_pager` to `pim_datagrid.extension.pager`
- Replace `Pim\Bundle\DataGridBundle\Datasource\Orm\OrmDatasource` by `Pim\Bundle\DataGridBundle\Datasource\Datasource`
- Replace service `pim_datagrid.datasource.orm` by `pim_datagrid.datasource.default`
- Delete `Pim\Bundle\DataGridBundle\Datasource\MongoDB\MongoDBDatasource`
- Delete service `pim_datagrid.datasource.mongodb`
- Remove the flush parameter from Pim\Bundle\CatalogBundle\Doctrine\MongoDB\CompletenessGenerator::generateMissingForProduct(), as it was not used properly anymore (completeness are directly pushed to MongoDB without using ODM)
- Rename countForAttribute to countVariantGroupAxis in GroupRepository
- Remove locale-specific rights
- Upgraded to 0.2.* version of akeneo/batch-bundle
- Rename `Pim\Bundle\TransformBundle\DependencyInjection\Compiler\ReplacePimSerializerArgumentsPass` by `Pim\Bundle\Transform\DependencyInjection\Compiler\SerializerPass` and change construct parameters
- AddVersionListener and VersionBuilder use new `pim_versioning.serializer` service
- In InGroupFilter and IsAssociatedFilter constructors, replace the RequestParameters argument by a RequestParametersExtractorInterface
- Change constructor of `Pim\Bundle\DataGridBundle\Controller\ProductExportController` to inject the product repository `Pim\Bundle\CatalogBundle\Repository\ProductRepositoryInterface` as fourth argument
- Rename Pim\CatalogBundle\Model\Media to Pim\CatalogBundle\Model\ProductMedia to reflect the coupling between product media and product value and allow the future introduction of generic media
- Add a $metricClass argument in MetricTransformer constructor
- Add a $mediaClass argument in MediaTransformer constructor
- Add a $metricClass argument in MetricType constructor
- Change the arguments of ProductBuilder to pass classes (product, value, price) as an array
- Change the arguments of EditCommonAttributes to pass classes (metric, media, price) as an array
- Remove not used parameter `pim_import_export.entity.export.class`
- Remove file `Pim\Bundle\ImportExportBundle\DependencyInjection\Compiler\ResolveDoctrineOrmTargetEntitiesPass`
- Replace the filter config parent_type by ftype
- Rename CatalogBundle, VersioningBundle, UserBundle listeners to subscribers
- Change constructor of `Pim\Bundle\DataGridBundle\Manager\DatagridViewManager` to inject the datagrid view repository as first argument (instead of the manager)
- Rename service `pim_catalog.validator.attribute_constraint_guesser` by `pim_catalog.validator.constraint_guesser.chained_attribute`

# 1.1.0 - "Rabbit Punch" (2014-04-16)

## Features
- Implement creating, updating, applying and removing datagrid views
- MongoDB storage support

## Improvements
- Allow to add many quick export on datagrids
- Optimize products mass deletion
- Improve get product REST API
- Improve entity history context display for entities updated during import jobs
- Add a 'properties' field to the Attribute entity to allow easily adding new attribute type dependent properties
- Introduced custom ODM types to map document to one or many entities
- Define specific route and configuration for datagrid quick exports
- Add a parameter to ProductManager::save() and ProductManager::saveAll() to allow saving products without completeness recalculation
- Dispatch event pre/post handler for each mass action
- Enhance the error message displayed when a related entity doesn't exist during an import (for instance we import products and a family doesn't exist)
- Default product datagrid sorting is done descending on updated property

## Bug fixes
- Fixed the verbose option always used in the install command
- Fixed issue on attribute option removal
- Fixed identifier is required attribute
- Fixed get common attributes with common values
- Fixed completeness not removed from changed family
- Fixed Product ORM mapping: activated orphanRemoval of values
- Fixed family import fixtures, we now throw an exception if attribute used as requirement not exists
- Fixed the CSV import of attribute options which can fail due to missing columns when options are not 100% translated
- Fixed the CSV import of attribute option to throw exception when the attribute is not known
- Fixed the CSV export of attributes to avoid to export the virtual group 'Other'
- Prevent considering 0 as a null value when importing metric data
- Ensured the attribute option validation when edit an option
- Fixed the product CSV export when a metric attribute is exported without unit
- Fixed the missed 'there are unsaved changes' message when I delete an option
- Ensured the ability to change the user catalog locale from user fixtures
- Fixed mass delete and pagination
- Fixed the CSV import of family when an attribute does not exist
- Fixed the CSV import of option when an attribute does not exist
- Fixed the erroneous message on completeness tab to display "not yet calculated" instead of "locale non associated to this channel"
- Fixed the 'null' displayed after a dynamic option creation
- Fixed the quick Export to be able to export all the products
- Ensured that we're able to configure the email to use in monolog handler
- Fixed the missing translation keys
- Fixed the route exception for less/address in prod.log
- Fixed the categories tree get cut off on a long list on categiry management
- Fixed the deletion of an attribute option
- Remove the deprecated fallback property in locale and in locales.yml file
- Avoid to recalculate the completeness when I add some products to one or more group with the mass-edit wizard
- Fixed the unique attributes validation during product CSV imports
- Fixed the exception on file_get_content if the image doesn't exist anymore
- Ensure the required property for an identifier when importing attributes
- Fixed the error message when the family is not known when importing products
- Removed useless ```app/entities``` directory

## BC breaks
- Add an argument HydratorInterface in ProductDatasource constructor (MongoDBODM support)
- Add an argument $adapterClass (string for FQCN) in ProductFilterExtension and OrmFilterExtension constructors (MongoDBODM support)
- Remove deprecated fallback property of Locale entity
- Add a generateProductCompletenesses method on CompletenessGeneratorInterface, to generate completeness for one product
- Add setCompletenesses and getCompletenesses method on ProductInterface and Product class
- Add methods getProductQueryBuilder, deleteProductIds methods in ProductRepositoryInterface
- Remove methods setLocale/getLocale, setScope/getScope, setConfiguration/getConfiguration from ProductRepositoryInterface
- Remove methods setLocale/getLocale, setScope/getScope from ProductManager
- Move findAllByAttributes and findOneByWithValues from FlexibleEntityRepositoryInterface to ProductRepositoryInterface
- Move setFlexibleQueryBuilder, findAllByAttributes, findOneByWithValues, getFlexibleQueryBuilder, addJoinToValueTables, findAllByAttributesQB from FlexibleEntityRepository to ProductRepository (ORM)
- Move FilterBundle/Filter/ScopeFilter.php, ProductCompletenessFilter.php, ProductGroupsFilter.php, CategoryFilter.php -> FilterBundle/Filter/Product/ScopeFilter.php, CompletenessFilter, GroupsFilter.php, CategoryFilter.php
- Move FilterBundle/Resources/public/js/datafilter/filter/scope-filter.js, category-filter.js -> FilterBundle/Resources/public/js/datafilter/filter/product_scope-filter.js, product_category-filter.js
- Move FilterBundle/Filter/Flexible/FilterUtility.php -> Filter/ProductFilterUtility.php, remove the flexibleEntityName argument of applyFlexibleFilter, rename applyFlexibleFilter to applyFilterByAttribute
- ProductValueNonBlank renamed to ProductValueComplete
- Remove the AclHelper $aclHelper argument from the DataGridBundle/Extension/Pager/Orm/Pager.php constructor
- Moved CustomEntityBundle to its own repository
- Move `FlexibleEntityBundle/Doctrine/*` -> `CatalogBundle/Doctrine/ORM/*`, rename `FlexibleQueryBuilder*` to `ProductQueryBuilder*`, specialize the implementation and pass the CatalogContext as constructor argument
- Changes in the implementation of storing datagrid state - adding 'pim/datagrid/state-listener' to the datagrid configuration is no longer required, instead, the grid should be rendered with dataGrid.renderStatefulGrid()
- Move `FilterBundle/Filter/Flexible/*` -> `FilterBundle/Filter/ProductValue/*`
- Remove unused FilterBundle/Filter/ProductValue/EntityFilter
- Replace FlexibleManager by ProductManager in ContextConfigurator constructor arguments
- Replace tag `pim_flexibleentity.attributetype` by `pim_catalog.attribute_type`
- Replace service `@pim_flexibleentity.validator.attribute_constraint_guesser` by `@pim_catalog.validator.attribute_constraint_guesser`
- Replace the use of FlexibleValueInterface by ProductValueInterface in AttributeTypeInterface and AbstractAttributeType
- Update ProductValueInterface, add getData, setData and getAttribute methods
- Move `DataGridBundle/Extension/Formatter/Property/*` to `DataGridBundle\Extension\Formatter\Property\ProductValue\*`
- Use CatalogContext and not ProductManager as constructor argument in AddParametersToProductGridListener
- Move mass export in specific controller
- Add an affectsCompleteness method to MassEditActionInterface to indicate whether performing the mass action requires recalculating the product completeness
- Remove DeleteMassActionHandler, replaced by ProductDeleteMassActionHandler
- Change product REST API data and url format
- Remove incomplete REST API for getting multiple products
- Remove Router dependency from json ProductNormalizer
- Replace RegistryInterface with ManagerRegistry in controllers - retrieving the ObjectManager from the AbstractController now requires passing the class name (AbstractDoctrineController::getManagerForClass())
- Change Completeness Manager and Repository function names to something more coherent (generateMissingForxxx)
- Move `DataGridBundle/Extension/Sorter\Orm\FlexibleFieldSorter` to `DataGridBundle/Extension/Sorter/Product/ValueSorter`
- Move `DataGridBundle/Extension/Sorter/Orm/FlexibleFieldSorter` to `DataGridBundle/Extension/Sorter/Product/ValueSorter`
- Move `DataGridBundle/Extension/Selector/Orm/*` to `DataGridBundle/Extension/Selector/Orm/Product` and `DataGridBundle/Extension/Selector/Orm/ProductValue`
- ProductRepository does not extend anymore FlexibleEntityRepository, getFlexibleConfig/setFlexibleConfig have been replaced by getConfiguration/setConfiguration
- Change mass action route for products and create own controller for these mass actions
- Add a MassActionHandlerRegistry for mass action handlers services (works with handler alias)
- Rename ProductDeleteMassActionHandler to DeleteMassActionHandler
- Create MassActionHandlerInterface instead of using OroPlatform one
- Change MassActionDispatcher::dispatch parameters
- Replace `@pim_datagrid.datasource.product.result_record.hydrator` by `@pim_datagrid.datasource.result_record.hydrator.product` and same for class parameter
- Move mass action handlers to its own `Handler` directory
- Create PimDatasourceInterface extending OroDatasourceInterface
- Use PimVersioningBundle:Version for all entity audits instead of OroDataAuditBundle:Audit, replace AuditManager with VersionManager, drop AuditBuilder and refactor listeners that create object versions
- Redefine DeleteMassAction, EditMassAction and ExportMassAction
- Remove data_identifier property defined on datagrid.yml for mass actions
- Rename parameter $queryBuilder as $qb in HydratorInterface
- Add findFamilyCommonAttributeIds and findValuesCommonAttributeIds methods to ProductRepository interface
- Remove queryBuilder property from MassEditActionController and remove $request from each action
- Remove queryBuilder from methods initialize and perform in AbstractMassEditAction and children
- Add setProductsToMassEdit and getProductsToMassEdit in AbstractMassEditAction
- Remove EntityManager property from AddToGroups mass edit action and directly inject GroupRepository
- Remove ProductManager property from Classify mass edit action
- Remove method getProductIdsFromQB from EditCommonAttributes mass edit action
- Remove ProductRepository::findFamilyCommonAttributes() and ProductRepository::findValuesCommonAttributeIds() to replace them by ProductRepository::findCommonAttributeIds()
- Disable global search feature
- Remove the 'searchable' property of AbstractAttribute
- Move ProductRepository::getIdentifier() to attribute repository
- Move CatalogBundle\Entity\Repository\ProductRepository to CatalogBundle\Doctrine\ORM
- Move CatalogBundle\Entity\Repository\AssociationRepository to CatalogBundle\Doctrine\ORM
- Move CatalogBundle\Model\ProductRepositoryInterface to CatalogBundle\Repository
- Move CatalogBundle\Model\AssociationRepositoryInterface to CatalogBundle\Repository
- Move CatalogBundle\Model\CompletenessRepositoryInterface to CatalogBundle\Repository
- EditCommonAttributes class needs the ProductBuilder and ProductMassActionManager now
- Move prepareDBALQuery from ProductRepository to QueryBuilderUtility
- Add a ProductCategoryManager and move here the methods getProductsCountInCategory, getProductIdsInCategory from the ProductManager
- Renamed service writer ids `pim_base_connector.writer.orm.*` -> `pim_base_connector.writer.doctrine.*`
- Replace `@security.context` by `@pim_user.context.user` in `ContextConfigurator`
- Delete the attribute virtual group and the `getVirtualGroup` method of the class `Pim\Bundle\CatalogBundle\Model\AbstractAttribute`
- Render the attribute group mandatory for the creation and the edition of an attribute

# 1.0.2
## Bug Fixes
- Removed hardcoded attribute table from ORM/CompletenessGenerator.php
- Fixed of ProductValue's attributes' exclusion on completeness's computation

# 1.0.1
## Bug Fixes
- Removed hardcoded Attribute from ChainedAttributeConstraintGuesser
- Removed hardcoded Attribute from ValidMetricValidator

# 1.0.0 - "Hare We Go" (2014-03-06)

## Features
- Uservoice integration
- Add a last operations widget on the dashboard
- Add new user as fixtures
- Auto-refresh job execution report page
- Add a checkbox to select all visible rows in entity association grids
- Add colors to channels and use them in scopable field labels to make them more compact

## Improvements
- Load choices for grid filters asynchronously
- Allow adding/removing attributes to mass edit attributes view without a page reload
- Propagate -v option to subcommands of install command
- Fix the versions of dependencies in composer.json
- Undisplay unwanted searchable elements in quick search
- Add icons for category and product in search view
- Prevent hydrating all attributes in the available attributes addition form
- Prevent hydrating all families in the product edition form
- Import conversion units for channels
- Product grid loading performance by hydrating as array and introduce selector extension
- Add a screen to select the attribute type before creating an attribute
- Create check-requirements, assets and database/fixtures commands and simplify install one
- Make documentation tested linking it to our behat scenarios

## Bug fixes
- Fixed non-updated values being displayed in the the audit history
- Fixed attribute group form state not being saved
- Do not display Id as an eligible attribute as label
- Fixed select field missing for scopable simple/multi select attributes in the product form
- Restored missing attributes translation
- Fixed the display of scopable metric attributes in the product edit form
- Fixed regression with resolve target entity on Category entity
- Fixed datepicker in date attribute form
- Fixed unwanted fields appearing in attribute creation form if server-side validation errors are present
- Fixed 500 response when submitting import launch form without selecting file to upload
- Fixed $field_catalogLocale linked bugs
- Fixed scopable value order in product form
- Restored unique variant axis constraint when saving product
- Fixed missing breadcrumbs for edit views
- Fixed lost hashnav when creating an attribute group
- Fixed a bug that prevented saving unchecked checkbox value in product edit form
- Fixed recovered attributes on mass edit action
- Fixed a bug with tooltips sometimes not appearing due to a conflict between bootstrap and jquery tooltip plugins

## BC breaks
- Remove the date type property of Attribute and simplify the pim_catalog_date attribute type to support date only (not date/datetime/time)
- Remove unnecessary AttributeManagerInterface and AttributeInterface in favor of AbstractAttribute
- Rename findByWithSortedAttribute to findOneByWithValues, add pre-select attributes and related translations to reduce number of lazy loaded queries when edit a product
- Rename findByWithAttributes to findAllByAttributes
- MeasureBundle has been moved from the BAP to an external repository (akeneo/measure-bundle).
- BatchBundle has been moved from the BAP to an external repository (akeneo/batch-bundle).
- Remove magic setter access to value (ex: $product->setDescription()), as it has multiple conceptual and
technical flaws (attribute codes are data, not a freeze structure, needed to maintain an full attribute cache in product
that made the entity too smart for its own good and created performances problem)
- Remove Product::createValue(). Can be replaced by calling ProductManager::createFlexibleValue() and setting attribute, scope and locale on the created value.
- Product datagrid, hydrate rows as arrays (in place of objects) to reduce the loading time
- Datagrid configuration, remove [flexible_entity] config to avoid to define the used entity twice
- Rename and move src/Pim/Bundle/EnrichBundle/Resources/views/Completeness/_datagridCompleteness.html.twig => DataGridBundle/Resources/views/Property/completeness.html.twig
- Delete classes ConfigureAssociationProductGridListener and AssociationProductColumnsConfigurator, we now use ConfigureFlexibleGridListener to configure product association grid
- Delete the HideColumnsListener, the ColumnConfigurator is now able to add only columns configured by the user
- Rename CompletenessFilter to ProductCompletenessFilter to be consistent, move also the related js file
- Changed signature of ProductRepository::getEligibleProductIds()
- Changed signature of GroupType::__construct()
- Changed signature of AssociationType::__construct()
- Removed AttributeRepository::findallWithGroups()
- Rename grid_extensions.yml, grid_actions.yml, grid_listeners.yml, grid_attribute_types.yml to extensions.yml, actions.yml, event_listeners.yml, attribute_types.yml

# 1.0.0-rc-1 - "Tortoise Beats Hare" (2014-02-06)

## Features
- Completenesses over channels and locales widget
- New command to install the PIM
- Price attributes can be scopable
- Popin to configure product datagrid columns

## Improvements
- Add missing translations
- New grid implementation
- Grids performances
- Quick export of selected products in the grid
- Status column in the product grid
- Thumbnail in product grid for attribute of type image

## Bug fixes
- Bug #658: Export all activated translations even if no value has been set
- Bug PIM-1892: Prevented the form subscriber to remove form fields if not valid
- Downgrade ICU lib to be compatible with RedHat 6 and CentOS 6
- Fix an issue with excessive url length when mass editing many products
- Products grid loaded twice the first time the screen is displayed
- The first tree is not displayed in the mass edit wizard
- When no group type exist, it's not possible to add Variant Group
- Job validation is applied twice (create import/export)
- Validation messages not visible in job creation popin (create import/export)
- Lose hashnav when I create a tree
- Fix completeness calculation on icecat demo dev data
- Application crash on some product validation fail
- In create product popin, no way to search for family (in select 2 field)
- Attribute export in csv shift columns instead of putting blank values
- Error with field_catalogLocale on first load
- Missing translations in page titles
- When adding a new option from product form, the new option is not in the select
- Category edit and page title not updated

## BC breaks
- Change some translation message keys
- Remove GridBundle, add a new DataGridBundle (based on OroPlatform changes)
- Change filters implementations in FilterBundle
- Update all PIM grids to use the new implementation (extensions for filter, sorter, pager, custom datasource, custom cell formatters)
- Rename TranslatableInterface and TranslatableListener by Localizable one in FlexibleEntityBundle
- Rename translatable attribute property by localizable
- FlexibleQueryBuilder has been rewritten to prepare the MongoDB support (add filters and sorters in FlexibleEntityBundle/Doctrine/ORM)
- FlexibleQueryBuilder is injected to ProductRepository
- ProductRepository is injected in ProductManager
- Remove deprecated flexible entity config which is now builded by flexible manager itself (use doctrine meta)
- Move controllers, forms, routing and views from CatalogBundle to EnrichBundle (rename routes, forms, acls, services)
- Introduce a BaseConnectorBundle and move readers, processors, writers, archivers and related configuration from ImportExportBundle
- Introduce a TransformBundle and move cache, converters, encoders, normalizers, transformers and related configuration from ImportExportBundle
- Renaming of services of ImportExport that have been moved (pim_transform_* and pim_base_connector_*)
- Move functionality related to user preferences from LocaleManager and ChannelManager to a dedicated UserContext
- Remove AbstractFlexibleValue::isMatching() method

# 1.0.0-beta-4 - "The Abominable Snow Rabbit" (2014-01-08)

## Features
- Import product associations (CSV)
- New translation mode : Compare and copy values within a product edit form
- Convert metric values into the conversion unit selected for the channel during export
- Allow filtering and sorting by metric values
- Allow to go back to the grid or create another product after saving one
- Add products to many groups through mass edit wizard
- Attribute options fixture
- Product associations fixture
- Fixtures can be in CSV (all fixtures except users and currencies)
- Fixture files can be imported through a command (all fixtures except users and currencies)
- Add quick create popin for jobs
- Add a WYSIWYG editor for TextArea attributes

## Improvements
- Improve the user experience for family management
- Update import / export detail view by adding a summary
- Improve installer to provide different data set (minimal or dev)
- Use a form extension to apply select2 only on specified fields
- Add real time versioning option in product import
- Merge the configuration of import/export job steps in the first tab of the edit view
- Implement save of base unit and data for metric entity
- Metric values are now exported in two distinct columns (value and unit)
- Metric values can now be imported through two distinct columns ([examples](https://github.com/akeneo/pim-community-dev/blob/42371c0d6c70801a4a23a7aa8cf87e18f417c4a8/features/import/import_products.feature#L170-L198))
- Ajaxify the completeness tab of product edit form
- Change the channel switcher and collapse/expand modes on product edit view
- Add a loading mask when loading quick creation form
- Allow to switch configuration between ORM and ODM
- Update OroPlatform from beta-1 to beta-5
- Move Batch Form Types to ImportExport bundle and refactor them to be able to configure any kind of job
- Don't display several UI elements when users don't have the corresponding rights
- Use aliases for subforms, no more manual instanciation to enhance extensibility
- Product prices can now be imported with a single column per currency

## Bug fixes
- Missing pending versionable entities
- Product edit form fails with memory limit for products contained in large groups
- When I delete a filter price or metric and add it again, the filter is not applied
- Translate metric units in select field
- Values of attributes with the type Number are displayed with .0000 on product edit
- Reduce metric field width
- Sort by metric value in product datagrid
- Constraint of unicity for products of a variant group
- When reimporting a product, history for this product shows Create instead of Update
- The completness calculation takes a lot of time after importing in IcecatDemo
- Apply select2 only on needed fields
- Inverse unit and data position for metric form field
- Unwanted popin when try to leave attribute edit view
- Display bug on channel selector with long labels
- Versioning is not called after import
- I can select a root of a tree in the mass-edit wizard
- Products with no completeness do not show in the grid when selecting All products
- Exporting products with an empty file attribute value fails
- The count of Write when I export products is wrong
- Attributes are created even with minimal install
- Error on disallowed decimal on price are not displayed at the right place
- Initial state of completeness filter is wrong
- Search should take account of ACLs
- Oro mapping issue with search item on beta-1
- Locale selector in the product header is sometimes too short
- Allow to remove a translation setting it to empty
- Completeness doesn't take into account currencies of channels

## BC breaks
- Change AbstractAttribute getters that return a boolean value to use the 'is' prefix instead of 'get'. The affected getters are 'getScopable', 'getTranslatable', 'getRequired', 'getUnique'.
- Product, ProductValue, Media and ProductPrice have switched from Pim\Bundle\CatalogBundle\Entity namespace to the Pim\Bundle\CatalogBundle\Model namespace, to pave the way for the MongoDB implementation
- AbstractEntityFlexible getValue method now returns null in place of false when there is now value related to attribute + locale + scope
- Completeness and Product are not linked any more via a Doctrine relationship. We are cutting the links between Product and other entities in order to pave the way to the ability to switch between MongoDB and ORM while using the same API (apart from Product repository).
- Same thing than above for Category
- Relation between Family and Product has been removed from Family side
- Remove PimDataAuditBundle
- Remove PimDemoBundle
- Move product metric in catalog bundle
- Change jobs.yml to batch_jobs.yml and change expected format to add services and parameters
- Rename getStorageManager in flexible manager and change related references
- Rename AttributeTypeManager to AttributeManager and change related references, move createAttribute, createAttributeOption, createAttributeOptionValue from ProductManager to AttributeManager
- Introduce AttributeManagerInterface and remove references to concrete class
- Change attribute type configuration, refactor the attribute type compiler pass and attribute type factory
- Remove getAttributeOptionValueRepository, getFlexibleValueRepository from FlexibleManager
- Attribute fixtures format has changed
- Product associations import/export format has changed.
- Rename Association to AssociationType and all properties/methods linked to this class.
- Rename ProductAssociation to Association
- Rename ProductAttribute to Attribute

# 1.0.0-beta-3 - "Hare Conditioned" (2013-12-04)

## Features
- History of changes for groups and variant groups
- History of changes for import / export profiles
- History of changes for channels
- Allow creating new options for simple select and multiselect attributes directly from the product edit form
- Add a default tree per user
- Introduce command "pim:completeness:calculate" size argument to manage number of completenesses to calculate
- Switching tree to see sub-categories products count and allow filtering on it
- Group types management
- Import/Export product groups (CSV)
- Import/Export associations (CSV)
- Export product associations (CSV)
- Import/Export attributes (CSV)
- Import/Export attribute options (CSV)
- Upload and import an archive (CSV and medias)
- Download an archive containing the exported products along with media
- Add the column "enabled" in the CSV file for products import/export and for versioning

## Improvements
- Export media into separated sub directories
- Separate product groups and variants management
- Display number of created/updated products during import
- Speed up completeness calculation
- Display the "has product" filter by default in the product grid of group edit view
- Display currency label in currencies datagrid
- Disable changing the code of all configuration-related entities
- Merge the directory and filename of export profiles into a single file path property

## Bug fixes
- Mass delete products
- Fix some issues with import ACL translations (issues#484)
- Add a message when trying to delete an attribute used by one or more variant groups instead of throwing an error
- Selection of products in mass edit
- Versioning of installed entities (from demo bundle)
- For csv export of products, only export values related to selected channel and related locales
- Fix locale activation/deactivation based on locales used by channels
- Fix issue with 100 products csv import

## BC breaks
- Command "pim:product:completeness-calculator" has been replaced into "pim:completeness:calculate"
- Refactor in ImportExport bundle for Readers, Writers and Processors

# 1.0.0-beta-2 - "Hold the Lion, Please" (2013-10-29)

## Features
- Manage variant groups
- CRUD actions on groups
- Manage association between groups and products
- CRUD actions on association entities
- Link products with associations
- Import medias from a CSV file containing name of files
- Export medias from a CSV file
- Apply rights on locales for users
- Do mass classification of products
- Define price attribute type with localizable property

## Improvements
- Upgrade to BAP Beta 1
- Homogenize title/label/name entity properties using label
- Mass actions respects ACL
- Improve Import/Export profile view
- Hide access to shortcut to everyone
- Number, date and datetime attributes can be defined as unique values
- Use server timezone instead of UTC timezone for datagrids
- Make upload widget work on FireFox
- Display skipped data errors on job report

## Bug fixes
- Fix sorting channels by categories
- Bug #324 : Translate group label, attribute label and values on locale switching
- Number of products in categories are not updated after deleting products
- Fix dashboard link to create import/export profile
- Fix price format different between import and enrich
- Fix channel datagrid result count
- Fix end date which is updated for all jobs<|MERGE_RESOLUTION|>--- conflicted
+++ resolved
@@ -1,4 +1,5 @@
-<<<<<<< HEAD
+# 1.4.x
+
 # 1.3.x
 
 ## Bug fixes
@@ -6,9 +7,6 @@
 - PIM-3783: Fix issue with Rest API and MediaNormalizer
 - PIM-3791: Fix fatal error on MongoDB mass pending persister
 - PIM-3757: Fix bugs on product query filter on multiple filter applied at once
-=======
-# 1.4.x
->>>>>>> 6d37b26a
 
 # 1.3.0 - "Hare Force" (2015-02-12)
 
