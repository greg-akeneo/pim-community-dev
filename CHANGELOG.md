# 1.3.x

## Features
- Export a product as PDF
- Add a widget in the navigation bar to display notifications when import/export jobs finish
- Add the sequential edit for a selected list of products
- Add comments on a product
- Load dashboard widgets asynchronously and allow to refresh the data

## Improvements
- Remove the fixed mysql socket location
- Switch to stability stable
- Base template has been moved from `app/Resources/views` to `PimEnrichBundle/Resources/views`
- Remove deprecated attribute property *Usable as a grid column*
- Make classes of `Pim\Bundle\CatalogBundle\Model` consistent with the interfaces
- Refactor of the attribute option screen to manage more than 100 options
- Redesign of the loading box
- Add an information message when there is no common attribute in mass-edit
- Move filter transformation to CatalogBundle
- JobProfileController refactoring
- Add ACL on entity history
- Re-work the ProductQueryBuilder to provide a clear and extensible API to query products
- Improve the UI of the datagrid column configuration popin

## BC breaks
- Rename `Pim\Bundle\CatalogBundle\DependencyInjection\Compiler\ResolveDoctrineOrmTargetEntitiesPass` to `Pim\Bundle\CatalogBundle\DependencyInjection\Compiler\ResolveDoctrineTargetModelsPass`
- Rename `Pim\Bundle\CatalogBundle\DependencyInjection\Compiler\AbstractResolveDoctrineOrmTargetEntitiesPass` to `Pim\Bundle\CatalogBundle\DependencyInjection\Compiler\AbstractResolveDoctrineTargetModelsPass`
- Rename `Pim\Bundle\UIBundle\Form\Transformer\IntegerTransformer` to `Pim\Bundle\UIBundle\Form\Transformer\NumberTransformer`
- Remove useless applySorterByAttribute, applySorterByField from Pim\Bundle\CatalogBundle\Doctrine\ORM\ProductRepository
- Change visibility of ProductQueryBuilder::addAttributeFilter, ProductQueryBuilder::addFieldFilter from public to protected, add a addFilter method in ProductQueryBuilderInterface
- Change visibility of ProductQueryBuilder::addAttributeSorter, ProductQueryBuilder::addFieldSorter from public to protected, add a addSorter method in ProductQueryBuilderInterface
- Remove ProductManager from ProductFilterUtility::__construct argument
- Remove ProductFilterUtility::getAttribute()
- Two new methods have been added to `Pim\Bundle\DashboardBundle\Widget\WidgetInterface`: `getAlias` and `getData`
- Constructor of `Pim\Bundle\DashboardBundle\Controller\WidgetController` has been changed (most dependencies have been removed)
- Method `Pim\Bundle\DashboardBundle\Controller\WidgetController::showAction()` has been removed in favor of `listAction` to render all widgets and `dataAction` to provide widget data
- Constructors of `Pim\Bundle\DashboardBundle\Widget\CompletenessWidget` and `Pim\Bundle\DashboardBundle\Widget\LastOperationsWidget` have been changed
- `Pim\Bundle\DashboardBundle\Widget\Registry:add()` now accepts the widget (`WidgetInterface`) as the first argument and position as the second
- Remove CatalogContext argument from ProductQueryBuilder::__construct
- Remove ProductRepository from Datagrid Sorters __construct
- Remove deprecated ProductRepositoryInterface::getProductQueryBuilder
- Replace setProductQueryBuilder by setProductQueryFactory and add a getObjectManager in ProductRepositoryInterface
- Add a ProductQueryFactoryInterface argument in ProductDatasource::__construct
- Add a $productOrmAdapterClass argument in DatasourceAdapterResolver::__construct
- Remove is_default, translatable from attributeOption mapping
- Remove AttributeOption::setDefault, AttributeOption::isDefault
- Remove AttributeInterface::getDefaultOptions
- Remove $optionClass and $optionValueClass arguments from the AttributeManager::__construct
- Remove createAttributeOption, createAttributeOptionValue, getAttributeOptionClass from the attributeManager (now in the attributeOptionManager)
- Add a $attributeOptionManager argument in AttributeController::__construct
- Remove MediaManager argument from CsvProductWriter::__construct
- Update CsvProductWriter::copyMedia argument to replace AbstractProductMedia by an array
- Change constructor of `Pim\Bundle\BaseConnectorBundle\Processor\TransformerProcessor`. `Doctrine\Common\Persistence\ManagerRegistry` is used as fourth argument and is mandatory now. The data class is the fifth argument.
- Change constructor of `Pim\Bundle\CatalogBundle\Doctrine\ORM\Filter\*` and `Pim\Bundle\CatalogBundle\Doctrine\ORM\Sorter\*` to remove the CatalogContext
- Remove ProductRepositoryInterface::findOneBy (still a native support for ORM)
- Add ProductRepositoryInterface::findOneByIdentifier and findOneById
- Remove ProductRepositoryInterface::buildByScope
- Remove ProductRepositoryInterface::findByExistingFamily
- Remove ProductRepositoryInterface::findAllByAttributes
- Move CatalogBundle/Doctrine/ORM/CompletenessJoin and CatalogBundle/Doctrine/ORM/ValueJoin to CatalogBundle/Doctrine/ORM/Join
- Move CatalogBundle/Doctrine/ORM/CriteriaCondition to CatalogBundle/Doctrine/ORM/Condition
- Remove the 'defaultValue' property of attributes and `Pim/Bundle/CatalogBundle/Model/AttributeInterface::setDefaultValue()` and `getDefaultValue()`
- Refactor `Pim\Bundle\EnrichBundle\Controller\SequentialEditController`
- Remove the `Pim\Bundle\CatalogBundle\Doctrine\(ORM|MongoDBODM)\Filter\BaseFilter` to use proper dedicated filters
- The parameter `category_id` for the route `pim_enrich_product_listcategories` has been renamed to `categoryId`
- Change constructor of `Pim\Bundle\BaseConnectorBundle\Reader\File\CsvProductReader`. Now `FieldNameBuilder`, channel, locale and currency entity classes are mandatory.
- Add getAvailableLocaleCodes in AttributeInterface
- AttributeTypeRegistry replaces AttributeTypeFactory, changed constructors for AttributeManager, ProductValueFormFactory, AddAttributeTypeRelatedFieldsSubscriber
- Drop Pim\Bundle\CatalogBundle\Doctrine\EntityRepository, ORM repositories now extends Doctrine\ORM\EntityRepository, no more access to buildAll(), build() and buildOne()
- Replace AssociationTypeRepository::buildMissingAssociationTypes by AssociationTypeRepository::findMissingAssociationTypes
- Replace AttributeGroupRepository::buildAllWithTranslations by AttributeGroupRepository::findAllWithTranslations
- Replace GroupTypeRepository::buildAll by GroupTypeRepository::getAllGroupsExceptVariantQB

## Bug fixes
- PIM-3332: Fix incompatibility with overriden category due to usage of ParamConverter in ProductController

# 1.2.x

## Bug fixes
<<<<<<< HEAD
- PIM-3298 : Fix issue with locale specific property of an attribute when edit and mass edit
- PIM-3309: Fix check on product value uniqueness
- PIM-3229: Fix values for simple and multi select attributes with missing translations not being displayed in the grid
=======
- PIM-3298: Fix issue with locale specific property of an attribute when edit and mass edit
- PIM-3229: Fix values for simple and multi select attributes with missing translations not being displayed in the grid
- PIM-3309: Fix check on product value uniqueness
- PIM-3288: Fix memory leak on product import (avoid to hydrate all products of a category when we add a category to a product)
>>>>>>> af81df23

# 1.2.11 (2014-10-31)

## Bug fixes
- PIM-3308: Fix regression on unclassified filter
- PIM-3311: Fix creation of products with missing identifier during imports
- PIM-3312: Fix CSV import of product values with invalid channel, locale or currency

# 1.2.10 (2014-10-24)

## Bug fixes
- PIM-3221: Fix the possibility to update attributes on variant groups during import
- PIM-3283: Fix issue on the password reset
- PIM-3209: Fix issue on the extension validation during import
- PIM-3234: Fix performance issue on category filter

# 1.2.9 (2014-10-17)

## Bug fixes
- PIM-3254: Fix issue with inactive locales in exports
- PIM-3217: Fix missing filter groups in grid filter selector when two attribute groups have the same sort orders
- PIM-3281: Fix mass edit issue on localizable values, it uses user locale instead of selected locale
- PIM-3248: Fix completeness not being correctly calculated after removing a required attribute from a family
- PIM-3279: Fix performance issue with big group sets
- PIM-3266: Fix the flush of skipped items during an import that uses the `Pim\Bundle\BaseConnectorBundle\Processor\TransformerProcessor`. All your custom processors that uses the `TransformmerProcessor` should now inject the `Pim\Bundle\CatalogBundle\Doctrine\SmartManagerRegistry` to fix this issue too.
- PIM-3282: Fix the grid filters that can be set as json in the request

## BC breaks
- Two new arguments have been added to Pim\Bundle\FilterBundle\Filter\Product\GroupsFilter: `userContext` and `groupClass`

# 1.2.8 (2014-10-10)

## Bug fixes
- Fix memory leak in CSV quick export
- Fix memory leak when product with medias are exported in CSV
- Cannot display correctly all variant groups on grid

## Improvements
- avoid hydrating duplicate categories when applying category filter in product grid

# 1.2.7 (2014-10-01)

## Bug fixes
- Fix no warning message when leaving a product form after a submit with errors
- Stabilize composer.json (minimum-stability: stable) and fix monolog version issue

# 1.2.6 (2014-09-26)

## Bug fixes
- Fix installer fail on requirements when you change the archive and uploads folder
- Fix display of multi-byte characters in long form labels that are truncated
- Incorrect date display between export/import widget and job execution page and job history
- Fix archiver bug with yml imports
- Fix missing product versioning data when a category, attribute or attribute option linked to a product is removed

## BC breaks
- Added supports method in Pim\Bundle\BaseConnectorBundle\Archiver\ArchiverInterface
- Two new methods have been added to Pim\Bundle\CatalogBundle\Repository\ProductRepositoryInterface: `findAllWithAttribute` and `findAllWithAttributeOption`
- Constructor of Pim\Bundle\VersioningBundle\UpdateGuesser\AttributeOptionUpdateGuesser has been changed

## Improvements
- Add images in icecat_demo_dev installer fixtures
- Add sorter to the grid state

# 1.2.5 (2014-09-19)

## Bug fixes
- File that contains non UTF-8 characters can not be imported anymore
- Mimetype check on file import has been removed
- Incorrect written number after csv export

## Improvements
- Fixtures stop if warnings are encountered
- Errors and warnings for fixtures are displayed

# 1.2.4 (2014-09-11)

## Bug fixes
- Fixed job profile controller doing a global flush after launching job execution

# 1.2.3 (2014-09-08)

## Bug fixes
- association fixtures

# 1.2.2 (2014-09-05)

## Improvements
- CacheClearer splits into two services, one for Product and one for other entities

## Bug fixes
- association import with MongoDB fixes

# 1.2.1 (2014-09-03)

## Bug fixes
- large memory leak fixed for non product import (association, product group, attribute, categories, etc...)
- new associations were created at each import

## BC breaks
- protected postWrite method not called anymore from BaseConnectorBundle\\Writer\\Doctrine\\Writer.
 If you need it, override the write method, call the parent and add your code after.
- constructor of Pim\Bundle\BaseConnectorBundle\Writer\Doctrine\Writer has changed
- Pim\Bundle\TransformBundle\Cache\ProductCacheClearer has been renamed Pim\Bundle\TransformBundle\Cache\CacheClearer

# 1.2.0 (2014-08-28)

## Improvements

## Bug fixes
- Fix a bug on entity `Pim/Bundle/CatalogBundle/Model/AbstractProduct`

# 1.2.0-RC4

## Improvements
- Java dependency has been removed
- Add locale fallback to en_US

## Bug fixes
- Sort exported categories by tree and order inside the tree
- Return to the family index page after cancelling family mass edit instead of product index
- Fixed an error when all families are edited without any applied filters
- Fixed a bug that allowed to mass edit only 10 families
- Fixed category order in the categories tab of products
- Incomplete archives no longer appear as downloadable in the export execution details page
- Fixed Cascade delete on associations for MongoDB impl
- Fixed a bug on normalization of decimal attributes for MongoDB impl
- Fixed the 'Is associated' filter in the product association grids
- Fixed a bug where special characters were not well handled in product grid filter
- Fixed unique value validation for date attributes during import
- Fixed apply filter on channel tree on MongoDB implementation
- Fixed a bug on ProductCsvWriter
- Fixed a bug that causes product associations to be stored twice in MongoDB implementation

## BC breaks
- Replace ACLs `pim_enrich_family_add_atribute` and `pim_enrich_family_remove_atribute` with `pim_enrich_family_edit_attributes`. This ACL also enforces rights to edit attribute requirements.
- Changed JobExecutionArchivist to archive files generated by export before it is marked as completed
- JS and CSS are not minified anymore. We advise to use server side compression for bandwidth savings.

# 1.2.0-RC3

## Improvements
- Killed export process are now detected and displayed as failed
- CsvWriter can write files for any type of entity

## Bug fixes
- Fixed Mass edit on a never fulfilled price attribute
- Fix TinyMCE WYSIWYG editor generating 'fake' history due to html reformatting
- Fixed flat product normalizer and filtered values (with many filters)
- Make sure that the file path of export profiles is writable before allowing to execute
- Fixed bug with scopable boolean value not being saved
- Use `pim_number` form type to replace the use of `number` and fix issue with javascript validation on numbers with different formats

## BC breaks
- Remove `task` option from install command
- JobExecutionController now require the Akeneo\Bundle\BatchBundle\Manager\JobExecutionManager.
- InvalidItemsCsvArchiver is not injected in the constructors of ProductCsvReader and ProductReader
- CsvProductWriter should be used instead of CsvWriter for products
- Remove `pim_serializer.normalizer.get_set_method` defined as fallback normalizer

# 1.2.0-RC2

## Improvements
- Create a metric factory
- Improve UI for defining role permissions
- Throw exception on install command if fixture directory not found
- Setup `pim_catalog.storage_driver` in `pim_parameters.yml` instead of `config.yml`
- Load PIM configuration via the import of the file `pim.yml` instead of a preprend configuration
- Externalize non local PIM parameters in `pim_parameters.yml`
- Replace buttons by icons to manage datagrid views
- Add post create event on enrich part when an attribute group is created

## Bug fixes
- The message 'there are unsaved changes' is missing in the Role edit form
- Display a file attribute attribute as column in product grid displays Array
- History tab crashes when product imported without real time versioning
- Creating an attribute with the code "id" should be forbidden
- Switch not well displayed on other locales than en_US
- Associations are now well saved on product import

## BC breaks
- Remove backendStorage property on attribute entities
- Inject MetricFactory in `Pim\Bundle\CatalogBundle\AttributeType\MetricType`, `Pim\Bundle\EnrichBundle\MassEditAction\Operation\EditCommonAttribute` and `Pim\Bundle\TransformBundle\Transformer\Property\MetricTransformer` instead of metric entity class parameter
- MongoDB: Media are now part of the product as embedded document and not in an external collection. A migration script is provided. See the UPGRADE file.
- Change constructor of `Pim\Bundle\EnrichBundle\Form\Type\FamilyType` to add `DisableFamilyFieldsSubscriber` as third argument and `AddAttributeAsLabelSubscriber` as fourth argument
- Rename pim_catalog.datasource.smart and pim_catalog.datasource.product respectively by pim_datagrid.datasource.smart and pim_datagrid.datasource.product
- Add method setMassActionRepository and remove the MassActionRepositoryInterface from constructor
- Introduce a dedicated pim_webservice.serializer to handle REST API
- Rename ACL `pim_enrich_family_edit` to `pim_enrich_family_edit_properties`. This ACL now only check the access to the properties tab.
- Rename ACL `pim_enrich_product_edit` to `pim_enrich_product_edit_attributes`. This ACL now only check the access to the attributes tab.
- Added ProductCacheClearer to share cache clearing between product writers

# 1.2.0-RC1

## Features
- Add an option to automatically sort the choices of simple and multi select attributes
- Add a mass family edition operation to allow adding or changing attribute requirements on many families at once
- Allow filtering by empty values for attributes (text, textarea, number, date, simple and multiselect, prices and metrics) and for family property
- Add an option to filter products by a list of identifier values
- Don't allow editing the default datagrid view
- Add a enable/disable row action in product grid

## Improvements
- Group datagrid filters by attribute groups
- Ease the adding of new filters and sorters in ProductQueryBuilder
- All grids can now benefit from the multistep mass edition wizard (this was reserved to the the product grid before)
- Ease the adding of subscribers in ProductEditType, JobInstanceType and AttributeGroupType with addEventSubscriber methods
- Introduce a ProductValueFormFactory which dispatch a EnrichEvents::CREATE_PRODUCT_VALUE_FORM to ease the product value form customization
- MongoDB completeness calculation performances
- Introduce Abstract models for Association, Media, Metric, Price, Completeness to ease the overriding/re-using of theses classes
- Allow to override of a repository avoiding to redefine the entity mapping
- Introduce a datagrid choice filter that loads attribute option choices based on the search query to enhance performance with a large number of attribute options
- Apply "Remove product" permission to hide mass delete and delete row action
- Change "launch" button by "view" on job profile datagrids
- Create a `JobInstanceRepository`
- Automatic creation and purge of indexes for MongoDB
- Dispatch event before rendering the product edit template
- Fixed asymetric enable product button
- Remove qb definition from job profile grid configs
- Create repositories for JobInstance and JobExecution
- Create manager for JobInstance
- Clean LastOperationsWidget architecture
- New readers for export improve memory usage loading small batches of products instead of all products in same time
- Update BatchBundle to 0.1.6 in order to get updated summary information during the execution of the process (and not only at the end)
- Allow values 'true', 'false', 'yes' and 'no' to be converted into boolean during import
- Create a job instance factory to create job instances
- Allow to add hidden row actions in grids
- Make optional the generation of missing completenesses in product reader
- Update install to be able to define email address/name used for system emailing
- Update BatchBundle version to get a better support of exceptions in logs and provide the new command akeneo:batch:list-jobs
- Faster MongoDB product writer (around 10x times faster than current one)
- Dispatch events on show/edit/execute/remove job profile actions
- Dispatch events on view/download job execution actions
- Allow to install custom user roles and groups from installer fixtures
- Display the code of import/export profiles on the edit and show views
- Related entities' edition and deletion doesn't reload all the products' normalized data
- Inject event dispatcher inside AbstractController
- Csv reader and Yaml readers are now reseted between each steps
- Dispatch events when removing some entities
- Add method remove in Category, Group, Attribute, Association type and family managers.
- Call manager's method remove from these entity controllers
- Remove the count of products by category in the context of the management of the categories (perf)
- Define attribute type classes as parameters
- Products on which mass edit operation is not performed are also ignored from operation finalize method
- Create specific serializer service for versioning

## Bug fixes
- Replaced usage of Symfony process to launch background job with a simple exec, more reliable on a heavily loaded environment
- Added missing translation keys for "manage filters", "all", "records", etc
- Images import from fixtures now works
- Fixed versions not being properly generated when real-time versioning is disabled (in imports/exports)
- Deleted completeness when a locale of a channel is deleted
- Displayed flags in the completenesses grid
- Fixed a memory leak on product import when using MongoDB
- Fixed a bug with image upload on product with a "\" or "/" in their sku
- Fixed a bug that silently failed when uploading file that does not comply with server configuration
- Fixed a bug when display image thumbnail in the product grid with MongoDB support
- Fixed a bug with timestampable listener which doesn't change the updated date of a product
- Fixed a bug with numeric validation and decimal allowed property (number, metric, price attribute types)
- Attribute Options code validation now more precise on uniqueness (equality instead of similarity)
- Fixed a bug with repository resolver on ODM implementation
- Fixed a bug on mass edit when we use a completeness filter to select products
- Removed the import CSV mimetype validation which is unreliable
- Product completeness in MongoDB is not lost anymore in the grid
- Upload on a job with a custom step (non ItemStep) doesn't crash anymore
- Memory leak fixed in pim:version:refresh command
- Fixed a bug when try to remove the family of a product
- Wrong date conversion fixes on grid and form

## BC breaks
- Remove FlexibleEntityBundle
- Remove CategoryWriter and use the generic doctrine writer instead
- Remove entity argument from FiltersConfigurator constructor
- Rely on CatalogBundle/Version and not anymore on CatalogBundle/PimCatalogBundle to get the current version of the PIM
- The Pim\Bundle\EnrichBundle\MassEditAction namespace has been renamed to Pim\Bundle\EnrichBundle\MassEditAction\Operation
- Mass edit operator has been moved to an Operator sub-namespace
- Pim\Bundle\EnrichBundle\MassEditAction\Operation\MassEditActionInterface has been renamed Pim\Bundle\EnrichBundle\MassEditAction\Operation\MassEditOperationInterface
- Changed the HydratorInterface::hydrate() method signature
- Avoid to store null values in Product::normalizedData (MongoDB support)
- Remove redundant 'getActiveCodeChoices' method in CurrencyManager (use CurrencyManager::getActiveCodes())
- Remove AbstractAttributeType::buildValueFormType, change visibility of prepareValueFormName, prepareValueFormAlias, prepareValueFormOptions, prepareValueFormConstraints, prepareValueFormData to public
- Remove `MetricBaseValuesSubscriber` and create one for MongoDB and another one for ORM
- Create `OptionFilter`, `OptionsFilter` for ORM and MongoDB implementations
- InstallerBundle/LoaderInterface has been changed to pass ProductManager to manage media (loading images from fixtures)
- Refactor VersioningBundle - a lot of API changes, add MongoDB support.
- Remove the Doctrine registry dependency from `Pim\Bundle\CatalogBundle\Manager\CompletenessManager` and use only the family repository
- Remove the Doctrine registry dependency from `Pim\Bundle\CatalogBundle\Doctrine\ORM\CompletenessGenerator` and use only the entity manager
- Add a new method `scheduleForChannelAndLocale` to `Pim\Bundle\CatalogBundle\Doctrine\CompletenessGeneratorInterface`
- Add a dependency to the completeness manager on `Pim\Bundle\EnrichBundle\Form\Handler\ChannelHandler`
- Add a dependency to the channel repository on `Pim\Bundle\CatalogBundle\Manager\CompletenessManager`
- Remove deprecated ConfigureGroupProductGridListener and add parameter in method ConfiguratorInterface::configure(DatagridConfiguration $configuration)
- Category and CategoryRepository no longer extend AbstractSegment and SegmentRepository, previously inherited methods are now in these classes
- Change constructor of ProductExportController to remove CurrencyManager and AssociationTypeManager args
- Change constructor of `Pim\Bundle\EnrichBundle\Controller\ProductController` and `Pim\Bundle\ImportExportController\JobProfileController` (inject event dispatcher)
- Add parameters to load datagrids in job profiles index twig templates
- Remove WidgetRepository to replace it by `Pim\Bundle\ImportExportBundle\Entity\Repository\JobExecutionRepository`
- Inject `Pim\Bundle\ImportExportBundle\Manager\JobExecutionManager` into LastOperationsWidget
- Remove injection of WidgetRepository from LastOperationsWidget
- Inject JobInstanceFactory inside `Pim\Bundle\ImportExportBundle\Controller\JobProfileController`
- Remove duplicate pim_catalog.entity.job_instance.class parameter, we must now use akeneo_batch.entity.job_instance.class
- Inject EventDispatcher inside AbstractController
- Add missing getEntity() method in product value interface
- Add methods inside CategoryInterface
- Inject `Symfony\Component\EventDispatcher\EventDispatcherInterface` inside Attribute, AssociationType, Category, Family and Group managers
- Inject `Pim\Bundle\CatalogBundle\Manager\FamilyManager` in `Pim\Bundle\EnrichBundle\Controller\FamilyController`
- Inject `Doctrine\Common\Persistence\ObjectManager` in `Pim\Bundle\CatalogBundle\Manager\AssociationTypeManager`
- Inject `Doctrine\Common\Persistence\ObjectManager` in `Pim\Bundle\CatalogBundle\Manager\FamilyManager`
- Inject group and group types classes in `Pim\Bundle\CatalogBundle\Manager\GroupManager`
- Inject `Pim\Bundle\CatalogBundle\Manager\AssociationTypeManager` in `Pim\Bundle\EnrichBundle\Controller\AssociationTypeController`
- Inject `Pim\Bundle\CatalogBundle\Manager\FamilyManager` in `Pim\Bundle\EnrichBundle\Controller\FamilyController`
- Inject SecurityFacade inside `Pim\Bundle\EnrichBundle\Controller\CategoryController`
- Each dashboard widget has to define its full template, nothing is rendered automatically
- Delete `Pim\Bundle\DataGridBundle\Extension\Filter\MongoDBFilterExtension`, `Pim\Bundle\DataGridBundle\Extension\Filter\OrmFilterExtension`, `Pim\Bundle\DataGridBundle\Extension\Filter\ProductFilterExtension`
- Rename `Pim\Bundle\DataGridBundle\Extension\Filter\AbstractFilterExtension` to `Pim\Bundle\DataGridBundle\Extension\Filter\FilterExtension` which expects a `Pim\Bundle\DataGridBundle\Datasource\DatasourceAdapterResolver\` as third argument for its constructor
- Rename constant `Pim\Bundle\DataGridBundle\DependencyInjection\Compiler\AddFilterTypesPass::FILTER_ORM_EXTENSION_ID` to `Pim\Bundle\DataGridBundle\DependencyInjection\Compiler\AddFilterTypesPass::FILTER_EXTENSION_ID`
- Delete `Pim\Bundle\DataGridBundle\Extension\Sorter\MongoDBSorterExtension`, `Pim\Bundle\DataGridBundle\Extension\Sorter\OrmSorterExtension`, `Pim\Bundle\DataGridBundle\Extension\Sorter\ProductSorterExtension`
- Rename `Pim\Bundle\DataGridBundle\Extension\Sorter\AbstractSorterExtension` to `Pim\Bundle\DataGridBundle\Extension\Sorter\SorterExtension`
- Rename constant `Pim\Bundle\DataGridBundle\DependencyInjection\Compiler\AddSortersPass::SORTER_ORM_EXTENSION_ID` to `Pim\Bundle\DataGridBundle\DependencyInjection\Compiler\AddSortersPass::SORTER_EXTENSION_ID`
- Delete service `pim_datagrid.extension.filter.mongodb_filter`
- Delete service `pim_datagrid.extension.filter.product_filter`
- Rename service `pim_datagrid.extension.filter.orm_filter` to `pim_datagrid.extension.filter`
- Delete service `pim_datagrid.extension.sorter.mongodb_sorter`
- Rename service `pim_datagrid.extension.sorter.orm_sorter` to `pim_datagrid.extension.sorter`
- Delete `Pim\Bundle\DataGridBundle\Extension\Pager\MongoDBPagerExtension`,`Pim\Bundle\DataGridBundle\Extension\Pager\OrmPagerExtension` and `Pim\Bundle\DataGridBundle\Extension\Pager\ProductPagerExtension`
- Rename `Pim\Bundle\DataGridBundle\Extension\Pagerr\AbstractPagerExtension` to `Pim\Bundle\DataGridBundle\Extension\Pager\PagerExtension` which expects a `PagerResolver` as first argument
- Delete service `pim_datagrid.extension.pager.mongodb_pager`
- Delete service `pim_datagrid.extension.pager.product_pager`
- Rename service `pim_datagrid.extension.pager.orm_pager` to `pim_datagrid.extension.pager`
- Replace `Pim\Bundle\DataGridBundle\Datasource\Orm\OrmDatasource` by `Pim\Bundle\DataGridBundle\Datasource\Datasource`
- Replace service `pim_datagrid.datasource.orm` by `pim_datagrid.datasource.default`
- Delete `Pim\Bundle\DataGridBundle\Datasource\MongoDB\MongoDBDatasource`
- Delete service `pim_datagrid.datasource.mongodb`
- Remove the flush parameter from Pim\Bundle\CatalogBundle\Doctrine\MongoDB\CompletenessGenerator::generateMissingForProduct(), as it was not used properly anymore (completeness are directly pushed to MongoDB without using ODM)
- Rename countForAttribute to countVariantGroupAxis in GroupRepository
- Remove locale-specific rights
- Upgraded to 0.2.* version of akeneo/batch-bundle
- Rename `Pim\Bundle\TransformBundle\DependencyInjection\Compiler\ReplacePimSerializerArgumentsPass` by `Pim\Bundle\Transform\DependencyInjection\Compiler\SerializerPass` and change construct parameters
- AddVersionListener and VersionBuilder use new `pim_versioning.serializer` service
- In InGroupFilter and IsAssociatedFilter constructors, replace the RequestParameters argument by a RequestParametersExtractorInterface
- Change constructor of `Pim\Bundle\DataGridBundle\Controller\ProductExportController` to inject the product repository `Pim\Bundle\CatalogBundle\Repository\ProductRepositoryInterface` as fourth argument
- Rename Pim\CatalogBundle\Model\Media to Pim\CatalogBundle\Model\ProductMedia to reflect the coupling between product media and product value and allow the future introduction of generic media
- Add a $metricClass argument in MetricTransformer constructor
- Add a $mediaClass argument in MediaTransformer constructor
- Add a $metricClass argument in MetricType constructor
- Change the arguments of ProductBuilder to pass classes (product, value, price) as an array
- Change the arguments of EditCommonAttributes to pass classes (metric, media, price) as an array
- Remove not used parameter `pim_import_export.entity.export.class`
- Remove file `Pim\Bundle\ImportExportBundle\DependencyInjection\Compiler\ResolveDoctrineOrmTargetEntitiesPass`
- Replace the filter config parent_type by ftype
- Rename CatalogBundle, VersioningBundle, UserBundle listeners to subscribers
- Change constructor of `Pim\Bundle\DataGridBundle\Manager\DatagridViewManager` to inject the datagrid view repository as first argument (instead of the manager)
- Rename service `pim_catalog.validator.attribute_constraint_guesser` by `pim_catalog.validator.constraint_guesser.chained_attribute`

# 1.1.0 - "Rabbit Punch" (2014-04-16)

## Features
- Implement creating, updating, applying and removing datagrid views
- MongoDB storage support

## Improvements
- Allow to add many quick export on datagrids
- Optimize products mass deletion
- Improve get product REST API
- Improve entity history context display for entities updated during import jobs
- Add a 'properties' field to the Attribute entity to allow easily adding new attribute type dependent properties
- Introduced custom ODM types to map document to one or many entities
- Define specific route and configuration for datagrid quick exports
- Add a parameter to ProductManager::save() and ProductManager::saveAll() to allow saving products without completeness recalculation
- Dispatch event pre/post handler for each mass action
- Enhance the error message displayed when a related entity doesn't exist during an import (for instance we import products and a family doesn't exist)
- Default product datagrid sorting is done descending on updated property

## Bug fixes
- Fixed the verbose option always used in the install command
- Fixed issue on attribute option removal
- Fixed identifier is required attribute
- Fixed get common attributes with common values
- Fixed completeness not removed from changed family
- Fixed Product ORM mapping: activated orphanRemoval of values
- Fixed family import fixtures, we now throw an exception if attribute used as requirement not exists
- Fixed the CSV import of attribute options which can fail due to missing columns when options are not 100% translated
- Fixed the CSV import of attribute option to throw exception when the attribute is not known
- Fixed the CSV export of attributes to avoid to export the virtual group 'Other'
- Prevent considering 0 as a null value when importing metric data
- Ensured the attribute option validation when edit an option
- Fixed the product CSV export when a metric attribute is exported without unit
- Fixed the missed 'there are unsaved changes' message when I delete an option
- Ensured the ability to change the user catalog locale from user fixtures
- Fixed mass delete and pagination
- Fixed the CSV import of family when an attribute does not exist
- Fixed the CSV import of option when an attribute does not exist
- Fixed the erroneous message on completeness tab to display "not yet calculated" instead of "locale non associated to this channel"
- Fixed the 'null' displayed after a dynamic option creation
- Fixed the quick Export to be able to export all the products
- Ensured that we're able to configure the email to use in monolog handler
- Fixed the missing translation keys
- Fixed the route exception for less/address in prod.log
- Fixed the categories tree get cut off on a long list on categiry management
- Fixed the deletion of an attribute option
- Remove the deprecated fallback property in locale and in locales.yml file
- Avoid to recalculate the completeness when I add some products to one or more group with the mass-edit wizard
- Fixed the unique attributes validation during product CSV imports
- Fixed the exception on file_get_content if the image doesn't exist anymore
- Ensure the required property for an identifier when importing attributes
- Fixed the error message when the family is not known when importing products
- Removed useless ```app/entities``` directory

## BC breaks
- Add an argument HydratorInterface in ProductDatasource constructor (MongoDBODM support)
- Add an argument $adapterClass (string for FQCN) in ProductFilterExtension and OrmFilterExtension constructors (MongoDBODM support)
- Remove deprecated fallback property of Locale entity
- Add a generateProductCompletenesses method on CompletenessGeneratorInterface, to generate completeness for one product
- Add setCompletenesses and getCompletenesses method on ProductInterface and Product class
- Add methods getProductQueryBuilder, deleteProductIds methods in ProductRepositoryInterface
- Remove methods setLocale/getLocale, setScope/getScope, setConfiguration/getConfiguration from ProductRepositoryInterface
- Remove methods setLocale/getLocale, setScope/getScope from ProductManager
- Move findAllByAttributes and findOneByWithValues from FlexibleEntityRepositoryInterface to ProductRepositoryInterface
- Move setFlexibleQueryBuilder, findAllByAttributes, findOneByWithValues, getFlexibleQueryBuilder, addJoinToValueTables, findAllByAttributesQB from FlexibleEntityRepository to ProductRepository (ORM)
- Move FilterBundle/Filter/ScopeFilter.php, ProductCompletenessFilter.php, ProductGroupsFilter.php, CategoryFilter.php -> FilterBundle/Filter/Product/ScopeFilter.php, CompletenessFilter, GroupsFilter.php, CategoryFilter.php
- Move FilterBundle/Resources/public/js/datafilter/filter/scope-filter.js, category-filter.js -> FilterBundle/Resources/public/js/datafilter/filter/product_scope-filter.js, product_category-filter.js
- Move FilterBundle/Filter/Flexible/FilterUtility.php -> Filter/ProductFilterUtility.php, remove the flexibleEntityName argument of applyFlexibleFilter, rename applyFlexibleFilter to applyFilterByAttribute
- ProductValueNonBlank renamed to ProductValueComplete
- Remove the AclHelper $aclHelper argument from the DataGridBundle/Extension/Pager/Orm/Pager.php constructor
- Moved CustomEntityBundle to its own repository
- Move `FlexibleEntityBundle/Doctrine/*` -> `CatalogBundle/Doctrine/ORM/*`, rename `FlexibleQueryBuilder*` to `ProductQueryBuilder*`, specialize the implementation and pass the CatalogContext as constructor argument
- Changes in the implementation of storing datagrid state - adding 'pim/datagrid/state-listener' to the datagrid configuration is no longer required, instead, the grid should be rendered with dataGrid.renderStatefulGrid()
- Move `FilterBundle/Filter/Flexible/*` -> `FilterBundle/Filter/ProductValue/*`
- Remove unused FilterBundle/Filter/ProductValue/EntityFilter
- Replace FlexibleManager by ProductManager in ContextConfigurator constructor arguments
- Replace tag `pim_flexibleentity.attributetype` by `pim_catalog.attribute_type`
- Replace service `@pim_flexibleentity.validator.attribute_constraint_guesser` by `@pim_catalog.validator.attribute_constraint_guesser`
- Replace the use of FlexibleValueInterface by ProductValueInterface in AttributeTypeInterface and AbstractAttributeType
- Update ProductValueInterface, add getData, setData and getAttribute methods
- Move `DataGridBundle/Extension/Formatter/Property/*` to `DataGridBundle\Extension\Formatter\Property\ProductValue\*`
- Use CatalogContext and not ProductManager as constructor argument in AddParametersToProductGridListener
- Move mass export in specific controller
- Add an affectsCompleteness method to MassEditActionInterface to indicate whether performing the mass action requires recalculating the product completeness
- Remove DeleteMassActionHandler, replaced by ProductDeleteMassActionHandler
- Change product REST API data and url format
- Remove incomplete REST API for getting multiple products
- Remove Router dependency from json ProductNormalizer
- Replace RegistryInterface with ManagerRegistry in controllers - retrieving the ObjectManager from the AbstractController now requires passing the class name (AbstractDoctrineController::getManagerForClass())
- Change Completeness Manager and Repository function names to something more coherent (generateMissingForxxx)
- Move `DataGridBundle/Extension/Sorter\Orm\FlexibleFieldSorter` to `DataGridBundle/Extension/Sorter/Product/ValueSorter`
- Move `DataGridBundle/Extension/Sorter/Orm/FlexibleFieldSorter` to `DataGridBundle/Extension/Sorter/Product/ValueSorter`
- Move `DataGridBundle/Extension/Selector/Orm/*` to `DataGridBundle/Extension/Selector/Orm/Product` and `DataGridBundle/Extension/Selector/Orm/ProductValue`
- ProductRepository does not extend anymore FlexibleEntityRepository, getFlexibleConfig/setFlexibleConfig have been replaced by getConfiguration/setConfiguration
- Change mass action route for products and create own controller for these mass actions
- Add a MassActionHandlerRegistry for mass action handlers services (works with handler alias)
- Rename ProductDeleteMassActionHandler to DeleteMassActionHandler
- Create MassActionHandlerInterface instead of using OroPlatform one
- Change MassActionDispatcher::dispatch parameters
- Replace `@pim_datagrid.datasource.product.result_record.hydrator` by `@pim_datagrid.datasource.result_record.hydrator.product` and same for class parameter
- Move mass action handlers to its own `Handler` directory
- Create PimDatasourceInterface extending OroDatasourceInterface
- Use PimVersioningBundle:Version for all entity audits instead of OroDataAuditBundle:Audit, replace AuditManager with VersionManager, drop AuditBuilder and refactor listeners that create object versions
- Redefine DeleteMassAction, EditMassAction and ExportMassAction
- Remove data_identifier property defined on datagrid.yml for mass actions
- Rename parameter $queryBuilder as $qb in HydratorInterface
- Add findFamilyCommonAttributeIds and findValuesCommonAttributeIds methods to ProductRepository interface
- Remove queryBuilder property from MassEditActionController and remove $request from each action
- Remove queryBuilder from methods initialize and perform in AbstractMassEditAction and children
- Add setProductsToMassEdit and getProductsToMassEdit in AbstractMassEditAction
- Remove EntityManager property from AddToGroups mass edit action and directly inject GroupRepository
- Remove ProductManager property from Classify mass edit action
- Remove method getProductIdsFromQB from EditCommonAttributes mass edit action
- Remove ProductRepository::findFamilyCommonAttributes() and ProductRepository::findValuesCommonAttributeIds() to replace them by ProductRepository::findCommonAttributeIds()
- Disable global search feature
- Remove the 'searchable' property of AbstractAttribute
- Move ProductRepository::getIdentifier() to attribute repository
- Move CatalogBundle\Entity\Repository\ProductRepository to CatalogBundle\Doctrine\ORM
- Move CatalogBundle\Entity\Repository\AssociationRepository to CatalogBundle\Doctrine\ORM
- Move CatalogBundle\Model\ProductRepositoryInterface to CatalogBundle\Repository
- Move CatalogBundle\Model\AssociationRepositoryInterface to CatalogBundle\Repository
- Move CatalogBundle\Model\CompletenessRepositoryInterface to CatalogBundle\Repository
- EditCommonAttributes class needs the ProductBuilder and ProductMassActionManager now
- Move prepareDBALQuery from ProductRepository to QueryBuilderUtility
- Add a ProductCategoryManager and move here the methods getProductsCountInCategory, getProductIdsInCategory from the ProductManager
- Renamed service writer ids `pim_base_connector.writer.orm.*` -> `pim_base_connector.writer.doctrine.*`
- Replace `@security.context` by `@pim_user.context.user` in `ContextConfigurator`
- Delete the attribute virtual group and the `getVirtualGroup` method of the class `Pim\Bundle\CatalogBundle\Model\AbstractAttribute`
- Render the attribute group mandatory for the creation and the edition of an attribute

# 1.0.2
## Bug Fixes
- Removed hardcoded attribute table from ORM/CompletenessGenerator.php
- Fixed of ProductValue's attributes' exclusion on completeness's computation

# 1.0.1
## Bug Fixes
- Removed hardcoded Attribute from ChainedAttributeConstraintGuesser
- Removed hardcoded Attribute from ValidMetricValidator

# 1.0.0 - "Hare We Go" (2014-03-06)

## Features
- Uservoice integration
- Add a last operations widget on the dashboard
- Add new user as fixtures
- Auto-refresh job execution report page
- Add a checkbox to select all visible rows in entity association grids
- Add colors to channels and use them in scopable field labels to make them more compact

## Improvements
- Load choices for grid filters asynchronously
- Allow adding/removing attributes to mass edit attributes view without a page reload
- Propagate -v option to subcommands of install command
- Fix the versions of dependencies in composer.json
- Undisplay unwanted searchable elements in quick search
- Add icons for category and product in search view
- Prevent hydrating all attributes in the available attributes addition form
- Prevent hydrating all families in the product edition form
- Import conversion units for channels
- Product grid loading performance by hydrating as array and introduce selector extension
- Add a screen to select the attribute type before creating an attribute
- Create check-requirements, assets and database/fixtures commands and simplify install one
- Make documentation tested linking it to our behat scenarios

## Bug fixes
- Fixed non-updated values being displayed in the the audit history
- Fixed attribute group form state not being saved
- Do not display Id as an eligible attribute as label
- Fixed select field missing for scopable simple/multi select attributes in the product form
- Restored missing attributes translation
- Fixed the display of scopable metric attributes in the product edit form
- Fixed regression with resolve target entity on Category entity
- Fixed datepicker in date attribute form
- Fixed unwanted fields appearing in attribute creation form if server-side validation errors are present
- Fixed 500 response when submitting import launch form without selecting file to upload
- Fixed $field_catalogLocale linked bugs
- Fixed scopable value order in product form
- Restored unique variant axis constraint when saving product
- Fixed missing breadcrumbs for edit views
- Fixed lost hashnav when creating an attribute group
- Fixed a bug that prevented saving unchecked checkbox value in product edit form
- Fixed recovered attributes on mass edit action
- Fixed a bug with tooltips sometimes not appearing due to a conflict between bootstrap and jquery tooltip plugins

## BC breaks
- Remove the date type property of Attribute and simplify the pim_catalog_date attribute type to support date only (not date/datetime/time)
- Remove unnecessary AttributeManagerInterface and AttributeInterface in favor of AbstractAttribute
- Rename findByWithSortedAttribute to findOneByWithValues, add pre-select attributes and related translations to reduce number of lazy loaded queries when edit a product
- Rename findByWithAttributes to findAllByAttributes
- MeasureBundle has been moved from the BAP to an external repository (akeneo/measure-bundle).
- BatchBundle has been moved from the BAP to an external repository (akeneo/batch-bundle).
- Remove magic setter access to value (ex: $product->setDescription()), as it has multiple conceptual and
technical flaws (attribute codes are data, not a freeze structure, needed to maintain an full attribute cache in product
that made the entity too smart for its own good and created performances problem)
- Remove Product::createValue(). Can be replaced by calling ProductManager::createFlexibleValue() and setting attribute, scope and locale on the created value.
- Product datagrid, hydrate rows as arrays (in place of objects) to reduce the loading time
- Datagrid configuration, remove [flexible_entity] config to avoid to define the used entity twice
- Rename and move src/Pim/Bundle/EnrichBundle/Resources/views/Completeness/_datagridCompleteness.html.twig => DataGridBundle/Resources/views/Property/completeness.html.twig
- Delete classes ConfigureAssociationProductGridListener and AssociationProductColumnsConfigurator, we now use ConfigureFlexibleGridListener to configure product association grid
- Delete the HideColumnsListener, the ColumnConfigurator is now able to add only columns configured by the user
- Rename CompletenessFilter to ProductCompletenessFilter to be consistent, move also the related js file
- Changed signature of ProductRepository::getEligibleProductIds()
- Changed signature of GroupType::__construct()
- Changed signature of AssociationType::__construct()
- Removed AttributeRepository::findallWithGroups()
- Rename grid_extensions.yml, grid_actions.yml, grid_listeners.yml, grid_attribute_types.yml to extensions.yml, actions.yml, event_listeners.yml, attribute_types.yml

# 1.0.0-rc-1 - "Tortoise Beats Hare" (2014-02-06)

## Features
- Completenesses over channels and locales widget
- New command to install the PIM
- Price attributes can be scopable
- Popin to configure product datagrid columns

## Improvements
- Add missing translations
- New grid implementation
- Grids performances
- Quick export of selected products in the grid
- Status column in the product grid
- Thumbnail in product grid for attribute of type image

## Bug fixes
- Bug #658: Export all activated translations even if no value has been set
- Bug PIM-1892: Prevented the form subscriber to remove form fields if not valid
- Downgrade ICU lib to be compatible with RedHat 6 and CentOS 6
- Fix an issue with excessive url length when mass editing many products
- Products grid loaded twice the first time the screen is displayed
- The first tree is not displayed in the mass edit wizard
- When no group type exist, it's not possible to add Variant Group
- Job validation is applied twice (create import/export)
- Validation messages not visible in job creation popin (create import/export)
- Lose hashnav when I create a tree
- Fix completeness calculation on icecat demo dev data
- Application crash on some product validation fail
- In create product popin, no way to search for family (in select 2 field)
- Attribute export in csv shift columns instead of putting blank values
- Error with field_catalogLocale on first load
- Missing translations in page titles
- When adding a new option from product form, the new option is not in the select
- Category edit and page title not updated

## BC breaks
- Change some translation message keys
- Remove GridBundle, add a new DataGridBundle (based on OroPlatform changes)
- Change filters implementations in FilterBundle
- Update all PIM grids to use the new implementation (extensions for filter, sorter, pager, custom datasource, custom cell formatters)
- Rename TranslatableInterface and TranslatableListener by Localizable one in FlexibleEntityBundle
- Rename translatable attribute property by localizable
- FlexibleQueryBuilder has been rewritten to prepare the MongoDB support (add filters and sorters in FlexibleEntityBundle/Doctrine/ORM)
- FlexibleQueryBuilder is injected to ProductRepository
- ProductRepository is injected in ProductManager
- Remove deprecated flexible entity config which is now builded by flexible manager itself (use doctrine meta)
- Move controllers, forms, routing and views from CatalogBundle to EnrichBundle (rename routes, forms, acls, services)
- Introduce a BaseConnectorBundle and move readers, processors, writers, archivers and related configuration from ImportExportBundle
- Introduce a TransformBundle and move cache, converters, encoders, normalizers, transformers and related configuration from ImportExportBundle
- Renaming of services of ImportExport that have been moved (pim_transform_* and pim_base_connector_*)
- Move functionality related to user preferences from LocaleManager and ChannelManager to a dedicated UserContext
- Remove AbstractFlexibleValue::isMatching() method

# 1.0.0-beta-4 - "The Abominable Snow Rabbit" (2014-01-08)

## Features
- Import product associations (CSV)
- New translation mode : Compare and copy values within a product edit form
- Convert metric values into the conversion unit selected for the channel during export
- Allow filtering and sorting by metric values
- Allow to go back to the grid or create another product after saving one
- Add products to many groups through mass edit wizard
- Attribute options fixture
- Product associations fixture
- Fixtures can be in CSV (all fixtures except users and currencies)
- Fixture files can be imported through a command (all fixtures except users and currencies)
- Add quick create popin for jobs
- Add a WYSIWYG editor for TextArea attributes

## Improvements
- Improve the user experience for family management
- Update import / export detail view by adding a summary
- Improve installer to provide different data set (minimal or dev)
- Use a form extension to apply select2 only on specified fields
- Add real time versioning option in product import
- Merge the configuration of import/export job steps in the first tab of the edit view
- Implement save of base unit and data for metric entity
- Metric values are now exported in two distinct columns (value and unit)
- Metric values can now be imported through two distinct columns ([examples](https://github.com/akeneo/pim-community-dev/blob/42371c0d6c70801a4a23a7aa8cf87e18f417c4a8/features/import/import_products.feature#L170-L198))
- Ajaxify the completeness tab of product edit form
- Change the channel switcher and collapse/expand modes on product edit view
- Add a loading mask when loading quick creation form
- Allow to switch configuration between ORM and ODM
- Update OroPlatform from beta-1 to beta-5
- Move Batch Form Types to ImportExport bundle and refactor them to be able to configure any kind of job
- Don't display several UI elements when users don't have the corresponding rights
- Use aliases for subforms, no more manual instanciation to enhance extensibility
- Product prices can now be imported with a single column per currency

## Bug fixes
- Missing pending versionable entities
- Product edit form fails with memory limit for products contained in large groups
- When I delete a filter price or metric and add it again, the filter is not applied
- Translate metric units in select field
- Values of attributes with the type Number are displayed with .0000 on product edit
- Reduce metric field width
- Sort by metric value in product datagrid
- Constraint of unicity for products of a variant group
- When reimporting a product, history for this product shows Create instead of Update
- The completness calculation takes a lot of time after importing in IcecatDemo
- Apply select2 only on needed fields
- Inverse unit and data position for metric form field
- Unwanted popin when try to leave attribute edit view
- Display bug on channel selector with long labels
- Versioning is not called after import
- I can select a root of a tree in the mass-edit wizard
- Products with no completeness do not show in the grid when selecting All products
- Exporting products with an empty file attribute value fails
- The count of Write when I export products is wrong
- Attributes are created even with minimal install
- Error on disallowed decimal on price are not displayed at the right place
- Initial state of completeness filter is wrong
- Search should take account of ACLs
- Oro mapping issue with search item on beta-1
- Locale selector in the product header is sometimes too short
- Allow to remove a translation setting it to empty
- Completeness doesn't take into account currencies of channels

## BC breaks
- Change AbstractAttribute getters that return a boolean value to use the 'is' prefix instead of 'get'. The affected getters are 'getScopable', 'getTranslatable', 'getRequired', 'getUnique'.
- Product, ProductValue, Media and ProductPrice have switched from Pim\Bundle\CatalogBundle\Entity namespace to the Pim\Bundle\CatalogBundle\Model namespace, to pave the way for the MongoDB implementation
- AbstractEntityFlexible getValue method now returns null in place of false when there is now value related to attribute + locale + scope
- Completeness and Product are not linked any more via a Doctrine relationship. We are cutting the links between Product and other entities in order to pave the way to the ability to switch between MongoDB and ORM while using the same API (apart from Product repository).
- Same thing than above for Category
- Relation between Family and Product has been removed from Family side
- Remove PimDataAuditBundle
- Remove PimDemoBundle
- Move product metric in catalog bundle
- Change jobs.yml to batch_jobs.yml and change expected format to add services and parameters
- Rename getStorageManager in flexible manager and change related references
- Rename AttributeTypeManager to AttributeManager and change related references, move createAttribute, createAttributeOption, createAttributeOptionValue from ProductManager to AttributeManager
- Introduce AttributeManagerInterface and remove references to concrete class
- Change attribute type configuration, refactor the attribute type compiler pass and attribute type factory
- Remove getAttributeOptionValueRepository, getFlexibleValueRepository from FlexibleManager
- Attribute fixtures format has changed
- Product associations import/export format has changed.
- Rename Association to AssociationType and all properties/methods linked to this class.
- Rename ProductAssociation to Association
- Rename ProductAttribute to Attribute

# 1.0.0-beta-3 - "Hare Conditioned" (2013-12-04)

## Features
- History of changes for groups and variant groups
- History of changes for import / export profiles
- History of changes for channels
- Allow creating new options for simple select and multiselect attributes directly from the product edit form
- Add a default tree per user
- Introduce command "pim:completeness:calculate" size argument to manage number of completenesses to calculate
- Switching tree to see sub-categories products count and allow filtering on it
- Group types management
- Import/Export product groups (CSV)
- Import/Export associations (CSV)
- Export product associations (CSV)
- Import/Export attributes (CSV)
- Import/Export attribute options (CSV)
- Upload and import an archive (CSV and medias)
- Download an archive containing the exported products along with media
- Add the column "enabled" in the CSV file for products import/export and for versioning

## Improvements
- Export media into separated sub directories
- Separate product groups and variants management
- Display number of created/updated products during import
- Speed up completeness calculation
- Display the "has product" filter by default in the product grid of group edit view
- Display currency label in currencies datagrid
- Disable changing the code of all configuration-related entities
- Merge the directory and filename of export profiles into a single file path property

## Bug fixes
- Mass delete products
- Fix some issues with import ACL translations (issues#484)
- Add a message when trying to delete an attribute used by one or more variant groups instead of throwing an error
- Selection of products in mass edit
- Versioning of installed entities (from demo bundle)
- For csv export of products, only export values related to selected channel and related locales
- Fix locale activation/deactivation based on locales used by channels
- Fix issue with 100 products csv import

## BC breaks
- Command "pim:product:completeness-calculator" has been replaced into "pim:completeness:calculate"
- Refactor in ImportExport bundle for Readers, Writers and Processors

# 1.0.0-beta-2 - "Hold the Lion, Please" (2013-10-29)

## Features
- Manage variant groups
- CRUD actions on groups
- Manage association between groups and products
- CRUD actions on association entities
- Link products with associations
- Import medias from a CSV file containing name of files
- Export medias from a CSV file
- Apply rights on locales for users
- Do mass classification of products
- Define price attribute type with localizable property

## Improvements
- Upgrade to BAP Beta 1
- Homogenize title/label/name entity properties using label
- Mass actions respects ACL
- Improve Import/Export profile view
- Hide access to shortcut to everyone
- Number, date and datetime attributes can be defined as unique values
- Use server timezone instead of UTC timezone for datagrids
- Make upload widget work on FireFox
- Display skipped data errors on job report

## Bug fixes
- Fix sorting channels by categories
- Bug #324 : Translate group label, attribute label and values on locale switching
- Number of products in categories are not updated after deleting products
- Fix dashboard link to create import/export profile
- Fix price format different between import and enrich
- Fix channel datagrid result count
- Fix end date which is updated for all jobs
<|MERGE_RESOLUTION|>--- conflicted
+++ resolved
@@ -77,16 +77,10 @@
 # 1.2.x
 
 ## Bug fixes
-<<<<<<< HEAD
-- PIM-3298 : Fix issue with locale specific property of an attribute when edit and mass edit
-- PIM-3309: Fix check on product value uniqueness
-- PIM-3229: Fix values for simple and multi select attributes with missing translations not being displayed in the grid
-=======
 - PIM-3298: Fix issue with locale specific property of an attribute when edit and mass edit
 - PIM-3229: Fix values for simple and multi select attributes with missing translations not being displayed in the grid
 - PIM-3309: Fix check on product value uniqueness
 - PIM-3288: Fix memory leak on product import (avoid to hydrate all products of a category when we add a category to a product)
->>>>>>> af81df23
 
 # 1.2.11 (2014-10-31)
 
