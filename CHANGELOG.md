# 1.2.0-x

## Improvements
- CsvWriter can write files for any type of entity

- Killed export process are now detected and displayed as failed

## Bug fixes
<<<<<<< HEAD
- Fixed Mass edit on a empty price values

## BC breaks
- InvalidItemsCsvArchiver is not injected in the constructors of ProductCsvReader and ProductReader
- CsvProductWriter should be used instead of CsvWriter for products
=======
- Fixed Mass edit on a never fulfilled price attribute
- Fix TinyMCE WYSIWYG editor generating 'fake' history due to html reformatting
- Fixed flat product normalizer and filtered values (with many filters)

## BC breaks
- Remove `task` option from install command

- JobExecutionController now require the Akeneo\Bundle\BatchBundle\Manager\JobExecutionManager.
>>>>>>> 8aa75bf0

# 1.2.0-RC2

## Improvements
- Create a metric factory
- Improve UI for defining role permissions
- Throw exception on install command if fixture directory not found
- Setup `pim_catalog.storage_driver` in `pim_parameters.yml` instead of `config.yml`
- Load PIM configuration via the import of the file `pim.yml` instead of a preprend configuration
- Externalize non local PIM parameters in `pim_parameters.yml`
- Replace buttons by icons to manage datagrid views
- Add post create event on enrich part when an attribute group is created

## Bug fixes
- The message 'there are unsaved changes' is missing in the Role edit form
- Display a file attribute attribute as column in product grid displays Array
- History tab crashes when product imported without real time versioning
- Creating an attribute with the code "id" should be forbidden
- Switch not well displayed on other locales than en_US
- Associations are now well saved on product import

## BC breaks
- Remove backendStorage property on attribute entities
- Inject MetricFactory in `Pim\Bundle\CatalogBundle\AttributeType\MetricType`, `Pim\Bundle\EnrichBundle\MassEditAction\Operation\EditCommonAttribute` and `Pim\Bundle\TransformBundle\Transformer\Property\MetricTransformer` instead of metric entity class parameter
- MongoDB: Media are now part of the product as embedded document and not in an external collection. A migration script is provided. See the UPGRADE file.
- Change constructor of `Pim\Bundle\EnrichBundle\Form\Type\FamilyType` to add `DisableFamilyFieldsSubscriber` as third argument and `AddAttributeAsLabelSubscriber` as fourth argument
- Rename pim_catalog.datasource.smart and pim_catalog.datasource.product respectively by pim_datagrid.datasource.smart and pim_datagrid.datasource.product
- Add method setMassActionRepository and remove the MassActionRepositoryInterface from constructor
- Introduce a dedicated pim_webservice.serializer to handle REST API
- Rename ACL `pim_enrich_family_edit` to `pim_enrich_family_edit_properties`. This ACL now only check the access to the properties tab.
- Rename ACL `pim_enrich_product_edit` to `pim_enrich_product_edit_attributes`. This ACL now only check the access to the attributes tab.
- Added ProductCacheClearer to share cache clearing between product writers

# 1.2.0-RC1

## Features
- Add an option to automatically sort the choices of simple and multi select attributes
- Add a mass family edition operation to allow adding or changing attribute requirements on many families at once
- Allow filtering by empty values for attributes (text, textarea, number, date, simple and multiselect, prices and metrics) and for family property
- Add an option to filter products by a list of identifier values
- Don't allow editing the default datagrid view
- Add a enable/disable row action in product grid

## Improvements
- Group datagrid filters by attribute groups
- Ease the adding of new filters and sorters in ProductQueryBuilder
- All grids can now benefit from the multistep mass edition wizard (this was reserved to the the product grid before)
- Ease the adding of subscribers in ProductEditType, JobInstanceType and AttributeGroupType with addEventSubscriber methods
- Introduce a ProductValueFormFactory which dispatch a EnrichEvents::CREATE_PRODUCT_VALUE_FORM to ease the product value form customization
- MongoDB completeness calculation performances
- Introduce Abstract models for Association, Media, Metric, Price, Completeness to ease the overriding/re-using of theses classes
- Allow to override of a repository avoiding to redefine the entity mapping
- Introduce a datagrid choice filter that loads attribute option choices based on the search query to enhance performance with a large number of attribute options
- Apply "Remove product" permission to hide mass delete and delete row action
- Change "launch" button by "view" on job profile datagrids
- Create a `JobInstanceRepository`
- Automatic creation and purge of indexes for MongoDB
- Dispatch event before rendering the product edit template
- Fixed asymetric enable product button
- Remove qb definition from job profile grid configs
- Create repositories for JobInstance and JobExecution
- Create manager for JobInstance
- Clean LastOperationsWidget architecture
- New readers for export improve memory usage loading small batches of products instead of all products in same time
- Update BatchBundle to 0.1.6 in order to get updated summary information during the execution of the process (and not only at the end)
- Allow values 'true', 'false', 'yes' and 'no' to be converted into boolean during import
- Create a job instance factory to create job instances
- Allow to add hidden row actions in grids
- Make optional the generation of missing completenesses in product reader
- Update install to be able to define email address/name used for system emailing
- Update BatchBundle version to get a better support of exceptions in logs and provide the new command akeneo:batch:list-jobs
- Faster MongoDB product writer (around 10x times faster than current one)
- Dispatch events on show/edit/execute/remove job profile actions
- Dispatch events on view/download job execution actions
- Allow to install custom user roles and groups from installer fixtures
- Display the code of import/export profiles on the edit and show views
- Related entities' edition and deletion doesn't reload all the products' normalized data
- Inject event dispatcher inside AbstractController
- Csv reader and Yaml readers are now reseted between each steps
- Dispatch events when removing some entities
- Add method remove in Category, Group, Attribute, Association type and family managers.
- Call manager's method remove from these entity controllers
- Remove the count of products by category in the context of the management of the categories (perf)
- Define attribute type classes as parameters
- Products on which mass edit operation is not performed are also ignored from operation finalize method
- Create specific serializer service for versioning

## Bug fixes
- Replaced usage of Symfony process to launch background job with a simple exec, more reliable on a heavily loaded environment
- Added missing translation keys for "manage filters", "all", "records", etc
- Images import from fixtures now works
- Fixed versions not being properly generated when real-time versioning is disabled (in imports/exports)
- Deleted completeness when a locale of a channel is deleted
- Displayed flags in the completenesses grid
- Fixed a memory leak on product import when using MongoDB
- Fixed a bug with image upload on product with a "\" or "/" in their sku
- Fixed a bug that silently failed when uploading file that does not comply with server configuration
- Fixed a bug when display image thumbnail in the product grid with MongoDB support
- Fixed a bug with timestampable listener which doesn't change the updated date of a product
- Fixed a bug with numeric validation and decimal allowed property (number, metric, price attribute types)
- Attribute Options code validation now more precise on uniqueness (equality instead of similarity)
- Fixed a bug with repository resolver on ODM implementation
- Fixed a bug on mass edit when we use a completeness filter to select products
- Removed the import CSV mimetype validation which is unreliable
- Product completeness in MongoDB is not lost anymore in the grid
- Upload on a job with a custom step (non ItemStep) doesn't crash anymore
- Memory leak fixed in pim:version:refresh command
- Fixed a bug when try to remove the family of a product
- Wrong date conversion fixes on grid and form

## BC breaks
- Remove FlexibleEntityBundle
- Remove CategoryWriter and use the generic doctrine writer instead
- Remove entity argument from FiltersConfigurator constructor
- Rely on CatalogBundle/Version and not anymore on CatalogBundle/PimCatalogBundle to get the current version of the PIM
- The Pim\Bundle\EnrichBundle\MassEditAction namespace has been renamed to Pim\Bundle\EnrichBundle\MassEditAction\Operation
- Mass edit operator has been moved to an Operator sub-namespace
- Pim\Bundle\EnrichBundle\MassEditAction\Operation\MassEditActionInterface has been renamed Pim\Bundle\EnrichBundle\MassEditAction\Operation\MassEditOperationInterface
- Changed the HydratorInterface::hydrate() method signature
- Avoid to store null values in Product::normalizedData (MongoDB support)
- Remove redundant 'getActiveCodeChoices' method in CurrencyManager (use CurrencyManager::getActiveCodes())
- Remove AbstractAttributeType::buildValueFormType, change visibility of prepareValueFormName, prepareValueFormAlias, prepareValueFormOptions, prepareValueFormConstraints, prepareValueFormData to public
- Remove `MetricBaseValuesSubscriber` and create one for MongoDB and another one for ORM
- Create `OptionFilter`, `OptionsFilter` for ORM and MongoDB implementations
- InstallerBundle/LoaderInterface has been changed to pass ProductManager to manage media (loading images from fixtures)
- Refactor VersioningBundle - a lot of API changes, add MongoDB support.
- Remove the Doctrine registry dependency from `Pim\Bundle\CatalogBundle\Manager\CompletenessManager` and use only the family repository
- Remove the Doctrine registry dependency from `Pim\Bundle\CatalogBundle\Doctrine\ORM\CompletenessGenerator` and use only the entity manager
- Add a new method `scheduleForChannelAndLocale` to `Pim\Bundle\CatalogBundle\Doctrine\CompletenessGeneratorInterface`
- Add a dependency to the completeness manager on `Pim\Bundle\EnrichBundle\Form\Handler\ChannelHandler`
- Add a dependency to the channel repository on `Pim\Bundle\CatalogBundle\Manager\CompletenessManager`
- Remove deprecated ConfigureGroupProductGridListener and add parameter in method ConfiguratorInterface::configure(DatagridConfiguration $configuration)
- Category and CategoryRepository no longer extend AbstractSegment and SegmentRepository, previously inherited methods are now in these classes
- Change constructor of ProductExportController to remove CurrencyManager and AssociationTypeManager args
- Change constructor of `Pim\Bundle\EnrichBundle\Controller\ProductController` and `Pim\Bundle\ImportExportController\JobProfileController` (inject event dispatcher)
- Add parameters to load datagrids in job profiles index twig templates
- Remove WidgetRepository to replace it by `Pim\Bundle\ImportExportBundle\Entity\Repository\JobExecutionRepository`
- Inject `Pim\Bundle\ImportExportBundle\Manager\JobExecutionManager` into LastOperationsWidget
- Remove injection of WidgetRepository from LastOperationsWidget
- Inject JobInstanceFactory inside `Pim\Bundle\ImportExportBundle\Controller\JobProfileController`
- Remove duplicate pim_catalog.entity.job_instance.class parameter, we must now use akeneo_batch.entity.job_instance.class
- Inject EventDispatcher inside AbstractController
- Add missing getEntity() method in product value interface
- Add methods inside CategoryInterface
- Inject `Symfony\Component\EventDispatcher\EventDispatcherInterface` inside Attribute, AssociationType, Category, Family and Group managers
- Inject `Pim\Bundle\CatalogBundle\Manager\FamilyManager` in `Pim\Bundle\EnrichBundle\Controller\FamilyController`
- Inject `Doctrine\Common\Persistence\ObjectManager` in `Pim\Bundle\CatalogBundle\Manager\AssociationTypeManager`
- Inject `Doctrine\Common\Persistence\ObjectManager` in `Pim\Bundle\CatalogBundle\Manager\FamilyManager`
- Inject group and group types classes in `Pim\Bundle\CatalogBundle\Manager\GroupManager`
- Inject `Pim\Bundle\CatalogBundle\Manager\AssociationTypeManager` in `Pim\Bundle\EnrichBundle\Controller\AssociationTypeController`
- Inject `Pim\Bundle\CatalogBundle\Manager\FamilyManager` in `Pim\Bundle\EnrichBundle\Controller\FamilyController`
- Inject SecurityFacade inside `Pim\Bundle\EnrichBundle\Controller\CategoryController`
- Each dashboard widget has to define its full template, nothing is rendered automatically
- Delete `Pim\Bundle\DataGridBundle\Extension\Filter\MongoDBFilterExtension`, `Pim\Bundle\DataGridBundle\Extension\Filter\OrmFilterExtension`, `Pim\Bundle\DataGridBundle\Extension\Filter\ProductFilterExtension`
- Rename `Pim\Bundle\DataGridBundle\Extension\Filter\AbstractFilterExtension` to `Pim\Bundle\DataGridBundle\Extension\Filter\FilterExtension` which expects a `Pim\Bundle\DataGridBundle\Datasource\DatasourceAdapterResolver\` as third argument for its constructor
- Rename constant `Pim\Bundle\DataGridBundle\DependencyInjection\Compiler\AddFilterTypesPass::FILTER_ORM_EXTENSION_ID` to `Pim\Bundle\DataGridBundle\DependencyInjection\Compiler\AddFilterTypesPass::FILTER_EXTENSION_ID`
- Delete `Pim\Bundle\DataGridBundle\Extension\Sorter\MongoDBSorterExtension`, `Pim\Bundle\DataGridBundle\Extension\Sorter\OrmSorterExtension`, `Pim\Bundle\DataGridBundle\Extension\Sorter\ProductSorterExtension`
- Rename `Pim\Bundle\DataGridBundle\Extension\Sorter\AbstractSorterExtension` to `Pim\Bundle\DataGridBundle\Extension\Sorter\SorterExtension`
- Rename constant `Pim\Bundle\DataGridBundle\DependencyInjection\Compiler\AddSortersPass::SORTER_ORM_EXTENSION_ID` to `Pim\Bundle\DataGridBundle\DependencyInjection\Compiler\AddSortersPass::SORTER_EXTENSION_ID`
- Delete service `pim_datagrid.extension.filter.mongodb_filter`
- Delete service `pim_datagrid.extension.filter.product_filter`
- Rename service `pim_datagrid.extension.filter.orm_filter` to `pim_datagrid.extension.filter`
- Delete service `pim_datagrid.extension.sorter.mongodb_sorter`
- Rename service `pim_datagrid.extension.sorter.orm_sorter` to `pim_datagrid.extension.sorter`
- Delete `Pim\Bundle\DataGridBundle\Extension\Pager\MongoDBPagerExtension`,`Pim\Bundle\DataGridBundle\Extension\Pager\OrmPagerExtension` and `Pim\Bundle\DataGridBundle\Extension\Pager\ProductPagerExtension`
- Rename `Pim\Bundle\DataGridBundle\Extension\Pagerr\AbstractPagerExtension` to `Pim\Bundle\DataGridBundle\Extension\Pager\PagerExtension` which expects a `PagerResolver` as first argument
- Delete service `pim_datagrid.extension.pager.mongodb_pager`
- Delete service `pim_datagrid.extension.pager.product_pager`
- Rename service `pim_datagrid.extension.pager.orm_pager` to `pim_datagrid.extension.pager`
- Replace `Pim\Bundle\DataGridBundle\Datasource\Orm\OrmDatasource` by `Pim\Bundle\DataGridBundle\Datasource\Datasource`
- Replace service `pim_datagrid.datasource.orm` by `pim_datagrid.datasource.default`
- Delete `Pim\Bundle\DataGridBundle\Datasource\MongoDB\MongoDBDatasource`
- Delete service `pim_datagrid.datasource.mongodb`
- Remove the flush parameter from Pim\Bundle\CatalogBundle\Doctrine\MongoDB\CompletenessGenerator::generateMissingForProduct(), as it was not used properly anymore (completeness are directly pushed to MongoDB without using ODM)
- Rename countForAttribute to countVariantGroupAxis in GroupRepository
- Remove locale-specific rights
- Upgraded to 0.2.* version of akeneo/batch-bundle
- Rename `Pim\Bundle\TransformBundle\DependencyInjection\Compiler\ReplacePimSerializerArgumentsPass` by `Pim\Bundle\Transform\DependencyInjection\Compiler\SerializerPass` and change construct parameters
- AddVersionListener and VersionBuilder use new `pim_versioning.serializer` service
- In InGroupFilter and IsAssociatedFilter constructors, replace the RequestParameters argument by a RequestParametersExtractorInterface
- Change constructor of `Pim\Bundle\DataGridBundle\Controller\ProductExportController` to inject the product repository `Pim\Bundle\CatalogBundle\Repository\ProductRepositoryInterface` as fourth argument
- Rename Pim\CatalogBundle\Model\Media to Pim\CatalogBundle\Model\ProductMedia to reflect the coupling between product media and product value and allow the future introduction of generic media
- Add a $metricClass argument in MetricTransformer constructor
- Add a $mediaClass argument in MediaTransformer constructor
- Add a $metricClass argument in MetricType constructor
- Change the arguments of ProductBuilder to pass classes (product, value, price) as an array
- Change the arguments of EditCommonAttributes to pass classes (metric, media, price) as an array
- Remove not used parameter `pim_import_export.entity.export.class`
- Remove file `Pim\Bundle\ImportExportBundle\DependencyInjection\Compiler\ResolveDoctrineOrmTargetEntitiesPass`
- Replace the filter config parent_type by ftype
- Rename CatalogBundle, VersioningBundle, UserBundle listeners to subscribers
- Change constructor of `Pim\Bundle\DataGridBundle\Manager\DatagridViewManager` to inject the datagrid view repository as first argument (instead of the manager)
- Rename service `pim_catalog.validator.attribute_constraint_guesser` by `pim_catalog.validator.constraint_guesser.chained_attribute`

# 1.1.0 - "Rabbit Punch" (2014-04-16)

## Features
- Implement creating, updating, applying and removing datagrid views
- MongoDB storage support

## Improvements
- Allow to add many quick export on datagrids
- Optimize products mass deletion
- Improve get product REST API
- Improve entity history context display for entities updated during import jobs
- Add a 'properties' field to the Attribute entity to allow easily adding new attribute type dependent properties
- Introduced custom ODM types to map document to one or many entities
- Define specific route and configuration for datagrid quick exports
- Add a parameter to ProductManager::save() and ProductManager::saveAll() to allow saving products without completeness recalculation
- Dispatch event pre/post handler for each mass action
- Enhance the error message displayed when a related entity doesn't exist during an import (for instance we import products and a family doesn't exist)
- Default product datagrid sorting is done descending on updated property

## Bug fixes
- Fixed the verbose option always used in the install command
- Fixed issue on attribute option removal
- Fixed identifier is required attribute
- Fixed get common attributes with common values
- Fixed completeness not removed from changed family
- Fixed Product ORM mapping: activated orphanRemoval of values
- Fixed family import fixtures, we now throw an exception if attribute used as requirement not exists
- Fixed the CSV import of attribute options which can fail due to missing columns when options are not 100% translated
- Fixed the CSV import of attribute option to throw exception when the attribute is not known
- Fixed the CSV export of attributes to avoid to export the virtual group 'Other'
- Prevent considering 0 as a null value when importing metric data
- Ensured the attribute option validation when edit an option
- Fixed the product CSV export when a metric attribute is exported without unit
- Fixed the missed 'there are unsaved changes' message when I delete an option
- Ensured the ability to change the user catalog locale from user fixtures
- Fixed mass delete and pagination
- Fixed the CSV import of family when an attribute does not exist
- Fixed the CSV import of option when an attribute does not exist
- Fixed the erroneous message on completeness tab to display "not yet calculated" instead of "locale non associated to this channel"
- Fixed the 'null' displayed after a dynamic option creation
- Fixed the quick Export to be able to export all the products
- Ensured that we're able to configure the email to use in monolog handler
- Fixed the missing translation keys
- Fixed the route exception for less/address in prod.log
- Fixed the categories tree get cut off on a long list on categiry management
- Fixed the deletion of an attribute option
- Remove the deprecated fallback property in locale and in locales.yml file
- Avoid to recalculate the completeness when I add some products to one or more group with the mass-edit wizard
- Fixed the unique attributes validation during product CSV imports
- Fixed the exception on file_get_content if the image doesn't exist anymore
- Ensure the required property for an identifier when importing attributes
- Fixed the error message when the family is not known when importing products
- Removed useless ```app/entities``` directory

## BC breaks
- Add an argument HydratorInterface in ProductDatasource constructor (MongoDBODM support)
- Add an argument $adapterClass (string for FQCN) in ProductFilterExtension and OrmFilterExtension constructors (MongoDBODM support)
- Remove deprecated fallback property of Locale entity
- Add a generateProductCompletenesses method on CompletenessGeneratorInterface, to generate completeness for one product
- Add setCompletenesses and getCompletenesses method on ProductInterface and Product class
- Add methods getProductQueryBuilder, deleteProductIds methods in ProductRepositoryInterface
- Remove methods setLocale/getLocale, setScope/getScope, setConfiguration/getConfiguration from ProductRepositoryInterface
- Remove methods setLocale/getLocale, setScope/getScope from ProductManager
- Move findAllByAttributes and findOneByWithValues from FlexibleEntityRepositoryInterface to ProductRepositoryInterface
- Move setFlexibleQueryBuilder, findAllByAttributes, findOneByWithValues, getFlexibleQueryBuilder, addJoinToValueTables, findAllByAttributesQB from FlexibleEntityRepository to ProductRepository (ORM)
- Move FilterBundle/Filter/ScopeFilter.php, ProductCompletenessFilter.php, ProductGroupsFilter.php, CategoryFilter.php -> FilterBundle/Filter/Product/ScopeFilter.php, CompletenessFilter, GroupsFilter.php, CategoryFilter.php
- Move FilterBundle/Resources/public/js/datafilter/filter/scope-filter.js, category-filter.js -> FilterBundle/Resources/public/js/datafilter/filter/product_scope-filter.js, product_category-filter.js
- Move FilterBundle/Filter/Flexible/FilterUtility.php -> Filter/ProductFilterUtility.php, remove the flexibleEntityName argument of applyFlexibleFilter, rename applyFlexibleFilter to applyFilterByAttribute
- ProductValueNonBlank renamed to ProductValueComplete
- Remove the AclHelper $aclHelper argument from the DataGridBundle/Extension/Pager/Orm/Pager.php constructor
- Moved CustomEntityBundle to its own repository
- Move `FlexibleEntityBundle/Doctrine/*` -> `CatalogBundle/Doctrine/ORM/*`, rename `FlexibleQueryBuilder*` to `ProductQueryBuilder*`, specialize the implementation and pass the CatalogContext as constructor argument
- Changes in the implementation of storing datagrid state - adding 'pim/datagrid/state-listener' to the datagrid configuration is no longer required, instead, the grid should be rendered with dataGrid.renderStatefulGrid()
- Move `FilterBundle/Filter/Flexible/*` -> `FilterBundle/Filter/ProductValue/*`
- Remove unused FilterBundle/Filter/ProductValue/EntityFilter
- Replace FlexibleManager by ProductManager in ContextConfigurator constructor arguments
- Replace tag `pim_flexibleentity.attributetype` by `pim_catalog.attribute_type`
- Replace service `@pim_flexibleentity.validator.attribute_constraint_guesser` by `@pim_catalog.validator.attribute_constraint_guesser`
- Replace the use of FlexibleValueInterface by ProductValueInterface in AttributeTypeInterface and AbstractAttributeType
- Update ProductValueInterface, add getData, setData and getAttribute methods
- Move `DataGridBundle/Extension/Formatter/Property/*` to `DataGridBundle\Extension\Formatter\Property\ProductValue\*`
- Use CatalogContext and not ProductManager as constructor argument in AddParametersToProductGridListener
- Move mass export in specific controller
- Add an affectsCompleteness method to MassEditActionInterface to indicate whether performing the mass action requires recalculating the product completeness
- Remove DeleteMassActionHandler, replaced by ProductDeleteMassActionHandler
- Change product REST API data and url format
- Remove incomplete REST API for getting multiple products
- Remove Router dependency from json ProductNormalizer
- Replace RegistryInterface with ManagerRegistry in controllers - retrieving the ObjectManager from the AbstractController now requires passing the class name (AbstractDoctrineController::getManagerForClass())
- Change Completeness Manager and Repository function names to something more coherent (generateMissingForxxx)
- Move `DataGridBundle/Extension/Sorter\Orm\FlexibleFieldSorter` to `DataGridBundle/Extension/Sorter/Product/ValueSorter`
- Move `DataGridBundle/Extension/Sorter/Orm/FlexibleFieldSorter` to `DataGridBundle/Extension/Sorter/Product/ValueSorter`
- Move `DataGridBundle/Extension/Selector/Orm/*` to `DataGridBundle/Extension/Selector/Orm/Product` and `DataGridBundle/Extension/Selector/Orm/ProductValue`
- ProductRepository does not extend anymore FlexibleEntityRepository, getFlexibleConfig/setFlexibleConfig have been replaced by getConfiguration/setConfiguration
- Change mass action route for products and create own controller for these mass actions
- Add a MassActionHandlerRegistry for mass action handlers services (works with handler alias)
- Rename ProductDeleteMassActionHandler to DeleteMassActionHandler
- Create MassActionHandlerInterface instead of using OroPlatform one
- Change MassActionDispatcher::dispatch parameters
- Replace `@pim_datagrid.datasource.product.result_record.hydrator` by `@pim_datagrid.datasource.result_record.hydrator.product` and same for class parameter
- Move mass action handlers to its own `Handler` directory
- Create PimDatasourceInterface extending OroDatasourceInterface
- Use PimVersioningBundle:Version for all entity audits instead of OroDataAuditBundle:Audit, replace AuditManager with VersionManager, drop AuditBuilder and refactor listeners that create object versions
- Redefine DeleteMassAction, EditMassAction and ExportMassAction
- Remove data_identifier property defined on datagrid.yml for mass actions
- Rename parameter $queryBuilder as $qb in HydratorInterface
- Add findFamilyCommonAttributeIds and findValuesCommonAttributeIds methods to ProductRepository interface
- Remove queryBuilder property from MassEditActionController and remove $request from each action
- Remove queryBuilder from methods initialize and perform in AbstractMassEditAction and children
- Add setProductsToMassEdit and getProductsToMassEdit in AbstractMassEditAction
- Remove EntityManager property from AddToGroups mass edit action and directly inject GroupRepository
- Remove ProductManager property from Classify mass edit action
- Remove method getProductIdsFromQB from EditCommonAttributes mass edit action
- Remove ProductRepository::findFamilyCommonAttributes() and ProductRepository::findValuesCommonAttributeIds() to replace them by ProductRepository::findCommonAttributeIds()
- Disable global search feature
- Remove the 'searchable' property of AbstractAttribute
- Move ProductRepository::getIdentifier() to attribute repository
- Move CatalogBundle\Entity\Repository\ProductRepository to CatalogBundle\Doctrine\ORM
- Move CatalogBundle\Entity\Repository\AssociationRepository to CatalogBundle\Doctrine\ORM
- Move CatalogBundle\Model\ProductRepositoryInterface to CatalogBundle\Repository
- Move CatalogBundle\Model\AssociationRepositoryInterface to CatalogBundle\Repository
- Move CatalogBundle\Model\CompletenessRepositoryInterface to CatalogBundle\Repository
- EditCommonAttributes class needs the ProductBuilder and ProductMassActionManager now
- Move prepareDBALQuery from ProductRepository to QueryBuilderUtility
- Add a ProductCategoryManager and move here the methods getProductsCountInCategory, getProductIdsInCategory from the ProductManager
- Renamed service writer ids `pim_base_connector.writer.orm.*` -> `pim_base_connector.writer.doctrine.*`
- Replace `@security.context` by `@pim_user.context.user` in `ContextConfigurator`
- Delete the attribute virtual group and the `getVirtualGroup` method of the class `Pim\Bundle\CatalogBundle\Model\AbstractAttribute`
- Render the attribute group mandatory for the creation and the edition of an attribute

# 1.0.2
## Bug Fixes
- Removed hardcoded attribute table from ORM/CompletenessGenerator.php
- Fixed of ProductValue's attributes' exclusion on completeness's computation

# 1.0.1
## Bug Fixes
- Removed hardcoded Attribute from ChainedAttributeConstraintGuesser
- Removed hardcoded Attribute from ValidMetricValidator

# 1.0.0 - "Hare We Go" (2014-03-06)

## Features
- Uservoice integration
- Add a last operations widget on the dashboard
- Add new user as fixtures
- Auto-refresh job execution report page
- Add a checkbox to select all visible rows in entity association grids
- Add colors to channels and use them in scopable field labels to make them more compact

## Improvements
- Load choices for grid filters asynchronously
- Allow adding/removing attributes to mass edit attributes view without a page reload
- Propagate -v option to subcommands of install command
- Fix the versions of dependencies in composer.json
- Undisplay unwanted searchable elements in quick search
- Add icons for category and product in search view
- Prevent hydrating all attributes in the available attributes addition form
- Prevent hydrating all families in the product edition form
- Import conversion units for channels
- Product grid loading performance by hydrating as array and introduce selector extension
- Add a screen to select the attribute type before creating an attribute
- Create check-requirements, assets and database/fixtures commands and simplify install one
- Make documentation tested linking it to our behat scenarios

## Bug fixes
- Fixed non-updated values being displayed in the the audit history
- Fixed attribute group form state not being saved
- Do not display Id as an eligible attribute as label
- Fixed select field missing for scopable simple/multi select attributes in the product form
- Restored missing attributes translation
- Fixed the display of scopable metric attributes in the product edit form
- Fixed regression with resolve target entity on Category entity
- Fixed datepicker in date attribute form
- Fixed unwanted fields appearing in attribute creation form if server-side validation errors are present
- Fixed 500 response when submitting import launch form without selecting file to upload
- Fixed $field_catalogLocale linked bugs
- Fixed scopable value order in product form
- Restored unique variant axis constraint when saving product
- Fixed missing breadcrumbs for edit views
- Fixed lost hashnav when creating an attribute group
- Fixed a bug that prevented saving unchecked checkbox value in product edit form
- Fixed recovered attributes on mass edit action
- Fixed a bug with tooltips sometimes not appearing due to a conflict between bootstrap and jquery tooltip plugins

## BC breaks
- Remove the date type property of Attribute and simplify the pim_catalog_date attribute type to support date only (not date/datetime/time)
- Remove unnecessary AttributeManagerInterface and AttributeInterface in favor of AbstractAttribute
- Rename findByWithSortedAttribute to findOneByWithValues, add pre-select attributes and related translations to reduce number of lazy loaded queries when edit a product
- Rename findByWithAttributes to findAllByAttributes
- MeasureBundle has been moved from the BAP to an external repository (akeneo/measure-bundle).
- BatchBundle has been moved from the BAP to an external repository (akeneo/batch-bundle).
- Remove magic setter access to value (ex: $product->setDescription()), as it has multiple conceptual and
technical flaws (attribute codes are data, not a freeze structure, needed to maintain an full attribute cache in product
that made the entity too smart for its own good and created performances problem)
- Remove Product::createValue(). Can be replaced by calling ProductManager::createFlexibleValue() and setting attribute, scope and locale on the created value.
- Product datagrid, hydrate rows as arrays (in place of objects) to reduce the loading time
- Datagrid configuration, remove [flexible_entity] config to avoid to define the used entity twice
- Rename and move src/Pim/Bundle/EnrichBundle/Resources/views/Completeness/_datagridCompleteness.html.twig => DataGridBundle/Resources/views/Property/completeness.html.twig
- Delete classes ConfigureAssociationProductGridListener and AssociationProductColumnsConfigurator, we now use ConfigureFlexibleGridListener to configure product association grid
- Delete the HideColumnsListener, the ColumnConfigurator is now able to add only columns configured by the user
- Rename CompletenessFilter to ProductCompletenessFilter to be consistent, move also the related js file
- Changed signature of ProductRepository::getEligibleProductIds()
- Changed signature of GroupType::__construct()
- Changed signature of AssociationType::__construct()
- Removed AttributeRepository::findallWithGroups()
- Rename grid_extensions.yml, grid_actions.yml, grid_listeners.yml, grid_attribute_types.yml to extensions.yml, actions.yml, event_listeners.yml, attribute_types.yml

# 1.0.0-rc-1 - "Tortoise Beats Hare" (2014-02-06)

## Features
- Completenesses over channels and locales widget
- New command to install the PIM
- Price attributes can be scopable
- Popin to configure product datagrid columns

## Improvements
- Add missing translations
- New grid implementation
- Grids performances
- Quick export of selected products in the grid
- Status column in the product grid
- Thumbnail in product grid for attribute of type image

## Bug fixes
- Bug #658: Export all activated translations even if no value has been set
- Bug PIM-1892: Prevented the form subscriber to remove form fields if not valid
- Downgrade ICU lib to be compatible with RedHat 6 and CentOS 6
- Fix an issue with excessive url length when mass editing many products
- Products grid loaded twice the first time the screen is displayed
- The first tree is not displayed in the mass edit wizard
- When no group type exist, it's not possible to add Variant Group
- Job validation is applied twice (create import/export)
- Validation messages not visible in job creation popin (create import/export)
- Lose hashnav when I create a tree
- Fix completeness calculation on icecat demo dev data
- Application crash on some product validation fail
- In create product popin, no way to search for family (in select 2 field)
- Attribute export in csv shift columns instead of putting blank values
- Error with field_catalogLocale on first load
- Missing translations in page titles
- When adding a new option from product form, the new option is not in the select
- Category edit and page title not updated

## BC breaks
- Change some translation message keys
- Remove GridBundle, add a new DataGridBundle (based on OroPlatform changes)
- Change filters implementations in FilterBundle
- Update all PIM grids to use the new implementation (extensions for filter, sorter, pager, custom datasource, custom cell formatters)
- Rename TranslatableInterface and TranslatableListener by Localizable one in FlexibleEntityBundle
- Rename translatable attribute property by localizable
- FlexibleQueryBuilder has been rewritten to prepare the MongoDB support (add filters and sorters in FlexibleEntityBundle/Doctrine/ORM)
- FlexibleQueryBuilder is injected to ProductRepository
- ProductRepository is injected in ProductManager
- Remove deprecated flexible entity config which is now builded by flexible manager itself (use doctrine meta)
- Move controllers, forms, routing and views from CatalogBundle to EnrichBundle (rename routes, forms, acls, services)
- Introduce a BaseConnectorBundle and move readers, processors, writers, archivers and related configuration from ImportExportBundle
- Introduce a TransformBundle and move cache, converters, encoders, normalizers, transformers and related configuration from ImportExportBundle
- Renaming of services of ImportExport that have been moved (pim_transform_* and pim_base_connector_*)
- Move functionality related to user preferences from LocaleManager and ChannelManager to a dedicated UserContext
- Remove AbstractFlexibleValue::isMatching() method

# 1.0.0-beta-4 - "The Abominable Snow Rabbit" (2014-01-08)

## Features
- Import product associations (CSV)
- New translation mode : Compare and copy values within a product edit form
- Convert metric values into the conversion unit selected for the channel during export
- Allow filtering and sorting by metric values
- Allow to go back to the grid or create another product after saving one
- Add products to many groups through mass edit wizard
- Attribute options fixture
- Product associations fixture
- Fixtures can be in CSV (all fixtures except users and currencies)
- Fixture files can be imported through a command (all fixtures except users and currencies)
- Add quick create popin for jobs
- Add a WYSIWYG editor for TextArea attributes

## Improvements
- Improve the user experience for family management
- Update import / export detail view by adding a summary
- Improve installer to provide different data set (minimal or dev)
- Use a form extension to apply select2 only on specified fields
- Add real time versioning option in product import
- Merge the configuration of import/export job steps in the first tab of the edit view
- Implement save of base unit and data for metric entity
- Metric values are now exported in two distinct columns (value and unit)
- Metric values can now be imported through two distinct columns ([examples](https://github.com/akeneo/pim-community-dev/blob/42371c0d6c70801a4a23a7aa8cf87e18f417c4a8/features/import/import_products.feature#L170-L198))
- Ajaxify the completeness tab of product edit form
- Change the channel switcher and collapse/expand modes on product edit view
- Add a loading mask when loading quick creation form
- Allow to switch configuration between ORM and ODM
- Update OroPlatform from beta-1 to beta-5
- Move Batch Form Types to ImportExport bundle and refactor them to be able to configure any kind of job
- Don't display several UI elements when users don't have the corresponding rights
- Use aliases for subforms, no more manual instanciation to enhance extensibility
- Product prices can now be imported with a single column per currency

## Bug fixes
- Missing pending versionable entities
- Product edit form fails with memory limit for products contained in large groups
- When I delete a filter price or metric and add it again, the filter is not applied
- Translate metric units in select field
- Values of attributes with the type Number are displayed with .0000 on product edit
- Reduce metric field width
- Sort by metric value in product datagrid
- Constraint of unicity for products of a variant group
- When reimporting a product, history for this product shows Create instead of Update
- The completness calculation takes a lot of time after importing in IcecatDemo
- Apply select2 only on needed fields
- Inverse unit and data position for metric form field
- Unwanted popin when try to leave attribute edit view
- Display bug on channel selector with long labels
- Versioning is not called after import
- I can select a root of a tree in the mass-edit wizard
- Products with no completeness do not show in the grid when selecting All products
- Exporting products with an empty file attribute value fails
- The count of Write when I export products is wrong
- Attributes are created even with minimal install
- Error on disallowed decimal on price are not displayed at the right place
- Initial state of completeness filter is wrong
- Search should take account of ACLs
- Oro mapping issue with search item on beta-1
- Locale selector in the product header is sometimes too short
- Allow to remove a translation setting it to empty
- Completeness doesn't take into account currencies of channels

## BC breaks
- Change AbstractAttribute getters that return a boolean value to use the 'is' prefix instead of 'get'. The affected getters are 'getScopable', 'getTranslatable', 'getRequired', 'getUnique'.
- Product, ProductValue, Media and ProductPrice have switched from Pim\Bundle\CatalogBundle\Entity namespace to the Pim\Bundle\CatalogBundle\Model namespace, to pave the way for the MongoDB implementation
- AbstractEntityFlexible getValue method now returns null in place of false when there is now value related to attribute + locale + scope
- Completeness and Product are not linked any more via a Doctrine relationship. We are cutting the links between Product and other entities in order to pave the way to the ability to switch between MongoDB and ORM while using the same API (apart from Product repository).
- Same thing than above for Category
- Relation between Family and Product has been removed from Family side
- Remove PimDataAuditBundle
- Remove PimDemoBundle
- Move product metric in catalog bundle
- Change jobs.yml to batch_jobs.yml and change expected format to add services and parameters
- Rename getStorageManager in flexible manager and change related references
- Rename AttributeTypeManager to AttributeManager and change related references, move createAttribute, createAttributeOption, createAttributeOptionValue from ProductManager to AttributeManager
- Introduce AttributeManagerInterface and remove references to concrete class
- Change attribute type configuration, refactor the attribute type compiler pass and attribute type factory
- Remove getAttributeOptionValueRepository, getFlexibleValueRepository from FlexibleManager
- Attribute fixtures format has changed
- Product associations import/export format has changed.
- Rename Association to AssociationType and all properties/methods linked to this class.
- Rename ProductAssociation to Association
- Rename ProductAttribute to Attribute

# 1.0.0-beta-3 - "Hare Conditioned" (2013-12-04)

## Features
- History of changes for groups and variant groups
- History of changes for import / export profiles
- History of changes for channels
- Allow creating new options for simple select and multiselect attributes directly from the product edit form
- Add a default tree per user
- Introduce command "pim:completeness:calculate" size argument to manage number of completenesses to calculate
- Switching tree to see sub-categories products count and allow filtering on it
- Group types management
- Import/Export product groups (CSV)
- Import/Export associations (CSV)
- Export product associations (CSV)
- Import/Export attributes (CSV)
- Import/Export attribute options (CSV)
- Upload and import an archive (CSV and medias)
- Download an archive containing the exported products along with media
- Add the column "enabled" in the CSV file for products import/export and for versioning

## Improvements
- Export media into separated sub directories
- Separate product groups and variants management
- Display number of created/updated products during import
- Speed up completeness calculation
- Display the "has product" filter by default in the product grid of group edit view
- Display currency label in currencies datagrid
- Disable changing the code of all configuration-related entities
- Merge the directory and filename of export profiles into a single file path property

## Bug fixes
- Mass delete products
- Fix some issues with import ACL translations (issues#484)
- Add a message when trying to delete an attribute used by one or more variant groups instead of throwing an error
- Selection of products in mass edit
- Versioning of installed entities (from demo bundle)
- For csv export of products, only export values related to selected channel and related locales
- Fix locale activation/deactivation based on locales used by channels
- Fix issue with 100 products csv import

## BC breaks
- Command "pim:product:completeness-calculator" has been replaced into "pim:completeness:calculate"
- Refactor in ImportExport bundle for Readers, Writers and Processors

# 1.0.0-beta-2 - "Hold the Lion, Please" (2013-10-29)

## Features
- Manage variant groups
- CRUD actions on groups
- Manage association between groups and products
- CRUD actions on association entities
- Link products with associations
- Import medias from a CSV file containing name of files
- Export medias from a CSV file
- Apply rights on locales for users
- Do mass classification of products
- Define price attribute type with localizable property

## Improvements
- Upgrade to BAP Beta 1
- Homogenize title/label/name entity properties using label
- Mass actions respects ACL
- Improve Import/Export profile view
- Hide access to shortcut to everyone
- Number, date and datetime attributes can be defined as unique values
- Use server timezone instead of UTC timezone for datagrids
- Make upload widget work on FireFox
- Display skipped data errors on job report

## Bug fixes
- Fix sorting channels by categories
- Bug #324 : Translate group label, attribute label and values on locale switching
- Number of products in categories are not updated after deleting products
- Fix dashboard link to create import/export profile
- Fix price format different between import and enrich
- Fix channel datagrid result count
- Fix end date which is updated for all jobs
<|MERGE_RESOLUTION|>--- conflicted
+++ resolved
@@ -1,27 +1,19 @@
 # 1.2.0-x
 
 ## Improvements
+- Killed export process are now detected and displayed as failed
 - CsvWriter can write files for any type of entity
 
-- Killed export process are now detected and displayed as failed
-
-## Bug fixes
-<<<<<<< HEAD
-- Fixed Mass edit on a empty price values
-
-## BC breaks
-- InvalidItemsCsvArchiver is not injected in the constructors of ProductCsvReader and ProductReader
-- CsvProductWriter should be used instead of CsvWriter for products
-=======
+## Bug fixes
 - Fixed Mass edit on a never fulfilled price attribute
 - Fix TinyMCE WYSIWYG editor generating 'fake' history due to html reformatting
 - Fixed flat product normalizer and filtered values (with many filters)
 
 ## BC breaks
 - Remove `task` option from install command
-
 - JobExecutionController now require the Akeneo\Bundle\BatchBundle\Manager\JobExecutionManager.
->>>>>>> 8aa75bf0
+- InvalidItemsCsvArchiver is not injected in the constructors of ProductCsvReader and ProductReader
+- CsvProductWriter should be used instead of CsvWriter for products
 
 # 1.2.0-RC2
 
