<<<<<<< HEAD
# 1.2.18 (2014-12-23)

## Bug fixes
- PIM-3533: Fix wrong keys being generated for empty price attributes in normalized product snapshots
- PIM-3558: Fix order of options for multiselect attribute in product versionning and csv product export

## BC breaks
- PIM-3558: in the exported product csv file, we apply the sort order defined by the user to sort the options of a multiselect
=======
# 1.3.x

## Features
- Export a product as PDF
- Add a widget in the navigation bar to display notifications when import/export jobs finish
- Add the sequential edit for a selected list of products
- Add comments on a product
- Load dashboard widgets asynchronously and allow to refresh the data
- Add copiers and setters
- Add filters for image and file attributes

## Improvements
- Remove the fixed mysql socket location
- Switch to stability stable
- Base template has been moved from `app/Resources/views` to `PimEnrichBundle/Resources/views`
- Remove deprecated attribute property *Usable as a grid column*
- Make classes of `Pim\Bundle\CatalogBundle\Model` consistent with the interfaces
- Refactor of the attribute option screen to manage more than 100 options
- Redesign of the loading box
- Add an information message when there is no common attribute in mass-edit
- Move filter transformation to CatalogBundle
- JobProfileController refactoring
- Add ACL on entity history
- Re-work the ProductQueryBuilder to provide a clear and extensible API to query products
- Improve the UI of the datagrid column configuration popin
- Normalize the managers by introducing 4 interfaces, SaverInterface, BulkSaverInterface, RemoverInterface, BulkRemoverInterface
- Load the grid filter choices for simple and multi select attributes asynchronously
- Modify the display of permissions in the role permissions edition
- Add a view manager to help integrators to override and add elements to the UI (bat, buttons, etc)
- Add a check on passed values in ORM filters
- Add a requirement regarding the need of the exec() function (for job executions)
- Introduce the 'pim_validator' service to be able to validate products and cascade on values with dynamic constraints
- Introduce commands to ease developer's life (pim:product:query, pim:product:query-help, pim:product:update, pim:product:validate)
- Use ProductInterface and not AbstractProduct
- Use ProductValueInterface and not AbstractProductValue
- Use ProductPriceInterface and not AbstractProductPrice
- Use ProductMediaInterface and not AbstractMetric
- Use AttributeInterface and not AbstractAttribute
- Use CompletenessInterface and not AbstractCompleteness
- Allow to generate many versions in a single request
- Better display on batch warnings
- Add flat / csv denormalizers for product data
- Introduce a GroupInterface and use it (to replace Entity\Group)

## BC breaks
- Rename `Pim\Bundle\CatalogBundle\DependencyInjection\Compiler\ResolveDoctrineOrmTargetEntitiesPass` to `Pim\Bundle\CatalogBundle\DependencyInjection\Compiler\ResolveDoctrineTargetModelsPass`
- Rename `Pim\Bundle\CatalogBundle\DependencyInjection\Compiler\AbstractResolveDoctrineOrmTargetEntitiesPass` to `Pim\Bundle\CatalogBundle\DependencyInjection\Compiler\AbstractResolveDoctrineTargetModelsPass`
- Rename `Pim\Bundle\UIBundle\Form\Transformer\IntegerTransformer` to `Pim\Bundle\UIBundle\Form\Transformer\NumberTransformer`
- Remove useless applySorterByAttribute, applySorterByField from Pim\Bundle\CatalogBundle\Doctrine\ORM\ProductRepository
- Change visibility of ProductQueryBuilder::addAttributeFilter, ProductQueryBuilder::addFieldFilter from public to protected, add a addFilter method in ProductQueryBuilderInterface
- Change visibility of ProductQueryBuilder::addAttributeSorter, ProductQueryBuilder::addFieldSorter from public to protected, add a addSorter method in ProductQueryBuilderInterface
- Remove ProductManager from ProductFilterUtility::__construct argument
- Remove ProductFilterUtility::getAttribute()
- Two new methods have been added to `Pim\Bundle\DashboardBundle\Widget\WidgetInterface`: `getAlias` and `getData`
- Constructor of `Pim\Bundle\DashboardBundle\Controller\WidgetController` has been changed (most dependencies have been removed)
- Method `Pim\Bundle\DashboardBundle\Controller\WidgetController::showAction()` has been removed in favor of `listAction` to render all widgets and `dataAction` to provide widget data
- Constructors of `Pim\Bundle\DashboardBundle\Widget\CompletenessWidget` and `Pim\Bundle\DashboardBundle\Widget\LastOperationsWidget` have been changed
- `Pim\Bundle\DashboardBundle\Widget\Registry:add()` now accepts the widget (`WidgetInterface`) as the first argument and position as the second
- Remove CatalogContext argument from ProductQueryBuilder::__construct
- Remove ProductRepository from Datagrid Sorters __construct
- Remove deprecated ProductRepositoryInterface::getProductQueryBuilder
- Replace setProductQueryBuilder by setProductQueryFactory and add a getObjectManager in ProductRepositoryInterface
- Add a ProductQueryFactoryInterface argument in ProductDatasource::__construct
- Add a $productOrmAdapterClass argument in DatasourceAdapterResolver::__construct
- Remove is_default, translatable from attributeOption mapping
- Remove AttributeOption::setDefault, AttributeOption::isDefault
- Remove AttributeInterface::getDefaultOptions
- Remove $optionClass and $optionValueClass arguments from the AttributeManager::__construct
- Remove createAttributeOption, createAttributeOptionValue, getAttributeOptionClass from the attributeManager (now in the attributeOptionManager)
- Add a $attributeOptionManager argument in AttributeController::__construct
- Remove MediaManager argument from CsvProductWriter::__construct
- Update CsvProductWriter::copyMedia argument to replace AbstractProductMedia by an array
- Change constructor of `Pim\Bundle\BaseConnectorBundle\Processor\TransformerProcessor`. `Doctrine\Common\Persistence\ManagerRegistry` is used as fourth argument and is mandatory now. The data class is the fifth argument.
- Change constructor of `Pim\Bundle\CatalogBundle\Doctrine\ORM\Filter\*` and `Pim\Bundle\CatalogBundle\Doctrine\ORM\Sorter\*` to remove the CatalogContext
- Remove ProductRepositoryInterface::findOneBy (still a native support for ORM)
- Add ProductRepositoryInterface::findOneByIdentifier and findOneById
- Remove ProductRepositoryInterface::buildByScope
- Remove ProductRepositoryInterface::findByExistingFamily
- Remove ProductRepositoryInterface::findAllByAttributes
- Move CatalogBundle/Doctrine/ORM/CompletenessJoin and CatalogBundle/Doctrine/ORM/ValueJoin to CatalogBundle/Doctrine/ORM/Join
- Move CatalogBundle/Doctrine/ORM/CriteriaCondition to CatalogBundle/Doctrine/ORM/Condition
- Remove the 'defaultValue' property of attributes and `Pim/Bundle/CatalogBundle/Model/AttributeInterface::setDefaultValue()` and `getDefaultValue()`
- Refactor `Pim\Bundle\EnrichBundle\Controller\SequentialEditController`
- Remove the `Pim\Bundle\CatalogBundle\Doctrine\(ORM|MongoDBODM)\Filter\BaseFilter` to use proper dedicated filters
- The parameter `category_id` for the route `pim_enrich_product_listcategories` has been renamed to `categoryId`
- Change constructor of `Pim\Bundle\BaseConnectorBundle\Reader\File\CsvProductReader`. Now `FieldNameBuilder`, channel, locale and currency entity classes are mandatory.
- AttributeTypeRegistry replaces AttributeTypeFactory, changed constructors for AttributeManager, ProductValueFormFactory, AddAttributeTypeRelatedFieldsSubscriber
- Drop Pim\Bundle\CatalogBundle\Doctrine\EntityRepository, ORM repositories now extends Doctrine\ORM\EntityRepository, no more access to buildAll(), build() and buildOne()
- Replace AssociationTypeRepository::buildMissingAssociationTypes by AssociationTypeRepository::findMissingAssociationTypes
- Replace AttributeGroupRepository::buildAllWithTranslations by AttributeGroupRepository::findAllWithTranslations
- Replace GroupTypeRepository::buildAll by GroupTypeRepository::getAllGroupsExceptVariantQB
- In AttributeGroupHandler::_construct, replace ObjectManager argument by AttributeGroupManager
- Remove unused ProductManager::removeAll() method
- Add an ObjectManager argument in DatagridViewManager::__construct
- Change of constructor of `Pim\Bundle\EnrichBundle\Form\Handler\ChannelHandler` to accept `Pim\Bundle\CatalogBundle\Manager\ChannelManager` as third argument
- Change of constructor of `Pim\Bundle\EnrichBundle\Form\Handler\FamilyHandler` to accept `Pim\Bundle\CatalogBundle\Manager\FamilyManager` as third argument
- Change of constructor of `Pim\Bundle\EnrichBundle\Form\Handler\GroupHandler` to accept `Pim\Bundle\CatalogBundle\Manager\GroupManager` as third argument and `Pim\Bundle\CatalogBundle\Manager\ProductManager` as fourth argument
- Change of constructor of `Pim\Bundle\CatalogBundle\Manager\FamilyManager` to accept `Pim\Bundle\CatalogBundle\Manager\CompletenessManager` as sixth argument
- Change of constructor of `Pim\Bundle\CatalogBundle\Manager\ChannelManager` to accept `Pim\Bundle\CatalogBundle\Entity\Repository\ChannelRepository` as second argument and `Pim\Bundle\CatalogBundle\Manager\CompletenessManager` as third argument
- Use `Pim\Bundle\EnrichBundle\Form\Handler\HandlerInterface` in constructors of AssociationTypeController, AttributeController, AttributeGroupController, ChannelController, FamilyController, GroupController, GroupTypeController
- Change of constructor of `Pim\Bundle\EnrichBundle\Controller\FamilyController` to remove `Pim\Bundle\CatalogBundle\Manager\CompletenessManager` argument
- Remove ObjectManager first argument of `Pim\Bundle\EnrichBundle\Builder\ProductBuilder` constructor and delete method removeAttributeFromProduct
- Change of constructor of `Pim\Bundle\CatalogBundle\Doctrine\MongoDBODM\CompletenessGenerator` to accept `Pim\Bundle\CatalogBundle\Entity\Repository\ChannelRepository` as third argument to replace `Pim\Bundle\CatalogBundle\Manager\ChannelManager` argument
- Method `Pim\Bundle\CatalogBundle\Entity\Category::addProduct()`, `Pim\Bundle\CatalogBundle\Entity\Category::removeProduct()`, `Pim\Bundle\CatalogBundle\Entity\Category::setProducts()` have been removed.
- We now use uniqid() to generate filename prefix (on media attributes)
- Change of constructor of `Pim\Bundle\EnrichBundle\Controller\ChannelController` to add a `RemoverInterface` as last argument
- Change of constructor of `Pim\Bundle\EnrichBundle\Controller\GroupTypeController.php` to add a `RemoverInterface` as last argument
- `ProductPersister` and `BasePersister` has been replaced by `ProductSaver` in CatalogBundle
- Add methods `execute()`, `getQueryBuilder()`, `setQueryBuilder()` in `ProductQueryBuilderInterface`
- Add `MediaFactory` and `ObjectManager` arguments in MediaManager contructor
- Change of constructor `Pim\Bundle\EnrichBundle\MassEditAction\Operation\EditCommonAttributes` to remove arguments `Pim\Bundle\CatalogBundle\Builder\ProductBuilder` and  `Pim\Bundle\CatalogBundle\Factory\MetricFactory`. `Pim\Bundle\CatalogBundle\Updater\ProductUpdaterInterface` is expected as second argument and `Symfony\Component\Serializer\Normalizer\NormalizerInterface` is expected as last but one.
- Enabled field in normalized data is now a boolean in mongodb. You can migrate your database with the script located at `./upgrades/1.2-1.3/mongodb/migrate_statuses.php`
- Change constructor of `Pim\Bundle\CatalogBundle\Manager\ProductManager` to accept a `Pim\Component\Resource\Model\SaverInterface` as second argument. Add a `Pim\Component\Resource\Model\BulkSaverInterface` as third argument
- FieldNameBuilder constructor now expects $channelClass and $localeClass FQCN
- The Pim\Bundle\VersioningBundle\UpdateGuesser\AttributeUpdateGuesser has been removed
- IndexCreator constructor now expects a LoggerInterface as last argument
- Add methods isLocaleSpecific and getLocaleSpecificCodes in AttributeInterface
- AssociationTransformer constructor now expects a $associationTypeClass as last argument
- Inject the GroupFactory as las constructor argument in GroupController and VariantGroupController

## Bug fixes
- PIM-3332: Fix incompatibility with overriden category due to usage of ParamConverter in ProductController
- PIM-3069: Fix image file prefixes not well generated on product creation (import and fixtures)
>>>>>>> 88f45129

# 1.2.17 (2014-12-19)
- PIM-3550: force the version of "doctrine/annotations" to "v1.2.1" to avoid the BC Break introduced with v1.2.2

# 1.2.16 (2014-12-17)

## Bug fixes
- PIM-3447: Enforce max database length limit on identifier, text and textarea attribute values
- PIM-3471: Add an error log when the max number of indexes is reached for the mongo product collection (MongoResultException is raised since Mongo 2.6.*)
- PIM-3369: Check on import if the couple channel/local exist
- PIM-3368: Add association type check on association import
- PIM-3377: Add a check if the specific locale exists on imports, and skip unused attribute column for locale specific on exports
- PIM-3458: When creating an attribute group, automatically set the sort order to the last one
- PIM-3420: Remove update guessers on attributes and attributes option to fix the versionning memory leak

## BC breaks
- PIM-3368: Add AssociationType class argument to the `Pim\Bundle\TransformBundle\Transformer\AssociationTransformer` constructor

## Improvements
- PIM-3448: Add the method `getAttributeGroupsFromAttributeCodes` in the `Pim\Bundle\CatalogBundle\Entity\Repository\AttributeGroupRepository`

# 1.2.15 (2014-12-10)

## Bug fixes
- PIM-3473: Fix date picker year range selection over next year
- PIM-3475: Fix attribute options sort order in import/export

## BC breaks
- Export of attribute options in CSV now include a sort_order column

# 1.2.14 (2014-12-03)

## Bug fixes
- PIM-3443: Fix prices not exported in quick export
- PIM-3446: Fix import export history with large amount of errors

# 1.2.13 (2014-11-26)

## Bug fixes
- PIM-3406: Fix boolean filter on Mongo implementation
- PIM-3430: Fix doctrine issue on prices when skip an item during the product import
- PIM-3358: Fix sprintf issue in an exception which prevents doctrine writer to deal with anything else than an object
- PIM-3326: Fix mongo filters with multiples values and empty on MongoDB
- PIM-3426: Fix common attributes edition on multi selects
- PIM-3434: Fix bug in product media manager when file does not exist on the filesystem
- PIM-3436: Fix WYSIWYG field on product edit form (load them asynchronously)
- PIM-3372: Add an error message when the locale is disabled during product import
- PIM-3370: Add an error message when the channel doesnt exist during product import
- PIM-3374: Add an error message when a channel is provided for a global attribute
- PIM-3375: Add an error message when a locale is provided for a global attribute
- PIM-3376: Add an error message when a channel and a locale are provided for a global attribute
- PIM-3393: Don't show the update view button for non-owners

# 1.2.12 (2014-11-13)

## Bug fixes
- PIM-3298: Fix issue with locale specific property of an attribute when edit and mass edit
- PIM-3229: Fix values for simple and multi select attributes with missing translations not being displayed in the grid
- PIM-3309: Fix check on product value uniqueness
- PIM-3288: Fix memory leak on product import (avoid to hydrate all products of a category when we add a category to a product)
- PIM-3354: Fix parameter alias in ORM ProductCategoryRepository

# 1.2.11 (2014-10-31)

## Bug fixes
- PIM-3308: Fix regression on unclassified filter
- PIM-3311: Fix creation of products with missing identifier during imports
- PIM-3312: Fix CSV import of product values with invalid channel, locale or currency

# 1.2.10 (2014-10-24)

## Bug fixes
- PIM-3221: Fix the possibility to update attributes on variant groups during import
- PIM-3283: Fix issue on the password reset
- PIM-3209: Fix issue on the extension validation during import
- PIM-3234: Fix performance issue on category filter

# 1.2.9 (2014-10-17)

## Bug fixes
- PIM-3254: Fix issue with inactive locales in exports
- PIM-3217: Fix missing filter groups in grid filter selector when two attribute groups have the same sort orders
- PIM-3281: Fix mass edit issue on localizable values, it uses user locale instead of selected locale
- PIM-3248: Fix completeness not being correctly calculated after removing a required attribute from a family
- PIM-3279: Fix performance issue with big group sets
- PIM-3266: Fix the flush of skipped items during an import that uses the `Pim\Bundle\BaseConnectorBundle\Processor\TransformerProcessor`. All your custom processors that uses the `TransformmerProcessor` should now inject the `Pim\Bundle\CatalogBundle\Doctrine\SmartManagerRegistry` to fix this issue too.
- PIM-3282: Fix the grid filters that can be set as json in the request

## BC breaks
- Two new arguments have been added to Pim\Bundle\FilterBundle\Filter\Product\GroupsFilter: `userContext` and `groupClass`

# 1.2.8 (2014-10-10)

## Bug fixes
- Fix memory leak in CSV quick export
- Fix memory leak when product with medias are exported in CSV
- Cannot display correctly all variant groups on grid

## Improvements
- avoid hydrating duplicate categories when applying category filter in product grid

# 1.2.7 (2014-10-01)

## Bug fixes
- Fix no warning message when leaving a product form after a submit with errors
- Stabilize composer.json (minimum-stability: stable) and fix monolog version issue

# 1.2.6 (2014-09-26)

## Bug fixes
- Fix installer fail on requirements when you change the archive and uploads folder
- Fix display of multi-byte characters in long form labels that are truncated
- Incorrect date display between export/import widget and job execution page and job history
- Fix archiver bug with yml imports
- Fix missing product versioning data when a category, attribute or attribute option linked to a product is removed

## BC breaks
- Added supports method in Pim\Bundle\BaseConnectorBundle\Archiver\ArchiverInterface
- Two new methods have been added to Pim\Bundle\CatalogBundle\Repository\ProductRepositoryInterface: `findAllWithAttribute` and `findAllWithAttributeOption`
- Constructor of Pim\Bundle\VersioningBundle\UpdateGuesser\AttributeOptionUpdateGuesser has been changed

## Improvements
- Add images in icecat_demo_dev installer fixtures
- Add sorter to the grid state

# 1.2.5 (2014-09-19)

## Bug fixes
- File that contains non UTF-8 characters can not be imported anymore
- Mimetype check on file import has been removed
- Incorrect written number after csv export

## Improvements
- Fixtures stop if warnings are encountered
- Errors and warnings for fixtures are displayed

# 1.2.4 (2014-09-11)

## Bug fixes
- Fixed job profile controller doing a global flush after launching job execution

# 1.2.3 (2014-09-08)

## Bug fixes
- association fixtures

# 1.2.2 (2014-09-05)

## Improvements
- CacheClearer splits into two services, one for Product and one for other entities

## Bug fixes
- association import with MongoDB fixes

# 1.2.1 (2014-09-03)

## Bug fixes
- large memory leak fixed for non product import (association, product group, attribute, categories, etc...)
- new associations were created at each import

## BC breaks
- protected postWrite method not called anymore from BaseConnectorBundle\\Writer\\Doctrine\\Writer.
 If you need it, override the write method, call the parent and add your code after.
- constructor of Pim\Bundle\BaseConnectorBundle\Writer\Doctrine\Writer has changed
- Pim\Bundle\TransformBundle\Cache\ProductCacheClearer has been renamed Pim\Bundle\TransformBundle\Cache\CacheClearer

# 1.2.0 (2014-08-28)

## Improvements

## Bug fixes
- Fix a bug on entity `Pim/Bundle/CatalogBundle/Model/AbstractProduct`

# 1.2.0-RC4

## Improvements
- Java dependency has been removed
- Add locale fallback to en_US

## Bug fixes
- Sort exported categories by tree and order inside the tree
- Return to the family index page after cancelling family mass edit instead of product index
- Fixed an error when all families are edited without any applied filters
- Fixed a bug that allowed to mass edit only 10 families
- Fixed category order in the categories tab of products
- Incomplete archives no longer appear as downloadable in the export execution details page
- Fixed Cascade delete on associations for MongoDB impl
- Fixed a bug on normalization of decimal attributes for MongoDB impl
- Fixed the 'Is associated' filter in the product association grids
- Fixed a bug where special characters were not well handled in product grid filter
- Fixed unique value validation for date attributes during import
- Fixed apply filter on channel tree on MongoDB implementation
- Fixed a bug on ProductCsvWriter
- Fixed a bug that causes product associations to be stored twice in MongoDB implementation

## BC breaks
- Replace ACLs `pim_enrich_family_add_atribute` and `pim_enrich_family_remove_atribute` with `pim_enrich_family_edit_attributes`. This ACL also enforces rights to edit attribute requirements.
- Changed JobExecutionArchivist to archive files generated by export before it is marked as completed
- JS and CSS are not minified anymore. We advise to use server side compression for bandwidth savings.

# 1.2.0-RC3

## Improvements
- Killed export process are now detected and displayed as failed
- CsvWriter can write files for any type of entity

## Bug fixes
- Fixed Mass edit on a never fulfilled price attribute
- Fix TinyMCE WYSIWYG editor generating 'fake' history due to html reformatting
- Fixed flat product normalizer and filtered values (with many filters)
- Make sure that the file path of export profiles is writable before allowing to execute
- Fixed bug with scopable boolean value not being saved
- Use `pim_number` form type to replace the use of `number` and fix issue with javascript validation on numbers with different formats

## BC breaks
- Remove `task` option from install command
- JobExecutionController now require the Akeneo\Bundle\BatchBundle\Manager\JobExecutionManager.
- InvalidItemsCsvArchiver is not injected in the constructors of ProductCsvReader and ProductReader
- CsvProductWriter should be used instead of CsvWriter for products
- Remove `pim_serializer.normalizer.get_set_method` defined as fallback normalizer

# 1.2.0-RC2

## Improvements
- Create a metric factory
- Improve UI for defining role permissions
- Throw exception on install command if fixture directory not found
- Setup `pim_catalog.storage_driver` in `pim_parameters.yml` instead of `config.yml`
- Load PIM configuration via the import of the file `pim.yml` instead of a preprend configuration
- Externalize non local PIM parameters in `pim_parameters.yml`
- Replace buttons by icons to manage datagrid views
- Add post create event on enrich part when an attribute group is created

## Bug fixes
- The message 'there are unsaved changes' is missing in the Role edit form
- Display a file attribute attribute as column in product grid displays Array
- History tab crashes when product imported without real time versioning
- Creating an attribute with the code "id" should be forbidden
- Switch not well displayed on other locales than en_US
- Associations are now well saved on product import

## BC breaks
- Remove backendStorage property on attribute entities
- Inject MetricFactory in `Pim\Bundle\CatalogBundle\AttributeType\MetricType`, `Pim\Bundle\EnrichBundle\MassEditAction\Operation\EditCommonAttribute` and `Pim\Bundle\TransformBundle\Transformer\Property\MetricTransformer` instead of metric entity class parameter
- MongoDB: Media are now part of the product as embedded document and not in an external collection. A migration script is provided. See the UPGRADE file.
- Change constructor of `Pim\Bundle\EnrichBundle\Form\Type\FamilyType` to add `DisableFamilyFieldsSubscriber` as third argument and `AddAttributeAsLabelSubscriber` as fourth argument
- Rename pim_catalog.datasource.smart and pim_catalog.datasource.product respectively by pim_datagrid.datasource.smart and pim_datagrid.datasource.product
- Add method setMassActionRepository and remove the MassActionRepositoryInterface from constructor
- Introduce a dedicated pim_webservice.serializer to handle REST API
- Rename ACL `pim_enrich_family_edit` to `pim_enrich_family_edit_properties`. This ACL now only check the access to the properties tab.
- Rename ACL `pim_enrich_product_edit` to `pim_enrich_product_edit_attributes`. This ACL now only check the access to the attributes tab.
- Added ProductCacheClearer to share cache clearing between product writers

# 1.2.0-RC1

## Features
- Add an option to automatically sort the choices of simple and multi select attributes
- Add a mass family edition operation to allow adding or changing attribute requirements on many families at once
- Allow filtering by empty values for attributes (text, textarea, number, date, simple and multiselect, prices and metrics) and for family property
- Add an option to filter products by a list of identifier values
- Don't allow editing the default datagrid view
- Add a enable/disable row action in product grid

## Improvements
- Group datagrid filters by attribute groups
- Ease the adding of new filters and sorters in ProductQueryBuilder
- All grids can now benefit from the multistep mass edition wizard (this was reserved to the the product grid before)
- Ease the adding of subscribers in ProductEditType, JobInstanceType and AttributeGroupType with addEventSubscriber methods
- Introduce a ProductValueFormFactory which dispatch a EnrichEvents::CREATE_PRODUCT_VALUE_FORM to ease the product value form customization
- MongoDB completeness calculation performances
- Introduce Abstract models for Association, Media, Metric, Price, Completeness to ease the overriding/re-using of theses classes
- Allow to override of a repository avoiding to redefine the entity mapping
- Introduce a datagrid choice filter that loads attribute option choices based on the search query to enhance performance with a large number of attribute options
- Apply "Remove product" permission to hide mass delete and delete row action
- Change "launch" button by "view" on job profile datagrids
- Create a `JobInstanceRepository`
- Automatic creation and purge of indexes for MongoDB
- Dispatch event before rendering the product edit template
- Fixed asymetric enable product button
- Remove qb definition from job profile grid configs
- Create repositories for JobInstance and JobExecution
- Create manager for JobInstance
- Clean LastOperationsWidget architecture
- New readers for export improve memory usage loading small batches of products instead of all products in same time
- Update BatchBundle to 0.1.6 in order to get updated summary information during the execution of the process (and not only at the end)
- Allow values 'true', 'false', 'yes' and 'no' to be converted into boolean during import
- Create a job instance factory to create job instances
- Allow to add hidden row actions in grids
- Make optional the generation of missing completenesses in product reader
- Update install to be able to define email address/name used for system emailing
- Update BatchBundle version to get a better support of exceptions in logs and provide the new command akeneo:batch:list-jobs
- Faster MongoDB product writer (around 10x times faster than current one)
- Dispatch events on show/edit/execute/remove job profile actions
- Dispatch events on view/download job execution actions
- Allow to install custom user roles and groups from installer fixtures
- Display the code of import/export profiles on the edit and show views
- Related entities' edition and deletion doesn't reload all the products' normalized data
- Inject event dispatcher inside AbstractController
- Csv reader and Yaml readers are now reseted between each steps
- Dispatch events when removing some entities
- Add method remove in Category, Group, Attribute, Association type and family managers.
- Call manager's method remove from these entity controllers
- Remove the count of products by category in the context of the management of the categories (perf)
- Define attribute type classes as parameters
- Products on which mass edit operation is not performed are also ignored from operation finalize method
- Create specific serializer service for versioning

## Bug fixes
- Replaced usage of Symfony process to launch background job with a simple exec, more reliable on a heavily loaded environment
- Added missing translation keys for "manage filters", "all", "records", etc
- Images import from fixtures now works
- Fixed versions not being properly generated when real-time versioning is disabled (in imports/exports)
- Deleted completeness when a locale of a channel is deleted
- Displayed flags in the completenesses grid
- Fixed a memory leak on product import when using MongoDB
- Fixed a bug with image upload on product with a "\" or "/" in their sku
- Fixed a bug that silently failed when uploading file that does not comply with server configuration
- Fixed a bug when display image thumbnail in the product grid with MongoDB support
- Fixed a bug with timestampable listener which doesn't change the updated date of a product
- Fixed a bug with numeric validation and decimal allowed property (number, metric, price attribute types)
- Attribute Options code validation now more precise on uniqueness (equality instead of similarity)
- Fixed a bug with repository resolver on ODM implementation
- Fixed a bug on mass edit when we use a completeness filter to select products
- Removed the import CSV mimetype validation which is unreliable
- Product completeness in MongoDB is not lost anymore in the grid
- Upload on a job with a custom step (non ItemStep) doesn't crash anymore
- Memory leak fixed in pim:version:refresh command
- Fixed a bug when try to remove the family of a product
- Wrong date conversion fixes on grid and form

## BC breaks
- Remove FlexibleEntityBundle
- Remove CategoryWriter and use the generic doctrine writer instead
- Remove entity argument from FiltersConfigurator constructor
- Rely on CatalogBundle/Version and not anymore on CatalogBundle/PimCatalogBundle to get the current version of the PIM
- The Pim\Bundle\EnrichBundle\MassEditAction namespace has been renamed to Pim\Bundle\EnrichBundle\MassEditAction\Operation
- Mass edit operator has been moved to an Operator sub-namespace
- Pim\Bundle\EnrichBundle\MassEditAction\Operation\MassEditActionInterface has been renamed Pim\Bundle\EnrichBundle\MassEditAction\Operation\MassEditOperationInterface
- Changed the HydratorInterface::hydrate() method signature
- Avoid to store null values in Product::normalizedData (MongoDB support)
- Remove redundant 'getActiveCodeChoices' method in CurrencyManager (use CurrencyManager::getActiveCodes())
- Remove AbstractAttributeType::buildValueFormType, change visibility of prepareValueFormName, prepareValueFormAlias, prepareValueFormOptions, prepareValueFormConstraints, prepareValueFormData to public
- Remove `MetricBaseValuesSubscriber` and create one for MongoDB and another one for ORM
- Create `OptionFilter`, `OptionsFilter` for ORM and MongoDB implementations
- InstallerBundle/LoaderInterface has been changed to pass ProductManager to manage media (loading images from fixtures)
- Refactor VersioningBundle - a lot of API changes, add MongoDB support.
- Remove the Doctrine registry dependency from `Pim\Bundle\CatalogBundle\Manager\CompletenessManager` and use only the family repository
- Remove the Doctrine registry dependency from `Pim\Bundle\CatalogBundle\Doctrine\ORM\CompletenessGenerator` and use only the entity manager
- Add a new method `scheduleForChannelAndLocale` to `Pim\Bundle\CatalogBundle\Doctrine\CompletenessGeneratorInterface`
- Add a dependency to the completeness manager on `Pim\Bundle\EnrichBundle\Form\Handler\ChannelHandler`
- Add a dependency to the channel repository on `Pim\Bundle\CatalogBundle\Manager\CompletenessManager`
- Remove deprecated ConfigureGroupProductGridListener and add parameter in method ConfiguratorInterface::configure(DatagridConfiguration $configuration)
- Category and CategoryRepository no longer extend AbstractSegment and SegmentRepository, previously inherited methods are now in these classes
- Change constructor of ProductExportController to remove CurrencyManager and AssociationTypeManager args
- Change constructor of `Pim\Bundle\EnrichBundle\Controller\ProductController` and `Pim\Bundle\ImportExportController\JobProfileController` (inject event dispatcher)
- Add parameters to load datagrids in job profiles index twig templates
- Remove WidgetRepository to replace it by `Pim\Bundle\ImportExportBundle\Entity\Repository\JobExecutionRepository`
- Inject `Pim\Bundle\ImportExportBundle\Manager\JobExecutionManager` into LastOperationsWidget
- Remove injection of WidgetRepository from LastOperationsWidget
- Inject JobInstanceFactory inside `Pim\Bundle\ImportExportBundle\Controller\JobProfileController`
- Remove duplicate pim_catalog.entity.job_instance.class parameter, we must now use akeneo_batch.entity.job_instance.class
- Inject EventDispatcher inside AbstractController
- Add missing getEntity() method in product value interface
- Add methods inside CategoryInterface
- Inject `Symfony\Component\EventDispatcher\EventDispatcherInterface` inside Attribute, AssociationType, Category, Family and Group managers
- Inject `Pim\Bundle\CatalogBundle\Manager\FamilyManager` in `Pim\Bundle\EnrichBundle\Controller\FamilyController`
- Inject `Doctrine\Common\Persistence\ObjectManager` in `Pim\Bundle\CatalogBundle\Manager\AssociationTypeManager`
- Inject `Doctrine\Common\Persistence\ObjectManager` in `Pim\Bundle\CatalogBundle\Manager\FamilyManager`
- Inject group and group types classes in `Pim\Bundle\CatalogBundle\Manager\GroupManager`
- Inject `Pim\Bundle\CatalogBundle\Manager\AssociationTypeManager` in `Pim\Bundle\EnrichBundle\Controller\AssociationTypeController`
- Inject `Pim\Bundle\CatalogBundle\Manager\FamilyManager` in `Pim\Bundle\EnrichBundle\Controller\FamilyController`
- Inject SecurityFacade inside `Pim\Bundle\EnrichBundle\Controller\CategoryController`
- Each dashboard widget has to define its full template, nothing is rendered automatically
- Delete `Pim\Bundle\DataGridBundle\Extension\Filter\MongoDBFilterExtension`, `Pim\Bundle\DataGridBundle\Extension\Filter\OrmFilterExtension`, `Pim\Bundle\DataGridBundle\Extension\Filter\ProductFilterExtension`
- Rename `Pim\Bundle\DataGridBundle\Extension\Filter\AbstractFilterExtension` to `Pim\Bundle\DataGridBundle\Extension\Filter\FilterExtension` which expects a `Pim\Bundle\DataGridBundle\Datasource\DatasourceAdapterResolver\` as third argument for its constructor
- Rename constant `Pim\Bundle\DataGridBundle\DependencyInjection\Compiler\AddFilterTypesPass::FILTER_ORM_EXTENSION_ID` to `Pim\Bundle\DataGridBundle\DependencyInjection\Compiler\AddFilterTypesPass::FILTER_EXTENSION_ID`
- Delete `Pim\Bundle\DataGridBundle\Extension\Sorter\MongoDBSorterExtension`, `Pim\Bundle\DataGridBundle\Extension\Sorter\OrmSorterExtension`, `Pim\Bundle\DataGridBundle\Extension\Sorter\ProductSorterExtension`
- Rename `Pim\Bundle\DataGridBundle\Extension\Sorter\AbstractSorterExtension` to `Pim\Bundle\DataGridBundle\Extension\Sorter\SorterExtension`
- Rename constant `Pim\Bundle\DataGridBundle\DependencyInjection\Compiler\AddSortersPass::SORTER_ORM_EXTENSION_ID` to `Pim\Bundle\DataGridBundle\DependencyInjection\Compiler\AddSortersPass::SORTER_EXTENSION_ID`
- Delete service `pim_datagrid.extension.filter.mongodb_filter`
- Delete service `pim_datagrid.extension.filter.product_filter`
- Rename service `pim_datagrid.extension.filter.orm_filter` to `pim_datagrid.extension.filter`
- Delete service `pim_datagrid.extension.sorter.mongodb_sorter`
- Rename service `pim_datagrid.extension.sorter.orm_sorter` to `pim_datagrid.extension.sorter`
- Delete `Pim\Bundle\DataGridBundle\Extension\Pager\MongoDBPagerExtension`,`Pim\Bundle\DataGridBundle\Extension\Pager\OrmPagerExtension` and `Pim\Bundle\DataGridBundle\Extension\Pager\ProductPagerExtension`
- Rename `Pim\Bundle\DataGridBundle\Extension\Pagerr\AbstractPagerExtension` to `Pim\Bundle\DataGridBundle\Extension\Pager\PagerExtension` which expects a `PagerResolver` as first argument
- Delete service `pim_datagrid.extension.pager.mongodb_pager`
- Delete service `pim_datagrid.extension.pager.product_pager`
- Rename service `pim_datagrid.extension.pager.orm_pager` to `pim_datagrid.extension.pager`
- Replace `Pim\Bundle\DataGridBundle\Datasource\Orm\OrmDatasource` by `Pim\Bundle\DataGridBundle\Datasource\Datasource`
- Replace service `pim_datagrid.datasource.orm` by `pim_datagrid.datasource.default`
- Delete `Pim\Bundle\DataGridBundle\Datasource\MongoDB\MongoDBDatasource`
- Delete service `pim_datagrid.datasource.mongodb`
- Remove the flush parameter from Pim\Bundle\CatalogBundle\Doctrine\MongoDB\CompletenessGenerator::generateMissingForProduct(), as it was not used properly anymore (completeness are directly pushed to MongoDB without using ODM)
- Rename countForAttribute to countVariantGroupAxis in GroupRepository
- Remove locale-specific rights
- Upgraded to 0.2.* version of akeneo/batch-bundle
- Rename `Pim\Bundle\TransformBundle\DependencyInjection\Compiler\ReplacePimSerializerArgumentsPass` by `Pim\Bundle\Transform\DependencyInjection\Compiler\SerializerPass` and change construct parameters
- AddVersionListener and VersionBuilder use new `pim_versioning.serializer` service
- In InGroupFilter and IsAssociatedFilter constructors, replace the RequestParameters argument by a RequestParametersExtractorInterface
- Change constructor of `Pim\Bundle\DataGridBundle\Controller\ProductExportController` to inject the product repository `Pim\Bundle\CatalogBundle\Repository\ProductRepositoryInterface` as fourth argument
- Rename Pim\CatalogBundle\Model\Media to Pim\CatalogBundle\Model\ProductMedia to reflect the coupling between product media and product value and allow the future introduction of generic media
- Add a $metricClass argument in MetricTransformer constructor
- Add a $mediaClass argument in MediaTransformer constructor
- Add a $metricClass argument in MetricType constructor
- Change the arguments of ProductBuilder to pass classes (product, value, price) as an array
- Change the arguments of EditCommonAttributes to pass classes (metric, media, price) as an array
- Remove not used parameter `pim_import_export.entity.export.class`
- Remove file `Pim\Bundle\ImportExportBundle\DependencyInjection\Compiler\ResolveDoctrineOrmTargetEntitiesPass`
- Replace the filter config parent_type by ftype
- Rename CatalogBundle, VersioningBundle, UserBundle listeners to subscribers
- Change constructor of `Pim\Bundle\DataGridBundle\Manager\DatagridViewManager` to inject the datagrid view repository as first argument (instead of the manager)
- Rename service `pim_catalog.validator.attribute_constraint_guesser` by `pim_catalog.validator.constraint_guesser.chained_attribute`

# 1.1.0 - "Rabbit Punch" (2014-04-16)

## Features
- Implement creating, updating, applying and removing datagrid views
- MongoDB storage support

## Improvements
- Allow to add many quick export on datagrids
- Optimize products mass deletion
- Improve get product REST API
- Improve entity history context display for entities updated during import jobs
- Add a 'properties' field to the Attribute entity to allow easily adding new attribute type dependent properties
- Introduced custom ODM types to map document to one or many entities
- Define specific route and configuration for datagrid quick exports
- Add a parameter to ProductManager::save() and ProductManager::saveAll() to allow saving products without completeness recalculation
- Dispatch event pre/post handler for each mass action
- Enhance the error message displayed when a related entity doesn't exist during an import (for instance we import products and a family doesn't exist)
- Default product datagrid sorting is done descending on updated property

## Bug fixes
- Fixed the verbose option always used in the install command
- Fixed issue on attribute option removal
- Fixed identifier is required attribute
- Fixed get common attributes with common values
- Fixed completeness not removed from changed family
- Fixed Product ORM mapping: activated orphanRemoval of values
- Fixed family import fixtures, we now throw an exception if attribute used as requirement not exists
- Fixed the CSV import of attribute options which can fail due to missing columns when options are not 100% translated
- Fixed the CSV import of attribute option to throw exception when the attribute is not known
- Fixed the CSV export of attributes to avoid to export the virtual group 'Other'
- Prevent considering 0 as a null value when importing metric data
- Ensured the attribute option validation when edit an option
- Fixed the product CSV export when a metric attribute is exported without unit
- Fixed the missed 'there are unsaved changes' message when I delete an option
- Ensured the ability to change the user catalog locale from user fixtures
- Fixed mass delete and pagination
- Fixed the CSV import of family when an attribute does not exist
- Fixed the CSV import of option when an attribute does not exist
- Fixed the erroneous message on completeness tab to display "not yet calculated" instead of "locale non associated to this channel"
- Fixed the 'null' displayed after a dynamic option creation
- Fixed the quick Export to be able to export all the products
- Ensured that we're able to configure the email to use in monolog handler
- Fixed the missing translation keys
- Fixed the route exception for less/address in prod.log
- Fixed the categories tree get cut off on a long list on categiry management
- Fixed the deletion of an attribute option
- Remove the deprecated fallback property in locale and in locales.yml file
- Avoid to recalculate the completeness when I add some products to one or more group with the mass-edit wizard
- Fixed the unique attributes validation during product CSV imports
- Fixed the exception on file_get_content if the image doesn't exist anymore
- Ensure the required property for an identifier when importing attributes
- Fixed the error message when the family is not known when importing products
- Removed useless ```app/entities``` directory

## BC breaks
- Add an argument HydratorInterface in ProductDatasource constructor (MongoDBODM support)
- Add an argument $adapterClass (string for FQCN) in ProductFilterExtension and OrmFilterExtension constructors (MongoDBODM support)
- Remove deprecated fallback property of Locale entity
- Add a generateProductCompletenesses method on CompletenessGeneratorInterface, to generate completeness for one product
- Add setCompletenesses and getCompletenesses method on ProductInterface and Product class
- Add methods getProductQueryBuilder, deleteProductIds methods in ProductRepositoryInterface
- Remove methods setLocale/getLocale, setScope/getScope, setConfiguration/getConfiguration from ProductRepositoryInterface
- Remove methods setLocale/getLocale, setScope/getScope from ProductManager
- Move findAllByAttributes and findOneByWithValues from FlexibleEntityRepositoryInterface to ProductRepositoryInterface
- Move setFlexibleQueryBuilder, findAllByAttributes, findOneByWithValues, getFlexibleQueryBuilder, addJoinToValueTables, findAllByAttributesQB from FlexibleEntityRepository to ProductRepository (ORM)
- Move FilterBundle/Filter/ScopeFilter.php, ProductCompletenessFilter.php, ProductGroupsFilter.php, CategoryFilter.php -> FilterBundle/Filter/Product/ScopeFilter.php, CompletenessFilter, GroupsFilter.php, CategoryFilter.php
- Move FilterBundle/Resources/public/js/datafilter/filter/scope-filter.js, category-filter.js -> FilterBundle/Resources/public/js/datafilter/filter/product_scope-filter.js, product_category-filter.js
- Move FilterBundle/Filter/Flexible/FilterUtility.php -> Filter/ProductFilterUtility.php, remove the flexibleEntityName argument of applyFlexibleFilter, rename applyFlexibleFilter to applyFilterByAttribute
- ProductValueNonBlank renamed to ProductValueComplete
- Remove the AclHelper $aclHelper argument from the DataGridBundle/Extension/Pager/Orm/Pager.php constructor
- Moved CustomEntityBundle to its own repository
- Move `FlexibleEntityBundle/Doctrine/*` -> `CatalogBundle/Doctrine/ORM/*`, rename `FlexibleQueryBuilder*` to `ProductQueryBuilder*`, specialize the implementation and pass the CatalogContext as constructor argument
- Changes in the implementation of storing datagrid state - adding 'pim/datagrid/state-listener' to the datagrid configuration is no longer required, instead, the grid should be rendered with dataGrid.renderStatefulGrid()
- Move `FilterBundle/Filter/Flexible/*` -> `FilterBundle/Filter/ProductValue/*`
- Remove unused FilterBundle/Filter/ProductValue/EntityFilter
- Replace FlexibleManager by ProductManager in ContextConfigurator constructor arguments
- Replace tag `pim_flexibleentity.attributetype` by `pim_catalog.attribute_type`
- Replace service `@pim_flexibleentity.validator.attribute_constraint_guesser` by `@pim_catalog.validator.attribute_constraint_guesser`
- Replace the use of FlexibleValueInterface by ProductValueInterface in AttributeTypeInterface and AbstractAttributeType
- Update ProductValueInterface, add getData, setData and getAttribute methods
- Move `DataGridBundle/Extension/Formatter/Property/*` to `DataGridBundle\Extension\Formatter\Property\ProductValue\*`
- Use CatalogContext and not ProductManager as constructor argument in AddParametersToProductGridListener
- Move mass export in specific controller
- Add an affectsCompleteness method to MassEditActionInterface to indicate whether performing the mass action requires recalculating the product completeness
- Remove DeleteMassActionHandler, replaced by ProductDeleteMassActionHandler
- Change product REST API data and url format
- Remove incomplete REST API for getting multiple products
- Remove Router dependency from json ProductNormalizer
- Replace RegistryInterface with ManagerRegistry in controllers - retrieving the ObjectManager from the AbstractController now requires passing the class name (AbstractDoctrineController::getManagerForClass())
- Change Completeness Manager and Repository function names to something more coherent (generateMissingForxxx)
- Move `DataGridBundle/Extension/Sorter\Orm\FlexibleFieldSorter` to `DataGridBundle/Extension/Sorter/Product/ValueSorter`
- Move `DataGridBundle/Extension/Sorter/Orm/FlexibleFieldSorter` to `DataGridBundle/Extension/Sorter/Product/ValueSorter`
- Move `DataGridBundle/Extension/Selector/Orm/*` to `DataGridBundle/Extension/Selector/Orm/Product` and `DataGridBundle/Extension/Selector/Orm/ProductValue`
- ProductRepository does not extend anymore FlexibleEntityRepository, getFlexibleConfig/setFlexibleConfig have been replaced by getConfiguration/setConfiguration
- Change mass action route for products and create own controller for these mass actions
- Add a MassActionHandlerRegistry for mass action handlers services (works with handler alias)
- Rename ProductDeleteMassActionHandler to DeleteMassActionHandler
- Create MassActionHandlerInterface instead of using OroPlatform one
- Change MassActionDispatcher::dispatch parameters
- Replace `@pim_datagrid.datasource.product.result_record.hydrator` by `@pim_datagrid.datasource.result_record.hydrator.product` and same for class parameter
- Move mass action handlers to its own `Handler` directory
- Create PimDatasourceInterface extending OroDatasourceInterface
- Use PimVersioningBundle:Version for all entity audits instead of OroDataAuditBundle:Audit, replace AuditManager with VersionManager, drop AuditBuilder and refactor listeners that create object versions
- Redefine DeleteMassAction, EditMassAction and ExportMassAction
- Remove data_identifier property defined on datagrid.yml for mass actions
- Rename parameter $queryBuilder as $qb in HydratorInterface
- Add findFamilyCommonAttributeIds and findValuesCommonAttributeIds methods to ProductRepository interface
- Remove queryBuilder property from MassEditActionController and remove $request from each action
- Remove queryBuilder from methods initialize and perform in AbstractMassEditAction and children
- Add setProductsToMassEdit and getProductsToMassEdit in AbstractMassEditAction
- Remove EntityManager property from AddToGroups mass edit action and directly inject GroupRepository
- Remove ProductManager property from Classify mass edit action
- Remove method getProductIdsFromQB from EditCommonAttributes mass edit action
- Remove ProductRepository::findFamilyCommonAttributes() and ProductRepository::findValuesCommonAttributeIds() to replace them by ProductRepository::findCommonAttributeIds()
- Disable global search feature
- Remove the 'searchable' property of AbstractAttribute
- Move ProductRepository::getIdentifier() to attribute repository
- Move CatalogBundle\Entity\Repository\ProductRepository to CatalogBundle\Doctrine\ORM
- Move CatalogBundle\Entity\Repository\AssociationRepository to CatalogBundle\Doctrine\ORM
- Move CatalogBundle\Model\ProductRepositoryInterface to CatalogBundle\Repository
- Move CatalogBundle\Model\AssociationRepositoryInterface to CatalogBundle\Repository
- Move CatalogBundle\Model\CompletenessRepositoryInterface to CatalogBundle\Repository
- EditCommonAttributes class needs the ProductBuilder and ProductMassActionManager now
- Move prepareDBALQuery from ProductRepository to QueryBuilderUtility
- Add a ProductCategoryManager and move here the methods getProductsCountInCategory, getProductIdsInCategory from the ProductManager
- Renamed service writer ids `pim_base_connector.writer.orm.*` -> `pim_base_connector.writer.doctrine.*`
- Replace `@security.context` by `@pim_user.context.user` in `ContextConfigurator`
- Delete the attribute virtual group and the `getVirtualGroup` method of the class `Pim\Bundle\CatalogBundle\Model\AbstractAttribute`
- Render the attribute group mandatory for the creation and the edition of an attribute

# 1.0.2
## Bug Fixes
- Removed hardcoded attribute table from ORM/CompletenessGenerator.php
- Fixed of ProductValue's attributes' exclusion on completeness's computation

# 1.0.1
## Bug Fixes
- Removed hardcoded Attribute from ChainedAttributeConstraintGuesser
- Removed hardcoded Attribute from ValidMetricValidator

# 1.0.0 - "Hare We Go" (2014-03-06)

## Features
- Uservoice integration
- Add a last operations widget on the dashboard
- Add new user as fixtures
- Auto-refresh job execution report page
- Add a checkbox to select all visible rows in entity association grids
- Add colors to channels and use them in scopable field labels to make them more compact

## Improvements
- Load choices for grid filters asynchronously
- Allow adding/removing attributes to mass edit attributes view without a page reload
- Propagate -v option to subcommands of install command
- Fix the versions of dependencies in composer.json
- Undisplay unwanted searchable elements in quick search
- Add icons for category and product in search view
- Prevent hydrating all attributes in the available attributes addition form
- Prevent hydrating all families in the product edition form
- Import conversion units for channels
- Product grid loading performance by hydrating as array and introduce selector extension
- Add a screen to select the attribute type before creating an attribute
- Create check-requirements, assets and database/fixtures commands and simplify install one
- Make documentation tested linking it to our behat scenarios

## Bug fixes
- Fixed non-updated values being displayed in the the audit history
- Fixed attribute group form state not being saved
- Do not display Id as an eligible attribute as label
- Fixed select field missing for scopable simple/multi select attributes in the product form
- Restored missing attributes translation
- Fixed the display of scopable metric attributes in the product edit form
- Fixed regression with resolve target entity on Category entity
- Fixed datepicker in date attribute form
- Fixed unwanted fields appearing in attribute creation form if server-side validation errors are present
- Fixed 500 response when submitting import launch form without selecting file to upload
- Fixed $field_catalogLocale linked bugs
- Fixed scopable value order in product form
- Restored unique variant axis constraint when saving product
- Fixed missing breadcrumbs for edit views
- Fixed lost hashnav when creating an attribute group
- Fixed a bug that prevented saving unchecked checkbox value in product edit form
- Fixed recovered attributes on mass edit action
- Fixed a bug with tooltips sometimes not appearing due to a conflict between bootstrap and jquery tooltip plugins

## BC breaks
- Remove the date type property of Attribute and simplify the pim_catalog_date attribute type to support date only (not date/datetime/time)
- Remove unnecessary AttributeManagerInterface and AttributeInterface in favor of AbstractAttribute
- Rename findByWithSortedAttribute to findOneByWithValues, add pre-select attributes and related translations to reduce number of lazy loaded queries when edit a product
- Rename findByWithAttributes to findAllByAttributes
- MeasureBundle has been moved from the BAP to an external repository (akeneo/measure-bundle).
- BatchBundle has been moved from the BAP to an external repository (akeneo/batch-bundle).
- Remove magic setter access to value (ex: $product->setDescription()), as it has multiple conceptual and
technical flaws (attribute codes are data, not a freeze structure, needed to maintain an full attribute cache in product
that made the entity too smart for its own good and created performances problem)
- Remove Product::createValue(). Can be replaced by calling ProductManager::createFlexibleValue() and setting attribute, scope and locale on the created value.
- Product datagrid, hydrate rows as arrays (in place of objects) to reduce the loading time
- Datagrid configuration, remove [flexible_entity] config to avoid to define the used entity twice
- Rename and move src/Pim/Bundle/EnrichBundle/Resources/views/Completeness/_datagridCompleteness.html.twig => DataGridBundle/Resources/views/Property/completeness.html.twig
- Delete classes ConfigureAssociationProductGridListener and AssociationProductColumnsConfigurator, we now use ConfigureFlexibleGridListener to configure product association grid
- Delete the HideColumnsListener, the ColumnConfigurator is now able to add only columns configured by the user
- Rename CompletenessFilter to ProductCompletenessFilter to be consistent, move also the related js file
- Changed signature of ProductRepository::getEligibleProductIds()
- Changed signature of GroupType::__construct()
- Changed signature of AssociationType::__construct()
- Removed AttributeRepository::findallWithGroups()
- Rename grid_extensions.yml, grid_actions.yml, grid_listeners.yml, grid_attribute_types.yml to extensions.yml, actions.yml, event_listeners.yml, attribute_types.yml

# 1.0.0-rc-1 - "Tortoise Beats Hare" (2014-02-06)

## Features
- Completenesses over channels and locales widget
- New command to install the PIM
- Price attributes can be scopable
- Popin to configure product datagrid columns

## Improvements
- Add missing translations
- New grid implementation
- Grids performances
- Quick export of selected products in the grid
- Status column in the product grid
- Thumbnail in product grid for attribute of type image

## Bug fixes
- Bug #658: Export all activated translations even if no value has been set
- Bug PIM-1892: Prevented the form subscriber to remove form fields if not valid
- Downgrade ICU lib to be compatible with RedHat 6 and CentOS 6
- Fix an issue with excessive url length when mass editing many products
- Products grid loaded twice the first time the screen is displayed
- The first tree is not displayed in the mass edit wizard
- When no group type exist, it's not possible to add Variant Group
- Job validation is applied twice (create import/export)
- Validation messages not visible in job creation popin (create import/export)
- Lose hashnav when I create a tree
- Fix completeness calculation on icecat demo dev data
- Application crash on some product validation fail
- In create product popin, no way to search for family (in select 2 field)
- Attribute export in csv shift columns instead of putting blank values
- Error with field_catalogLocale on first load
- Missing translations in page titles
- When adding a new option from product form, the new option is not in the select
- Category edit and page title not updated

## BC breaks
- Change some translation message keys
- Remove GridBundle, add a new DataGridBundle (based on OroPlatform changes)
- Change filters implementations in FilterBundle
- Update all PIM grids to use the new implementation (extensions for filter, sorter, pager, custom datasource, custom cell formatters)
- Rename TranslatableInterface and TranslatableListener by Localizable one in FlexibleEntityBundle
- Rename translatable attribute property by localizable
- FlexibleQueryBuilder has been rewritten to prepare the MongoDB support (add filters and sorters in FlexibleEntityBundle/Doctrine/ORM)
- FlexibleQueryBuilder is injected to ProductRepository
- ProductRepository is injected in ProductManager
- Remove deprecated flexible entity config which is now builded by flexible manager itself (use doctrine meta)
- Move controllers, forms, routing and views from CatalogBundle to EnrichBundle (rename routes, forms, acls, services)
- Introduce a BaseConnectorBundle and move readers, processors, writers, archivers and related configuration from ImportExportBundle
- Introduce a TransformBundle and move cache, converters, encoders, normalizers, transformers and related configuration from ImportExportBundle
- Renaming of services of ImportExport that have been moved (pim_transform_* and pim_base_connector_*)
- Move functionality related to user preferences from LocaleManager and ChannelManager to a dedicated UserContext
- Remove AbstractFlexibleValue::isMatching() method

# 1.0.0-beta-4 - "The Abominable Snow Rabbit" (2014-01-08)

## Features
- Import product associations (CSV)
- New translation mode : Compare and copy values within a product edit form
- Convert metric values into the conversion unit selected for the channel during export
- Allow filtering and sorting by metric values
- Allow to go back to the grid or create another product after saving one
- Add products to many groups through mass edit wizard
- Attribute options fixture
- Product associations fixture
- Fixtures can be in CSV (all fixtures except users and currencies)
- Fixture files can be imported through a command (all fixtures except users and currencies)
- Add quick create popin for jobs
- Add a WYSIWYG editor for TextArea attributes

## Improvements
- Improve the user experience for family management
- Update import / export detail view by adding a summary
- Improve installer to provide different data set (minimal or dev)
- Use a form extension to apply select2 only on specified fields
- Add real time versioning option in product import
- Merge the configuration of import/export job steps in the first tab of the edit view
- Implement save of base unit and data for metric entity
- Metric values are now exported in two distinct columns (value and unit)
- Metric values can now be imported through two distinct columns ([examples](https://github.com/akeneo/pim-community-dev/blob/42371c0d6c70801a4a23a7aa8cf87e18f417c4a8/features/import/import_products.feature#L170-L198))
- Ajaxify the completeness tab of product edit form
- Change the channel switcher and collapse/expand modes on product edit view
- Add a loading mask when loading quick creation form
- Allow to switch configuration between ORM and ODM
- Update OroPlatform from beta-1 to beta-5
- Move Batch Form Types to ImportExport bundle and refactor them to be able to configure any kind of job
- Don't display several UI elements when users don't have the corresponding rights
- Use aliases for subforms, no more manual instanciation to enhance extensibility
- Product prices can now be imported with a single column per currency

## Bug fixes
- Missing pending versionable entities
- Product edit form fails with memory limit for products contained in large groups
- When I delete a filter price or metric and add it again, the filter is not applied
- Translate metric units in select field
- Values of attributes with the type Number are displayed with .0000 on product edit
- Reduce metric field width
- Sort by metric value in product datagrid
- Constraint of unicity for products of a variant group
- When reimporting a product, history for this product shows Create instead of Update
- The completness calculation takes a lot of time after importing in IcecatDemo
- Apply select2 only on needed fields
- Inverse unit and data position for metric form field
- Unwanted popin when try to leave attribute edit view
- Display bug on channel selector with long labels
- Versioning is not called after import
- I can select a root of a tree in the mass-edit wizard
- Products with no completeness do not show in the grid when selecting All products
- Exporting products with an empty file attribute value fails
- The count of Write when I export products is wrong
- Attributes are created even with minimal install
- Error on disallowed decimal on price are not displayed at the right place
- Initial state of completeness filter is wrong
- Search should take account of ACLs
- Oro mapping issue with search item on beta-1
- Locale selector in the product header is sometimes too short
- Allow to remove a translation setting it to empty
- Completeness doesn't take into account currencies of channels

## BC breaks
- Change AbstractAttribute getters that return a boolean value to use the 'is' prefix instead of 'get'. The affected getters are 'getScopable', 'getTranslatable', 'getRequired', 'getUnique'.
- Product, ProductValue, Media and ProductPrice have switched from Pim\Bundle\CatalogBundle\Entity namespace to the Pim\Bundle\CatalogBundle\Model namespace, to pave the way for the MongoDB implementation
- AbstractEntityFlexible getValue method now returns null in place of false when there is now value related to attribute + locale + scope
- Completeness and Product are not linked any more via a Doctrine relationship. We are cutting the links between Product and other entities in order to pave the way to the ability to switch between MongoDB and ORM while using the same API (apart from Product repository).
- Same thing than above for Category
- Relation between Family and Product has been removed from Family side
- Remove PimDataAuditBundle
- Remove PimDemoBundle
- Move product metric in catalog bundle
- Change jobs.yml to batch_jobs.yml and change expected format to add services and parameters
- Rename getStorageManager in flexible manager and change related references
- Rename AttributeTypeManager to AttributeManager and change related references, move createAttribute, createAttributeOption, createAttributeOptionValue from ProductManager to AttributeManager
- Introduce AttributeManagerInterface and remove references to concrete class
- Change attribute type configuration, refactor the attribute type compiler pass and attribute type factory
- Remove getAttributeOptionValueRepository, getFlexibleValueRepository from FlexibleManager
- Attribute fixtures format has changed
- Product associations import/export format has changed.
- Rename Association to AssociationType and all properties/methods linked to this class.
- Rename ProductAssociation to Association
- Rename ProductAttribute to Attribute

# 1.0.0-beta-3 - "Hare Conditioned" (2013-12-04)

## Features
- History of changes for groups and variant groups
- History of changes for import / export profiles
- History of changes for channels
- Allow creating new options for simple select and multiselect attributes directly from the product edit form
- Add a default tree per user
- Introduce command "pim:completeness:calculate" size argument to manage number of completenesses to calculate
- Switching tree to see sub-categories products count and allow filtering on it
- Group types management
- Import/Export product groups (CSV)
- Import/Export associations (CSV)
- Export product associations (CSV)
- Import/Export attributes (CSV)
- Import/Export attribute options (CSV)
- Upload and import an archive (CSV and medias)
- Download an archive containing the exported products along with media
- Add the column "enabled" in the CSV file for products import/export and for versioning

## Improvements
- Export media into separated sub directories
- Separate product groups and variants management
- Display number of created/updated products during import
- Speed up completeness calculation
- Display the "has product" filter by default in the product grid of group edit view
- Display currency label in currencies datagrid
- Disable changing the code of all configuration-related entities
- Merge the directory and filename of export profiles into a single file path property

## Bug fixes
- Mass delete products
- Fix some issues with import ACL translations (issues#484)
- Add a message when trying to delete an attribute used by one or more variant groups instead of throwing an error
- Selection of products in mass edit
- Versioning of installed entities (from demo bundle)
- For csv export of products, only export values related to selected channel and related locales
- Fix locale activation/deactivation based on locales used by channels
- Fix issue with 100 products csv import

## BC breaks
- Command "pim:product:completeness-calculator" has been replaced into "pim:completeness:calculate"
- Refactor in ImportExport bundle for Readers, Writers and Processors

# 1.0.0-beta-2 - "Hold the Lion, Please" (2013-10-29)

## Features
- Manage variant groups
- CRUD actions on groups
- Manage association between groups and products
- CRUD actions on association entities
- Link products with associations
- Import medias from a CSV file containing name of files
- Export medias from a CSV file
- Apply rights on locales for users
- Do mass classification of products
- Define price attribute type with localizable property

## Improvements
- Upgrade to BAP Beta 1
- Homogenize title/label/name entity properties using label
- Mass actions respects ACL
- Improve Import/Export profile view
- Hide access to shortcut to everyone
- Number, date and datetime attributes can be defined as unique values
- Use server timezone instead of UTC timezone for datagrids
- Make upload widget work on FireFox
- Display skipped data errors on job report

## Bug fixes
- Fix sorting channels by categories
- Bug #324 : Translate group label, attribute label and values on locale switching
- Number of products in categories are not updated after deleting products
- Fix dashboard link to create import/export profile
- Fix price format different between import and enrich
- Fix channel datagrid result count
- Fix end date which is updated for all jobs<|MERGE_RESOLUTION|>--- conflicted
+++ resolved
@@ -1,13 +1,3 @@
-<<<<<<< HEAD
-# 1.2.18 (2014-12-23)
-
-## Bug fixes
-- PIM-3533: Fix wrong keys being generated for empty price attributes in normalized product snapshots
-- PIM-3558: Fix order of options for multiselect attribute in product versionning and csv product export
-
-## BC breaks
-- PIM-3558: in the exported product csv file, we apply the sort order defined by the user to sort the options of a multiselect
-=======
 # 1.3.x
 
 ## Features
@@ -131,7 +121,15 @@
 ## Bug fixes
 - PIM-3332: Fix incompatibility with overriden category due to usage of ParamConverter in ProductController
 - PIM-3069: Fix image file prefixes not well generated on product creation (import and fixtures)
->>>>>>> 88f45129
+
+# 1.2.18 (2014-12-23)
+
+## Bug fixes
+- PIM-3533: Fix wrong keys being generated for empty price attributes in normalized product snapshots
+- PIM-3558: Fix order of options for multiselect attribute in product versionning and csv product export
+
+## BC breaks
+- PIM-3558: in the exported product csv file, we apply the sort order defined by the user to sort the options of a multiselect
 
 # 1.2.17 (2014-12-19)
 - PIM-3550: force the version of "doctrine/annotations" to "v1.2.1" to avoid the BC Break introduced with v1.2.2
