<<<<<<< HEAD
# 1.3.2 (2015-02-27)

## Bug fixes
- PIM-3665: Remove media even if file not on filesystem
- PIM-3834: add missing cascade detach product -> associations, product -> completenesses
- PIM-3820: Attribute option translation not well handled on import
- PIM-3762: Fix the bug on image not well displayed on pdf export

# 1.3.1 (2015-02-24)

## Bug fixes
- PIM-3775: Fix variant group import from an archive
- PIM-3783: Fix issue with Rest API and MediaNormalizer
- PIM-3791: Fix fatal error on MongoDB mass pending persister
- PIM-3757: Fix bugs on product query filter on multiple filter applied at once

# 1.3.0 - "Hare Force" (2015-02-12)

# 1.3.0-RC3 (2015-02-12)

## Technical improvements
- PIM-3482: clean composer.json

# 1.3.0-RC2 (2015-02-12)

## Bug fixes
- PIM-1235: Fix information message when trying to delete a category tree used by a channel
- PIM-3068: Darken navigation arrows in product grid
- PIM-2094: Regroup attributes validation properties in a subpanel
- PIM-3700: Fix comment display on long words
- PIM-2103: Display a loading when deleting a category tree
- PIM-3394: Improve forgotten password screen
- PIM-3398: Translate units on metric fields on product edit form
- PIM-3575: Sort csv column in a determinist way (alphabetically) on export
- PIM-3752: Fixed the hard coded entry `Select Job` on import/export creation
- PIM-3736: Fix wrong count of products in Variant group view
- PIM-3628: Fixed products not being versioned when modifing a metric, price or media value
- PIM-3753: Fix completeness filter

## BC breaks
- Add a TranslatorInterface argument in MetricType::__construct
- Change of constructor of `Pim/Bundle/CommentBundle/Form/Type/CommentType` to accept `Pim\Bundle\CommentBundle\Entity` as a string for the third argument
- Added new constructor to `Pim/Bundle/DataGridBundle/Form/Type/DatagridViewType` to accept `Pim\Bundle\DataGridBundle\Entity\DataGridView` as a string for the first argument
- Change the constructor of `Pim/Bundle/EnrichBundle/Form/Type/AssociationType` to accept `Pim\Bundle\CatalogBundle\Model\Product` as a string for the third argument
- Change the constructor of `Pim/Bundle/EnrichBundle/Form/Type/AssociationType` to accept `Pim\Bundle\CatalogBundle\Entity\AssociationType` as a string for the fourth
- Change the constructor of `Pim/Bundle/EnrichBundle/Form/Type/AssociationType` to accept `Pim\Bundle\CatalogBundle\Entity\Group` as a string for the fifth argument
- Change the constructor of `Pim/Bundle/EnrichBundle/Form/Type/AssociationType` to accept `Pim\Bundle\CatalogBundle\Model\Association` as a string for the sixth argument
- Added new constructor to `Pim/Bundle/EnrichBundle/Form/Type/AssociationTypeType` to accept `Pim\Bundle\CatalogBundle\Model\AssociationType` as a string for the first argument
- Added new constructor to `Pim/Bundle/EnrichBundle/Form/Type/AttributeGroupType` to accept `Pim\Bundle\CatalogBundle\Entity\AttributeGroup` as a string for the first argument
- Added new constructor to `Pim/Bundle/EnrichBundle/Form/Type/AttributeOptionCreateType` to accept `Pim\Bundle\CatalogBundle\Entity\AttributeOption` as a string for the first argument
- Added new constructor to `Pim/Bundle/EnrichBundle/Form/Type/AttributeOptionType` to accept `Pim\Bundle\CatalogBundle\Entity\AttributeOption` as a string for the first argument
- Added new constructor to `Pim/Bundle/EnrichBundle/Form/Type/AttributeOptionValueType` to accept `Pim\Bundle\CatalogBundle\Entity\AttributeOptionValue` as a string for the first argument
- Added new constructor to `Pim/Bundle/EnrichBundle/Form/Type/AttributeRequirementType` to accept `Pim\Bundle\CatalogBundle\Entity\AttributeRequirement` as a string for the first argument
- Change the constructor of `Pim/Bundle/EnrichBundle/Form/Type/AttributeType` to accept `Pim\Bundle\CatalogBundle\Entity\AttributeTranslation` as a string for the third argument
- Change the constructor of `Pim/Bundle/EnrichBundle/Form/Type/AttributeType` to accept `Pim\Bundle\CatalogBundle\Entity\Attribute` as a string for the fourth argument
- Change the constructor of `Pim/Bundle/EnrichBundle/Form/Type/AttributeType` to accept `Pim\Bundle\CatalogBundle\Entity\AttributeGroup` as a string for the fifth argument
- Change the constructor of `Pim/Bundle/EnrichBundle/Form/Type/AvailableAttributesType` to accept `Pim\Bundle\CatalogBundle\Entity\Attribute` as a string for the third argument
- Change the constructor of `Pim/Bundle/EnrichBundle/Form/Type/AvailableAttributesType` to accept `Pim\Bundle\CatalogBundle\Model\AvailableAttribute` as a string for the fourth argument
- Change the constructor of `Pim/Bundle/EnrichBundle/Form/Type/CategoryType` to accept `Pim\Bundle\CatalogBundle\Entity\Category` as a string for the first argument
- Change the constructor of `Pim/Bundle/EnrichBundle/Form/Type/CategoryType` to accept `Pim\Bundle\CatalogBundle\Entity\CategoryTranslation` as a string for the second argument
- Change the constructor of `Pim/Bundle/EnrichBundle/Form/Type/ChannelType` to accept `Pim\Bundle\CatalogBundle\Entity\Category` as a string for the fourth argument
- Change the constructor of `Pim/Bundle/EnrichBundle/Form/Type/ChannelType` to accept `Pim\Bundle\CatalogBundle\Entity\Channel` as a string for the fifth argument
- Change the constructor of `Pim/Bundle/EnrichBundle/Form/Type/FamilyType` to accept `Pim\Bundle\CatalogBundle\Entity\Attribute` as a string for the fourth argument
- Change the constructor of `Pim/Bundle/EnrichBundle/Form/Type/FamilyType` to accept `Pim\Bundle\CatalogBundle\Entity\Family` as a string for the fifth argument
- Change the constructor of `Pim/Bundle/EnrichBundle/Form/Type/GroupType` to accept `Pim\Bundle\CatalogBundle\Entity\Attribute` as a string for the second argument
- Change the constructor of `Pim/Bundle/EnrichBundle/Form/Type/GroupType` to accept `Pim\Bundle\CatalogBundle\Entity\Group` as a string for the third argument
- Added new constructor to `Pim/Bundle/EnrichBundle/Form/Type/GroupTypeType` to accept `Pim\Bundle\CatalogBundle\Entity\GroupType` as a string for the first argument
- Added new constructor to `Pim/Bundle/EnrichBundle/Form/Type/ImageType` to accept `Pim\Bundle\CatalogBundle\Entity\ProductMedia` as a string for the fist argument
- Added new constructor to `Pim/Bundle/EnrichBundle/Form/Type/MassEditAction/AddToGroupsType` to accept `Pim\Bundle\CatalogBundle\Entity\Group` as a string for the first argument
- Added new constructor to `Pim/Bundle/EnrichBundle/Form/Type/MassEditAction/AddToGroupsType` to accept `Pim\Bundle\EnrichBundle\MassEditAction\Operation\AddToGroups` as a string for the second argument
- Added new constructor to `Pim/Bundle/EnrichBundle/Form/Type/MassEditAction/AddToVariantGroupType` to accept `Pim\Bundle\CatalogBundle\Entity\Group` as a string for the first argument
- Added new constructor to `Pim/Bundle/EnrichBundle/Form/Type/MassEditAction/AddToVariantGroupType` to accept `Pim\Bundle\EnrichBundle\MassEditAction\Operation\AddToVariantGroup` as a second for the third argument
- Added new constructor to `Pim/Bundle/EnrichBundle/Form/Type/MassEditAction/ChangeFamilyType` to accept `Pim\Bundle\EnrichBundle\MassEditAction\Operation\ChangeFamily` as a string for the first argument
- Added new constructor to `Pim/Bundle/EnrichBundle/Form/Type/MassEditAction/ChangeStatusType` to accept `Pim\Bundle\EnrichBundle\MassEditAction\Operation\ChangeStatus` as a string for the first argument
- Change the constructor of `Pim/Bundle/EnrichBundle/Form/Type/MassEditAction/ClassifyType` to accept ` Pim\Bundle\EnrichBundle\MassEditAction\Operation\Classify` as a string for the second argument
- Change the constructor of `Pim/Bundle/EnrichBundle/Form/Type/MassEditAction/EditCommonAttributesType` to accept `Pim\Bundle\EnrichBundle\MassEditAction\Operation\EditCommonAttributes` as a string for the fifth argument
- Added new constructor to `Pim/Bundle/EnrichBundle/Form/Type/MassEditAction/SetAttributeRequirementsType` to accept `Pim\Bundle\EnrichBundle\MassEditAction\Operation\SetAttributeRequirements` as a string for the first argument
- Added new constructor to `Pim/Bundle/EnrichBundle/Form/Type/MediaType` to accept `Pim\Bundle\CatalogBundle\Model\ProductMedia` as a string for the first argument
- Added new constructor to `Pim/Bundle/EnrichBundle/Form/Type/MetricType` to accept `Pim\Bundle\CatalogBundle\Model\Metric` as a string for the first argument
- Change the constructor of `Pim/Bundle/EnrichBundle/Form/Type/PriceType` to accept `Pim\Bundle\CatalogBundle\Model\Price` as a string for the first argument
- Change the constructor of `Pim/Bundle/ImportExportBundle/Form/Type/JobInstanceType` to accept `Symfony\Component\Translation\TranslatorInterface` as for the second argument
- Change the constructor of `Pim/Bundle/BaseConnectorBundle/Writer/Doctrine/ProductWriter` to accept `Pim\Bundle\CatalogBundle\Manager\MediaManager` as for the first argument instead of `Pim\Bundle\CatalogBundle\Manager\ProductManager`
- Change the constructor of `Pim/Bundle/CatalogBundle/Manager/AssociationTypeManager` to remove the $eventDispatcher argument from the constructor
- Change the constructor of `Pim/Bundle/CatalogBundle/Manager/AttributeManager` to remove the $eventDispatcher argument from the constructor
- Change the constructor of `Pim/Bundle/CatalogBundle/Manager/CategoryManager` to remove the $eventDispatcher argument from the constructor
- Change the constructor of `Pim/Bundle/CatalogBundle/Manager/GroupManager` to remove the $eventDispatcher argument from the constructor
- Change the constructor of `Pim/Bundle/CatalogBundle/Manager/FamilyManager` to remove the $eventDispatcher argument from the constructor
- Change the constructor of `Pim/Bundle/EnrichBundle/Controller/AttributeGroupController` to accept `Akeneo\Component\StorageUtils\Remover\RemoverInterface` and `Akeneo\Component\StorageUtils\Saver\BulkSaverInterface` as for the fourteenth and fifteenth argument
- Change the constructor of `Pim/Bundle/EnrichBundle/Controller/CategoryTreeController` to accept `Akeneo\Component\StorageUtils\Remover\RemoverInterface` and `Akeneo\Component\StorageUtils\Saver\SaverInterface` as for the fourteenth and fifteenth argument
- Change the constructor of `Pim/Bundle/EnrichBundle/Controller/FamilyController` to accept `Akeneo\Component\StorageUtils\Remover\RemoverInterface` and `Akeneo\Component\StorageUtils\Saver\SaverInterface` as for the fourteenth and fifteenth argument
- Change the constructor of `Pim/Bundle/EnrichBundle/Controller/GroupController` to accept `Akeneo\Component\StorageUtils\Remover\RemoverInterface` as for the fourteenth  argument
- Change the constructor of `Pim/Bundle/EnrichBundle/Controller/ProductController` to accept `Akeneo\Component\StorageUtils\Remover\RemoverInterface` as for the fourteenth  argument
- Change the constructor of `Pim/Bundle/EnrichBundle/Controller/VariantGroupController` to accept `Akeneo\Component\StorageUtils\Remover\RemoverInterface` as for the fourteenth  argument
- Change the constructor of `Pim/Bundle/EnrichBundle/Controller/VariantGroupController` and remove `Pim\Bundle\CatalogBundle\Builder\ProductTemplateBuilderInterface`

# 1.3.0-RC1 (2015-02-03)

## Features
- Export a product as PDF
- Add a widget in the navigation bar to display notifications when import/export jobs finish
- Add the sequential edit for a selected list of products
- Add comments on a product
- Load dashboard widgets asynchronously and allow to refresh the data
- Add filters for image and file attributes
- Add values to variant group and be able to apply them on products belonging to the variant group
- Remove deprecated attribute property *Usable as a grid column* because all attributes are now useable as columns
- Refactor of the attribute options screen to handle more than 100 options (AJAX)
- Load all product grid filters asynchronously
- Improve the UI of the datagrid column configuration popin
- Enhance the display of permissions in the role permissions edit form
- Better display on batch warnings
- Redesign of the loading box
- Add an information message when there is no common attribute in the mass-edit
- Add ACL on entity history
- Add a notice in manage attribute groups and manage categories
- Re-design select all options in grid filters
- Display symbol and not code for currencies in the grid
- Enhance the product edit form header on small resolutions (1024)

## Technical improvements
- Provide a cleaner ProductQueryBuilder API to ease the selection of products
- Provide a ProductUpdater API to mass update products
- Introduce the 'pim_validator' service to be able to validate products and cascade on values with dynamic constraints
- Introduce commands to ease developer's life (`pim:product:query`, `pim:product:query-help`, `pim:product:update`, `pim:product:validate`)
- Add flat / csv denormalizers for product data
- Remove the fixed mysql socket location
- Switch to stability stable
- Base template has been moved from `app/Resources/views` to `PimEnrichBundle/Resources/views`
- Make classes of `Pim\Bundle\CatalogBundle\Model` consistent with the interfaces
- Move filter transformation to CatalogBundle
- Re-work `Pim\Bundle\ImportExportBundle\Controller\JobProfileController` to make it more readable
- Re-work the `Pim\Bundle\CatalogBundle\Doctrine\Query\ProductQueryBuilder` to provide a clear and extensible API to query products
- Normalize the managers by introducing 4 interfaces, `Akeneo\Component\Persistence\SaverInterface`, `Akeneo\Component\Persistence\BulkSaverInterface`, `Akeneo\Component\Persistence\RemoverInterface` and `Pim\Component\Persistence\BulkRemoverInterface`
- Add a view manager to help integrators to override and add elements to the UI (tabs, buttons, etc)
- Add a check on passed values in ORM filters
- Add a requirement regarding the need of the `exec()` function (for job executions)
- Use `Pim\Bundle\CatalogBundle\Model\ProductInterface` instead of `Pim\Bundle\CatalogBundle\Model\AbstractProduct`
- Use `Pim\Bundle\CatalogBundle\Model\ProductValueInterface` instead of `Pim\Bundle\CatalogBundle\Model\AbstractProductValue`
- Use `Pim\Bundle\CatalogBundle\Model\ProductPriceInterface` instead of `Pim\Bundle\CatalogBundle\Model\AbstractProductPrice`
- Use `Pim\Bundle\CatalogBundle\Model\ProductMediaInterface` instead of `Pim\Bundle\CatalogBundle\Model\AbstractMetric`
- Use `Pim\Bundle\CatalogBundle\Model\AttributeInterface` instead of `Pim\Bundle\CatalogBundle\Model\AbstractAttribute`
- Use `Pim\Bundle\CatalogBundle\Model\CompletenessInterface` instead of `Pim\Bundle\CatalogBundle\Model\AbstractCompleteness`
- Allow to generate many versions in a single request
- Introduce `Pim\Bundle\CatalogBundle\Model\GroupInterface` instead of `Pim\Bundle\CatalogBundle\Entity\Group`
- Use `Pim\Bundle\CatalogBundle\Model\AttributeOptionInterface` instead of `Pim\Bundle\CatalogBundle\Entity\AttributeOption`
- Use `Pim\Bundle\CatalogBundle\Model\AttributeOptionValueInterface` instead of `Pim\Bundle\CatalogBundle\Entity\AttributeOptionValue`
- Use `Pim\Bundle\CatalogBundle\Model\AttributeRequirementInterface` instead of `Pim\Bundle\CatalogBundle\Entity\AttributeRequirement`
- Use `Pim\Bundle\CatalogBundle\Model\AssociationTypeInterface` instead of `Pim\Bundle\CatalogBundle\Entity\AssociationType`
- Use `Pim\Bundle\CatalogBundle\Model\GroupTypeInterface` instead of `Pim\Bundle\CatalogBundle\Entity\GroupType`
- Use `Pim\Bundle\CatalogBundle\Model\AttributeGroupInterface` instead of `Pim\Bundle\CatalogBundle\Entity\AttributeGroup`
- Use `Pim\Bundle\CatalogBundle\Model\ChannelInterface` instead of `Pim\Bundle\CatalogBundle\Entity\Channel`
- Use `Pim\Bundle\CatalogBundle\Model\CurrencyInterface` instead of `Pim\Bundle\CatalogBundle\Entity\Currency`
- Removed `icecat_demo` from fixtures

## BC breaks
- Rename `Pim\Bundle\CatalogBundle\DependencyInjection\Compiler\ResolveDoctrineOrmTargetEntitiesPass` to `Pim\Bundle\CatalogBundle\DependencyInjection\Compiler\ResolveDoctrineTargetModelsPass`
- Rename `Pim\Bundle\CatalogBundle\DependencyInjection\Compiler\AbstractResolveDoctrineOrmTargetEntitiesPass` to `Pim\Bundle\CatalogBundle\DependencyInjection\Compiler\AbstractResolveDoctrineTargetModelsPass`
- Rename `Pim\Bundle\UIBundle\Form\Transformer\IntegerTransformer` to `Pim\Bundle\UIBundle\Form\Transformer\NumberTransformer`
- Remove useless applySorterByAttribute, applySorterByField from Pim\Bundle\CatalogBundle\Doctrine\ORM\ProductRepository
- Introduce ``Pim\Bundle\CatalogBundle\Doctrine\Query\ProductQueryBuilderInterface`
- Change visibility of `Pim\Bundle\CatalogBundle\Doctrine\Query\ProductQueryBuilder::addAttributeFilter`, `Pim\Bundle\CatalogBundle\Doctrine\Query\ProductQueryBuilder::addFieldFilter` from public to protected
- Change visibility of `Pim\Bundle\CatalogBundle\Doctrine\Query\ProductQueryBuilder::addAttributeSorter`, `Pim\Bundle\CatalogBundle\Doctrine\Query\ProductQueryBuilder::addFieldSorter` from public to protected
- Remove `ProductManager` from `ProductFilterUtility::__construct` argument
- Remove `ProductFilterUtility::getAttribute()`
- Two new methods have been added to `Pim\Bundle\DashboardBundle\Widget\WidgetInterface`: `getAlias` and `getData`
- Constructor of `Pim\Bundle\DashboardBundle\Controller\WidgetController` has been changed (most dependencies have been removed)
- Method `Pim\Bundle\DashboardBundle\Controller\WidgetController::showAction()` has been removed in favor of `listAction` to render all widgets and `dataAction` to provide widget data
- Constructors of `Pim\Bundle\DashboardBundle\Widget\CompletenessWidget` and `Pim\Bundle\DashboardBundle\Widget\LastOperationsWidget` have been changed
- `Pim\Bundle\DashboardBundle\Widget\Registry:add()` now accepts the widget (`WidgetInterface`) as the first argument and position as the second
- Remove CatalogContext argument from ProductQueryBuilder::__construct
- Remove ProductRepository from Datagrid Sorters __construct
- Remove deprecated ProductRepositoryInterface::getProductQueryBuilder
- Replace setProductQueryBuilder by setProductQueryFactory and add a getObjectManager in ProductRepositoryInterface
- Add a ProductQueryFactoryInterface argument in ProductDatasource::__construct
- Add a $productOrmAdapterClass argument in DatasourceAdapterResolver::__construct
- Remove is_default, translatable from attributeOption mapping
- Remove AttributeOption::setDefault, AttributeOption::isDefault
- Remove AttributeInterface::getDefaultOptions
- Remove $optionClass and $optionValueClass arguments from the AttributeManager::__construct
- Remove createAttributeOption, createAttributeOptionValue, getAttributeOptionClass from the attributeManager (now in the attributeOptionManager)
- Add a $attributeOptionManager argument in AttributeController::__construct
- Remove MediaManager argument from CsvProductWriter::__construct
- Update CsvProductWriter::copyMedia argument to replace AbstractProductMedia by an array
- Change constructor of `Pim\Bundle\BaseConnectorBundle\Processor\TransformerProcessor`. `Doctrine\Common\Persistence\ManagerRegistry` is used as fourth argument and is mandatory now. The data class is the fifth argument.
- Change constructor of `Pim\Bundle\CatalogBundle\Doctrine\ORM\Filter\*` and `Pim\Bundle\CatalogBundle\Doctrine\ORM\Sorter\*` to remove the CatalogContext
- Remove ProductRepositoryInterface::findOneBy (still a native support for ORM)
- Add ProductRepositoryInterface::findOneByIdentifier and findOneById
- Remove ProductRepositoryInterface::buildByScope
- Remove ProductRepositoryInterface::findByExistingFamily
- Remove ProductRepositoryInterface::findAllByAttributes
- Move CatalogBundle/Doctrine/ORM/CompletenessJoin and CatalogBundle/Doctrine/ORM/ValueJoin to CatalogBundle/Doctrine/ORM/Join
- Move CatalogBundle/Doctrine/ORM/CriteriaCondition to CatalogBundle/Doctrine/ORM/Condition
- Remove the 'defaultValue' property of attributes and `Pim/Bundle/CatalogBundle/Model/AttributeInterface::setDefaultValue()` and `getDefaultValue()`
- Refactor `Pim\Bundle\EnrichBundle\Controller\SequentialEditController`
- Remove the `Pim\Bundle\CatalogBundle\Doctrine\(ORM|MongoDBODM)\Filter\BaseFilter` to use proper dedicated filters
- The parameter `category_id` for the route `pim_enrich_product_listcategories` has been renamed to `categoryId`
- Change constructor of `Pim\Bundle\BaseConnectorBundle\Reader\File\CsvProductReader`. Now `FieldNameBuilder`, channel, locale and currency entity classes are mandatory.
- AttributeTypeRegistry replaces AttributeTypeFactory, changed constructors for AttributeManager, ProductValueFormFactory, AddAttributeTypeRelatedFieldsSubscriber
- Drop Pim\Bundle\CatalogBundle\Doctrine\EntityRepository, ORM repositories now extends Doctrine\ORM\EntityRepository, no more access to buildAll(), build() and buildOne()
- Replace AssociationTypeRepository::buildMissingAssociationTypes by AssociationTypeRepository::findMissingAssociationTypes
- Replace AttributeGroupRepository::buildAllWithTranslations by AttributeGroupRepository::findAllWithTranslations
- Replace GroupTypeRepository::buildAll by GroupTypeRepository::getAllGroupsExceptVariantQB
- In AttributeGroupHandler::_construct, replace ObjectManager argument by AttributeGroupManager
- Remove unused ProductManager::removeAll() method
- Add an ObjectManager argument in DatagridViewManager::__construct
- Change of constructor of `Pim\Bundle\EnrichBundle\Form\Handler\ChannelHandler` to accept `Pim\Bundle\CatalogBundle\Manager\ChannelManager` as third argument
- Change of constructor of `Pim\Bundle\EnrichBundle\Form\Handler\FamilyHandler` to accept `Pim\Bundle\CatalogBundle\Manager\FamilyManager` as third argument
- Change of constructor of `Pim\Bundle\EnrichBundle\Form\Handler\GroupHandler` to accept `Pim\Bundle\CatalogBundle\Manager\GroupManager` as third argument and `Pim\Bundle\CatalogBundle\Manager\ProductManager` as fourth argument
- Change of constructor of `Pim\Bundle\CatalogBundle\Manager\FamilyManager` to accept `Pim\Bundle\CatalogBundle\Manager\CompletenessManager` as sixth argument
- Change of constructor of `Pim\Bundle\CatalogBundle\Manager\ChannelManager` to accept `Pim\Bundle\CatalogBundle\Entity\Repository\ChannelRepository` as second argument and `Pim\Bundle\CatalogBundle\Manager\CompletenessManager` as third argument
- Use `Pim\Bundle\EnrichBundle\Form\Handler\HandlerInterface` in constructors of AssociationTypeController, AttributeController, AttributeGroupController, ChannelController, FamilyController, GroupController, GroupTypeController
- Change of constructor of `Pim\Bundle\EnrichBundle\Controller\FamilyController` to remove `Pim\Bundle\CatalogBundle\Manager\CompletenessManager` argument
- Remove ObjectManager first argument of `Pim\Bundle\EnrichBundle\Builder\ProductBuilder` constructor and delete method removeAttributeFromProduct
- Change of constructor of `Pim\Bundle\CatalogBundle\Doctrine\MongoDBODM\CompletenessGenerator` to accept `Pim\Bundle\CatalogBundle\Entity\Repository\ChannelRepository` as third argument to replace `Pim\Bundle\CatalogBundle\Manager\ChannelManager` argument
- Method `Pim\Bundle\CatalogBundle\Entity\Category::addProduct()`, `Pim\Bundle\CatalogBundle\Entity\Category::removeProduct()`, `Pim\Bundle\CatalogBundle\Entity\Category::setProducts()` have been removed.
- We now use uniqid() to generate filename prefix (on media attributes)
- Change of constructor of `Pim\Bundle\EnrichBundle\Controller\ChannelController` to add a `RemoverInterface` as last argument
- Change of constructor of `Pim\Bundle\EnrichBundle\Controller\GroupTypeController.php` to add a `RemoverInterface` as last argument
- `ProductPersister` and `BasePersister` has been replaced by `ProductSaver` in CatalogBundle
- Add methods `execute()`, `getQueryBuilder()`, `setQueryBuilder()` in `ProductQueryBuilderInterface`
- Add `MediaFactory` and `ObjectManager` arguments in MediaManager contructor
- Change of constructor `Pim\Bundle\EnrichBundle\MassEditAction\Operation\EditCommonAttributes` to remove arguments `Pim\Bundle\CatalogBundle\Builder\ProductBuilder` and  `Pim\Bundle\CatalogBundle\Factory\MetricFactory`. `Pim\Bundle\CatalogBundle\Updater\ProductUpdaterInterface` is expected as second argument and `Symfony\Component\Serializer\Normalizer\NormalizerInterface` is expected as last but one.
- Enabled field in normalized data is now a boolean in mongodb. You can migrate your database with the script located at `./upgrades/1.2-1.3/mongodb/migrate_statuses.php`
- Change constructor of `Pim\Bundle\CatalogBundle\Manager\ProductManager` to accept a `Pim\Component\Resource\Model\SaverInterface` as second argument. Add a `Pim\Component\Resource\Model\BulkSaverInterface` as third argument
- FieldNameBuilder constructor now expects $channelClass and $localeClass FQCN
- The Pim\Bundle\VersioningBundle\UpdateGuesser\AttributeUpdateGuesser has been removed
- IndexCreator constructor now expects a LoggerInterface as last argument
- Add methods isLocaleSpecific and getLocaleSpecificCodes in AttributeInterface
- AssociationTransformer constructor now expects a $associationTypeClass as last argument
- Inject the GroupFactory as las constructor argument in GroupController and VariantGroupController
- (Akeneo storage) The following constants have been moved:
  * `DOCTRINE_ORM` and `DOCTRINE_MONGODB_ODM` from `Pim\Bundle\CatalogBundle\DependencyInjection\PimCatalogExtension` are now located in `Akeneo\Bundle\StorageUtilsBundle\DependencyInjection\AkeneoStorageUtilsExtension`
  * `DOCTRINE_MONGODB`, `ODM_ENTITIES_TYPE` and `ODM_ENTITY_TYPE` from `Pim\Bundle\CatalogBundle\PimCatalogBundle` are now located in `Akeneo\Bundle\StorageUtilsBundle\AkeneoStorageUtilsBundle`
- (Akeneo storage) The container parameter `pim_catalog.storage_driver` has been deleted
- (Akeneo storage) The following services have been renamed:
  * `pim_catalog.event_subscriber.resolve_target_repository` has been renamed to `akeneo_storage_utils.event_subscriber.resolve_target_repository`
  * `pim_catalog.doctrine.smart_manager_registry` has been renamed to `akeneo_storage_utils.doctrine.smart_manager_registry`
  * `pim_catalog.doctrine.table_name_builder` has been renamed to `akeneo_storage_utils.doctrine.table_name_builder`
  * `pim_catalog.factory.referenced_collection` has been renamed to `akeneo_storage_utils.factory.referenced_collection`
  * `pim_catalog.event_subscriber.mongodb.resolve_target_repositories` has been renamed to `akeneo_storage_utils.event_subscriber.mongodb.resolve_target_repository`
  * `pim_catalog.event_subscriber.mongodb.entities_type` has been renamed to `akeneo_storage_utils.event_subscriber.mongodb.entities_type`
  * `pim_catalog.event_subscriber.mongodb.entity_type` has been renamed to `akeneo_storage_utils.event_subscriber.mongodb.entity_type`
  * `pim_catalog.mongodb.mongo_objects_factory` has been renamed to `akeneo_storage_utils.mongodb.mongo_objects_factory`
- (Akeneo storage) The following classes have been renamed or moved:
  * `Pim\Bundle\CatalogBundle\MongoDB\MongoObjectsFactory` becomes `Akeneo\Bundle\StorageUtilsBundle\MongoDB\MongoObjectsFactory`
  * `Pim\Bundle\CatalogBundle\MongoDB\Type\Entities` becomes `Akeneo\Bundle\StorageUtilsBundle\MongoDB\Type\Entities`
  * `Pim\Bundle\CatalogBundle\MongoDB\Type\Entity` becomes `Akeneo\Bundle\StorageUtilsBundle\MongoDB\Type\Entity`
  * `Pim\Bundle\CatalogBundle\DependencyInjection\Compiler\AbstractResolveDoctrineTargetModelsPass` becomes `Akeneo\Bundle\StorageUtilsBundle\DependencyInjection\Compiler\AbstractResolveDoctrineTargetModelPass`
  * `Pim\Bundle\CatalogBundle\DependencyInjection\Compiler\ResolveDoctrineTargetRepositoriesPass` becomes `Akeneo\Bundle\StorageUtilsBundle\DependencyInjection\Compiler\ResolveDoctrineTargetRepositoryPass`
  * `Pim\Bundle\CatalogBundle\Doctrine\ReferencedCollection` becomes `Akeneo\Bundle\StorageUtilsBundle\Doctrine\ReferencedCollection`
  * `Pim\Bundle\CatalogBundle\Doctrine\ReferencedCollectionFactory` becomes `Akeneo\Bundle\StorageUtilsBundle\Doctrine\ReferencedCollectionFactory`
  * `Pim\Bundle\CatalogBundle\Doctrine\SmartManagerRegistry` becomes `Akeneo\Bundle\StorageUtilsBundle\Doctrine\SmartManagerRegistry`
  * `Pim\Bundle\CatalogBundle\Doctrine\TableNameBuilder` becomes `Akeneo\Bundle\StorageUtilsBundle\Doctrine\TableNameBuilder`
  * `Pim\Bundle\CatalogBundle\EventSubscriber\MongoDBODM\EntitiesTypeSubscriber` becomes `Akeneo\Bundle\StorageUtilsBundle\EventSubscriber\MongoDBODM\EntitiesTypeSubscriber`
  * `Pim\Bundle\CatalogBundle\EventSubscriber\MongoDBODM\EntityTypeSubscriber` becomes `Akeneo\Bundle\StorageUtilsBundle\EventSubscriber\MongoDBODM\EntityTypeSubscriber`
  * `Pim\Bundle\CatalogBundle\EventSubscriber\ResolveTargetRepositorySubscriber` becomes `Akeneo\Bundle\StorageUtilsBundle\EventSubscriber\ResolveTargetRepositorySubscriber`
- ProductBuilder now takes `Pim\Bundle\CatalogBundle\Entity\Repository\ChannelRepository`, `Pim\Bundle\CatalogBundle\Entity\Repository\CurrencyRepository`, `Pim\Bundle\CatalogBundle\Entity\Repository\LocaleRepository` and not anymore Managers
- constructor of `Pim\Bundle\EnrichBundle\MassEditAction\Operator\ProductMassEditOperator` to remove ProductManager
- following constructors have been changed to add `Akeneo\Component\Persistence\BulkSaverInterface` as argument:
  * `Pim\Bundle\EnrichBundle\MassEditAction\Operation\ChangeStatus`
  * `Pim\Bundle\EnrichBundle\MassEditAction\Operation\EditCommonAttributes`
  * `Pim\Bundle\EnrichBundle\MassEditAction\Operation\Classify`
  * `Pim\Bundle\EnrichBundle\MassEditAction\Operation\ChangeFamily`
  * `Pim\Bundle\EnrichBundle\MassEditAction\Operation\AddToGroups`
- removeAttributesAction and addAttributesAction have been move from `Pim\Bundle\EnrichBundle\Controller\ProductController` to a dedicated `Pim\Bundle\EnrichBundle\Controller\ProductAttributeController`
- constructor of `Pim\Bundle\EnrichBundle\Controller\ProductController` has been updated and now receives `Akeneo\Component\Persistence\SaverInterface`, `Pim\Bundle\CatalogBundle\Manager\MediaManager` and `Pim\Bundle\EnrichBundle\Manager\SequentialEditManager` as extra arguments
- the method execute() of `Pim\Bundle\CatalogBundle\Doctrine\Query\ProductQueryBuilderInterface` now return a `Akeneo\Bundle\StorageUtilsBundle\Cursor\CursorInterface`
- Added a new parameter in `src/Pim/Bundle/CatalogBundle/Manager/MediaManager` that gives the uploaded directory
- constructor of `Pim\Bundle\EnrichBundle\Form\View\ProductFormView` has been updated and now receives `Pim\Bundle\EnrichBundle\Form\View\ViewUpdater\ViewUpdaterRegistry`
- constructor of `Pim\Bundle\TransformBundle\Transformer\ProductTransformer` has been updated and now receives `Pim\Bundle\CatalogBundle\Updater\ProductTemplateUpdaterInterface`
- You cannot add product to multiple variant group anymore
- constructor of `Pim\Bundle\CatalogBundle\Entity\Repository\GroupRepository` to add ProductTemplateUpdaterInterface and Validator interface
- rename buildProductValueForm to createProductValueForm in `Pim\Bundle\EnrichBundle\Form\Factory\ProductValueFormFactory`
- The method `setContext` for the class `src/Pim/Bundle/VersioningBundle/Manager/VersionManager` has been moved to `src/Pim/Bundle/VersioningBundle/Manager/VersionContext` and renamed setContextInfo
- The method `getContext` for the class `src/Pim/Bundle/VersioningBundle/Manager/VersionManager` has been moved to `src/Pim/Bundle/VersioningBundle/Manager/VersionContext` and renamed getContextInfo
- constructor of `Pim/Bundle/CatalogBundle/Doctrine/Common/Saver/GroupSaver` has been updated and now receives `Pim\Bundle\VersioningBundle\Manager\VersionContext` instead of `Pim\Bundle\VersioningBundle\Manager\VersionManager`
- constructor of `Pim/Bundle/VersioningBundle/Doctrine/AbstractPendingMassPersister` has been updated and now receives `Pim\Bundle\VersioningBundle\Manager\VersionContext`
- constructor of `Pim/Bundle/VersioningBundle/Doctrine/ORM/PendingMassPersister` has been updated and now receives `Pim\Bundle\VersioningBundle\Manager\VersionContext`
- constructor of `Pim/Bundle/VersioningBundle/EventSubscriber/AddVersionSubscriber` has been updated and now receives `Pim\Bundle\VersioningBundle\Manager\VersionContext`
- constructor of `src/Pim/Bundle/VersioningBundle/EventSubscriber/MongoDBODM/AddProductVersionSubscriber.php` has been updated and now receives `Pim\Bundle\VersioningBundle\Manager\VersionContext`
- constructor of `src/Pim/Bundle/CatalogBundle/Manager/GroupManager` has been updated and now receives `Pim\Bundle\CatalogBundle\Repository\ProductRepositoryInterface`
- Added `getProductsByGroup` method in `Pim/Bundle/CatalogBundle/Repository/ProductRepositoryInterface`

## Bug fixes
- PIM-3332: Fix incompatibility with overriden category due to usage of ParamConverter in ProductController
- PIM-3069: Fix image file prefixes not well generated on product creation (import and fixtures)
- PIM-3548: Do not use the absolute file path of a media
- PIM-3730: Fix variant group link on product edit page
- PIM-3632: Correctly show scopable attribute icons on scope change
- PIM-3583: Fix the bad parsed filter value with spaces
=======
# 1.2.x

## Bug fixes
- PIM-3837: Fix XSS vulnerability on user form

# 1.2.29 (2015-02-24)
>>>>>>> 59bdc15b

# 1.2.28 (2015-02-20)

## Bug fixes
- PIM-3790: Fix WYSIWYG on folded scopable elements
- PIM-3785: Can not export Products/Published due to null medias

# 1.2.27 (2015-02-13)

## Bug fixes
- PIM-3779: Fix multiple WYSIWYG on same textarea element

# 1.2.26 (2015-02-12)

## Bug fixes
- PIM-3761: Fix WYSIWYG onClick behaviour, event correctly bind
- PIM-3632 : Correctly show scopable attribute icons on scope change

# 1.2.25 (2015-02-04)

## Bug fixes
- PIM-3718: load tinymce only on textarea click

# 1.2.24 (2015-01-28)

## Bug fixes
- PIM-3712: Fix installation issue related to the tag of gedmo/doctrine-extensions v2.3.11, we freeze to v2.3.10

# 1.2.23 (2015-01-23)

## Bug fixes
- PIM-3664: Fix product media stacktrace regression on missing media on filesystem during an export
- PIM-3677: Fix `Pim\Bundle\CatalogBundle\Doctrine\ReferencedCollection` saving problem

# 1.2.22 (2015-01-21)
- Crowdin Updated translations

# 1.2.21 (2015-01-16)

## Bug fixes
- PIM-3615: Context of the grid not applied in product form for an attribute type Date
- PIM-3638: Fix doctrine/cache 1.3.1 to fix Oro FilesystemCache issue

# 1.2.20 (2015-01-14)

## Bug fixes
- PIM-3603 Trigger saving wysiwyg editor contents when submitting product form manually

# 1.2.19 (2015-01-09)

## Bug fixes
- PIM-3556: Fix memory leak on versionning
- PIM-3548: Do not rely on the absolute file path of a media

# 1.2.18 (2014-12-23)

## Bug fixes
- PIM-3533: Fix wrong keys being generated for empty price attributes in normalized product snapshots
- PIM-3558: Fix order of options for multiselect attribute in product versionning and csv product export

## BC breaks
- PIM-3558: in the exported product csv file, we apply the sort order defined by the user to sort the options of a multiselect

# 1.2.17 (2014-12-19)
- PIM-3550: force the version of "doctrine/annotations" to "v1.2.1" to avoid the BC Break introduced with v1.2.2

# 1.2.16 (2014-12-17)

## Bug fixes
- PIM-3447: Enforce max database length limit on identifier, text and textarea attribute values
- PIM-3471: Add an error log when the max number of indexes is reached for the mongo product collection (MongoResultException is raised since Mongo 2.6.*)
- PIM-3369: Check on import if the couple channel/local exist
- PIM-3368: Add association type check on association import
- PIM-3377: Add a check if the specific locale exists on imports, and skip unused attribute column for locale specific on exports
- PIM-3458: When creating an attribute group, automatically set the sort order to the last one
- PIM-3420: Remove update guessers on attributes and attributes option to fix the versionning memory leak

## BC breaks
- PIM-3368: Add AssociationType class argument to the `Pim\Bundle\TransformBundle\Transformer\AssociationTransformer` constructor

## Improvements
- PIM-3448: Add the method `getAttributeGroupsFromAttributeCodes` in the `Pim\Bundle\CatalogBundle\Entity\Repository\AttributeGroupRepository`

# 1.2.15 (2014-12-10)

## Bug fixes
- PIM-3473: Fix date picker year range selection over next year
- PIM-3475: Fix attribute options sort order in import/export

## BC breaks
- Export of attribute options in CSV now include a sort_order column

# 1.2.14 (2014-12-03)

## Bug fixes
- PIM-3443: Fix prices not exported in quick export
- PIM-3446: Fix import export history with large amount of errors

# 1.2.13 (2014-11-26)

## Bug fixes
- PIM-3406: Fix boolean filter on Mongo implementation
- PIM-3430: Fix doctrine issue on prices when skip an item during the product import
- PIM-3358: Fix sprintf issue in an exception which prevents doctrine writer to deal with anything else than an object
- PIM-3326: Fix mongo filters with multiples values and empty on MongoDB
- PIM-3426: Fix common attributes edition on multi selects
- PIM-3434: Fix bug in product media manager when file does not exist on the filesystem
- PIM-3436: Fix WYSIWYG field on product edit form (load them asynchronously)
- PIM-3372: Add an error message when the locale is disabled during product import
- PIM-3370: Add an error message when the channel doesnt exist during product import
- PIM-3374: Add an error message when a channel is provided for a global attribute
- PIM-3375: Add an error message when a locale is provided for a global attribute
- PIM-3376: Add an error message when a channel and a locale are provided for a global attribute
- PIM-3393: Don't show the update view button for non-owners

# 1.2.12 (2014-11-13)

## Bug fixes
- PIM-3298: Fix issue with locale specific property of an attribute when edit and mass edit
- PIM-3229: Fix values for simple and multi select attributes with missing translations not being displayed in the grid
- PIM-3309: Fix check on product value uniqueness
- PIM-3288: Fix memory leak on product import (avoid to hydrate all products of a category when we add a category to a product)
- PIM-3354: Fix parameter alias in ORM ProductCategoryRepository

# 1.2.11 (2014-10-31)

## Bug fixes
- PIM-3308: Fix regression on unclassified filter
- PIM-3311: Fix creation of products with missing identifier during imports
- PIM-3312: Fix CSV import of product values with invalid channel, locale or currency

# 1.2.10 (2014-10-24)

## Bug fixes
- PIM-3221: Fix the possibility to update attributes on variant groups during import
- PIM-3283: Fix issue on the password reset
- PIM-3209: Fix issue on the extension validation during import
- PIM-3234: Fix performance issue on category filter

# 1.2.9 (2014-10-17)

## Bug fixes
- PIM-3254: Fix issue with inactive locales in exports
- PIM-3217: Fix missing filter groups in grid filter selector when two attribute groups have the same sort orders
- PIM-3281: Fix mass edit issue on localizable values, it uses user locale instead of selected locale
- PIM-3248: Fix completeness not being correctly calculated after removing a required attribute from a family
- PIM-3279: Fix performance issue with big group sets
- PIM-3266: Fix the flush of skipped items during an import that uses the `Pim\Bundle\BaseConnectorBundle\Processor\TransformerProcessor`. All your custom processors that uses the `TransformmerProcessor` should now inject the `Pim\Bundle\CatalogBundle\Doctrine\SmartManagerRegistry` to fix this issue too.
- PIM-3282: Fix the grid filters that can be set as json in the request

## BC breaks
- Two new arguments have been added to Pim\Bundle\FilterBundle\Filter\Product\GroupsFilter: `userContext` and `groupClass`

# 1.2.8 (2014-10-10)

## Bug fixes
- Fix memory leak in CSV quick export
- Fix memory leak when product with medias are exported in CSV
- Cannot display correctly all variant groups on grid

## Improvements
- avoid hydrating duplicate categories when applying category filter in product grid

# 1.2.7 (2014-10-01)

## Bug fixes
- Fix no warning message when leaving a product form after a submit with errors
- Stabilize composer.json (minimum-stability: stable) and fix monolog version issue

# 1.2.6 (2014-09-26)

## Bug fixes
- Fix installer fail on requirements when you change the archive and uploads folder
- Fix display of multi-byte characters in long form labels that are truncated
- Incorrect date display between export/import widget and job execution page and job history
- Fix archiver bug with yml imports
- Fix missing product versioning data when a category, attribute or attribute option linked to a product is removed

## BC breaks
- Added supports method in Pim\Bundle\BaseConnectorBundle\Archiver\ArchiverInterface
- Two new methods have been added to Pim\Bundle\CatalogBundle\Repository\ProductRepositoryInterface: `findAllWithAttribute` and `findAllWithAttributeOption`
- Constructor of Pim\Bundle\VersioningBundle\UpdateGuesser\AttributeOptionUpdateGuesser has been changed

## Improvements
- Add images in icecat_demo_dev installer fixtures
- Add sorter to the grid state

# 1.2.5 (2014-09-19)

## Bug fixes
- File that contains non UTF-8 characters can not be imported anymore
- Mimetype check on file import has been removed
- Incorrect written number after csv export

## Improvements
- Fixtures stop if warnings are encountered
- Errors and warnings for fixtures are displayed

# 1.2.4 (2014-09-11)

## Bug fixes
- Fixed job profile controller doing a global flush after launching job execution

# 1.2.3 (2014-09-08)

## Bug fixes
- association fixtures

# 1.2.2 (2014-09-05)

## Improvements
- CacheClearer splits into two services, one for Product and one for other entities

## Bug fixes
- association import with MongoDB fixes

# 1.2.1 (2014-09-03)

## Bug fixes
- large memory leak fixed for non product import (association, product group, attribute, categories, etc...)
- new associations were created at each import

## BC breaks
- protected postWrite method not called anymore from BaseConnectorBundle\\Writer\\Doctrine\\Writer.
 If you need it, override the write method, call the parent and add your code after.
- constructor of Pim\Bundle\BaseConnectorBundle\Writer\Doctrine\Writer has changed
- Pim\Bundle\TransformBundle\Cache\ProductCacheClearer has been renamed Pim\Bundle\TransformBundle\Cache\CacheClearer

# 1.2.0 (2014-08-28)

## Improvements

## Bug fixes
- Fix a bug on entity `Pim/Bundle/CatalogBundle/Model/AbstractProduct`

# 1.2.0-RC4

## Improvements
- Java dependency has been removed
- Add locale fallback to en_US

## Bug fixes
- Sort exported categories by tree and order inside the tree
- Return to the family index page after cancelling family mass edit instead of product index
- Fixed an error when all families are edited without any applied filters
- Fixed a bug that allowed to mass edit only 10 families
- Fixed category order in the categories tab of products
- Incomplete archives no longer appear as downloadable in the export execution details page
- Fixed Cascade delete on associations for MongoDB impl
- Fixed a bug on normalization of decimal attributes for MongoDB impl
- Fixed the 'Is associated' filter in the product association grids
- Fixed a bug where special characters were not well handled in product grid filter
- Fixed unique value validation for date attributes during import
- Fixed apply filter on channel tree on MongoDB implementation
- Fixed a bug on ProductCsvWriter
- Fixed a bug that causes product associations to be stored twice in MongoDB implementation

## BC breaks
- Replace ACLs `pim_enrich_family_add_atribute` and `pim_enrich_family_remove_atribute` with `pim_enrich_family_edit_attributes`. This ACL also enforces rights to edit attribute requirements.
- Changed JobExecutionArchivist to archive files generated by export before it is marked as completed
- JS and CSS are not minified anymore. We advise to use server side compression for bandwidth savings.

# 1.2.0-RC3

## Improvements
- Killed export process are now detected and displayed as failed
- CsvWriter can write files for any type of entity

## Bug fixes
- Fixed Mass edit on a never fulfilled price attribute
- Fix TinyMCE WYSIWYG editor generating 'fake' history due to html reformatting
- Fixed flat product normalizer and filtered values (with many filters)
- Make sure that the file path of export profiles is writable before allowing to execute
- Fixed bug with scopable boolean value not being saved
- Use `pim_number` form type to replace the use of `number` and fix issue with javascript validation on numbers with different formats

## BC breaks
- Remove `task` option from install command
- JobExecutionController now require the Akeneo\Bundle\BatchBundle\Manager\JobExecutionManager.
- InvalidItemsCsvArchiver is not injected in the constructors of ProductCsvReader and ProductReader
- CsvProductWriter should be used instead of CsvWriter for products
- Remove `pim_serializer.normalizer.get_set_method` defined as fallback normalizer

# 1.2.0-RC2

## Improvements
- Create a metric factory
- Improve UI for defining role permissions
- Throw exception on install command if fixture directory not found
- Setup `pim_catalog.storage_driver` in `pim_parameters.yml` instead of `config.yml`
- Load PIM configuration via the import of the file `pim.yml` instead of a preprend configuration
- Externalize non local PIM parameters in `pim_parameters.yml`
- Replace buttons by icons to manage datagrid views
- Add post create event on enrich part when an attribute group is created

## Bug fixes
- The message 'there are unsaved changes' is missing in the Role edit form
- Display a file attribute attribute as column in product grid displays Array
- History tab crashes when product imported without real time versioning
- Creating an attribute with the code "id" should be forbidden
- Switch not well displayed on other locales than en_US
- Associations are now well saved on product import

## BC breaks
- Remove backendStorage property on attribute entities
- Inject MetricFactory in `Pim\Bundle\CatalogBundle\AttributeType\MetricType`, `Pim\Bundle\EnrichBundle\MassEditAction\Operation\EditCommonAttribute` and `Pim\Bundle\TransformBundle\Transformer\Property\MetricTransformer` instead of metric entity class parameter
- MongoDB: Media are now part of the product as embedded document and not in an external collection. A migration script is provided. See the UPGRADE file.
- Change constructor of `Pim\Bundle\EnrichBundle\Form\Type\FamilyType` to add `DisableFamilyFieldsSubscriber` as third argument and `AddAttributeAsLabelSubscriber` as fourth argument
- Rename pim_catalog.datasource.smart and pim_catalog.datasource.product respectively by pim_datagrid.datasource.smart and pim_datagrid.datasource.product
- Add method setMassActionRepository and remove the MassActionRepositoryInterface from constructor
- Introduce a dedicated pim_webservice.serializer to handle REST API
- Rename ACL `pim_enrich_family_edit` to `pim_enrich_family_edit_properties`. This ACL now only check the access to the properties tab.
- Rename ACL `pim_enrich_product_edit` to `pim_enrich_product_edit_attributes`. This ACL now only check the access to the attributes tab.
- Added ProductCacheClearer to share cache clearing between product writers

# 1.2.0-RC1

## Features
- Add an option to automatically sort the choices of simple and multi select attributes
- Add a mass family edition operation to allow adding or changing attribute requirements on many families at once
- Allow filtering by empty values for attributes (text, textarea, number, date, simple and multiselect, prices and metrics) and for family property
- Add an option to filter products by a list of identifier values
- Don't allow editing the default datagrid view
- Add a enable/disable row action in product grid

## Improvements
- Group datagrid filters by attribute groups
- Ease the adding of new filters and sorters in ProductQueryBuilder
- All grids can now benefit from the multistep mass edition wizard (this was reserved to the the product grid before)
- Ease the adding of subscribers in ProductEditType, JobInstanceType and AttributeGroupType with addEventSubscriber methods
- Introduce a ProductValueFormFactory which dispatch a EnrichEvents::CREATE_PRODUCT_VALUE_FORM to ease the product value form customization
- MongoDB completeness calculation performances
- Introduce Abstract models for Association, Media, Metric, Price, Completeness to ease the overriding/re-using of theses classes
- Allow to override of a repository avoiding to redefine the entity mapping
- Introduce a datagrid choice filter that loads attribute option choices based on the search query to enhance performance with a large number of attribute options
- Apply "Remove product" permission to hide mass delete and delete row action
- Change "launch" button by "view" on job profile datagrids
- Create a `JobInstanceRepository`
- Automatic creation and purge of indexes for MongoDB
- Dispatch event before rendering the product edit template
- Fixed asymetric enable product button
- Remove qb definition from job profile grid configs
- Create repositories for JobInstance and JobExecution
- Create manager for JobInstance
- Clean LastOperationsWidget architecture
- New readers for export improve memory usage loading small batches of products instead of all products in same time
- Update BatchBundle to 0.1.6 in order to get updated summary information during the execution of the process (and not only at the end)
- Allow values 'true', 'false', 'yes' and 'no' to be converted into boolean during import
- Create a job instance factory to create job instances
- Allow to add hidden row actions in grids
- Make optional the generation of missing completenesses in product reader
- Update install to be able to define email address/name used for system emailing
- Update BatchBundle version to get a better support of exceptions in logs and provide the new command akeneo:batch:list-jobs
- Faster MongoDB product writer (around 10x times faster than current one)
- Dispatch events on show/edit/execute/remove job profile actions
- Dispatch events on view/download job execution actions
- Allow to install custom user roles and groups from installer fixtures
- Display the code of import/export profiles on the edit and show views
- Related entities' edition and deletion doesn't reload all the products' normalized data
- Inject event dispatcher inside AbstractController
- Csv reader and Yaml readers are now reseted between each steps
- Dispatch events when removing some entities
- Add method remove in Category, Group, Attribute, Association type and family managers.
- Call manager's method remove from these entity controllers
- Remove the count of products by category in the context of the management of the categories (perf)
- Define attribute type classes as parameters
- Products on which mass edit operation is not performed are also ignored from operation finalize method
- Create specific serializer service for versioning

## Bug fixes
- Replaced usage of Symfony process to launch background job with a simple exec, more reliable on a heavily loaded environment
- Added missing translation keys for "manage filters", "all", "records", etc
- Images import from fixtures now works
- Fixed versions not being properly generated when real-time versioning is disabled (in imports/exports)
- Deleted completeness when a locale of a channel is deleted
- Displayed flags in the completenesses grid
- Fixed a memory leak on product import when using MongoDB
- Fixed a bug with image upload on product with a "\" or "/" in their sku
- Fixed a bug that silently failed when uploading file that does not comply with server configuration
- Fixed a bug when display image thumbnail in the product grid with MongoDB support
- Fixed a bug with timestampable listener which doesn't change the updated date of a product
- Fixed a bug with numeric validation and decimal allowed property (number, metric, price attribute types)
- Attribute Options code validation now more precise on uniqueness (equality instead of similarity)
- Fixed a bug with repository resolver on ODM implementation
- Fixed a bug on mass edit when we use a completeness filter to select products
- Removed the import CSV mimetype validation which is unreliable
- Product completeness in MongoDB is not lost anymore in the grid
- Upload on a job with a custom step (non ItemStep) doesn't crash anymore
- Memory leak fixed in pim:version:refresh command
- Fixed a bug when try to remove the family of a product
- Wrong date conversion fixes on grid and form

## BC breaks
- Remove FlexibleEntityBundle
- Remove CategoryWriter and use the generic doctrine writer instead
- Remove entity argument from FiltersConfigurator constructor
- Rely on CatalogBundle/Version and not anymore on CatalogBundle/PimCatalogBundle to get the current version of the PIM
- The Pim\Bundle\EnrichBundle\MassEditAction namespace has been renamed to Pim\Bundle\EnrichBundle\MassEditAction\Operation
- Mass edit operator has been moved to an Operator sub-namespace
- Pim\Bundle\EnrichBundle\MassEditAction\Operation\MassEditActionInterface has been renamed Pim\Bundle\EnrichBundle\MassEditAction\Operation\MassEditOperationInterface
- Changed the HydratorInterface::hydrate() method signature
- Avoid to store null values in Product::normalizedData (MongoDB support)
- Remove redundant 'getActiveCodeChoices' method in CurrencyManager (use CurrencyManager::getActiveCodes())
- Remove AbstractAttributeType::buildValueFormType, change visibility of prepareValueFormName, prepareValueFormAlias, prepareValueFormOptions, prepareValueFormConstraints, prepareValueFormData to public
- Remove `MetricBaseValuesSubscriber` and create one for MongoDB and another one for ORM
- Create `OptionFilter`, `OptionsFilter` for ORM and MongoDB implementations
- InstallerBundle/LoaderInterface has been changed to pass ProductManager to manage media (loading images from fixtures)
- Refactor VersioningBundle - a lot of API changes, add MongoDB support.
- Remove the Doctrine registry dependency from `Pim\Bundle\CatalogBundle\Manager\CompletenessManager` and use only the family repository
- Remove the Doctrine registry dependency from `Pim\Bundle\CatalogBundle\Doctrine\ORM\CompletenessGenerator` and use only the entity manager
- Add a new method `scheduleForChannelAndLocale` to `Pim\Bundle\CatalogBundle\Doctrine\CompletenessGeneratorInterface`
- Add a dependency to the completeness manager on `Pim\Bundle\EnrichBundle\Form\Handler\ChannelHandler`
- Add a dependency to the channel repository on `Pim\Bundle\CatalogBundle\Manager\CompletenessManager`
- Remove deprecated ConfigureGroupProductGridListener and add parameter in method ConfiguratorInterface::configure(DatagridConfiguration $configuration)
- Category and CategoryRepository no longer extend AbstractSegment and SegmentRepository, previously inherited methods are now in these classes
- Change constructor of ProductExportController to remove CurrencyManager and AssociationTypeManager args
- Change constructor of `Pim\Bundle\EnrichBundle\Controller\ProductController` and `Pim\Bundle\ImportExportController\JobProfileController` (inject event dispatcher)
- Add parameters to load datagrids in job profiles index twig templates
- Remove WidgetRepository to replace it by `Pim\Bundle\ImportExportBundle\Entity\Repository\JobExecutionRepository`
- Inject `Pim\Bundle\ImportExportBundle\Manager\JobExecutionManager` into LastOperationsWidget
- Remove injection of WidgetRepository from LastOperationsWidget
- Inject JobInstanceFactory inside `Pim\Bundle\ImportExportBundle\Controller\JobProfileController`
- Remove duplicate pim_catalog.entity.job_instance.class parameter, we must now use akeneo_batch.entity.job_instance.class
- Inject EventDispatcher inside AbstractController
- Add missing getEntity() method in product value interface
- Add methods inside CategoryInterface
- Inject `Symfony\Component\EventDispatcher\EventDispatcherInterface` inside Attribute, AssociationType, Category, Family and Group managers
- Inject `Pim\Bundle\CatalogBundle\Manager\FamilyManager` in `Pim\Bundle\EnrichBundle\Controller\FamilyController`
- Inject `Doctrine\Common\Persistence\ObjectManager` in `Pim\Bundle\CatalogBundle\Manager\AssociationTypeManager`
- Inject `Doctrine\Common\Persistence\ObjectManager` in `Pim\Bundle\CatalogBundle\Manager\FamilyManager`
- Inject group and group types classes in `Pim\Bundle\CatalogBundle\Manager\GroupManager`
- Inject `Pim\Bundle\CatalogBundle\Manager\AssociationTypeManager` in `Pim\Bundle\EnrichBundle\Controller\AssociationTypeController`
- Inject `Pim\Bundle\CatalogBundle\Manager\FamilyManager` in `Pim\Bundle\EnrichBundle\Controller\FamilyController`
- Inject SecurityFacade inside `Pim\Bundle\EnrichBundle\Controller\CategoryController`
- Each dashboard widget has to define its full template, nothing is rendered automatically
- Delete `Pim\Bundle\DataGridBundle\Extension\Filter\MongoDBFilterExtension`, `Pim\Bundle\DataGridBundle\Extension\Filter\OrmFilterExtension`, `Pim\Bundle\DataGridBundle\Extension\Filter\ProductFilterExtension`
- Rename `Pim\Bundle\DataGridBundle\Extension\Filter\AbstractFilterExtension` to `Pim\Bundle\DataGridBundle\Extension\Filter\FilterExtension` which expects a `Pim\Bundle\DataGridBundle\Datasource\DatasourceAdapterResolver\` as third argument for its constructor
- Rename constant `Pim\Bundle\DataGridBundle\DependencyInjection\Compiler\AddFilterTypesPass::FILTER_ORM_EXTENSION_ID` to `Pim\Bundle\DataGridBundle\DependencyInjection\Compiler\AddFilterTypesPass::FILTER_EXTENSION_ID`
- Delete `Pim\Bundle\DataGridBundle\Extension\Sorter\MongoDBSorterExtension`, `Pim\Bundle\DataGridBundle\Extension\Sorter\OrmSorterExtension`, `Pim\Bundle\DataGridBundle\Extension\Sorter\ProductSorterExtension`
- Rename `Pim\Bundle\DataGridBundle\Extension\Sorter\AbstractSorterExtension` to `Pim\Bundle\DataGridBundle\Extension\Sorter\SorterExtension`
- Rename constant `Pim\Bundle\DataGridBundle\DependencyInjection\Compiler\AddSortersPass::SORTER_ORM_EXTENSION_ID` to `Pim\Bundle\DataGridBundle\DependencyInjection\Compiler\AddSortersPass::SORTER_EXTENSION_ID`
- Delete service `pim_datagrid.extension.filter.mongodb_filter`
- Delete service `pim_datagrid.extension.filter.product_filter`
- Rename service `pim_datagrid.extension.filter.orm_filter` to `pim_datagrid.extension.filter`
- Delete service `pim_datagrid.extension.sorter.mongodb_sorter`
- Rename service `pim_datagrid.extension.sorter.orm_sorter` to `pim_datagrid.extension.sorter`
- Delete `Pim\Bundle\DataGridBundle\Extension\Pager\MongoDBPagerExtension`,`Pim\Bundle\DataGridBundle\Extension\Pager\OrmPagerExtension` and `Pim\Bundle\DataGridBundle\Extension\Pager\ProductPagerExtension`
- Rename `Pim\Bundle\DataGridBundle\Extension\Pagerr\AbstractPagerExtension` to `Pim\Bundle\DataGridBundle\Extension\Pager\PagerExtension` which expects a `PagerResolver` as first argument
- Delete service `pim_datagrid.extension.pager.mongodb_pager`
- Delete service `pim_datagrid.extension.pager.product_pager`
- Rename service `pim_datagrid.extension.pager.orm_pager` to `pim_datagrid.extension.pager`
- Replace `Pim\Bundle\DataGridBundle\Datasource\Orm\OrmDatasource` by `Pim\Bundle\DataGridBundle\Datasource\Datasource`
- Replace service `pim_datagrid.datasource.orm` by `pim_datagrid.datasource.default`
- Delete `Pim\Bundle\DataGridBundle\Datasource\MongoDB\MongoDBDatasource`
- Delete service `pim_datagrid.datasource.mongodb`
- Remove the flush parameter from Pim\Bundle\CatalogBundle\Doctrine\MongoDB\CompletenessGenerator::generateMissingForProduct(), as it was not used properly anymore (completeness are directly pushed to MongoDB without using ODM)
- Rename countForAttribute to countVariantGroupAxis in GroupRepository
- Remove locale-specific rights
- Upgraded to 0.2.* version of akeneo/batch-bundle
- Rename `Pim\Bundle\TransformBundle\DependencyInjection\Compiler\ReplacePimSerializerArgumentsPass` by `Pim\Bundle\Transform\DependencyInjection\Compiler\SerializerPass` and change construct parameters
- AddVersionListener and VersionBuilder use new `pim_versioning.serializer` service
- In InGroupFilter and IsAssociatedFilter constructors, replace the RequestParameters argument by a RequestParametersExtractorInterface
- Change constructor of `Pim\Bundle\DataGridBundle\Controller\ProductExportController` to inject the product repository `Pim\Bundle\CatalogBundle\Repository\ProductRepositoryInterface` as fourth argument
- Rename Pim\CatalogBundle\Model\Media to Pim\CatalogBundle\Model\ProductMedia to reflect the coupling between product media and product value and allow the future introduction of generic media
- Add a $metricClass argument in MetricTransformer constructor
- Add a $mediaClass argument in MediaTransformer constructor
- Add a $metricClass argument in MetricType constructor
- Change the arguments of ProductBuilder to pass classes (product, value, price) as an array
- Change the arguments of EditCommonAttributes to pass classes (metric, media, price) as an array
- Remove not used parameter `pim_import_export.entity.export.class`
- Remove file `Pim\Bundle\ImportExportBundle\DependencyInjection\Compiler\ResolveDoctrineOrmTargetEntitiesPass`
- Replace the filter config parent_type by ftype
- Rename CatalogBundle, VersioningBundle, UserBundle listeners to subscribers
- Change constructor of `Pim\Bundle\DataGridBundle\Manager\DatagridViewManager` to inject the datagrid view repository as first argument (instead of the manager)
- Rename service `pim_catalog.validator.attribute_constraint_guesser` by `pim_catalog.validator.constraint_guesser.chained_attribute`

# 1.1.0 - "Rabbit Punch" (2014-04-16)

## Features
- Implement creating, updating, applying and removing datagrid views
- MongoDB storage support

## Improvements
- Allow to add many quick export on datagrids
- Optimize products mass deletion
- Improve get product REST API
- Improve entity history context display for entities updated during import jobs
- Add a 'properties' field to the Attribute entity to allow easily adding new attribute type dependent properties
- Introduced custom ODM types to map document to one or many entities
- Define specific route and configuration for datagrid quick exports
- Add a parameter to ProductManager::save() and ProductManager::saveAll() to allow saving products without completeness recalculation
- Dispatch event pre/post handler for each mass action
- Enhance the error message displayed when a related entity doesn't exist during an import (for instance we import products and a family doesn't exist)
- Default product datagrid sorting is done descending on updated property

## Bug fixes
- Fixed the verbose option always used in the install command
- Fixed issue on attribute option removal
- Fixed identifier is required attribute
- Fixed get common attributes with common values
- Fixed completeness not removed from changed family
- Fixed Product ORM mapping: activated orphanRemoval of values
- Fixed family import fixtures, we now throw an exception if attribute used as requirement not exists
- Fixed the CSV import of attribute options which can fail due to missing columns when options are not 100% translated
- Fixed the CSV import of attribute option to throw exception when the attribute is not known
- Fixed the CSV export of attributes to avoid to export the virtual group 'Other'
- Prevent considering 0 as a null value when importing metric data
- Ensured the attribute option validation when edit an option
- Fixed the product CSV export when a metric attribute is exported without unit
- Fixed the missed 'there are unsaved changes' message when I delete an option
- Ensured the ability to change the user catalog locale from user fixtures
- Fixed mass delete and pagination
- Fixed the CSV import of family when an attribute does not exist
- Fixed the CSV import of option when an attribute does not exist
- Fixed the erroneous message on completeness tab to display "not yet calculated" instead of "locale non associated to this channel"
- Fixed the 'null' displayed after a dynamic option creation
- Fixed the quick Export to be able to export all the products
- Ensured that we're able to configure the email to use in monolog handler
- Fixed the missing translation keys
- Fixed the route exception for less/address in prod.log
- Fixed the categories tree get cut off on a long list on categiry management
- Fixed the deletion of an attribute option
- Remove the deprecated fallback property in locale and in locales.yml file
- Avoid to recalculate the completeness when I add some products to one or more group with the mass-edit wizard
- Fixed the unique attributes validation during product CSV imports
- Fixed the exception on file_get_content if the image doesn't exist anymore
- Ensure the required property for an identifier when importing attributes
- Fixed the error message when the family is not known when importing products
- Removed useless ```app/entities``` directory

## BC breaks
- Add an argument HydratorInterface in ProductDatasource constructor (MongoDBODM support)
- Add an argument $adapterClass (string for FQCN) in ProductFilterExtension and OrmFilterExtension constructors (MongoDBODM support)
- Remove deprecated fallback property of Locale entity
- Add a generateProductCompletenesses method on CompletenessGeneratorInterface, to generate completeness for one product
- Add setCompletenesses and getCompletenesses method on ProductInterface and Product class
- Add methods getProductQueryBuilder, deleteProductIds methods in ProductRepositoryInterface
- Remove methods setLocale/getLocale, setScope/getScope, setConfiguration/getConfiguration from ProductRepositoryInterface
- Remove methods setLocale/getLocale, setScope/getScope from ProductManager
- Move findAllByAttributes and findOneByWithValues from FlexibleEntityRepositoryInterface to ProductRepositoryInterface
- Move setFlexibleQueryBuilder, findAllByAttributes, findOneByWithValues, getFlexibleQueryBuilder, addJoinToValueTables, findAllByAttributesQB from FlexibleEntityRepository to ProductRepository (ORM)
- Move FilterBundle/Filter/ScopeFilter.php, ProductCompletenessFilter.php, ProductGroupsFilter.php, CategoryFilter.php -> FilterBundle/Filter/Product/ScopeFilter.php, CompletenessFilter, GroupsFilter.php, CategoryFilter.php
- Move FilterBundle/Resources/public/js/datafilter/filter/scope-filter.js, category-filter.js -> FilterBundle/Resources/public/js/datafilter/filter/product_scope-filter.js, product_category-filter.js
- Move FilterBundle/Filter/Flexible/FilterUtility.php -> Filter/ProductFilterUtility.php, remove the flexibleEntityName argument of applyFlexibleFilter, rename applyFlexibleFilter to applyFilterByAttribute
- ProductValueNonBlank renamed to ProductValueComplete
- Remove the AclHelper $aclHelper argument from the DataGridBundle/Extension/Pager/Orm/Pager.php constructor
- Moved CustomEntityBundle to its own repository
- Move `FlexibleEntityBundle/Doctrine/*` -> `CatalogBundle/Doctrine/ORM/*`, rename `FlexibleQueryBuilder*` to `ProductQueryBuilder*`, specialize the implementation and pass the CatalogContext as constructor argument
- Changes in the implementation of storing datagrid state - adding 'pim/datagrid/state-listener' to the datagrid configuration is no longer required, instead, the grid should be rendered with dataGrid.renderStatefulGrid()
- Move `FilterBundle/Filter/Flexible/*` -> `FilterBundle/Filter/ProductValue/*`
- Remove unused FilterBundle/Filter/ProductValue/EntityFilter
- Replace FlexibleManager by ProductManager in ContextConfigurator constructor arguments
- Replace tag `pim_flexibleentity.attributetype` by `pim_catalog.attribute_type`
- Replace service `@pim_flexibleentity.validator.attribute_constraint_guesser` by `@pim_catalog.validator.attribute_constraint_guesser`
- Replace the use of FlexibleValueInterface by ProductValueInterface in AttributeTypeInterface and AbstractAttributeType
- Update ProductValueInterface, add getData, setData and getAttribute methods
- Move `DataGridBundle/Extension/Formatter/Property/*` to `DataGridBundle\Extension\Formatter\Property\ProductValue\*`
- Use CatalogContext and not ProductManager as constructor argument in AddParametersToProductGridListener
- Move mass export in specific controller
- Add an affectsCompleteness method to MassEditActionInterface to indicate whether performing the mass action requires recalculating the product completeness
- Remove DeleteMassActionHandler, replaced by ProductDeleteMassActionHandler
- Change product REST API data and url format
- Remove incomplete REST API for getting multiple products
- Remove Router dependency from json ProductNormalizer
- Replace RegistryInterface with ManagerRegistry in controllers - retrieving the ObjectManager from the AbstractController now requires passing the class name (AbstractDoctrineController::getManagerForClass())
- Change Completeness Manager and Repository function names to something more coherent (generateMissingForxxx)
- Move `DataGridBundle/Extension/Sorter\Orm\FlexibleFieldSorter` to `DataGridBundle/Extension/Sorter/Product/ValueSorter`
- Move `DataGridBundle/Extension/Sorter/Orm/FlexibleFieldSorter` to `DataGridBundle/Extension/Sorter/Product/ValueSorter`
- Move `DataGridBundle/Extension/Selector/Orm/*` to `DataGridBundle/Extension/Selector/Orm/Product` and `DataGridBundle/Extension/Selector/Orm/ProductValue`
- ProductRepository does not extend anymore FlexibleEntityRepository, getFlexibleConfig/setFlexibleConfig have been replaced by getConfiguration/setConfiguration
- Change mass action route for products and create own controller for these mass actions
- Add a MassActionHandlerRegistry for mass action handlers services (works with handler alias)
- Rename ProductDeleteMassActionHandler to DeleteMassActionHandler
- Create MassActionHandlerInterface instead of using OroPlatform one
- Change MassActionDispatcher::dispatch parameters
- Replace `@pim_datagrid.datasource.product.result_record.hydrator` by `@pim_datagrid.datasource.result_record.hydrator.product` and same for class parameter
- Move mass action handlers to its own `Handler` directory
- Create PimDatasourceInterface extending OroDatasourceInterface
- Use PimVersioningBundle:Version for all entity audits instead of OroDataAuditBundle:Audit, replace AuditManager with VersionManager, drop AuditBuilder and refactor listeners that create object versions
- Redefine DeleteMassAction, EditMassAction and ExportMassAction
- Remove data_identifier property defined on datagrid.yml for mass actions
- Rename parameter $queryBuilder as $qb in HydratorInterface
- Add findFamilyCommonAttributeIds and findValuesCommonAttributeIds methods to ProductRepository interface
- Remove queryBuilder property from MassEditActionController and remove $request from each action
- Remove queryBuilder from methods initialize and perform in AbstractMassEditAction and children
- Add setProductsToMassEdit and getProductsToMassEdit in AbstractMassEditAction
- Remove EntityManager property from AddToGroups mass edit action and directly inject GroupRepository
- Remove ProductManager property from Classify mass edit action
- Remove method getProductIdsFromQB from EditCommonAttributes mass edit action
- Remove ProductRepository::findFamilyCommonAttributes() and ProductRepository::findValuesCommonAttributeIds() to replace them by ProductRepository::findCommonAttributeIds()
- Disable global search feature
- Remove the 'searchable' property of AbstractAttribute
- Move ProductRepository::getIdentifier() to attribute repository
- Move CatalogBundle\Entity\Repository\ProductRepository to CatalogBundle\Doctrine\ORM
- Move CatalogBundle\Entity\Repository\AssociationRepository to CatalogBundle\Doctrine\ORM
- Move CatalogBundle\Model\ProductRepositoryInterface to CatalogBundle\Repository
- Move CatalogBundle\Model\AssociationRepositoryInterface to CatalogBundle\Repository
- Move CatalogBundle\Model\CompletenessRepositoryInterface to CatalogBundle\Repository
- EditCommonAttributes class needs the ProductBuilder and ProductMassActionManager now
- Move prepareDBALQuery from ProductRepository to QueryBuilderUtility
- Add a ProductCategoryManager and move here the methods getProductsCountInCategory, getProductIdsInCategory from the ProductManager
- Renamed service writer ids `pim_base_connector.writer.orm.*` -> `pim_base_connector.writer.doctrine.*`
- Replace `@security.context` by `@pim_user.context.user` in `ContextConfigurator`
- Delete the attribute virtual group and the `getVirtualGroup` method of the class `Pim\Bundle\CatalogBundle\Model\AbstractAttribute`
- Render the attribute group mandatory for the creation and the edition of an attribute

# 1.0.2
## Bug Fixes
- Removed hardcoded attribute table from ORM/CompletenessGenerator.php
- Fixed of ProductValue's attributes' exclusion on completeness's computation

# 1.0.1
## Bug Fixes
- Removed hardcoded Attribute from ChainedAttributeConstraintGuesser
- Removed hardcoded Attribute from ValidMetricValidator

# 1.0.0 - "Hare We Go" (2014-03-06)

## Features
- Uservoice integration
- Add a last operations widget on the dashboard
- Add new user as fixtures
- Auto-refresh job execution report page
- Add a checkbox to select all visible rows in entity association grids
- Add colors to channels and use them in scopable field labels to make them more compact

## Improvements
- Load choices for grid filters asynchronously
- Allow adding/removing attributes to mass edit attributes view without a page reload
- Propagate -v option to subcommands of install command
- Fix the versions of dependencies in composer.json
- Undisplay unwanted searchable elements in quick search
- Add icons for category and product in search view
- Prevent hydrating all attributes in the available attributes addition form
- Prevent hydrating all families in the product edition form
- Import conversion units for channels
- Product grid loading performance by hydrating as array and introduce selector extension
- Add a screen to select the attribute type before creating an attribute
- Create check-requirements, assets and database/fixtures commands and simplify install one
- Make documentation tested linking it to our behat scenarios

## Bug fixes
- Fixed non-updated values being displayed in the the audit history
- Fixed attribute group form state not being saved
- Do not display Id as an eligible attribute as label
- Fixed select field missing for scopable simple/multi select attributes in the product form
- Restored missing attributes translation
- Fixed the display of scopable metric attributes in the product edit form
- Fixed regression with resolve target entity on Category entity
- Fixed datepicker in date attribute form
- Fixed unwanted fields appearing in attribute creation form if server-side validation errors are present
- Fixed 500 response when submitting import launch form without selecting file to upload
- Fixed $field_catalogLocale linked bugs
- Fixed scopable value order in product form
- Restored unique variant axis constraint when saving product
- Fixed missing breadcrumbs for edit views
- Fixed lost hashnav when creating an attribute group
- Fixed a bug that prevented saving unchecked checkbox value in product edit form
- Fixed recovered attributes on mass edit action
- Fixed a bug with tooltips sometimes not appearing due to a conflict between bootstrap and jquery tooltip plugins

## BC breaks
- Remove the date type property of Attribute and simplify the pim_catalog_date attribute type to support date only (not date/datetime/time)
- Remove unnecessary AttributeManagerInterface and AttributeInterface in favor of AbstractAttribute
- Rename findByWithSortedAttribute to findOneByWithValues, add pre-select attributes and related translations to reduce number of lazy loaded queries when edit a product
- Rename findByWithAttributes to findAllByAttributes
- MeasureBundle has been moved from the BAP to an external repository (akeneo/measure-bundle).
- BatchBundle has been moved from the BAP to an external repository (akeneo/batch-bundle).
- Remove magic setter access to value (ex: $product->setDescription()), as it has multiple conceptual and
technical flaws (attribute codes are data, not a freeze structure, needed to maintain an full attribute cache in product
that made the entity too smart for its own good and created performances problem)
- Remove Product::createValue(). Can be replaced by calling ProductManager::createFlexibleValue() and setting attribute, scope and locale on the created value.
- Product datagrid, hydrate rows as arrays (in place of objects) to reduce the loading time
- Datagrid configuration, remove [flexible_entity] config to avoid to define the used entity twice
- Rename and move src/Pim/Bundle/EnrichBundle/Resources/views/Completeness/_datagridCompleteness.html.twig => DataGridBundle/Resources/views/Property/completeness.html.twig
- Delete classes ConfigureAssociationProductGridListener and AssociationProductColumnsConfigurator, we now use ConfigureFlexibleGridListener to configure product association grid
- Delete the HideColumnsListener, the ColumnConfigurator is now able to add only columns configured by the user
- Rename CompletenessFilter to ProductCompletenessFilter to be consistent, move also the related js file
- Changed signature of ProductRepository::getEligibleProductIds()
- Changed signature of GroupType::__construct()
- Changed signature of AssociationType::__construct()
- Removed AttributeRepository::findallWithGroups()
- Rename grid_extensions.yml, grid_actions.yml, grid_listeners.yml, grid_attribute_types.yml to extensions.yml, actions.yml, event_listeners.yml, attribute_types.yml

# 1.0.0-rc-1 - "Tortoise Beats Hare" (2014-02-06)

## Features
- Completenesses over channels and locales widget
- New command to install the PIM
- Price attributes can be scopable
- Popin to configure product datagrid columns

## Improvements
- Add missing translations
- New grid implementation
- Grids performances
- Quick export of selected products in the grid
- Status column in the product grid
- Thumbnail in product grid for attribute of type image

## Bug fixes
- Bug #658: Export all activated translations even if no value has been set
- Bug PIM-1892: Prevented the form subscriber to remove form fields if not valid
- Downgrade ICU lib to be compatible with RedHat 6 and CentOS 6
- Fix an issue with excessive url length when mass editing many products
- Products grid loaded twice the first time the screen is displayed
- The first tree is not displayed in the mass edit wizard
- When no group type exist, it's not possible to add Variant Group
- Job validation is applied twice (create import/export)
- Validation messages not visible in job creation popin (create import/export)
- Lose hashnav when I create a tree
- Fix completeness calculation on icecat demo dev data
- Application crash on some product validation fail
- In create product popin, no way to search for family (in select 2 field)
- Attribute export in csv shift columns instead of putting blank values
- Error with field_catalogLocale on first load
- Missing translations in page titles
- When adding a new option from product form, the new option is not in the select
- Category edit and page title not updated

## BC breaks
- Change some translation message keys
- Remove GridBundle, add a new DataGridBundle (based on OroPlatform changes)
- Change filters implementations in FilterBundle
- Update all PIM grids to use the new implementation (extensions for filter, sorter, pager, custom datasource, custom cell formatters)
- Rename TranslatableInterface and TranslatableListener by Localizable one in FlexibleEntityBundle
- Rename translatable attribute property by localizable
- FlexibleQueryBuilder has been rewritten to prepare the MongoDB support (add filters and sorters in FlexibleEntityBundle/Doctrine/ORM)
- FlexibleQueryBuilder is injected to ProductRepository
- ProductRepository is injected in ProductManager
- Remove deprecated flexible entity config which is now builded by flexible manager itself (use doctrine meta)
- Move controllers, forms, routing and views from CatalogBundle to EnrichBundle (rename routes, forms, acls, services)
- Introduce a BaseConnectorBundle and move readers, processors, writers, archivers and related configuration from ImportExportBundle
- Introduce a TransformBundle and move cache, converters, encoders, normalizers, transformers and related configuration from ImportExportBundle
- Renaming of services of ImportExport that have been moved (pim_transform_* and pim_base_connector_*)
- Move functionality related to user preferences from LocaleManager and ChannelManager to a dedicated UserContext
- Remove AbstractFlexibleValue::isMatching() method

# 1.0.0-beta-4 - "The Abominable Snow Rabbit" (2014-01-08)

## Features
- Import product associations (CSV)
- New translation mode : Compare and copy values within a product edit form
- Convert metric values into the conversion unit selected for the channel during export
- Allow filtering and sorting by metric values
- Allow to go back to the grid or create another product after saving one
- Add products to many groups through mass edit wizard
- Attribute options fixture
- Product associations fixture
- Fixtures can be in CSV (all fixtures except users and currencies)
- Fixture files can be imported through a command (all fixtures except users and currencies)
- Add quick create popin for jobs
- Add a WYSIWYG editor for TextArea attributes

## Improvements
- Improve the user experience for family management
- Update import / export detail view by adding a summary
- Improve installer to provide different data set (minimal or dev)
- Use a form extension to apply select2 only on specified fields
- Add real time versioning option in product import
- Merge the configuration of import/export job steps in the first tab of the edit view
- Implement save of base unit and data for metric entity
- Metric values are now exported in two distinct columns (value and unit)
- Metric values can now be imported through two distinct columns ([examples](https://github.com/akeneo/pim-community-dev/blob/42371c0d6c70801a4a23a7aa8cf87e18f417c4a8/features/import/import_products.feature#L170-L198))
- Ajaxify the completeness tab of product edit form
- Change the channel switcher and collapse/expand modes on product edit view
- Add a loading mask when loading quick creation form
- Allow to switch configuration between ORM and ODM
- Update OroPlatform from beta-1 to beta-5
- Move Batch Form Types to ImportExport bundle and refactor them to be able to configure any kind of job
- Don't display several UI elements when users don't have the corresponding rights
- Use aliases for subforms, no more manual instanciation to enhance extensibility
- Product prices can now be imported with a single column per currency

## Bug fixes
- Missing pending versionable entities
- Product edit form fails with memory limit for products contained in large groups
- When I delete a filter price or metric and add it again, the filter is not applied
- Translate metric units in select field
- Values of attributes with the type Number are displayed with .0000 on product edit
- Reduce metric field width
- Sort by metric value in product datagrid
- Constraint of unicity for products of a variant group
- When reimporting a product, history for this product shows Create instead of Update
- The completness calculation takes a lot of time after importing in IcecatDemo
- Apply select2 only on needed fields
- Inverse unit and data position for metric form field
- Unwanted popin when try to leave attribute edit view
- Display bug on channel selector with long labels
- Versioning is not called after import
- I can select a root of a tree in the mass-edit wizard
- Products with no completeness do not show in the grid when selecting All products
- Exporting products with an empty file attribute value fails
- The count of Write when I export products is wrong
- Attributes are created even with minimal install
- Error on disallowed decimal on price are not displayed at the right place
- Initial state of completeness filter is wrong
- Search should take account of ACLs
- Oro mapping issue with search item on beta-1
- Locale selector in the product header is sometimes too short
- Allow to remove a translation setting it to empty
- Completeness doesn't take into account currencies of channels

## BC breaks
- Change AbstractAttribute getters that return a boolean value to use the 'is' prefix instead of 'get'. The affected getters are 'getScopable', 'getTranslatable', 'getRequired', 'getUnique'.
- Product, ProductValue, Media and ProductPrice have switched from Pim\Bundle\CatalogBundle\Entity namespace to the Pim\Bundle\CatalogBundle\Model namespace, to pave the way for the MongoDB implementation
- AbstractEntityFlexible getValue method now returns null in place of false when there is now value related to attribute + locale + scope
- Completeness and Product are not linked any more via a Doctrine relationship. We are cutting the links between Product and other entities in order to pave the way to the ability to switch between MongoDB and ORM while using the same API (apart from Product repository).
- Same thing than above for Category
- Relation between Family and Product has been removed from Family side
- Remove PimDataAuditBundle
- Remove PimDemoBundle
- Move product metric in catalog bundle
- Change jobs.yml to batch_jobs.yml and change expected format to add services and parameters
- Rename getStorageManager in flexible manager and change related references
- Rename AttributeTypeManager to AttributeManager and change related references, move createAttribute, createAttributeOption, createAttributeOptionValue from ProductManager to AttributeManager
- Introduce AttributeManagerInterface and remove references to concrete class
- Change attribute type configuration, refactor the attribute type compiler pass and attribute type factory
- Remove getAttributeOptionValueRepository, getFlexibleValueRepository from FlexibleManager
- Attribute fixtures format has changed
- Product associations import/export format has changed.
- Rename Association to AssociationType and all properties/methods linked to this class.
- Rename ProductAssociation to Association
- Rename ProductAttribute to Attribute

# 1.0.0-beta-3 - "Hare Conditioned" (2013-12-04)

## Features
- History of changes for groups and variant groups
- History of changes for import / export profiles
- History of changes for channels
- Allow creating new options for simple select and multiselect attributes directly from the product edit form
- Add a default tree per user
- Introduce command "pim:completeness:calculate" size argument to manage number of completenesses to calculate
- Switching tree to see sub-categories products count and allow filtering on it
- Group types management
- Import/Export product groups (CSV)
- Import/Export associations (CSV)
- Export product associations (CSV)
- Import/Export attributes (CSV)
- Import/Export attribute options (CSV)
- Upload and import an archive (CSV and medias)
- Download an archive containing the exported products along with media
- Add the column "enabled" in the CSV file for products import/export and for versioning

## Improvements
- Export media into separated sub directories
- Separate product groups and variants management
- Display number of created/updated products during import
- Speed up completeness calculation
- Display the "has product" filter by default in the product grid of group edit view
- Display currency label in currencies datagrid
- Disable changing the code of all configuration-related entities
- Merge the directory and filename of export profiles into a single file path property

## Bug fixes
- Mass delete products
- Fix some issues with import ACL translations (issues#484)
- Add a message when trying to delete an attribute used by one or more variant groups instead of throwing an error
- Selection of products in mass edit
- Versioning of installed entities (from demo bundle)
- For csv export of products, only export values related to selected channel and related locales
- Fix locale activation/deactivation based on locales used by channels
- Fix issue with 100 products csv import

## BC breaks
- Command "pim:product:completeness-calculator" has been replaced into "pim:completeness:calculate"
- Refactor in ImportExport bundle for Readers, Writers and Processors

# 1.0.0-beta-2 - "Hold the Lion, Please" (2013-10-29)

## Features
- Manage variant groups
- CRUD actions on groups
- Manage association between groups and products
- CRUD actions on association entities
- Link products with associations
- Import medias from a CSV file containing name of files
- Export medias from a CSV file
- Apply rights on locales for users
- Do mass classification of products
- Define price attribute type with localizable property

## Improvements
- Upgrade to BAP Beta 1
- Homogenize title/label/name entity properties using label
- Mass actions respects ACL
- Improve Import/Export profile view
- Hide access to shortcut to everyone
- Number, date and datetime attributes can be defined as unique values
- Use server timezone instead of UTC timezone for datagrids
- Make upload widget work on FireFox
- Display skipped data errors on job report

## Bug fixes
- Fix sorting channels by categories
- Bug #324 : Translate group label, attribute label and values on locale switching
- Number of products in categories are not updated after deleting products
- Fix dashboard link to create import/export profile
- Fix price format different between import and enrich
- Fix channel datagrid result count
- Fix end date which is updated for all jobs<|MERGE_RESOLUTION|>--- conflicted
+++ resolved
@@ -1,4 +1,9 @@
-<<<<<<< HEAD
+
+# 1.3.x
+
+## Bug fixes
+- PIM-3837: Fix XSS vulnerability on user form
+
 # 1.3.2 (2015-02-27)
 
 ## Bug fixes
@@ -289,14 +294,13 @@
 - PIM-3730: Fix variant group link on product edit page
 - PIM-3632: Correctly show scopable attribute icons on scope change
 - PIM-3583: Fix the bad parsed filter value with spaces
-=======
+
 # 1.2.x
 
 ## Bug fixes
 - PIM-3837: Fix XSS vulnerability on user form
 
 # 1.2.29 (2015-02-24)
->>>>>>> 59bdc15b
 
 # 1.2.28 (2015-02-20)
 
