<<<<<<< HEAD
# 1.3.x

## Features
- Export a product as PDF
- Add a widget in the navigation bar to display notifications when import/export jobs finish
- Add the sequential edit for a selected list of products
- Add comments on a product
- Load dashboard widgets asynchronously and allow to refresh the data
- Add copiers and setters

## Improvements
- Remove the fixed mysql socket location
- Switch to stability stable
- Base template has been moved from `app/Resources/views` to `PimEnrichBundle/Resources/views`
- Remove deprecated attribute property *Usable as a grid column*
- Make classes of `Pim\Bundle\CatalogBundle\Model` consistent with the interfaces
- Refactor of the attribute option screen to manage more than 100 options
- Redesign of the loading box
- Add an information message when there is no common attribute in mass-edit
- Move filter transformation to CatalogBundle
- JobProfileController refactoring
- Add ACL on entity history
- Re-work the ProductQueryBuilder to provide a clear and extensible API to query products
- Improve the UI of the datagrid column configuration popin
- Normalize the managers by introducing 4 interfaces, SaverInterface, BulkSaverInterface, RemoverInterface, BulkRemoverInterface
- Load the grid filter choices for simple and multi select attributes asynchronously
- Modify the display of permissions in the role permissions edition
- Add a view manager to help integrators to override and add elements to the UI (bat, buttons, etc)
- Add a check on passed values in ORM filters

## BC breaks
- Rename `Pim\Bundle\CatalogBundle\DependencyInjection\Compiler\ResolveDoctrineOrmTargetEntitiesPass` to `Pim\Bundle\CatalogBundle\DependencyInjection\Compiler\ResolveDoctrineTargetModelsPass`
- Rename `Pim\Bundle\CatalogBundle\DependencyInjection\Compiler\AbstractResolveDoctrineOrmTargetEntitiesPass` to `Pim\Bundle\CatalogBundle\DependencyInjection\Compiler\AbstractResolveDoctrineTargetModelsPass`
- Rename `Pim\Bundle\UIBundle\Form\Transformer\IntegerTransformer` to `Pim\Bundle\UIBundle\Form\Transformer\NumberTransformer`
- Remove useless applySorterByAttribute, applySorterByField from Pim\Bundle\CatalogBundle\Doctrine\ORM\ProductRepository
- Change visibility of ProductQueryBuilder::addAttributeFilter, ProductQueryBuilder::addFieldFilter from public to protected, add a addFilter method in ProductQueryBuilderInterface
- Change visibility of ProductQueryBuilder::addAttributeSorter, ProductQueryBuilder::addFieldSorter from public to protected, add a addSorter method in ProductQueryBuilderInterface
- Remove ProductManager from ProductFilterUtility::__construct argument
- Remove ProductFilterUtility::getAttribute()
- Two new methods have been added to `Pim\Bundle\DashboardBundle\Widget\WidgetInterface`: `getAlias` and `getData`
- Constructor of `Pim\Bundle\DashboardBundle\Controller\WidgetController` has been changed (most dependencies have been removed)
- Method `Pim\Bundle\DashboardBundle\Controller\WidgetController::showAction()` has been removed in favor of `listAction` to render all widgets and `dataAction` to provide widget data
- Constructors of `Pim\Bundle\DashboardBundle\Widget\CompletenessWidget` and `Pim\Bundle\DashboardBundle\Widget\LastOperationsWidget` have been changed
- `Pim\Bundle\DashboardBundle\Widget\Registry:add()` now accepts the widget (`WidgetInterface`) as the first argument and position as the second
- Remove CatalogContext argument from ProductQueryBuilder::__construct
- Remove ProductRepository from Datagrid Sorters __construct
- Remove deprecated ProductRepositoryInterface::getProductQueryBuilder
- Replace setProductQueryBuilder by setProductQueryFactory and add a getObjectManager in ProductRepositoryInterface
- Add a ProductQueryFactoryInterface argument in ProductDatasource::__construct
- Add a $productOrmAdapterClass argument in DatasourceAdapterResolver::__construct
- Remove is_default, translatable from attributeOption mapping
- Remove AttributeOption::setDefault, AttributeOption::isDefault
- Remove AttributeInterface::getDefaultOptions
- Remove $optionClass and $optionValueClass arguments from the AttributeManager::__construct
- Remove createAttributeOption, createAttributeOptionValue, getAttributeOptionClass from the attributeManager (now in the attributeOptionManager)
- Add a $attributeOptionManager argument in AttributeController::__construct
- Remove MediaManager argument from CsvProductWriter::__construct
- Update CsvProductWriter::copyMedia argument to replace AbstractProductMedia by an array
- Change constructor of `Pim\Bundle\BaseConnectorBundle\Processor\TransformerProcessor`. `Doctrine\Common\Persistence\ManagerRegistry` is used as fourth argument and is mandatory now. The data class is the fifth argument.
- Change constructor of `Pim\Bundle\CatalogBundle\Doctrine\ORM\Filter\*` and `Pim\Bundle\CatalogBundle\Doctrine\ORM\Sorter\*` to remove the CatalogContext
- Remove ProductRepositoryInterface::findOneBy (still a native support for ORM)
- Add ProductRepositoryInterface::findOneByIdentifier and findOneById
- Remove ProductRepositoryInterface::buildByScope
- Remove ProductRepositoryInterface::findByExistingFamily
- Remove ProductRepositoryInterface::findAllByAttributes
- Move CatalogBundle/Doctrine/ORM/CompletenessJoin and CatalogBundle/Doctrine/ORM/ValueJoin to CatalogBundle/Doctrine/ORM/Join
- Move CatalogBundle/Doctrine/ORM/CriteriaCondition to CatalogBundle/Doctrine/ORM/Condition
- Remove the 'defaultValue' property of attributes and `Pim/Bundle/CatalogBundle/Model/AttributeInterface::setDefaultValue()` and `getDefaultValue()`
- Refactor `Pim\Bundle\EnrichBundle\Controller\SequentialEditController`
- Remove the `Pim\Bundle\CatalogBundle\Doctrine\(ORM|MongoDBODM)\Filter\BaseFilter` to use proper dedicated filters
- The parameter `category_id` for the route `pim_enrich_product_listcategories` has been renamed to `categoryId`
- Change constructor of `Pim\Bundle\BaseConnectorBundle\Reader\File\CsvProductReader`. Now `FieldNameBuilder`, channel, locale and currency entity classes are mandatory.
- Add getAvailableLocaleCodes in AttributeInterface
- AttributeTypeRegistry replaces AttributeTypeFactory, changed constructors for AttributeManager, ProductValueFormFactory, AddAttributeTypeRelatedFieldsSubscriber
- Drop Pim\Bundle\CatalogBundle\Doctrine\EntityRepository, ORM repositories now extends Doctrine\ORM\EntityRepository, no more access to buildAll(), build() and buildOne()
- Replace AssociationTypeRepository::buildMissingAssociationTypes by AssociationTypeRepository::findMissingAssociationTypes
- Replace AttributeGroupRepository::buildAllWithTranslations by AttributeGroupRepository::findAllWithTranslations
- Replace GroupTypeRepository::buildAll by GroupTypeRepository::getAllGroupsExceptVariantQB
- In AttributeGroupHandler::_construct, replace ObjectManager argument by AttributeGroupManager
- Remove unused ProductManager::removeAll() method
- Add an ObjectManager argument in DatagridViewManager::__construct
- Change of constructor of `Pim\Bundle\EnrichBundle\Form\Handler\ChannelHandler` to accept `Pim\Bundle\CatalogBundle\Manager\ChannelManager` as third argument
- Change of constructor of `Pim\Bundle\EnrichBundle\Form\Handler\FamilyHandler` to accept `Pim\Bundle\CatalogBundle\Manager\FamilyManager` as third argument
- Change of constructor of `Pim\Bundle\EnrichBundle\Form\Handler\GroupHandler` to accept `Pim\Bundle\CatalogBundle\Manager\GroupManager` as third argument and `Pim\Bundle\CatalogBundle\Manager\ProductManager` as fourth argument
- Change of constructor of `Pim\Bundle\CatalogBundle\Manager\FamilyManager` to accept `Pim\Bundle\CatalogBundle\Manager\CompletenessManager` as sixth argument
- Change of constructor of `Pim\Bundle\CatalogBundle\Manager\ChannelManager` to accept `Pim\Bundle\CatalogBundle\Entity\Repository\ChannelRepository` as second argument and `Pim\Bundle\CatalogBundle\Manager\CompletenessManager` as third argument
- Use `Pim\Bundle\EnrichBundle\Form\Handler\HandlerInterface` in constructors of AssociationTypeController, AttributeController, AttributeGroupController, ChannelController, FamilyController, GroupController, GroupTypeController
- Change of constructor of `Pim\Bundle\EnrichBundle\Controller\FamilyController` to remove `Pim\Bundle\CatalogBundle\Manager\CompletenessManager` argument
- Remove ObjectManager first argument of `Pim\Bundle\EnrichBundle\Builder\ProductBuilder` constructor and delete method removeAttributeFromProduct
- Change of constructor of `Pim\Bundle\CatalogBundle\Doctrine\MongoDBODM\CompletenessGenerator` to accept `Pim\Bundle\CatalogBundle\Entity\Repository\ChannelRepository` as third argument to replace `Pim\Bundle\CatalogBundle\Manager\ChannelManager` argument
- Method `Pim\Bundle\CatalogBundle\Entity\Category::addProduct()`, `Pim\Bundle\CatalogBundle\Entity\Category::removeProduct()`, `Pim\Bundle\CatalogBundle\Entity\Category::setProducts()` have been removed.
- We now use uniqid() to generate filename prefix (on media attributes)
- Change of constructor of `Pim\Bundle\EnrichBundle\Controller\ChannelController` to add a `RemoverInterface` as last argument
- Change of constructor of `Pim\Bundle\EnrichBundle\Controller\GroupTypeController.php` to add a `RemoverInterface` as last argument
- `ProductPersister` and `BasePersister` has been replaced by `ProductSaver` in CatalogBundle
- Add methods `execute()`, `getQueryBuilder()`, `setQueryBuilder()` in `ProductQueryBuilderInterface`
- Add `MediaFactory` and `ObjectManager` arguments in MediaManager contructor
- Change of constructor `Pim\Bundle\EnrichBundle\MassEditAction\Operation\EditCommonAttributes` to remove arguments `Pim\Bundle\CatalogBundle\Builder\ProductBuilder` and  `Pim\Bundle\CatalogBundle\Factory\MetricFactory`. `Pim\Bundle\CatalogBundle\Updater\ProductUpdaterInterface` is expected as second argument and `Symfony\Component\Serializer\Normalizer\NormalizerInterface` is expected as last but one.

## Bug fixes
- PIM-3332: Fix incompatibility with overriden category due to usage of ParamConverter in ProductController
- PIM-3069: Fix image file prefixes not well generated on product creation (import and fixtures)

# 1.2.x
=======
# 1.2.*

## Bug fixes
- PIM-3406: Fix boolean filter on Mongo implementation

# 1.2.12 (2014-11-13)
>>>>>>> 73faab78

## Bug fixes
- PIM-3298: Fix issue with locale specific property of an attribute when edit and mass edit
- PIM-3229: Fix values for simple and multi select attributes with missing translations not being displayed in the grid
- PIM-3309: Fix check on product value uniqueness
- PIM-3288: Fix memory leak on product import (avoid to hydrate all products of a category when we add a category to a product)
- PIM-3354: Fix parameter alias in ORM ProductCategoryRepository

# 1.2.11 (2014-10-31)

## Bug fixes
- PIM-3308: Fix regression on unclassified filter
- PIM-3311: Fix creation of products with missing identifier during imports
- PIM-3312: Fix CSV import of product values with invalid channel, locale or currency

# 1.2.10 (2014-10-24)

## Bug fixes
- PIM-3221: Fix the possibility to update attributes on variant groups during import
- PIM-3283: Fix issue on the password reset
- PIM-3209: Fix issue on the extension validation during import
- PIM-3234: Fix performance issue on category filter

# 1.2.9 (2014-10-17)

## Bug fixes
- PIM-3254: Fix issue with inactive locales in exports
- PIM-3217: Fix missing filter groups in grid filter selector when two attribute groups have the same sort orders
- PIM-3281: Fix mass edit issue on localizable values, it uses user locale instead of selected locale
- PIM-3248: Fix completeness not being correctly calculated after removing a required attribute from a family
- PIM-3279: Fix performance issue with big group sets
- PIM-3266: Fix the flush of skipped items during an import that uses the `Pim\Bundle\BaseConnectorBundle\Processor\TransformerProcessor`. All your custom processors that uses the `TransformmerProcessor` should now inject the `Pim\Bundle\CatalogBundle\Doctrine\SmartManagerRegistry` to fix this issue too.
- PIM-3282: Fix the grid filters that can be set as json in the request

## BC breaks
- Two new arguments have been added to Pim\Bundle\FilterBundle\Filter\Product\GroupsFilter: `userContext` and `groupClass`

# 1.2.8 (2014-10-10)

## Bug fixes
- Fix memory leak in CSV quick export
- Fix memory leak when product with medias are exported in CSV
- Cannot display correctly all variant groups on grid

## Improvements
- avoid hydrating duplicate categories when applying category filter in product grid

# 1.2.7 (2014-10-01)

## Bug fixes
- Fix no warning message when leaving a product form after a submit with errors
- Stabilize composer.json (minimum-stability: stable) and fix monolog version issue

# 1.2.6 (2014-09-26)

## Bug fixes
- Fix installer fail on requirements when you change the archive and uploads folder
- Fix display of multi-byte characters in long form labels that are truncated
- Incorrect date display between export/import widget and job execution page and job history
- Fix archiver bug with yml imports
- Fix missing product versioning data when a category, attribute or attribute option linked to a product is removed

## BC breaks
- Added supports method in Pim\Bundle\BaseConnectorBundle\Archiver\ArchiverInterface
- Two new methods have been added to Pim\Bundle\CatalogBundle\Repository\ProductRepositoryInterface: `findAllWithAttribute` and `findAllWithAttributeOption`
- Constructor of Pim\Bundle\VersioningBundle\UpdateGuesser\AttributeOptionUpdateGuesser has been changed

## Improvements
- Add images in icecat_demo_dev installer fixtures
- Add sorter to the grid state

# 1.2.5 (2014-09-19)

## Bug fixes
- File that contains non UTF-8 characters can not be imported anymore
- Mimetype check on file import has been removed
- Incorrect written number after csv export

## Improvements
- Fixtures stop if warnings are encountered
- Errors and warnings for fixtures are displayed

# 1.2.4 (2014-09-11)

## Bug fixes
- Fixed job profile controller doing a global flush after launching job execution

# 1.2.3 (2014-09-08)

## Bug fixes
- association fixtures

# 1.2.2 (2014-09-05)

## Improvements
- CacheClearer splits into two services, one for Product and one for other entities

## Bug fixes
- association import with MongoDB fixes

# 1.2.1 (2014-09-03)

## Bug fixes
- large memory leak fixed for non product import (association, product group, attribute, categories, etc...)
- new associations were created at each import

## BC breaks
- protected postWrite method not called anymore from BaseConnectorBundle\\Writer\\Doctrine\\Writer.
 If you need it, override the write method, call the parent and add your code after.
- constructor of Pim\Bundle\BaseConnectorBundle\Writer\Doctrine\Writer has changed
- Pim\Bundle\TransformBundle\Cache\ProductCacheClearer has been renamed Pim\Bundle\TransformBundle\Cache\CacheClearer

# 1.2.0 (2014-08-28)

## Improvements

## Bug fixes
- Fix a bug on entity `Pim/Bundle/CatalogBundle/Model/AbstractProduct`

# 1.2.0-RC4

## Improvements
- Java dependency has been removed
- Add locale fallback to en_US

## Bug fixes
- Sort exported categories by tree and order inside the tree
- Return to the family index page after cancelling family mass edit instead of product index
- Fixed an error when all families are edited without any applied filters
- Fixed a bug that allowed to mass edit only 10 families
- Fixed category order in the categories tab of products
- Incomplete archives no longer appear as downloadable in the export execution details page
- Fixed Cascade delete on associations for MongoDB impl
- Fixed a bug on normalization of decimal attributes for MongoDB impl
- Fixed the 'Is associated' filter in the product association grids
- Fixed a bug where special characters were not well handled in product grid filter
- Fixed unique value validation for date attributes during import
- Fixed apply filter on channel tree on MongoDB implementation
- Fixed a bug on ProductCsvWriter
- Fixed a bug that causes product associations to be stored twice in MongoDB implementation

## BC breaks
- Replace ACLs `pim_enrich_family_add_atribute` and `pim_enrich_family_remove_atribute` with `pim_enrich_family_edit_attributes`. This ACL also enforces rights to edit attribute requirements.
- Changed JobExecutionArchivist to archive files generated by export before it is marked as completed
- JS and CSS are not minified anymore. We advise to use server side compression for bandwidth savings.

# 1.2.0-RC3

## Improvements
- Killed export process are now detected and displayed as failed
- CsvWriter can write files for any type of entity

## Bug fixes
- Fixed Mass edit on a never fulfilled price attribute
- Fix TinyMCE WYSIWYG editor generating 'fake' history due to html reformatting
- Fixed flat product normalizer and filtered values (with many filters)
- Make sure that the file path of export profiles is writable before allowing to execute
- Fixed bug with scopable boolean value not being saved
- Use `pim_number` form type to replace the use of `number` and fix issue with javascript validation on numbers with different formats

## BC breaks
- Remove `task` option from install command
- JobExecutionController now require the Akeneo\Bundle\BatchBundle\Manager\JobExecutionManager.
- InvalidItemsCsvArchiver is not injected in the constructors of ProductCsvReader and ProductReader
- CsvProductWriter should be used instead of CsvWriter for products
- Remove `pim_serializer.normalizer.get_set_method` defined as fallback normalizer

# 1.2.0-RC2

## Improvements
- Create a metric factory
- Improve UI for defining role permissions
- Throw exception on install command if fixture directory not found
- Setup `pim_catalog.storage_driver` in `pim_parameters.yml` instead of `config.yml`
- Load PIM configuration via the import of the file `pim.yml` instead of a preprend configuration
- Externalize non local PIM parameters in `pim_parameters.yml`
- Replace buttons by icons to manage datagrid views
- Add post create event on enrich part when an attribute group is created

## Bug fixes
- The message 'there are unsaved changes' is missing in the Role edit form
- Display a file attribute attribute as column in product grid displays Array
- History tab crashes when product imported without real time versioning
- Creating an attribute with the code "id" should be forbidden
- Switch not well displayed on other locales than en_US
- Associations are now well saved on product import

## BC breaks
- Remove backendStorage property on attribute entities
- Inject MetricFactory in `Pim\Bundle\CatalogBundle\AttributeType\MetricType`, `Pim\Bundle\EnrichBundle\MassEditAction\Operation\EditCommonAttribute` and `Pim\Bundle\TransformBundle\Transformer\Property\MetricTransformer` instead of metric entity class parameter
- MongoDB: Media are now part of the product as embedded document and not in an external collection. A migration script is provided. See the UPGRADE file.
- Change constructor of `Pim\Bundle\EnrichBundle\Form\Type\FamilyType` to add `DisableFamilyFieldsSubscriber` as third argument and `AddAttributeAsLabelSubscriber` as fourth argument
- Rename pim_catalog.datasource.smart and pim_catalog.datasource.product respectively by pim_datagrid.datasource.smart and pim_datagrid.datasource.product
- Add method setMassActionRepository and remove the MassActionRepositoryInterface from constructor
- Introduce a dedicated pim_webservice.serializer to handle REST API
- Rename ACL `pim_enrich_family_edit` to `pim_enrich_family_edit_properties`. This ACL now only check the access to the properties tab.
- Rename ACL `pim_enrich_product_edit` to `pim_enrich_product_edit_attributes`. This ACL now only check the access to the attributes tab.
- Added ProductCacheClearer to share cache clearing between product writers

# 1.2.0-RC1

## Features
- Add an option to automatically sort the choices of simple and multi select attributes
- Add a mass family edition operation to allow adding or changing attribute requirements on many families at once
- Allow filtering by empty values for attributes (text, textarea, number, date, simple and multiselect, prices and metrics) and for family property
- Add an option to filter products by a list of identifier values
- Don't allow editing the default datagrid view
- Add a enable/disable row action in product grid

## Improvements
- Group datagrid filters by attribute groups
- Ease the adding of new filters and sorters in ProductQueryBuilder
- All grids can now benefit from the multistep mass edition wizard (this was reserved to the the product grid before)
- Ease the adding of subscribers in ProductEditType, JobInstanceType and AttributeGroupType with addEventSubscriber methods
- Introduce a ProductValueFormFactory which dispatch a EnrichEvents::CREATE_PRODUCT_VALUE_FORM to ease the product value form customization
- MongoDB completeness calculation performances
- Introduce Abstract models for Association, Media, Metric, Price, Completeness to ease the overriding/re-using of theses classes
- Allow to override of a repository avoiding to redefine the entity mapping
- Introduce a datagrid choice filter that loads attribute option choices based on the search query to enhance performance with a large number of attribute options
- Apply "Remove product" permission to hide mass delete and delete row action
- Change "launch" button by "view" on job profile datagrids
- Create a `JobInstanceRepository`
- Automatic creation and purge of indexes for MongoDB
- Dispatch event before rendering the product edit template
- Fixed asymetric enable product button
- Remove qb definition from job profile grid configs
- Create repositories for JobInstance and JobExecution
- Create manager for JobInstance
- Clean LastOperationsWidget architecture
- New readers for export improve memory usage loading small batches of products instead of all products in same time
- Update BatchBundle to 0.1.6 in order to get updated summary information during the execution of the process (and not only at the end)
- Allow values 'true', 'false', 'yes' and 'no' to be converted into boolean during import
- Create a job instance factory to create job instances
- Allow to add hidden row actions in grids
- Make optional the generation of missing completenesses in product reader
- Update install to be able to define email address/name used for system emailing
- Update BatchBundle version to get a better support of exceptions in logs and provide the new command akeneo:batch:list-jobs
- Faster MongoDB product writer (around 10x times faster than current one)
- Dispatch events on show/edit/execute/remove job profile actions
- Dispatch events on view/download job execution actions
- Allow to install custom user roles and groups from installer fixtures
- Display the code of import/export profiles on the edit and show views
- Related entities' edition and deletion doesn't reload all the products' normalized data
- Inject event dispatcher inside AbstractController
- Csv reader and Yaml readers are now reseted between each steps
- Dispatch events when removing some entities
- Add method remove in Category, Group, Attribute, Association type and family managers.
- Call manager's method remove from these entity controllers
- Remove the count of products by category in the context of the management of the categories (perf)
- Define attribute type classes as parameters
- Products on which mass edit operation is not performed are also ignored from operation finalize method
- Create specific serializer service for versioning

## Bug fixes
- Replaced usage of Symfony process to launch background job with a simple exec, more reliable on a heavily loaded environment
- Added missing translation keys for "manage filters", "all", "records", etc
- Images import from fixtures now works
- Fixed versions not being properly generated when real-time versioning is disabled (in imports/exports)
- Deleted completeness when a locale of a channel is deleted
- Displayed flags in the completenesses grid
- Fixed a memory leak on product import when using MongoDB
- Fixed a bug with image upload on product with a "\" or "/" in their sku
- Fixed a bug that silently failed when uploading file that does not comply with server configuration
- Fixed a bug when display image thumbnail in the product grid with MongoDB support
- Fixed a bug with timestampable listener which doesn't change the updated date of a product
- Fixed a bug with numeric validation and decimal allowed property (number, metric, price attribute types)
- Attribute Options code validation now more precise on uniqueness (equality instead of similarity)
- Fixed a bug with repository resolver on ODM implementation
- Fixed a bug on mass edit when we use a completeness filter to select products
- Removed the import CSV mimetype validation which is unreliable
- Product completeness in MongoDB is not lost anymore in the grid
- Upload on a job with a custom step (non ItemStep) doesn't crash anymore
- Memory leak fixed in pim:version:refresh command
- Fixed a bug when try to remove the family of a product
- Wrong date conversion fixes on grid and form

## BC breaks
- Remove FlexibleEntityBundle
- Remove CategoryWriter and use the generic doctrine writer instead
- Remove entity argument from FiltersConfigurator constructor
- Rely on CatalogBundle/Version and not anymore on CatalogBundle/PimCatalogBundle to get the current version of the PIM
- The Pim\Bundle\EnrichBundle\MassEditAction namespace has been renamed to Pim\Bundle\EnrichBundle\MassEditAction\Operation
- Mass edit operator has been moved to an Operator sub-namespace
- Pim\Bundle\EnrichBundle\MassEditAction\Operation\MassEditActionInterface has been renamed Pim\Bundle\EnrichBundle\MassEditAction\Operation\MassEditOperationInterface
- Changed the HydratorInterface::hydrate() method signature
- Avoid to store null values in Product::normalizedData (MongoDB support)
- Remove redundant 'getActiveCodeChoices' method in CurrencyManager (use CurrencyManager::getActiveCodes())
- Remove AbstractAttributeType::buildValueFormType, change visibility of prepareValueFormName, prepareValueFormAlias, prepareValueFormOptions, prepareValueFormConstraints, prepareValueFormData to public
- Remove `MetricBaseValuesSubscriber` and create one for MongoDB and another one for ORM
- Create `OptionFilter`, `OptionsFilter` for ORM and MongoDB implementations
- InstallerBundle/LoaderInterface has been changed to pass ProductManager to manage media (loading images from fixtures)
- Refactor VersioningBundle - a lot of API changes, add MongoDB support.
- Remove the Doctrine registry dependency from `Pim\Bundle\CatalogBundle\Manager\CompletenessManager` and use only the family repository
- Remove the Doctrine registry dependency from `Pim\Bundle\CatalogBundle\Doctrine\ORM\CompletenessGenerator` and use only the entity manager
- Add a new method `scheduleForChannelAndLocale` to `Pim\Bundle\CatalogBundle\Doctrine\CompletenessGeneratorInterface`
- Add a dependency to the completeness manager on `Pim\Bundle\EnrichBundle\Form\Handler\ChannelHandler`
- Add a dependency to the channel repository on `Pim\Bundle\CatalogBundle\Manager\CompletenessManager`
- Remove deprecated ConfigureGroupProductGridListener and add parameter in method ConfiguratorInterface::configure(DatagridConfiguration $configuration)
- Category and CategoryRepository no longer extend AbstractSegment and SegmentRepository, previously inherited methods are now in these classes
- Change constructor of ProductExportController to remove CurrencyManager and AssociationTypeManager args
- Change constructor of `Pim\Bundle\EnrichBundle\Controller\ProductController` and `Pim\Bundle\ImportExportController\JobProfileController` (inject event dispatcher)
- Add parameters to load datagrids in job profiles index twig templates
- Remove WidgetRepository to replace it by `Pim\Bundle\ImportExportBundle\Entity\Repository\JobExecutionRepository`
- Inject `Pim\Bundle\ImportExportBundle\Manager\JobExecutionManager` into LastOperationsWidget
- Remove injection of WidgetRepository from LastOperationsWidget
- Inject JobInstanceFactory inside `Pim\Bundle\ImportExportBundle\Controller\JobProfileController`
- Remove duplicate pim_catalog.entity.job_instance.class parameter, we must now use akeneo_batch.entity.job_instance.class
- Inject EventDispatcher inside AbstractController
- Add missing getEntity() method in product value interface
- Add methods inside CategoryInterface
- Inject `Symfony\Component\EventDispatcher\EventDispatcherInterface` inside Attribute, AssociationType, Category, Family and Group managers
- Inject `Pim\Bundle\CatalogBundle\Manager\FamilyManager` in `Pim\Bundle\EnrichBundle\Controller\FamilyController`
- Inject `Doctrine\Common\Persistence\ObjectManager` in `Pim\Bundle\CatalogBundle\Manager\AssociationTypeManager`
- Inject `Doctrine\Common\Persistence\ObjectManager` in `Pim\Bundle\CatalogBundle\Manager\FamilyManager`
- Inject group and group types classes in `Pim\Bundle\CatalogBundle\Manager\GroupManager`
- Inject `Pim\Bundle\CatalogBundle\Manager\AssociationTypeManager` in `Pim\Bundle\EnrichBundle\Controller\AssociationTypeController`
- Inject `Pim\Bundle\CatalogBundle\Manager\FamilyManager` in `Pim\Bundle\EnrichBundle\Controller\FamilyController`
- Inject SecurityFacade inside `Pim\Bundle\EnrichBundle\Controller\CategoryController`
- Each dashboard widget has to define its full template, nothing is rendered automatically
- Delete `Pim\Bundle\DataGridBundle\Extension\Filter\MongoDBFilterExtension`, `Pim\Bundle\DataGridBundle\Extension\Filter\OrmFilterExtension`, `Pim\Bundle\DataGridBundle\Extension\Filter\ProductFilterExtension`
- Rename `Pim\Bundle\DataGridBundle\Extension\Filter\AbstractFilterExtension` to `Pim\Bundle\DataGridBundle\Extension\Filter\FilterExtension` which expects a `Pim\Bundle\DataGridBundle\Datasource\DatasourceAdapterResolver\` as third argument for its constructor
- Rename constant `Pim\Bundle\DataGridBundle\DependencyInjection\Compiler\AddFilterTypesPass::FILTER_ORM_EXTENSION_ID` to `Pim\Bundle\DataGridBundle\DependencyInjection\Compiler\AddFilterTypesPass::FILTER_EXTENSION_ID`
- Delete `Pim\Bundle\DataGridBundle\Extension\Sorter\MongoDBSorterExtension`, `Pim\Bundle\DataGridBundle\Extension\Sorter\OrmSorterExtension`, `Pim\Bundle\DataGridBundle\Extension\Sorter\ProductSorterExtension`
- Rename `Pim\Bundle\DataGridBundle\Extension\Sorter\AbstractSorterExtension` to `Pim\Bundle\DataGridBundle\Extension\Sorter\SorterExtension`
- Rename constant `Pim\Bundle\DataGridBundle\DependencyInjection\Compiler\AddSortersPass::SORTER_ORM_EXTENSION_ID` to `Pim\Bundle\DataGridBundle\DependencyInjection\Compiler\AddSortersPass::SORTER_EXTENSION_ID`
- Delete service `pim_datagrid.extension.filter.mongodb_filter`
- Delete service `pim_datagrid.extension.filter.product_filter`
- Rename service `pim_datagrid.extension.filter.orm_filter` to `pim_datagrid.extension.filter`
- Delete service `pim_datagrid.extension.sorter.mongodb_sorter`
- Rename service `pim_datagrid.extension.sorter.orm_sorter` to `pim_datagrid.extension.sorter`
- Delete `Pim\Bundle\DataGridBundle\Extension\Pager\MongoDBPagerExtension`,`Pim\Bundle\DataGridBundle\Extension\Pager\OrmPagerExtension` and `Pim\Bundle\DataGridBundle\Extension\Pager\ProductPagerExtension`
- Rename `Pim\Bundle\DataGridBundle\Extension\Pagerr\AbstractPagerExtension` to `Pim\Bundle\DataGridBundle\Extension\Pager\PagerExtension` which expects a `PagerResolver` as first argument
- Delete service `pim_datagrid.extension.pager.mongodb_pager`
- Delete service `pim_datagrid.extension.pager.product_pager`
- Rename service `pim_datagrid.extension.pager.orm_pager` to `pim_datagrid.extension.pager`
- Replace `Pim\Bundle\DataGridBundle\Datasource\Orm\OrmDatasource` by `Pim\Bundle\DataGridBundle\Datasource\Datasource`
- Replace service `pim_datagrid.datasource.orm` by `pim_datagrid.datasource.default`
- Delete `Pim\Bundle\DataGridBundle\Datasource\MongoDB\MongoDBDatasource`
- Delete service `pim_datagrid.datasource.mongodb`
- Remove the flush parameter from Pim\Bundle\CatalogBundle\Doctrine\MongoDB\CompletenessGenerator::generateMissingForProduct(), as it was not used properly anymore (completeness are directly pushed to MongoDB without using ODM)
- Rename countForAttribute to countVariantGroupAxis in GroupRepository
- Remove locale-specific rights
- Upgraded to 0.2.* version of akeneo/batch-bundle
- Rename `Pim\Bundle\TransformBundle\DependencyInjection\Compiler\ReplacePimSerializerArgumentsPass` by `Pim\Bundle\Transform\DependencyInjection\Compiler\SerializerPass` and change construct parameters
- AddVersionListener and VersionBuilder use new `pim_versioning.serializer` service
- In InGroupFilter and IsAssociatedFilter constructors, replace the RequestParameters argument by a RequestParametersExtractorInterface
- Change constructor of `Pim\Bundle\DataGridBundle\Controller\ProductExportController` to inject the product repository `Pim\Bundle\CatalogBundle\Repository\ProductRepositoryInterface` as fourth argument
- Rename Pim\CatalogBundle\Model\Media to Pim\CatalogBundle\Model\ProductMedia to reflect the coupling between product media and product value and allow the future introduction of generic media
- Add a $metricClass argument in MetricTransformer constructor
- Add a $mediaClass argument in MediaTransformer constructor
- Add a $metricClass argument in MetricType constructor
- Change the arguments of ProductBuilder to pass classes (product, value, price) as an array
- Change the arguments of EditCommonAttributes to pass classes (metric, media, price) as an array
- Remove not used parameter `pim_import_export.entity.export.class`
- Remove file `Pim\Bundle\ImportExportBundle\DependencyInjection\Compiler\ResolveDoctrineOrmTargetEntitiesPass`
- Replace the filter config parent_type by ftype
- Rename CatalogBundle, VersioningBundle, UserBundle listeners to subscribers
- Change constructor of `Pim\Bundle\DataGridBundle\Manager\DatagridViewManager` to inject the datagrid view repository as first argument (instead of the manager)
- Rename service `pim_catalog.validator.attribute_constraint_guesser` by `pim_catalog.validator.constraint_guesser.chained_attribute`

# 1.1.0 - "Rabbit Punch" (2014-04-16)

## Features
- Implement creating, updating, applying and removing datagrid views
- MongoDB storage support

## Improvements
- Allow to add many quick export on datagrids
- Optimize products mass deletion
- Improve get product REST API
- Improve entity history context display for entities updated during import jobs
- Add a 'properties' field to the Attribute entity to allow easily adding new attribute type dependent properties
- Introduced custom ODM types to map document to one or many entities
- Define specific route and configuration for datagrid quick exports
- Add a parameter to ProductManager::save() and ProductManager::saveAll() to allow saving products without completeness recalculation
- Dispatch event pre/post handler for each mass action
- Enhance the error message displayed when a related entity doesn't exist during an import (for instance we import products and a family doesn't exist)
- Default product datagrid sorting is done descending on updated property

## Bug fixes
- Fixed the verbose option always used in the install command
- Fixed issue on attribute option removal
- Fixed identifier is required attribute
- Fixed get common attributes with common values
- Fixed completeness not removed from changed family
- Fixed Product ORM mapping: activated orphanRemoval of values
- Fixed family import fixtures, we now throw an exception if attribute used as requirement not exists
- Fixed the CSV import of attribute options which can fail due to missing columns when options are not 100% translated
- Fixed the CSV import of attribute option to throw exception when the attribute is not known
- Fixed the CSV export of attributes to avoid to export the virtual group 'Other'
- Prevent considering 0 as a null value when importing metric data
- Ensured the attribute option validation when edit an option
- Fixed the product CSV export when a metric attribute is exported without unit
- Fixed the missed 'there are unsaved changes' message when I delete an option
- Ensured the ability to change the user catalog locale from user fixtures
- Fixed mass delete and pagination
- Fixed the CSV import of family when an attribute does not exist
- Fixed the CSV import of option when an attribute does not exist
- Fixed the erroneous message on completeness tab to display "not yet calculated" instead of "locale non associated to this channel"
- Fixed the 'null' displayed after a dynamic option creation
- Fixed the quick Export to be able to export all the products
- Ensured that we're able to configure the email to use in monolog handler
- Fixed the missing translation keys
- Fixed the route exception for less/address in prod.log
- Fixed the categories tree get cut off on a long list on categiry management
- Fixed the deletion of an attribute option
- Remove the deprecated fallback property in locale and in locales.yml file
- Avoid to recalculate the completeness when I add some products to one or more group with the mass-edit wizard
- Fixed the unique attributes validation during product CSV imports
- Fixed the exception on file_get_content if the image doesn't exist anymore
- Ensure the required property for an identifier when importing attributes
- Fixed the error message when the family is not known when importing products
- Removed useless ```app/entities``` directory

## BC breaks
- Add an argument HydratorInterface in ProductDatasource constructor (MongoDBODM support)
- Add an argument $adapterClass (string for FQCN) in ProductFilterExtension and OrmFilterExtension constructors (MongoDBODM support)
- Remove deprecated fallback property of Locale entity
- Add a generateProductCompletenesses method on CompletenessGeneratorInterface, to generate completeness for one product
- Add setCompletenesses and getCompletenesses method on ProductInterface and Product class
- Add methods getProductQueryBuilder, deleteProductIds methods in ProductRepositoryInterface
- Remove methods setLocale/getLocale, setScope/getScope, setConfiguration/getConfiguration from ProductRepositoryInterface
- Remove methods setLocale/getLocale, setScope/getScope from ProductManager
- Move findAllByAttributes and findOneByWithValues from FlexibleEntityRepositoryInterface to ProductRepositoryInterface
- Move setFlexibleQueryBuilder, findAllByAttributes, findOneByWithValues, getFlexibleQueryBuilder, addJoinToValueTables, findAllByAttributesQB from FlexibleEntityRepository to ProductRepository (ORM)
- Move FilterBundle/Filter/ScopeFilter.php, ProductCompletenessFilter.php, ProductGroupsFilter.php, CategoryFilter.php -> FilterBundle/Filter/Product/ScopeFilter.php, CompletenessFilter, GroupsFilter.php, CategoryFilter.php
- Move FilterBundle/Resources/public/js/datafilter/filter/scope-filter.js, category-filter.js -> FilterBundle/Resources/public/js/datafilter/filter/product_scope-filter.js, product_category-filter.js
- Move FilterBundle/Filter/Flexible/FilterUtility.php -> Filter/ProductFilterUtility.php, remove the flexibleEntityName argument of applyFlexibleFilter, rename applyFlexibleFilter to applyFilterByAttribute
- ProductValueNonBlank renamed to ProductValueComplete
- Remove the AclHelper $aclHelper argument from the DataGridBundle/Extension/Pager/Orm/Pager.php constructor
- Moved CustomEntityBundle to its own repository
- Move `FlexibleEntityBundle/Doctrine/*` -> `CatalogBundle/Doctrine/ORM/*`, rename `FlexibleQueryBuilder*` to `ProductQueryBuilder*`, specialize the implementation and pass the CatalogContext as constructor argument
- Changes in the implementation of storing datagrid state - adding 'pim/datagrid/state-listener' to the datagrid configuration is no longer required, instead, the grid should be rendered with dataGrid.renderStatefulGrid()
- Move `FilterBundle/Filter/Flexible/*` -> `FilterBundle/Filter/ProductValue/*`
- Remove unused FilterBundle/Filter/ProductValue/EntityFilter
- Replace FlexibleManager by ProductManager in ContextConfigurator constructor arguments
- Replace tag `pim_flexibleentity.attributetype` by `pim_catalog.attribute_type`
- Replace service `@pim_flexibleentity.validator.attribute_constraint_guesser` by `@pim_catalog.validator.attribute_constraint_guesser`
- Replace the use of FlexibleValueInterface by ProductValueInterface in AttributeTypeInterface and AbstractAttributeType
- Update ProductValueInterface, add getData, setData and getAttribute methods
- Move `DataGridBundle/Extension/Formatter/Property/*` to `DataGridBundle\Extension\Formatter\Property\ProductValue\*`
- Use CatalogContext and not ProductManager as constructor argument in AddParametersToProductGridListener
- Move mass export in specific controller
- Add an affectsCompleteness method to MassEditActionInterface to indicate whether performing the mass action requires recalculating the product completeness
- Remove DeleteMassActionHandler, replaced by ProductDeleteMassActionHandler
- Change product REST API data and url format
- Remove incomplete REST API for getting multiple products
- Remove Router dependency from json ProductNormalizer
- Replace RegistryInterface with ManagerRegistry in controllers - retrieving the ObjectManager from the AbstractController now requires passing the class name (AbstractDoctrineController::getManagerForClass())
- Change Completeness Manager and Repository function names to something more coherent (generateMissingForxxx)
- Move `DataGridBundle/Extension/Sorter\Orm\FlexibleFieldSorter` to `DataGridBundle/Extension/Sorter/Product/ValueSorter`
- Move `DataGridBundle/Extension/Sorter/Orm/FlexibleFieldSorter` to `DataGridBundle/Extension/Sorter/Product/ValueSorter`
- Move `DataGridBundle/Extension/Selector/Orm/*` to `DataGridBundle/Extension/Selector/Orm/Product` and `DataGridBundle/Extension/Selector/Orm/ProductValue`
- ProductRepository does not extend anymore FlexibleEntityRepository, getFlexibleConfig/setFlexibleConfig have been replaced by getConfiguration/setConfiguration
- Change mass action route for products and create own controller for these mass actions
- Add a MassActionHandlerRegistry for mass action handlers services (works with handler alias)
- Rename ProductDeleteMassActionHandler to DeleteMassActionHandler
- Create MassActionHandlerInterface instead of using OroPlatform one
- Change MassActionDispatcher::dispatch parameters
- Replace `@pim_datagrid.datasource.product.result_record.hydrator` by `@pim_datagrid.datasource.result_record.hydrator.product` and same for class parameter
- Move mass action handlers to its own `Handler` directory
- Create PimDatasourceInterface extending OroDatasourceInterface
- Use PimVersioningBundle:Version for all entity audits instead of OroDataAuditBundle:Audit, replace AuditManager with VersionManager, drop AuditBuilder and refactor listeners that create object versions
- Redefine DeleteMassAction, EditMassAction and ExportMassAction
- Remove data_identifier property defined on datagrid.yml for mass actions
- Rename parameter $queryBuilder as $qb in HydratorInterface
- Add findFamilyCommonAttributeIds and findValuesCommonAttributeIds methods to ProductRepository interface
- Remove queryBuilder property from MassEditActionController and remove $request from each action
- Remove queryBuilder from methods initialize and perform in AbstractMassEditAction and children
- Add setProductsToMassEdit and getProductsToMassEdit in AbstractMassEditAction
- Remove EntityManager property from AddToGroups mass edit action and directly inject GroupRepository
- Remove ProductManager property from Classify mass edit action
- Remove method getProductIdsFromQB from EditCommonAttributes mass edit action
- Remove ProductRepository::findFamilyCommonAttributes() and ProductRepository::findValuesCommonAttributeIds() to replace them by ProductRepository::findCommonAttributeIds()
- Disable global search feature
- Remove the 'searchable' property of AbstractAttribute
- Move ProductRepository::getIdentifier() to attribute repository
- Move CatalogBundle\Entity\Repository\ProductRepository to CatalogBundle\Doctrine\ORM
- Move CatalogBundle\Entity\Repository\AssociationRepository to CatalogBundle\Doctrine\ORM
- Move CatalogBundle\Model\ProductRepositoryInterface to CatalogBundle\Repository
- Move CatalogBundle\Model\AssociationRepositoryInterface to CatalogBundle\Repository
- Move CatalogBundle\Model\CompletenessRepositoryInterface to CatalogBundle\Repository
- EditCommonAttributes class needs the ProductBuilder and ProductMassActionManager now
- Move prepareDBALQuery from ProductRepository to QueryBuilderUtility
- Add a ProductCategoryManager and move here the methods getProductsCountInCategory, getProductIdsInCategory from the ProductManager
- Renamed service writer ids `pim_base_connector.writer.orm.*` -> `pim_base_connector.writer.doctrine.*`
- Replace `@security.context` by `@pim_user.context.user` in `ContextConfigurator`
- Delete the attribute virtual group and the `getVirtualGroup` method of the class `Pim\Bundle\CatalogBundle\Model\AbstractAttribute`
- Render the attribute group mandatory for the creation and the edition of an attribute

# 1.0.2
## Bug Fixes
- Removed hardcoded attribute table from ORM/CompletenessGenerator.php
- Fixed of ProductValue's attributes' exclusion on completeness's computation

# 1.0.1
## Bug Fixes
- Removed hardcoded Attribute from ChainedAttributeConstraintGuesser
- Removed hardcoded Attribute from ValidMetricValidator

# 1.0.0 - "Hare We Go" (2014-03-06)

## Features
- Uservoice integration
- Add a last operations widget on the dashboard
- Add new user as fixtures
- Auto-refresh job execution report page
- Add a checkbox to select all visible rows in entity association grids
- Add colors to channels and use them in scopable field labels to make them more compact

## Improvements
- Load choices for grid filters asynchronously
- Allow adding/removing attributes to mass edit attributes view without a page reload
- Propagate -v option to subcommands of install command
- Fix the versions of dependencies in composer.json
- Undisplay unwanted searchable elements in quick search
- Add icons for category and product in search view
- Prevent hydrating all attributes in the available attributes addition form
- Prevent hydrating all families in the product edition form
- Import conversion units for channels
- Product grid loading performance by hydrating as array and introduce selector extension
- Add a screen to select the attribute type before creating an attribute
- Create check-requirements, assets and database/fixtures commands and simplify install one
- Make documentation tested linking it to our behat scenarios

## Bug fixes
- Fixed non-updated values being displayed in the the audit history
- Fixed attribute group form state not being saved
- Do not display Id as an eligible attribute as label
- Fixed select field missing for scopable simple/multi select attributes in the product form
- Restored missing attributes translation
- Fixed the display of scopable metric attributes in the product edit form
- Fixed regression with resolve target entity on Category entity
- Fixed datepicker in date attribute form
- Fixed unwanted fields appearing in attribute creation form if server-side validation errors are present
- Fixed 500 response when submitting import launch form without selecting file to upload
- Fixed $field_catalogLocale linked bugs
- Fixed scopable value order in product form
- Restored unique variant axis constraint when saving product
- Fixed missing breadcrumbs for edit views
- Fixed lost hashnav when creating an attribute group
- Fixed a bug that prevented saving unchecked checkbox value in product edit form
- Fixed recovered attributes on mass edit action
- Fixed a bug with tooltips sometimes not appearing due to a conflict between bootstrap and jquery tooltip plugins

## BC breaks
- Remove the date type property of Attribute and simplify the pim_catalog_date attribute type to support date only (not date/datetime/time)
- Remove unnecessary AttributeManagerInterface and AttributeInterface in favor of AbstractAttribute
- Rename findByWithSortedAttribute to findOneByWithValues, add pre-select attributes and related translations to reduce number of lazy loaded queries when edit a product
- Rename findByWithAttributes to findAllByAttributes
- MeasureBundle has been moved from the BAP to an external repository (akeneo/measure-bundle).
- BatchBundle has been moved from the BAP to an external repository (akeneo/batch-bundle).
- Remove magic setter access to value (ex: $product->setDescription()), as it has multiple conceptual and
technical flaws (attribute codes are data, not a freeze structure, needed to maintain an full attribute cache in product
that made the entity too smart for its own good and created performances problem)
- Remove Product::createValue(). Can be replaced by calling ProductManager::createFlexibleValue() and setting attribute, scope and locale on the created value.
- Product datagrid, hydrate rows as arrays (in place of objects) to reduce the loading time
- Datagrid configuration, remove [flexible_entity] config to avoid to define the used entity twice
- Rename and move src/Pim/Bundle/EnrichBundle/Resources/views/Completeness/_datagridCompleteness.html.twig => DataGridBundle/Resources/views/Property/completeness.html.twig
- Delete classes ConfigureAssociationProductGridListener and AssociationProductColumnsConfigurator, we now use ConfigureFlexibleGridListener to configure product association grid
- Delete the HideColumnsListener, the ColumnConfigurator is now able to add only columns configured by the user
- Rename CompletenessFilter to ProductCompletenessFilter to be consistent, move also the related js file
- Changed signature of ProductRepository::getEligibleProductIds()
- Changed signature of GroupType::__construct()
- Changed signature of AssociationType::__construct()
- Removed AttributeRepository::findallWithGroups()
- Rename grid_extensions.yml, grid_actions.yml, grid_listeners.yml, grid_attribute_types.yml to extensions.yml, actions.yml, event_listeners.yml, attribute_types.yml

# 1.0.0-rc-1 - "Tortoise Beats Hare" (2014-02-06)

## Features
- Completenesses over channels and locales widget
- New command to install the PIM
- Price attributes can be scopable
- Popin to configure product datagrid columns

## Improvements
- Add missing translations
- New grid implementation
- Grids performances
- Quick export of selected products in the grid
- Status column in the product grid
- Thumbnail in product grid for attribute of type image

## Bug fixes
- Bug #658: Export all activated translations even if no value has been set
- Bug PIM-1892: Prevented the form subscriber to remove form fields if not valid
- Downgrade ICU lib to be compatible with RedHat 6 and CentOS 6
- Fix an issue with excessive url length when mass editing many products
- Products grid loaded twice the first time the screen is displayed
- The first tree is not displayed in the mass edit wizard
- When no group type exist, it's not possible to add Variant Group
- Job validation is applied twice (create import/export)
- Validation messages not visible in job creation popin (create import/export)
- Lose hashnav when I create a tree
- Fix completeness calculation on icecat demo dev data
- Application crash on some product validation fail
- In create product popin, no way to search for family (in select 2 field)
- Attribute export in csv shift columns instead of putting blank values
- Error with field_catalogLocale on first load
- Missing translations in page titles
- When adding a new option from product form, the new option is not in the select
- Category edit and page title not updated

## BC breaks
- Change some translation message keys
- Remove GridBundle, add a new DataGridBundle (based on OroPlatform changes)
- Change filters implementations in FilterBundle
- Update all PIM grids to use the new implementation (extensions for filter, sorter, pager, custom datasource, custom cell formatters)
- Rename TranslatableInterface and TranslatableListener by Localizable one in FlexibleEntityBundle
- Rename translatable attribute property by localizable
- FlexibleQueryBuilder has been rewritten to prepare the MongoDB support (add filters and sorters in FlexibleEntityBundle/Doctrine/ORM)
- FlexibleQueryBuilder is injected to ProductRepository
- ProductRepository is injected in ProductManager
- Remove deprecated flexible entity config which is now builded by flexible manager itself (use doctrine meta)
- Move controllers, forms, routing and views from CatalogBundle to EnrichBundle (rename routes, forms, acls, services)
- Introduce a BaseConnectorBundle and move readers, processors, writers, archivers and related configuration from ImportExportBundle
- Introduce a TransformBundle and move cache, converters, encoders, normalizers, transformers and related configuration from ImportExportBundle
- Renaming of services of ImportExport that have been moved (pim_transform_* and pim_base_connector_*)
- Move functionality related to user preferences from LocaleManager and ChannelManager to a dedicated UserContext
- Remove AbstractFlexibleValue::isMatching() method

# 1.0.0-beta-4 - "The Abominable Snow Rabbit" (2014-01-08)

## Features
- Import product associations (CSV)
- New translation mode : Compare and copy values within a product edit form
- Convert metric values into the conversion unit selected for the channel during export
- Allow filtering and sorting by metric values
- Allow to go back to the grid or create another product after saving one
- Add products to many groups through mass edit wizard
- Attribute options fixture
- Product associations fixture
- Fixtures can be in CSV (all fixtures except users and currencies)
- Fixture files can be imported through a command (all fixtures except users and currencies)
- Add quick create popin for jobs
- Add a WYSIWYG editor for TextArea attributes

## Improvements
- Improve the user experience for family management
- Update import / export detail view by adding a summary
- Improve installer to provide different data set (minimal or dev)
- Use a form extension to apply select2 only on specified fields
- Add real time versioning option in product import
- Merge the configuration of import/export job steps in the first tab of the edit view
- Implement save of base unit and data for metric entity
- Metric values are now exported in two distinct columns (value and unit)
- Metric values can now be imported through two distinct columns ([examples](https://github.com/akeneo/pim-community-dev/blob/42371c0d6c70801a4a23a7aa8cf87e18f417c4a8/features/import/import_products.feature#L170-L198))
- Ajaxify the completeness tab of product edit form
- Change the channel switcher and collapse/expand modes on product edit view
- Add a loading mask when loading quick creation form
- Allow to switch configuration between ORM and ODM
- Update OroPlatform from beta-1 to beta-5
- Move Batch Form Types to ImportExport bundle and refactor them to be able to configure any kind of job
- Don't display several UI elements when users don't have the corresponding rights
- Use aliases for subforms, no more manual instanciation to enhance extensibility
- Product prices can now be imported with a single column per currency

## Bug fixes
- Missing pending versionable entities
- Product edit form fails with memory limit for products contained in large groups
- When I delete a filter price or metric and add it again, the filter is not applied
- Translate metric units in select field
- Values of attributes with the type Number are displayed with .0000 on product edit
- Reduce metric field width
- Sort by metric value in product datagrid
- Constraint of unicity for products of a variant group
- When reimporting a product, history for this product shows Create instead of Update
- The completness calculation takes a lot of time after importing in IcecatDemo
- Apply select2 only on needed fields
- Inverse unit and data position for metric form field
- Unwanted popin when try to leave attribute edit view
- Display bug on channel selector with long labels
- Versioning is not called after import
- I can select a root of a tree in the mass-edit wizard
- Products with no completeness do not show in the grid when selecting All products
- Exporting products with an empty file attribute value fails
- The count of Write when I export products is wrong
- Attributes are created even with minimal install
- Error on disallowed decimal on price are not displayed at the right place
- Initial state of completeness filter is wrong
- Search should take account of ACLs
- Oro mapping issue with search item on beta-1
- Locale selector in the product header is sometimes too short
- Allow to remove a translation setting it to empty
- Completeness doesn't take into account currencies of channels

## BC breaks
- Change AbstractAttribute getters that return a boolean value to use the 'is' prefix instead of 'get'. The affected getters are 'getScopable', 'getTranslatable', 'getRequired', 'getUnique'.
- Product, ProductValue, Media and ProductPrice have switched from Pim\Bundle\CatalogBundle\Entity namespace to the Pim\Bundle\CatalogBundle\Model namespace, to pave the way for the MongoDB implementation
- AbstractEntityFlexible getValue method now returns null in place of false when there is now value related to attribute + locale + scope
- Completeness and Product are not linked any more via a Doctrine relationship. We are cutting the links between Product and other entities in order to pave the way to the ability to switch between MongoDB and ORM while using the same API (apart from Product repository).
- Same thing than above for Category
- Relation between Family and Product has been removed from Family side
- Remove PimDataAuditBundle
- Remove PimDemoBundle
- Move product metric in catalog bundle
- Change jobs.yml to batch_jobs.yml and change expected format to add services and parameters
- Rename getStorageManager in flexible manager and change related references
- Rename AttributeTypeManager to AttributeManager and change related references, move createAttribute, createAttributeOption, createAttributeOptionValue from ProductManager to AttributeManager
- Introduce AttributeManagerInterface and remove references to concrete class
- Change attribute type configuration, refactor the attribute type compiler pass and attribute type factory
- Remove getAttributeOptionValueRepository, getFlexibleValueRepository from FlexibleManager
- Attribute fixtures format has changed
- Product associations import/export format has changed.
- Rename Association to AssociationType and all properties/methods linked to this class.
- Rename ProductAssociation to Association
- Rename ProductAttribute to Attribute

# 1.0.0-beta-3 - "Hare Conditioned" (2013-12-04)

## Features
- History of changes for groups and variant groups
- History of changes for import / export profiles
- History of changes for channels
- Allow creating new options for simple select and multiselect attributes directly from the product edit form
- Add a default tree per user
- Introduce command "pim:completeness:calculate" size argument to manage number of completenesses to calculate
- Switching tree to see sub-categories products count and allow filtering on it
- Group types management
- Import/Export product groups (CSV)
- Import/Export associations (CSV)
- Export product associations (CSV)
- Import/Export attributes (CSV)
- Import/Export attribute options (CSV)
- Upload and import an archive (CSV and medias)
- Download an archive containing the exported products along with media
- Add the column "enabled" in the CSV file for products import/export and for versioning

## Improvements
- Export media into separated sub directories
- Separate product groups and variants management
- Display number of created/updated products during import
- Speed up completeness calculation
- Display the "has product" filter by default in the product grid of group edit view
- Display currency label in currencies datagrid
- Disable changing the code of all configuration-related entities
- Merge the directory and filename of export profiles into a single file path property

## Bug fixes
- Mass delete products
- Fix some issues with import ACL translations (issues#484)
- Add a message when trying to delete an attribute used by one or more variant groups instead of throwing an error
- Selection of products in mass edit
- Versioning of installed entities (from demo bundle)
- For csv export of products, only export values related to selected channel and related locales
- Fix locale activation/deactivation based on locales used by channels
- Fix issue with 100 products csv import

## BC breaks
- Command "pim:product:completeness-calculator" has been replaced into "pim:completeness:calculate"
- Refactor in ImportExport bundle for Readers, Writers and Processors

# 1.0.0-beta-2 - "Hold the Lion, Please" (2013-10-29)

## Features
- Manage variant groups
- CRUD actions on groups
- Manage association between groups and products
- CRUD actions on association entities
- Link products with associations
- Import medias from a CSV file containing name of files
- Export medias from a CSV file
- Apply rights on locales for users
- Do mass classification of products
- Define price attribute type with localizable property

## Improvements
- Upgrade to BAP Beta 1
- Homogenize title/label/name entity properties using label
- Mass actions respects ACL
- Improve Import/Export profile view
- Hide access to shortcut to everyone
- Number, date and datetime attributes can be defined as unique values
- Use server timezone instead of UTC timezone for datagrids
- Make upload widget work on FireFox
- Display skipped data errors on job report

## Bug fixes
- Fix sorting channels by categories
- Bug #324 : Translate group label, attribute label and values on locale switching
- Number of products in categories are not updated after deleting products
- Fix dashboard link to create import/export profile
- Fix price format different between import and enrich
- Fix channel datagrid result count
- Fix end date which is updated for all jobs
<|MERGE_RESOLUTION|>--- conflicted
+++ resolved
@@ -1,4 +1,3 @@
-<<<<<<< HEAD
 # 1.3.x
 
 ## Features
@@ -103,14 +102,11 @@
 - PIM-3069: Fix image file prefixes not well generated on product creation (import and fixtures)
 
 # 1.2.x
-=======
-# 1.2.*
 
 ## Bug fixes
 - PIM-3406: Fix boolean filter on Mongo implementation
 
 # 1.2.12 (2014-11-13)
->>>>>>> 73faab78
 
 ## Bug fixes
 - PIM-3298: Fix issue with locale specific property of an attribute when edit and mass edit
