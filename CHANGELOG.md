--- conflicted
+++ resolved
@@ -522,11 +522,7 @@
 - PIM-3632: Correctly show scopable attribute icons on scope change
 - PIM-3583: Fix the bad parsed filter value with spaces
 
-<<<<<<< HEAD
-# 1.2.35
-=======
 # 1.2.35 (2015-05-29)
->>>>>>> 123cf5f7
 
 ## Bug fixes
 - PIM-4227: Disable product versionning on category update (never used and very slow)
