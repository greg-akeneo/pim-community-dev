# 1.0.0-

## Features
- Uservoice integration
- Add a last operations widget on the dashboard
- Add new user as fixtures
- Auto-refresh job execution report page
- Add a checkbox to select all visible rows in entity association grids
- Add colors to channels and use them in scopable field labels to make them more compact

## Improvements
- Load choices for grid filters asynchronously
- Allow adding/removing attributes to mass edit attributes view without a page reload
- Propagate -v option to subcommands of install command
- Fix the versions of dependencies in composer.json
- Undisplay unwanted searchable elements in quick search
- Add icons for category and product in search view
- Prevent hydrating all attributes in the available attributes addition form
- Prevent hydrating all families in the product edition form
- Import conversion units for channels
- Product grid loading performance by hydrating as array and introduce selector extension
- Add a screen to select the attribute type before creating an attribute
- Create check-requirements, assets and database/fixtures commands and simplify install one
- Make documentation tested linking it to our behat scenarios

## Bug fixes
- Fixed non-updated values being displayed in the the audit history
- Fixed attribute group form state not being saved
- Do not display Id as an eligible attribute as label
- Fixed select field missing for scopable simple/multi select attributes in the product form
- Restored missing attributes translation
- Fixed the display of scopable metric attributes in the product edit form
- Fixed regression with resolve target entity on Category entity
- Fixed datepicker in date attribute form
- Fixed unwanted fields appearing in attribute creation form if server-side validation errors are present
- Fixed 500 response when submitting import launch form without selecting file to upload
- Fixed $field_catalogLocale linked bugs
- Fixed scopable value order in product form
- Restored unique variant axis constraint when saving product
- Fixed missing breadcrumbs for edit views

## BC breaks
- Remove the date type property of Attribute and simplify the pim_catalog_date attribute type to support date only (not date/datetime/time)
- Remove unnecessary AttributeManagerInterface and AttributeInterface in favor of AbstractAttribute
- Rename findByWithSortedAttribute to findOneByWithValues, add pre-select attributes and related translations to reduce number of lazy loaded queries when edit a product
- Rename findByWithAttributes to findAllByAttributes
- MeasureBundle has been moved from the BAP to an external repository (akeneo/measure-bundle).
- BatchBundle has been moved from the BAP to an external repository (akeneo/batch-bundle).
- Remove magic setter access to value (ex: $product->setDescription()), as it has multiple conceptual and
technical flaws (attribute codes are data, not a freeze structure, needed to maintain an full attribute cache in product
that made the entity too smart for its own good and created performances problem)
- Remove Product::createValue(). Can be replaced by calling ProductManager::createFlexibleValue() and setting attribute, scope and locale on the created value.
- Product datagrid, hydrate rows as arrays (in place of objects) to reduce the loading time
- Datagrid configuration, replace [flexible_entity] config by a [source][is_flexible] config to avoid to define the used entity twice
- Rename and move src/Pim/Bundle/EnrichBundle/Resources/views/Completeness/_datagridCompleteness.html.twig => DataGridBundle/Resources/views/Property/completeness.html.twig
- Delete classes ConfigureAssociationProductGridListener and AssociationProductColumnsConfigurator, we now use ConfigureFlexibleGridListener to configure product association grid
- Delete the HideColumnsListener, the ColumnConfigurator is now able to add only columns configured by the user
- Rename CompletenessFilter to ProductCompletenessFilter to be consistent, move also the related js file
<<<<<<< HEAD
- Inject CurrencyRepository in CurrencyManager instead of EntityManager and hardcoded class
- Move AttributeManager method on attribute group in AttributeGroup repository
=======
- ProductManager and FlexibleManager constructors signatures have changed and takes now an array with flexibleConfig as first parameters (see CatalogBundle managers.yml file for more details)
- CompletenessGeneratorInterface has a new method schedule to schedule completeness of a product
>>>>>>> 7e203e2c

# 1.0.0-rc-1 - "Tortoise Beats Hare" (2014-02-06)

## Features
- Completenesses over channels and locales widget
- New command to install the PIM
- Price attributes can be scopable
- Popin to configure product datagrid columns

## Improvements
- Add missing translations
- New grid implementation
- Grids performances
- Quick export of selected products in the grid
- Status column in the product grid
- Thumbnail in product grid for attribute of type image

## Bug fixes
- Bug #658: Export all activated translations even if no value has been set
- Bug PIM-1892: Prevented the form subscriber to remove form fields if not valid
- Downgrade ICU lib to be compatible with RedHat 6 and CentOS 6
- Fix an issue with excessive url length when mass editing many products
- Products grid loaded twice the first time the screen is displayed
- The first tree is not displayed in the mass edit wizard
- When no group type exist, it's not possible to add Variant Group
- Job validation is applied twice (create import/export)
- Validation messages not visible in job creation popin (create import/export)
- Lose hashnav when I create a tree
- Fix completeness calculation on icecat demo dev data
- Application crash on some product validation fail
- In create product popin, no way to search for family (in select 2 field)
- Attribute export in csv shift columns instead of putting blank values
- Error with field_catalogLocale on first load
- Missing translations in page titles
- When adding a new option from product form, the new option is not in the select
- Category edit and page title not updated

## BC breaks
- Change some translation message keys
- Remove GridBundle, add a new DataGridBundle (based on OroPlatform changes)
- Change filters implementations in FilterBundle
- Update all PIM grids to use the new implementation (extensions for filter, sorter, pager, custom datasource, custom cell formatters)
- Rename TranslatableInterface and TranslatableListener by Localizable one in FlexibleEntityBundle
- Rename translatable attribute property by localizable
- FlexibleQueryBuilder has been rewritten to prepare the MongoDB support (add filters and sorters in FlexibleEntityBundle/Doctrine/ORM)
- FlexibleQueryBuilder is injected to ProductRepository
- ProductRepository is injected in ProductManager
- Remove deprecated flexible entity config which is now builded by flexible manager itself (use doctrine meta)
- Move controllers, forms, routing and views from CatalogBundle to EnrichBundle (rename routes, forms, acls, services)
- Introduce a BaseConnectorBundle and move readers, processors, writers, archivers and related configuration from ImportExportBundle
- Introduce a TransformBundle and move cache, converters, encoders, normalizers, transformers and related configuration from ImportExportBundle
- Renaming of services of ImportExport that have been moved (pim_transform_* and pim_base_connector_*)
- Move functionality related to user preferences from LocaleManager and ChannelManager to a dedicated UserContext
- Remove AbstractFlexibleValue::isMatching() method

# 1.0.0-beta-4 - "The Abominable Snow Rabbit" (2014-01-08)

## Features
- Import product associations (CSV)
- New translation mode : Compare and copy values within a product edit form
- Convert metric values into the conversion unit selected for the channel during export
- Allow filtering and sorting by metric values
- Allow to go back to the grid or create another product after saving one
- Add products to many groups through mass edit wizard
- Attribute options fixture
- Product associations fixture
- Fixtures can be in CSV (all fixtures except users and currencies)
- Fixture files can be imported through a command (all fixtures except users and currencies)
- Add quick create popin for jobs
- Add a WYSIWYG editor for TextArea attributes

## Improvements
- Improve the user experience for family management
- Update import / export detail view by adding a summary
- Improve installer to provide different data set (minimal or dev)
- Use a form extension to apply select2 only on specified fields
- Add real time versioning option in product import
- Merge the configuration of import/export job steps in the first tab of the edit view
- Implement save of base unit and data for metric entity
- Metric values are now exported in two distinct columns (value and unit)
- Metric values can now be imported through two distinct columns ([examples](https://github.com/akeneo/pim-community-dev/blob/42371c0d6c70801a4a23a7aa8cf87e18f417c4a8/features/import/import_products.feature#L170-L198))
- Ajaxify the completeness tab of product edit form
- Change the channel switcher and collapse/expand modes on product edit view
- Add a loading mask when loading quick creation form
- Allow to switch configuration between ORM and ODM
- Update OroPlatform from beta-1 to beta-5
- Move Batch Form Types to ImportExport bundle and refactor them to be able to configure any kind of job
- Don't display several UI elements when users don't have the corresponding rights
- Use aliases for subforms, no more manual instanciation to enhance extensibility
- Product prices can now be imported with a single column per currency

## Bug fixes
- Missing pending versionable entities
- Product edit form fails with memory limit for products contained in large groups
- When I delete a filter price or metric and add it again, the filter is not applied
- Translate metric units in select field
- Values of attributes with the type Number are displayed with .0000 on product edit
- Reduce metric field width
- Sort by metric value in product datagrid
- Constraint of unicity for products of a variant group
- When reimporting a product, history for this product shows Create instead of Update
- The completness calculation takes a lot of time after importing in IcecatDemo
- Apply select2 only on needed fields
- Inverse unit and data position for metric form field
- Unwanted popin when try to leave attribute edit view
- Display bug on channel selector with long labels
- Versioning is not called after import
- I can select a root of a tree in the mass-edit wizard
- Products with no completeness do not show in the grid when selecting All products
- Exporting products with an empty file attribute value fails
- The count of Write when I export products is wrong
- Attributes are created even with minimal install
- Error on disallowed decimal on price are not displayed at the right place
- Initial state of completeness filter is wrong
- Search should take account of ACLs
- Oro mapping issue with search item on beta-1
- Locale selector in the product header is sometimes too short
- Allow to remove a translation setting it to empty
- Completeness doesn't take into account currencies of channels

## BC breaks
- Change AbstractAttribute getters that return a boolean value to use the 'is' prefix instead of 'get'. The affected getters are 'getScopable', 'getTranslatable', 'getRequired', 'getUnique'.
- Product, ProductValue, Media and ProductPrice have switched from Pim\Bundle\CatalogBundle\Entity namespace to the Pim\Bundle\CatalogBundle\Model namespace, to pave the way for the MongoDB implementation
- AbstractEntityFlexible getValue method now returns null in place of false when there is now value related to attribute + locale + scope
- Completeness and Product are not linked any more via a Doctrine relationship. We are cutting the links between Product and other entities in order to pave the way to the ability to switch between MongoDB and ORM while using the same API (apart from Product repository).
- Same thing than above for Category
- Relation between Family and Product has been removed from Family side
- Remove PimDataAuditBundle
- Remove PimDemoBundle
- Move product metric in catalog bundle
- Change jobs.yml to batch_jobs.yml and change expected format to add services and parameters
- Rename getStorageManager in flexible manager and change related references
- Rename AttributeTypeManager to AttributeManager and change related references, move createAttribute, createAttributeOption, createAttributeOptionValue from ProductManager to AttributeManager
- Introduce AttributeManagerInterface and remove references to concrete class
- Change attribute type configuration, refactor the attribute type compiler pass and attribute type factory
- Remove getAttributeOptionValueRepository, getFlexibleValueRepository from FlexibleManager
- Attribute fixtures format has changed
- Product associations import/export format has changed.
- Rename Association to AssociationType and all properties/methods linked to this class.
- Rename ProductAssociation to Association
- Rename ProductAttribute to Attribute

# 1.0.0-beta-3 - "Hare Conditioned" (2013-12-04)

## Features
- History of changes for groups and variant groups
- History of changes for import / export profiles
- History of changes for channels
- Allow creating new options for simple select and multiselect attributes directly from the product edit form
- Add a default tree per user
- Introduce command "pim:completeness:calculate" size argument to manage number of completenesses to calculate
- Switching tree to see sub-categories products count and allow filtering on it
- Group types management
- Import/Export product groups (CSV)
- Import/Export associations (CSV)
- Export product associations (CSV)
- Import/Export attributes (CSV)
- Import/Export attribute options (CSV)
- Upload and import an archive (CSV and medias)
- Download an archive containing the exported products along with media
- Add the column "enabled" in the CSV file for products import/export and for versioning

## Improvements
- Export media into separated sub directories
- Separate product groups and variants management
- Display number of created/updated products during import
- Speed up completeness calculation
- Display the "has product" filter by default in the product grid of group edit view
- Display currency label in currencies datagrid
- Disable changing the code of all configuration-related entities
- Merge the directory and filename of export profiles into a single file path property

## Bug fixes
- Mass delete products
- Fix some issues with import ACL translations (issues#484)
- Add a message when trying to delete an attribute used by one or more variant groups instead of throwing an error
- Selection of products in mass edit
- Versioning of installed entities (from demo bundle)
- For csv export of products, only export values related to selected channel and related locales
- Fix locale activation/deactivation based on locales used by channels
- Fix issue with 100 products csv import

## BC breaks
- Command "pim:product:completeness-calculator" has been replaced into "pim:completeness:calculate"
- Refactor in ImportExport bundle for Readers, Writers and Processors

# 1.0.0-beta-2 - "Hold the Lion, Please" (2013-10-29)

## Features
- Manage variant groups
- CRUD actions on groups
- Manage association between groups and products
- CRUD actions on association entities
- Link products with associations
- Import medias from a CSV file containing name of files
- Export medias from a CSV file
- Apply rights on locales for users
- Do mass classification of products
- Define price attribute type with localizable property

## Improvements
- Upgrade to BAP Beta 1
- Homogenize title/label/name entity properties using label
- Mass actions respects ACL
- Improve Import/Export profile view
- Hide access to shortcut to everyone
- Number, date and datetime attributes can be defined as unique values
- Use server timezone instead of UTC timezone for datagrids
- Make upload widget work on FireFox
- Display skipped data errors on job report

## Bug fixes
- Fix sorting channels by categories
- Bug #324 : Translate group label, attribute label and values on locale switching
- Number of products in categories are not updated after deleting products
- Fix dashboard link to create import/export profile
- Fix price format different between import and enrich
- Fix channel datagrid result count
- Fix end date which is updated for all jobs
<|MERGE_RESOLUTION|>--- conflicted
+++ resolved
@@ -56,13 +56,10 @@
 - Delete classes ConfigureAssociationProductGridListener and AssociationProductColumnsConfigurator, we now use ConfigureFlexibleGridListener to configure product association grid
 - Delete the HideColumnsListener, the ColumnConfigurator is now able to add only columns configured by the user
 - Rename CompletenessFilter to ProductCompletenessFilter to be consistent, move also the related js file
-<<<<<<< HEAD
 - Inject CurrencyRepository in CurrencyManager instead of EntityManager and hardcoded class
 - Move AttributeManager method on attribute group in AttributeGroup repository
-=======
 - ProductManager and FlexibleManager constructors signatures have changed and takes now an array with flexibleConfig as first parameters (see CatalogBundle managers.yml file for more details)
 - CompletenessGeneratorInterface has a new method schedule to schedule completeness of a product
->>>>>>> 7e203e2c
 
 # 1.0.0-rc-1 - "Tortoise Beats Hare" (2014-02-06)
 
