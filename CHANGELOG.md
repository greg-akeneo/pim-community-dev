<<<<<<< HEAD
# 1.2.36 (2015-07-06)

## Bug fixes
- PIM-4494: Fix js memory leak on a product edit form with scopable attributes
=======
# 1.3.x

## Bug fixes
- PIM-4494: Fix loading page when family has been sorted

# 1.3.16 (2015-06-08)

## Bug fixes
- PIM-4312: Fix price indexes on MongoDB
- PIM-4112: Not translated Error message when wrong format import

# 1.3.15 (2015-06-05)

## Bug fixes
- PIM-4308: MongoDB indexes are removed on schema update
- PIM-4314: Added missing translation keys

# 1.3.14 (2015-06-03)

## Bug fixes
- PIM-4227: fix BC break introduced in 1.3.13
- PIM-4309: Fix bug processing media with a non existing media

# 1.3.13 (2015-05-29)

## Bug fixes
- PIM-4223: Fix grid sorting order initialization (changed to be consistent with Platform behavior)
- PIM-4227: Disable product versionning on category update (never used and very slow)

# 1.3.12 (2015-05-22)

## Bug fixes
- PIM-4182: Fix product values normalization when decimals are not allowed
- PIM-4203: fix mass edit of families after sorting by label
- PIM-4208: Fix js memory leak on a product edit form with scopable attributes

# 1.3.11 (2015-05-13)

## Bug fixes
- PIM-4044: Fix pressing Enter on a Product grid filter makes the page "unclickable"
- PIM-4146: Fix the delete confirmation message that was not translated
- PIM-4176: Fix context not keeped after product saving

# 1.3.10 (2015-05-05)

## Bug fixes
- PIM-4113: Initialize cursors on first item during creation
- PIM-4122: Preserve variant structure during an import containing empty values from a template

# 1.3.9 (2015-04-21)

## Bug fixes
- PIM-4082: Fix error translation keys when creating a job

# 1.3.8 (2015-04-14)

## Bug fixes
- PIM-4045: Fix completeness computation with behat
- PIM-4047: Missing translation key for a number value which should not be decimal in edit form
- PIM-3848: fix completeness not well calculated after attribute requirements deletion
- PIM-4050: Fix float val in range number error message

## Technical improvements
- rollback the visibility of the ProductRepository::buildByScope from protected to public (as in 1.2) to ensure connectors compatibility

# 1.3.7 (2015-04-03)

## Bug fixes
- PIM-3961: Fix inconsistencies in unique value constraint validator
- PIM-3416: Fix less / more than date filter
- PIM-4019: option code is properly displayed during option deletion in attribute edit form

# 1.3.6 (2015-04-01)

## Bug fixes
- PIM-2401: Association grid, add the Is associated sorter (MongoDB impl)
- PIM-3926: Set explicit message for 403 error
- PIM-3938: Querying products with PQB and using Sorters will not return an ordered Cursor
- PIM-3956: Fix user can add an attribute in a group even if he does not have the permission
- PIM-3965: Fix groups without labels are not displayed in the product grid cell
- PIM-3971: Cache results for Select2 on product edit form
- PIM-4017: Fix save an empty media attribute with variant group
- PIM-3931: Remove db query from CsvReader constructor

## BC breaks
- Change the constructor of `Pim\Bundle\EnrichBundle\Form\Subscriber\AddAttributeTypeRelatedFieldsSubscriber` to include `Oro\Bundle\SecurityBundle\SecurityFacade`and `Pim\Bundle\CatalogBundle\Repository\AttributeGroupRepositoryInterface`

# 1.3.5 (2015-03-19)

## Bug fixes
- PIM-2874: Fix bad title on failed submit
- PIM-3836: Fix translations of a custom job label instance
- PIM-3909: Keep channel filter between product datagrid and edit form
- PIM-3925: Do not show system menu if no item allowed

# 1.3.4 (2015-03-11)

## Bug fixes
- PIM-3806: Delete an attribute from a product template
- PIM-3843: Product deletion raise an exception
- PIM-3786: Attribute type should not be blank for import
- PIM-3437: Fix applying datagrid views and columns when not using hash navigation
- PIM-3817: Fix error when mass editing after refreshing the grid
- PIM-3849, PIM-3880: Fix bad completeness scope on mass edit actions

# 1.3.3 (2015-03-02)

## Bug fixes
- PIM-3837: Fix XSS vulnerability on user form

# 1.3.2 (2015-02-27)

## Bug fixes
- PIM-3665: Remove media even if file not on filesystem
- PIM-3834: add missing cascade detach product -> associations, product -> completenesses
- PIM-3820: Attribute option translation not well handled on import
- PIM-3762: Fix the bug on image not well displayed on pdf export

# 1.3.1 (2015-02-24)

## Bug fixes
- PIM-3775: Fix variant group import from an archive
- PIM-3783: Fix issue with Rest API and MediaNormalizer
- PIM-3791: Fix fatal error on MongoDB mass pending persister
- PIM-3757: Fix bugs on product query filter on multiple filter applied at once

# 1.3.0 - "Hare Force" (2015-02-12)

# 1.3.0-RC3 (2015-02-12)

## Technical improvements
- PIM-3482: clean composer.json

# 1.3.0-RC2 (2015-02-12)

## Bug fixes
- PIM-1235: Fix information message when trying to delete a category tree used by a channel
- PIM-3068: Darken navigation arrows in product grid
- PIM-2094: Regroup attributes validation properties in a subpanel
- PIM-3700: Fix comment display on long words
- PIM-2103: Display a loading when deleting a category tree
- PIM-3394: Improve forgotten password screen
- PIM-3398: Translate units on metric fields on product edit form
- PIM-3575: Sort csv column in a determinist way (alphabetically) on export
- PIM-3752: Fixed the hard coded entry `Select Job` on import/export creation
- PIM-3736: Fix wrong count of products in Variant group view
- PIM-3628: Fixed products not being versioned when modifing a metric, price or media value
- PIM-3753: Fix completeness filter

## BC breaks
- Change the constructor of `Pim/Bundle/CatalogBundle/Doctrine/Common/Remover/AttributeRemover` to accept `Pim/Bundle/CatalogBundle/Builder/ProductTemplateBuilder` as the fourth argument and accept `Pim/Bundle/CatalogBundle/Entity/Repository/ProductTemplateRepository` as the fifth argument
- Add a TranslatorInterface argument in MetricType::__construct
- Change of constructor of `Pim/Bundle/CommentBundle/Form/Type/CommentType` to accept `Pim\Bundle\CommentBundle\Entity` as a string for the third argument
- Added new constructor to `Pim/Bundle/DataGridBundle/Form/Type/DatagridViewType` to accept `Pim\Bundle\DataGridBundle\Entity\DataGridView` as a string for the first argument
- Change the constructor of `Pim/Bundle/EnrichBundle/Form/Type/AssociationType` to accept `Pim\Bundle\CatalogBundle\Model\Product` as a string for the third argument
- Change the constructor of `Pim/Bundle/EnrichBundle/Form/Type/AssociationType` to accept `Pim\Bundle\CatalogBundle\Entity\AssociationType` as a string for the fourth
- Change the constructor of `Pim/Bundle/EnrichBundle/Form/Type/AssociationType` to accept `Pim\Bundle\CatalogBundle\Entity\Group` as a string for the fifth argument
- Change the constructor of `Pim/Bundle/EnrichBundle/Form/Type/AssociationType` to accept `Pim\Bundle\CatalogBundle\Model\Association` as a string for the sixth argument
- Added new constructor to `Pim/Bundle/EnrichBundle/Form/Type/AssociationTypeType` to accept `Pim\Bundle\CatalogBundle\Model\AssociationType` as a string for the first argument
- Added new constructor to `Pim/Bundle/EnrichBundle/Form/Type/AttributeGroupType` to accept `Pim\Bundle\CatalogBundle\Entity\AttributeGroup` as a string for the first argument
- Added new constructor to `Pim/Bundle/EnrichBundle/Form/Type/AttributeOptionCreateType` to accept `Pim\Bundle\CatalogBundle\Entity\AttributeOption` as a string for the first argument
- Added new constructor to `Pim/Bundle/EnrichBundle/Form/Type/AttributeOptionType` to accept `Pim\Bundle\CatalogBundle\Entity\AttributeOption` as a string for the first argument
- Added new constructor to `Pim/Bundle/EnrichBundle/Form/Type/AttributeOptionValueType` to accept `Pim\Bundle\CatalogBundle\Entity\AttributeOptionValue` as a string for the first argument
- Added new constructor to `Pim/Bundle/EnrichBundle/Form/Type/AttributeRequirementType` to accept `Pim\Bundle\CatalogBundle\Entity\AttributeRequirement` as a string for the first argument
- Change the constructor of `Pim/Bundle/EnrichBundle/Form/Type/AttributeType` to accept `Pim\Bundle\CatalogBundle\Entity\AttributeTranslation` as a string for the third argument
- Change the constructor of `Pim/Bundle/EnrichBundle/Form/Type/AttributeType` to accept `Pim\Bundle\CatalogBundle\Entity\Attribute` as a string for the fourth argument
- Change the constructor of `Pim/Bundle/EnrichBundle/Form/Type/AttributeType` to accept `Pim\Bundle\CatalogBundle\Entity\AttributeGroup` as a string for the fifth argument
- Change the constructor of `Pim/Bundle/EnrichBundle/Form/Type/AvailableAttributesType` to accept `Pim\Bundle\CatalogBundle\Entity\Attribute` as a string for the third argument
- Change the constructor of `Pim/Bundle/EnrichBundle/Form/Type/AvailableAttributesType` to accept `Pim\Bundle\CatalogBundle\Model\AvailableAttribute` as a string for the fourth argument
- Change the constructor of `Pim/Bundle/EnrichBundle/Form/Type/CategoryType` to accept `Pim\Bundle\CatalogBundle\Entity\Category` as a string for the first argument
- Change the constructor of `Pim/Bundle/EnrichBundle/Form/Type/CategoryType` to accept `Pim\Bundle\CatalogBundle\Entity\CategoryTranslation` as a string for the second argument
- Change the constructor of `Pim/Bundle/EnrichBundle/Form/Type/ChannelType` to accept `Pim\Bundle\CatalogBundle\Entity\Category` as a string for the fourth argument
- Change the constructor of `Pim/Bundle/EnrichBundle/Form/Type/ChannelType` to accept `Pim\Bundle\CatalogBundle\Entity\Channel` as a string for the fifth argument
- Change the constructor of `Pim/Bundle/EnrichBundle/Form/Type/FamilyType` to accept `Pim\Bundle\CatalogBundle\Entity\Attribute` as a string for the fourth argument
- Change the constructor of `Pim/Bundle/EnrichBundle/Form/Type/FamilyType` to accept `Pim\Bundle\CatalogBundle\Entity\Family` as a string for the fifth argument
- Change the constructor of `Pim/Bundle/EnrichBundle/Form/Type/GroupType` to accept `Pim\Bundle\CatalogBundle\Entity\Attribute` as a string for the second argument
- Change the constructor of `Pim/Bundle/EnrichBundle/Form/Type/GroupType` to accept `Pim\Bundle\CatalogBundle\Entity\Group` as a string for the third argument
- Added new constructor to `Pim/Bundle/EnrichBundle/Form/Type/GroupTypeType` to accept `Pim\Bundle\CatalogBundle\Entity\GroupType` as a string for the first argument
- Added new constructor to `Pim/Bundle/EnrichBundle/Form/Type/ImageType` to accept `Pim\Bundle\CatalogBundle\Entity\ProductMedia` as a string for the fist argument
- Added new constructor to `Pim/Bundle/EnrichBundle/Form/Type/MassEditAction/AddToGroupsType` to accept `Pim\Bundle\CatalogBundle\Entity\Group` as a string for the first argument
- Added new constructor to `Pim/Bundle/EnrichBundle/Form/Type/MassEditAction/AddToGroupsType` to accept `Pim\Bundle\EnrichBundle\MassEditAction\Operation\AddToGroups` as a string for the second argument
- Added new constructor to `Pim/Bundle/EnrichBundle/Form/Type/MassEditAction/AddToVariantGroupType` to accept `Pim\Bundle\CatalogBundle\Entity\Group` as a string for the first argument
- Added new constructor to `Pim/Bundle/EnrichBundle/Form/Type/MassEditAction/AddToVariantGroupType` to accept `Pim\Bundle\EnrichBundle\MassEditAction\Operation\AddToVariantGroup` as a second for the third argument
- Added new constructor to `Pim/Bundle/EnrichBundle/Form/Type/MassEditAction/ChangeFamilyType` to accept `Pim\Bundle\EnrichBundle\MassEditAction\Operation\ChangeFamily` as a string for the first argument
- Added new constructor to `Pim/Bundle/EnrichBundle/Form/Type/MassEditAction/ChangeStatusType` to accept `Pim\Bundle\EnrichBundle\MassEditAction\Operation\ChangeStatus` as a string for the first argument
- Change the constructor of `Pim/Bundle/EnrichBundle/Form/Type/MassEditAction/ClassifyType` to accept ` Pim\Bundle\EnrichBundle\MassEditAction\Operation\Classify` as a string for the second argument
- Change the constructor of `Pim/Bundle/EnrichBundle/Form/Type/MassEditAction/EditCommonAttributesType` to accept `Pim\Bundle\EnrichBundle\MassEditAction\Operation\EditCommonAttributes` as a string for the fifth argument
- Added new constructor to `Pim/Bundle/EnrichBundle/Form/Type/MassEditAction/SetAttributeRequirementsType` to accept `Pim\Bundle\EnrichBundle\MassEditAction\Operation\SetAttributeRequirements` as a string for the first argument
- Added new constructor to `Pim/Bundle/EnrichBundle/Form/Type/MediaType` to accept `Pim\Bundle\CatalogBundle\Model\ProductMedia` as a string for the first argument
- Added new constructor to `Pim/Bundle/EnrichBundle/Form/Type/MetricType` to accept `Pim\Bundle\CatalogBundle\Model\Metric` as a string for the first argument
- Change the constructor of `Pim/Bundle/EnrichBundle/Form/Type/PriceType` to accept `Pim\Bundle\CatalogBundle\Model\Price` as a string for the first argument
- Change the constructor of `Pim/Bundle/ImportExportBundle/Form/Type/JobInstanceType` to accept `Symfony\Component\Translation\TranslatorInterface` as for the second argument
- Change the constructor of `Pim/Bundle/BaseConnectorBundle/Writer/Doctrine/ProductWriter` to accept `Pim\Bundle\CatalogBundle\Manager\MediaManager` as for the first argument instead of `Pim\Bundle\CatalogBundle\Manager\ProductManager`
- Change the constructor of `Pim/Bundle/CatalogBundle/Manager/AssociationTypeManager` to remove the $eventDispatcher argument from the constructor
- Change the constructor of `Pim/Bundle/CatalogBundle/Manager/AttributeManager` to remove the $eventDispatcher argument from the constructor
- Change the constructor of `Pim/Bundle/CatalogBundle/Manager/CategoryManager` to remove the $eventDispatcher argument from the constructor
- Change the constructor of `Pim/Bundle/CatalogBundle/Manager/GroupManager` to remove the $eventDispatcher argument from the constructor
- Change the constructor of `Pim/Bundle/CatalogBundle/Manager/FamilyManager` to remove the $eventDispatcher argument from the constructor
- Change the constructor of `Pim/Bundle/EnrichBundle/Controller/AttributeGroupController` to accept `Akeneo\Component\StorageUtils\Remover\RemoverInterface` and `Akeneo\Component\StorageUtils\Saver\BulkSaverInterface` as for the fourteenth and fifteenth argument
- Change the constructor of `Pim/Bundle/EnrichBundle/Controller/CategoryTreeController` to accept `Akeneo\Component\StorageUtils\Remover\RemoverInterface` and `Akeneo\Component\StorageUtils\Saver\SaverInterface` as for the fourteenth and fifteenth argument
- Change the constructor of `Pim/Bundle/EnrichBundle/Controller/FamilyController` to accept `Akeneo\Component\StorageUtils\Remover\RemoverInterface` and `Akeneo\Component\StorageUtils\Saver\SaverInterface` as for the fourteenth and fifteenth argument
- Change the constructor of `Pim/Bundle/EnrichBundle/Controller/GroupController` to accept `Akeneo\Component\StorageUtils\Remover\RemoverInterface` as for the fourteenth  argument
- Change the constructor of `Pim/Bundle/EnrichBundle/Controller/ProductController` to accept `Akeneo\Component\StorageUtils\Remover\RemoverInterface` as for the fourteenth  argument
- Change the constructor of `Pim/Bundle/EnrichBundle/Controller/VariantGroupController` to accept `Akeneo\Component\StorageUtils\Remover\RemoverInterface` as for the fourteenth  argument
- Change the constructor of `Pim/Bundle/EnrichBundle/Controller/VariantGroupController` and remove `Pim\Bundle\CatalogBundle\Builder\ProductTemplateBuilderInterface`

# 1.3.0-RC1 (2015-02-03)

## Features
- Export a product as PDF
- Add a widget in the navigation bar to display notifications when import/export jobs finish
- Add the sequential edit for a selected list of products
- Add comments on a product
- Load dashboard widgets asynchronously and allow to refresh the data
- Add filters for image and file attributes
- Add values to variant group and be able to apply them on products belonging to the variant group
- Remove deprecated attribute property *Usable as a grid column* because all attributes are now useable as columns
- Refactor of the attribute options screen to handle more than 100 options (AJAX)
- Load all product grid filters asynchronously
- Improve the UI of the datagrid column configuration popin
- Enhance the display of permissions in the role permissions edit form
- Better display on batch warnings
- Redesign of the loading box
- Add an information message when there is no common attribute in the mass-edit
- Add ACL on entity history
- Add a notice in manage attribute groups and manage categories
- Re-design select all options in grid filters
- Display symbol and not code for currencies in the grid
- Enhance the product edit form header on small resolutions (1024)

## Technical improvements
- Provide a cleaner ProductQueryBuilder API to ease the selection of products
- Provide a ProductUpdater API to mass update products
- Introduce the 'pim_validator' service to be able to validate products and cascade on values with dynamic constraints
- Introduce commands to ease developer's life (`pim:product:query`, `pim:product:query-help`, `pim:product:update`, `pim:product:validate`)
- Add flat / csv denormalizers for product data
- Remove the fixed mysql socket location
- Switch to stability stable
- Base template has been moved from `app/Resources/views` to `PimEnrichBundle/Resources/views`
- Make classes of `Pim\Bundle\CatalogBundle\Model` consistent with the interfaces
- Move filter transformation to CatalogBundle
- Re-work `Pim\Bundle\ImportExportBundle\Controller\JobProfileController` to make it more readable
- Re-work the `Pim\Bundle\CatalogBundle\Doctrine\Query\ProductQueryBuilder` to provide a clear and extensible API to query products
- Normalize the managers by introducing 4 interfaces, `Akeneo\Component\Persistence\SaverInterface`, `Akeneo\Component\Persistence\BulkSaverInterface`, `Akeneo\Component\Persistence\RemoverInterface` and `Pim\Component\Persistence\BulkRemoverInterface`
- Add a view manager to help integrators to override and add elements to the UI (tabs, buttons, etc)
- Add a check on passed values in ORM filters
- Add a requirement regarding the need of the `exec()` function (for job executions)
- Use `Pim\Bundle\CatalogBundle\Model\ProductInterface` instead of `Pim\Bundle\CatalogBundle\Model\AbstractProduct`
- Use `Pim\Bundle\CatalogBundle\Model\ProductValueInterface` instead of `Pim\Bundle\CatalogBundle\Model\AbstractProductValue`
- Use `Pim\Bundle\CatalogBundle\Model\ProductPriceInterface` instead of `Pim\Bundle\CatalogBundle\Model\AbstractProductPrice`
- Use `Pim\Bundle\CatalogBundle\Model\ProductMediaInterface` instead of `Pim\Bundle\CatalogBundle\Model\AbstractMetric`
- Use `Pim\Bundle\CatalogBundle\Model\AttributeInterface` instead of `Pim\Bundle\CatalogBundle\Model\AbstractAttribute`
- Use `Pim\Bundle\CatalogBundle\Model\CompletenessInterface` instead of `Pim\Bundle\CatalogBundle\Model\AbstractCompleteness`
- Allow to generate many versions in a single request
- Introduce `Pim\Bundle\CatalogBundle\Model\GroupInterface` instead of `Pim\Bundle\CatalogBundle\Entity\Group`
- Use `Pim\Bundle\CatalogBundle\Model\AttributeOptionInterface` instead of `Pim\Bundle\CatalogBundle\Entity\AttributeOption`
- Use `Pim\Bundle\CatalogBundle\Model\AttributeOptionValueInterface` instead of `Pim\Bundle\CatalogBundle\Entity\AttributeOptionValue`
- Use `Pim\Bundle\CatalogBundle\Model\AttributeRequirementInterface` instead of `Pim\Bundle\CatalogBundle\Entity\AttributeRequirement`
- Use `Pim\Bundle\CatalogBundle\Model\AssociationTypeInterface` instead of `Pim\Bundle\CatalogBundle\Entity\AssociationType`
- Use `Pim\Bundle\CatalogBundle\Model\GroupTypeInterface` instead of `Pim\Bundle\CatalogBundle\Entity\GroupType`
- Use `Pim\Bundle\CatalogBundle\Model\AttributeGroupInterface` instead of `Pim\Bundle\CatalogBundle\Entity\AttributeGroup`
- Use `Pim\Bundle\CatalogBundle\Model\ChannelInterface` instead of `Pim\Bundle\CatalogBundle\Entity\Channel`
- Use `Pim\Bundle\CatalogBundle\Model\CurrencyInterface` instead of `Pim\Bundle\CatalogBundle\Entity\Currency`
- Removed `icecat_demo` from fixtures

## BC breaks
- Rename `Pim\Bundle\CatalogBundle\DependencyInjection\Compiler\ResolveDoctrineOrmTargetEntitiesPass` to `Pim\Bundle\CatalogBundle\DependencyInjection\Compiler\ResolveDoctrineTargetModelsPass`
- Rename `Pim\Bundle\CatalogBundle\DependencyInjection\Compiler\AbstractResolveDoctrineOrmTargetEntitiesPass` to `Pim\Bundle\CatalogBundle\DependencyInjection\Compiler\AbstractResolveDoctrineTargetModelsPass`
- Rename `Pim\Bundle\UIBundle\Form\Transformer\IntegerTransformer` to `Pim\Bundle\UIBundle\Form\Transformer\NumberTransformer`
- Remove useless applySorterByAttribute, applySorterByField from Pim\Bundle\CatalogBundle\Doctrine\ORM\ProductRepository
- Introduce ``Pim\Bundle\CatalogBundle\Doctrine\Query\ProductQueryBuilderInterface`
- Change visibility of `Pim\Bundle\CatalogBundle\Doctrine\Query\ProductQueryBuilder::addAttributeFilter`, `Pim\Bundle\CatalogBundle\Doctrine\Query\ProductQueryBuilder::addFieldFilter` from public to protected
- Change visibility of `Pim\Bundle\CatalogBundle\Doctrine\Query\ProductQueryBuilder::addAttributeSorter`, `Pim\Bundle\CatalogBundle\Doctrine\Query\ProductQueryBuilder::addFieldSorter` from public to protected
- Remove `ProductManager` from `ProductFilterUtility::__construct` argument
- Remove `ProductFilterUtility::getAttribute()`
- Two new methods have been added to `Pim\Bundle\DashboardBundle\Widget\WidgetInterface`: `getAlias` and `getData`
- Constructor of `Pim\Bundle\DashboardBundle\Controller\WidgetController` has been changed (most dependencies have been removed)
- Method `Pim\Bundle\DashboardBundle\Controller\WidgetController::showAction()` has been removed in favor of `listAction` to render all widgets and `dataAction` to provide widget data
- Constructors of `Pim\Bundle\DashboardBundle\Widget\CompletenessWidget` and `Pim\Bundle\DashboardBundle\Widget\LastOperationsWidget` have been changed
- `Pim\Bundle\DashboardBundle\Widget\Registry:add()` now accepts the widget (`WidgetInterface`) as the first argument and position as the second
- Remove CatalogContext argument from ProductQueryBuilder::__construct
- Remove ProductRepository from Datagrid Sorters __construct
- Remove deprecated ProductRepositoryInterface::getProductQueryBuilder
- Replace setProductQueryBuilder by setProductQueryFactory and add a getObjectManager in ProductRepositoryInterface
- Add a ProductQueryFactoryInterface argument in ProductDatasource::__construct
- Add a $productOrmAdapterClass argument in DatasourceAdapterResolver::__construct
- Remove is_default, translatable from attributeOption mapping
- Remove AttributeOption::setDefault, AttributeOption::isDefault
- Remove AttributeInterface::getDefaultOptions
- Remove $optionClass and $optionValueClass arguments from the AttributeManager::__construct
- Remove createAttributeOption, createAttributeOptionValue, getAttributeOptionClass from the attributeManager (now in the attributeOptionManager)
- Add a $attributeOptionManager argument in AttributeController::__construct
- Remove MediaManager argument from CsvProductWriter::__construct
- Update CsvProductWriter::copyMedia argument to replace AbstractProductMedia by an array
- Change constructor of `Pim\Bundle\BaseConnectorBundle\Processor\TransformerProcessor`. `Doctrine\Common\Persistence\ManagerRegistry` is used as fourth argument and is mandatory now. The data class is the fifth argument.
- Change constructor of `Pim\Bundle\CatalogBundle\Doctrine\ORM\Filter\*` and `Pim\Bundle\CatalogBundle\Doctrine\ORM\Sorter\*` to remove the CatalogContext
- Remove ProductRepositoryInterface::findOneBy (still a native support for ORM)
- Add ProductRepositoryInterface::findOneByIdentifier and findOneById
- Remove ProductRepositoryInterface::buildByScope
- Remove ProductRepositoryInterface::findByExistingFamily
- Remove ProductRepositoryInterface::findAllByAttributes
- Move CatalogBundle/Doctrine/ORM/CompletenessJoin and CatalogBundle/Doctrine/ORM/ValueJoin to CatalogBundle/Doctrine/ORM/Join
- Move CatalogBundle/Doctrine/ORM/CriteriaCondition to CatalogBundle/Doctrine/ORM/Condition
- Remove the 'defaultValue' property of attributes and `Pim/Bundle/CatalogBundle/Model/AttributeInterface::setDefaultValue()` and `getDefaultValue()`
- Refactor `Pim\Bundle\EnrichBundle\Controller\SequentialEditController`
- Remove the `Pim\Bundle\CatalogBundle\Doctrine\(ORM|MongoDBODM)\Filter\BaseFilter` to use proper dedicated filters
- The parameter `category_id` for the route `pim_enrich_product_listcategories` has been renamed to `categoryId`
- Change constructor of `Pim\Bundle\BaseConnectorBundle\Reader\File\CsvProductReader`. Now `FieldNameBuilder`, channel, locale and currency entity classes are mandatory.
- AttributeTypeRegistry replaces AttributeTypeFactory, changed constructors for AttributeManager, ProductValueFormFactory, AddAttributeTypeRelatedFieldsSubscriber
- Drop Pim\Bundle\CatalogBundle\Doctrine\EntityRepository, ORM repositories now extends Doctrine\ORM\EntityRepository, no more access to buildAll(), build() and buildOne()
- Replace AssociationTypeRepository::buildMissingAssociationTypes by AssociationTypeRepository::findMissingAssociationTypes
- Replace AttributeGroupRepository::buildAllWithTranslations by AttributeGroupRepository::findAllWithTranslations
- Replace GroupTypeRepository::buildAll by GroupTypeRepository::getAllGroupsExceptVariantQB
- In AttributeGroupHandler::_construct, replace ObjectManager argument by AttributeGroupManager
- Remove unused ProductManager::removeAll() method
- Add an ObjectManager argument in DatagridViewManager::__construct
- Change of constructor of `Pim\Bundle\EnrichBundle\Form\Handler\ChannelHandler` to accept `Pim\Bundle\CatalogBundle\Manager\ChannelManager` as third argument
- Change of constructor of `Pim\Bundle\EnrichBundle\Form\Handler\FamilyHandler` to accept `Pim\Bundle\CatalogBundle\Manager\FamilyManager` as third argument
- Change of constructor of `Pim\Bundle\EnrichBundle\Form\Handler\GroupHandler` to accept `Pim\Bundle\CatalogBundle\Manager\GroupManager` as third argument and `Pim\Bundle\CatalogBundle\Manager\ProductManager` as fourth argument
- Change of constructor of `Pim\Bundle\CatalogBundle\Manager\FamilyManager` to accept `Pim\Bundle\CatalogBundle\Manager\CompletenessManager` as sixth argument
- Change of constructor of `Pim\Bundle\CatalogBundle\Manager\ChannelManager` to accept `Pim\Bundle\CatalogBundle\Entity\Repository\ChannelRepository` as second argument and `Pim\Bundle\CatalogBundle\Manager\CompletenessManager` as third argument
- Use `Pim\Bundle\EnrichBundle\Form\Handler\HandlerInterface` in constructors of AssociationTypeController, AttributeController, AttributeGroupController, ChannelController, FamilyController, GroupController, GroupTypeController
- Change of constructor of `Pim\Bundle\EnrichBundle\Controller\FamilyController` to remove `Pim\Bundle\CatalogBundle\Manager\CompletenessManager` argument
- Remove ObjectManager first argument of `Pim\Bundle\EnrichBundle\Builder\ProductBuilder` constructor and delete method removeAttributeFromProduct
- Change of constructor of `Pim\Bundle\CatalogBundle\Doctrine\MongoDBODM\CompletenessGenerator` to accept `Pim\Bundle\CatalogBundle\Entity\Repository\ChannelRepository` as third argument to replace `Pim\Bundle\CatalogBundle\Manager\ChannelManager` argument
- Method `Pim\Bundle\CatalogBundle\Entity\Category::addProduct()`, `Pim\Bundle\CatalogBundle\Entity\Category::removeProduct()`, `Pim\Bundle\CatalogBundle\Entity\Category::setProducts()` have been removed.
- We now use uniqid() to generate filename prefix (on media attributes)
- Change of constructor of `Pim\Bundle\EnrichBundle\Controller\ChannelController` to add a `RemoverInterface` as last argument
- Change of constructor of `Pim\Bundle\EnrichBundle\Controller\GroupTypeController.php` to add a `RemoverInterface` as last argument
- `ProductPersister` and `BasePersister` has been replaced by `ProductSaver` in CatalogBundle
- Add methods `execute()`, `getQueryBuilder()`, `setQueryBuilder()` in `ProductQueryBuilderInterface`
- Add `MediaFactory` and `ObjectManager` arguments in MediaManager contructor
- Change of constructor `Pim\Bundle\EnrichBundle\MassEditAction\Operation\EditCommonAttributes` to remove arguments `Pim\Bundle\CatalogBundle\Builder\ProductBuilder` and  `Pim\Bundle\CatalogBundle\Factory\MetricFactory`. `Pim\Bundle\CatalogBundle\Updater\ProductUpdaterInterface` is expected as second argument and `Symfony\Component\Serializer\Normalizer\NormalizerInterface` is expected as last but one.
- Enabled field in normalized data is now a boolean in mongodb. You can migrate your database with the script located at `./upgrades/1.2-1.3/mongodb/migrate_statuses.php`
- Change constructor of `Pim\Bundle\CatalogBundle\Manager\ProductManager` to accept a `Pim\Component\Resource\Model\SaverInterface` as second argument. Add a `Pim\Component\Resource\Model\BulkSaverInterface` as third argument
- FieldNameBuilder constructor now expects $channelClass and $localeClass FQCN
- The Pim\Bundle\VersioningBundle\UpdateGuesser\AttributeUpdateGuesser has been removed
- IndexCreator constructor now expects a LoggerInterface as last argument
- Add methods isLocaleSpecific and getLocaleSpecificCodes in AttributeInterface
- AssociationTransformer constructor now expects a $associationTypeClass as last argument
- Inject the GroupFactory as las constructor argument in GroupController and VariantGroupController
- (Akeneo storage) The following constants have been moved:
  * `DOCTRINE_ORM` and `DOCTRINE_MONGODB_ODM` from `Pim\Bundle\CatalogBundle\DependencyInjection\PimCatalogExtension` are now located in `Akeneo\Bundle\StorageUtilsBundle\DependencyInjection\AkeneoStorageUtilsExtension`
  * `DOCTRINE_MONGODB`, `ODM_ENTITIES_TYPE` and `ODM_ENTITY_TYPE` from `Pim\Bundle\CatalogBundle\PimCatalogBundle` are now located in `Akeneo\Bundle\StorageUtilsBundle\AkeneoStorageUtilsBundle`
- (Akeneo storage) The container parameter `pim_catalog.storage_driver` has been deleted
- (Akeneo storage) The following services have been renamed:
  * `pim_catalog.event_subscriber.resolve_target_repository` has been renamed to `akeneo_storage_utils.event_subscriber.resolve_target_repository`
  * `pim_catalog.doctrine.smart_manager_registry` has been renamed to `akeneo_storage_utils.doctrine.smart_manager_registry`
  * `pim_catalog.doctrine.table_name_builder` has been renamed to `akeneo_storage_utils.doctrine.table_name_builder`
  * `pim_catalog.factory.referenced_collection` has been renamed to `akeneo_storage_utils.factory.referenced_collection`
  * `pim_catalog.event_subscriber.mongodb.resolve_target_repositories` has been renamed to `akeneo_storage_utils.event_subscriber.mongodb.resolve_target_repository`
  * `pim_catalog.event_subscriber.mongodb.entities_type` has been renamed to `akeneo_storage_utils.event_subscriber.mongodb.entities_type`
  * `pim_catalog.event_subscriber.mongodb.entity_type` has been renamed to `akeneo_storage_utils.event_subscriber.mongodb.entity_type`
  * `pim_catalog.mongodb.mongo_objects_factory` has been renamed to `akeneo_storage_utils.mongodb.mongo_objects_factory`
- (Akeneo storage) The following classes have been renamed or moved:
  * `Pim\Bundle\CatalogBundle\MongoDB\MongoObjectsFactory` becomes `Akeneo\Bundle\StorageUtilsBundle\MongoDB\MongoObjectsFactory`
  * `Pim\Bundle\CatalogBundle\MongoDB\Type\Entities` becomes `Akeneo\Bundle\StorageUtilsBundle\MongoDB\Type\Entities`
  * `Pim\Bundle\CatalogBundle\MongoDB\Type\Entity` becomes `Akeneo\Bundle\StorageUtilsBundle\MongoDB\Type\Entity`
  * `Pim\Bundle\CatalogBundle\DependencyInjection\Compiler\AbstractResolveDoctrineTargetModelsPass` becomes `Akeneo\Bundle\StorageUtilsBundle\DependencyInjection\Compiler\AbstractResolveDoctrineTargetModelPass`
  * `Pim\Bundle\CatalogBundle\DependencyInjection\Compiler\ResolveDoctrineTargetRepositoriesPass` becomes `Akeneo\Bundle\StorageUtilsBundle\DependencyInjection\Compiler\ResolveDoctrineTargetRepositoryPass`
  * `Pim\Bundle\CatalogBundle\Doctrine\ReferencedCollection` becomes `Akeneo\Bundle\StorageUtilsBundle\Doctrine\ReferencedCollection`
  * `Pim\Bundle\CatalogBundle\Doctrine\ReferencedCollectionFactory` becomes `Akeneo\Bundle\StorageUtilsBundle\Doctrine\ReferencedCollectionFactory`
  * `Pim\Bundle\CatalogBundle\Doctrine\SmartManagerRegistry` becomes `Akeneo\Bundle\StorageUtilsBundle\Doctrine\SmartManagerRegistry`
  * `Pim\Bundle\CatalogBundle\Doctrine\TableNameBuilder` becomes `Akeneo\Bundle\StorageUtilsBundle\Doctrine\TableNameBuilder`
  * `Pim\Bundle\CatalogBundle\EventSubscriber\MongoDBODM\EntitiesTypeSubscriber` becomes `Akeneo\Bundle\StorageUtilsBundle\EventSubscriber\MongoDBODM\EntitiesTypeSubscriber`
  * `Pim\Bundle\CatalogBundle\EventSubscriber\MongoDBODM\EntityTypeSubscriber` becomes `Akeneo\Bundle\StorageUtilsBundle\EventSubscriber\MongoDBODM\EntityTypeSubscriber`
  * `Pim\Bundle\CatalogBundle\EventSubscriber\ResolveTargetRepositorySubscriber` becomes `Akeneo\Bundle\StorageUtilsBundle\EventSubscriber\ResolveTargetRepositorySubscriber`
- ProductBuilder now takes `Pim\Bundle\CatalogBundle\Entity\Repository\ChannelRepository`, `Pim\Bundle\CatalogBundle\Entity\Repository\CurrencyRepository`, `Pim\Bundle\CatalogBundle\Entity\Repository\LocaleRepository` and not anymore Managers
- constructor of `Pim\Bundle\EnrichBundle\MassEditAction\Operator\ProductMassEditOperator` to remove ProductManager
- following constructors have been changed to add `Akeneo\Component\Persistence\BulkSaverInterface` as argument:
  * `Pim\Bundle\EnrichBundle\MassEditAction\Operation\ChangeStatus`
  * `Pim\Bundle\EnrichBundle\MassEditAction\Operation\EditCommonAttributes`
  * `Pim\Bundle\EnrichBundle\MassEditAction\Operation\Classify`
  * `Pim\Bundle\EnrichBundle\MassEditAction\Operation\ChangeFamily`
  * `Pim\Bundle\EnrichBundle\MassEditAction\Operation\AddToGroups`
- removeAttributesAction and addAttributesAction have been move from `Pim\Bundle\EnrichBundle\Controller\ProductController` to a dedicated `Pim\Bundle\EnrichBundle\Controller\ProductAttributeController`
- constructor of `Pim\Bundle\EnrichBundle\Controller\ProductController` has been updated and now receives `Akeneo\Component\Persistence\SaverInterface`, `Pim\Bundle\CatalogBundle\Manager\MediaManager` and `Pim\Bundle\EnrichBundle\Manager\SequentialEditManager` as extra arguments
- the method execute() of `Pim\Bundle\CatalogBundle\Doctrine\Query\ProductQueryBuilderInterface` now return a `Akeneo\Bundle\StorageUtilsBundle\Cursor\CursorInterface`
- Added a new parameter in `src/Pim/Bundle/CatalogBundle/Manager/MediaManager` that gives the uploaded directory
- constructor of `Pim\Bundle\EnrichBundle\Form\View\ProductFormView` has been updated and now receives `Pim\Bundle\EnrichBundle\Form\View\ViewUpdater\ViewUpdaterRegistry`
- constructor of `Pim\Bundle\TransformBundle\Transformer\ProductTransformer` has been updated and now receives `Pim\Bundle\CatalogBundle\Updater\ProductTemplateUpdaterInterface`
- You cannot add product to multiple variant group anymore
- constructor of `Pim\Bundle\CatalogBundle\Entity\Repository\GroupRepository` to add ProductTemplateUpdaterInterface and Validator interface
- rename buildProductValueForm to createProductValueForm in `Pim\Bundle\EnrichBundle\Form\Factory\ProductValueFormFactory`
- The method `setContext` for the class `src/Pim/Bundle/VersioningBundle/Manager/VersionManager` has been moved to `src/Pim/Bundle/VersioningBundle/Manager/VersionContext` and renamed setContextInfo
- The method `getContext` for the class `src/Pim/Bundle/VersioningBundle/Manager/VersionManager` has been moved to `src/Pim/Bundle/VersioningBundle/Manager/VersionContext` and renamed getContextInfo
- constructor of `Pim/Bundle/CatalogBundle/Doctrine/Common/Saver/GroupSaver` has been updated and now receives `Pim\Bundle\VersioningBundle\Manager\VersionContext` instead of `Pim\Bundle\VersioningBundle\Manager\VersionManager`
- constructor of `Pim/Bundle/VersioningBundle/Doctrine/AbstractPendingMassPersister` has been updated and now receives `Pim\Bundle\VersioningBundle\Manager\VersionContext`
- constructor of `Pim/Bundle/VersioningBundle/Doctrine/ORM/PendingMassPersister` has been updated and now receives `Pim\Bundle\VersioningBundle\Manager\VersionContext`
- constructor of `Pim/Bundle/VersioningBundle/EventSubscriber/AddVersionSubscriber` has been updated and now receives `Pim\Bundle\VersioningBundle\Manager\VersionContext`
- constructor of `src/Pim/Bundle/VersioningBundle/EventSubscriber/MongoDBODM/AddProductVersionSubscriber.php` has been updated and now receives `Pim\Bundle\VersioningBundle\Manager\VersionContext`
- constructor of `src/Pim/Bundle/CatalogBundle/Manager/GroupManager` has been updated and now receives `Pim\Bundle\CatalogBundle\Repository\ProductRepositoryInterface`
- Added `getProductsByGroup` method in `Pim/Bundle/CatalogBundle/Repository/ProductRepositoryInterface`

## Bug fixes
- PIM-3332: Fix incompatibility with overriden category due to usage of ParamConverter in ProductController
- PIM-3069: Fix image file prefixes not well generated on product creation (import and fixtures)
- PIM-3548: Do not use the absolute file path of a media
- PIM-3730: Fix variant group link on product edit page
- PIM-3632: Correctly show scopable attribute icons on scope change
- PIM-3583: Fix the bad parsed filter value with spaces
>>>>>>> 79e65486

# 1.2.35 (2015-05-29)

## Bug fixes
- PIM-4227: Disable product versionning on category update (never used and very slow)

# 1.2.34 (2015-05-27)

## Bug fixes
- PIM-4223: Fix grid sorting order initialization (changed to be consistent with Platform behavior)

# 1.2.33 (2015-03-16)

# 1.2.32 (2015-03-11)

## Bug fixes
- PIM-3786: Attribute type should not be blank for import
- PIM-3437: Fix applying datagrid views and columns when not using hash navigation
- PIM-3844: Create popin keeps state in memory

# 1.2.31 (2015-03-06)

# 1.2.30 (2015-03-02)

## Bug fixes
- PIM-3837: Fix XSS vulnerability on user form

# 1.2.29 (2015-02-24)

# 1.2.28 (2015-02-20)

## Bug fixes
- PIM-3790: Fix WYSIWYG on folded scopable elements
- PIM-3785: Can not export Products/Published due to null medias

# 1.2.27 (2015-02-13)

## Bug fixes
- PIM-3779: Fix multiple WYSIWYG on same textarea element

# 1.2.26 (2015-02-12)

## Bug fixes
- PIM-3761: Fix WYSIWYG onClick behaviour, event correctly bind
- PIM-3632 : Correctly show scopable attribute icons on scope change

# 1.2.25 (2015-02-04)

## Bug fixes
- PIM-3718: load tinymce only on textarea click

# 1.2.24 (2015-01-28)

## Bug fixes
- PIM-3712: Fix installation issue related to the tag of gedmo/doctrine-extensions v2.3.11, we freeze to v2.3.10

# 1.2.23 (2015-01-23)

## Bug fixes
- PIM-3664: Fix product media stacktrace regression on missing media on filesystem during an export
- PIM-3677: Fix `Pim\Bundle\CatalogBundle\Doctrine\ReferencedCollection` saving problem

# 1.2.22 (2015-01-21)
- Crowdin Updated translations

# 1.2.21 (2015-01-16)

## Bug fixes
- PIM-3615: Context of the grid not applied in product form for an attribute type Date
- PIM-3638: Fix doctrine/cache 1.3.1 to fix Oro FilesystemCache issue

# 1.2.20 (2015-01-14)

## Bug fixes
- PIM-3603 Trigger saving wysiwyg editor contents when submitting product form manually

# 1.2.19 (2015-01-09)

## Bug fixes
- PIM-3556: Fix memory leak on versionning
- PIM-3548: Do not rely on the absolute file path of a media

# 1.2.18 (2014-12-23)

## Bug fixes
- PIM-3533: Fix wrong keys being generated for empty price attributes in normalized product snapshots
- PIM-3558: Fix order of options for multiselect attribute in product versionning and csv product export

## BC breaks
- PIM-3558: in the exported product csv file, we apply the sort order defined by the user to sort the options of a multiselect

# 1.2.17 (2014-12-19)
- PIM-3550: force the version of "doctrine/annotations" to "v1.2.1" to avoid the BC Break introduced with v1.2.2

# 1.2.16 (2014-12-17)

## Bug fixes
- PIM-3447: Enforce max database length limit on identifier, text and textarea attribute values
- PIM-3471: Add an error log when the max number of indexes is reached for the mongo product collection (MongoResultException is raised since Mongo 2.6.*)
- PIM-3369: Check on import if the couple channel/local exist
- PIM-3368: Add association type check on association import
- PIM-3377: Add a check if the specific locale exists on imports, and skip unused attribute column for locale specific on exports
- PIM-3458: When creating an attribute group, automatically set the sort order to the last one
- PIM-3420: Remove update guessers on attributes and attributes option to fix the versionning memory leak

## BC breaks
- PIM-3368: Add AssociationType class argument to the `Pim\Bundle\TransformBundle\Transformer\AssociationTransformer` constructor

## Improvements
- PIM-3448: Add the method `getAttributeGroupsFromAttributeCodes` in the `Pim\Bundle\CatalogBundle\Entity\Repository\AttributeGroupRepository`

# 1.2.15 (2014-12-10)

## Bug fixes
- PIM-3473: Fix date picker year range selection over next year
- PIM-3475: Fix attribute options sort order in import/export

## BC breaks
- Export of attribute options in CSV now include a sort_order column

# 1.2.14 (2014-12-03)

## Bug fixes
- PIM-3443: Fix prices not exported in quick export
- PIM-3446: Fix import export history with large amount of errors

# 1.2.13 (2014-11-26)

## Bug fixes
- PIM-3406: Fix boolean filter on Mongo implementation
- PIM-3430: Fix doctrine issue on prices when skip an item during the product import
- PIM-3358: Fix sprintf issue in an exception which prevents doctrine writer to deal with anything else than an object
- PIM-3326: Fix mongo filters with multiples values and empty on MongoDB
- PIM-3426: Fix common attributes edition on multi selects
- PIM-3434: Fix bug in product media manager when file does not exist on the filesystem
- PIM-3436: Fix WYSIWYG field on product edit form (load them asynchronously)
- PIM-3372: Add an error message when the locale is disabled during product import
- PIM-3370: Add an error message when the channel doesnt exist during product import
- PIM-3374: Add an error message when a channel is provided for a global attribute
- PIM-3375: Add an error message when a locale is provided for a global attribute
- PIM-3376: Add an error message when a channel and a locale are provided for a global attribute
- PIM-3393: Don't show the update view button for non-owners

# 1.2.12 (2014-11-13)

## Bug fixes
- PIM-3298: Fix issue with locale specific property of an attribute when edit and mass edit
- PIM-3229: Fix values for simple and multi select attributes with missing translations not being displayed in the grid
- PIM-3309: Fix check on product value uniqueness
- PIM-3288: Fix memory leak on product import (avoid to hydrate all products of a category when we add a category to a product)
- PIM-3354: Fix parameter alias in ORM ProductCategoryRepository

# 1.2.11 (2014-10-31)

## Bug fixes
- PIM-3308: Fix regression on unclassified filter
- PIM-3311: Fix creation of products with missing identifier during imports
- PIM-3312: Fix CSV import of product values with invalid channel, locale or currency

# 1.2.10 (2014-10-24)

## Bug fixes
- PIM-3221: Fix the possibility to update attributes on variant groups during import
- PIM-3283: Fix issue on the password reset
- PIM-3209: Fix issue on the extension validation during import
- PIM-3234: Fix performance issue on category filter

# 1.2.9 (2014-10-17)

## Bug fixes
- PIM-3254: Fix issue with inactive locales in exports
- PIM-3217: Fix missing filter groups in grid filter selector when two attribute groups have the same sort orders
- PIM-3281: Fix mass edit issue on localizable values, it uses user locale instead of selected locale
- PIM-3248: Fix completeness not being correctly calculated after removing a required attribute from a family
- PIM-3279: Fix performance issue with big group sets
- PIM-3266: Fix the flush of skipped items during an import that uses the `Pim\Bundle\BaseConnectorBundle\Processor\TransformerProcessor`. All your custom processors that uses the `TransformmerProcessor` should now inject the `Pim\Bundle\CatalogBundle\Doctrine\SmartManagerRegistry` to fix this issue too.
- PIM-3282: Fix the grid filters that can be set as json in the request

## BC breaks
- Two new arguments have been added to Pim\Bundle\FilterBundle\Filter\Product\GroupsFilter: `userContext` and `groupClass`

# 1.2.8 (2014-10-10)

## Bug fixes
- Fix memory leak in CSV quick export
- Fix memory leak when product with medias are exported in CSV
- Cannot display correctly all variant groups on grid

## Improvements
- avoid hydrating duplicate categories when applying category filter in product grid

# 1.2.7 (2014-10-01)

## Bug fixes
- Fix no warning message when leaving a product form after a submit with errors
- Stabilize composer.json (minimum-stability: stable) and fix monolog version issue

# 1.2.6 (2014-09-26)

## Bug fixes
- Fix installer fail on requirements when you change the archive and uploads folder
- Fix display of multi-byte characters in long form labels that are truncated
- Incorrect date display between export/import widget and job execution page and job history
- Fix archiver bug with yml imports
- Fix missing product versioning data when a category, attribute or attribute option linked to a product is removed

## BC breaks
- Added supports method in Pim\Bundle\BaseConnectorBundle\Archiver\ArchiverInterface
- Two new methods have been added to Pim\Bundle\CatalogBundle\Repository\ProductRepositoryInterface: `findAllWithAttribute` and `findAllWithAttributeOption`
- Constructor of Pim\Bundle\VersioningBundle\UpdateGuesser\AttributeOptionUpdateGuesser has been changed

## Improvements
- Add images in icecat_demo_dev installer fixtures
- Add sorter to the grid state

# 1.2.5 (2014-09-19)

## Bug fixes
- File that contains non UTF-8 characters can not be imported anymore
- Mimetype check on file import has been removed
- Incorrect written number after csv export

## Improvements
- Fixtures stop if warnings are encountered
- Errors and warnings for fixtures are displayed

# 1.2.4 (2014-09-11)

## Bug fixes
- Fixed job profile controller doing a global flush after launching job execution

# 1.2.3 (2014-09-08)

## Bug fixes
- association fixtures

# 1.2.2 (2014-09-05)

## Improvements
- CacheClearer splits into two services, one for Product and one for other entities

## Bug fixes
- association import with MongoDB fixes

# 1.2.1 (2014-09-03)

## Bug fixes
- large memory leak fixed for non product import (association, product group, attribute, categories, etc...)
- new associations were created at each import

## BC breaks
- protected postWrite method not called anymore from BaseConnectorBundle\\Writer\\Doctrine\\Writer.
 If you need it, override the write method, call the parent and add your code after.
- constructor of Pim\Bundle\BaseConnectorBundle\Writer\Doctrine\Writer has changed
- Pim\Bundle\TransformBundle\Cache\ProductCacheClearer has been renamed Pim\Bundle\TransformBundle\Cache\CacheClearer

# 1.2.0 (2014-08-28)

## Improvements

## Bug fixes
- Fix a bug on entity `Pim/Bundle/CatalogBundle/Model/AbstractProduct`

# 1.2.0-RC4

## Improvements
- Java dependency has been removed
- Add locale fallback to en_US

## Bug fixes
- Sort exported categories by tree and order inside the tree
- Return to the family index page after cancelling family mass edit instead of product index
- Fixed an error when all families are edited without any applied filters
- Fixed a bug that allowed to mass edit only 10 families
- Fixed category order in the categories tab of products
- Incomplete archives no longer appear as downloadable in the export execution details page
- Fixed Cascade delete on associations for MongoDB impl
- Fixed a bug on normalization of decimal attributes for MongoDB impl
- Fixed the 'Is associated' filter in the product association grids
- Fixed a bug where special characters were not well handled in product grid filter
- Fixed unique value validation for date attributes during import
- Fixed apply filter on channel tree on MongoDB implementation
- Fixed a bug on ProductCsvWriter
- Fixed a bug that causes product associations to be stored twice in MongoDB implementation

## BC breaks
- Replace ACLs `pim_enrich_family_add_atribute` and `pim_enrich_family_remove_atribute` with `pim_enrich_family_edit_attributes`. This ACL also enforces rights to edit attribute requirements.
- Changed JobExecutionArchivist to archive files generated by export before it is marked as completed
- JS and CSS are not minified anymore. We advise to use server side compression for bandwidth savings.

# 1.2.0-RC3

## Improvements
- Killed export process are now detected and displayed as failed
- CsvWriter can write files for any type of entity

## Bug fixes
- Fixed Mass edit on a never fulfilled price attribute
- Fix TinyMCE WYSIWYG editor generating 'fake' history due to html reformatting
- Fixed flat product normalizer and filtered values (with many filters)
- Make sure that the file path of export profiles is writable before allowing to execute
- Fixed bug with scopable boolean value not being saved
- Use `pim_number` form type to replace the use of `number` and fix issue with javascript validation on numbers with different formats

## BC breaks
- Remove `task` option from install command
- JobExecutionController now require the Akeneo\Bundle\BatchBundle\Manager\JobExecutionManager.
- InvalidItemsCsvArchiver is not injected in the constructors of ProductCsvReader and ProductReader
- CsvProductWriter should be used instead of CsvWriter for products
- Remove `pim_serializer.normalizer.get_set_method` defined as fallback normalizer

# 1.2.0-RC2

## Improvements
- Create a metric factory
- Improve UI for defining role permissions
- Throw exception on install command if fixture directory not found
- Setup `pim_catalog.storage_driver` in `pim_parameters.yml` instead of `config.yml`
- Load PIM configuration via the import of the file `pim.yml` instead of a preprend configuration
- Externalize non local PIM parameters in `pim_parameters.yml`
- Replace buttons by icons to manage datagrid views
- Add post create event on enrich part when an attribute group is created

## Bug fixes
- The message 'there are unsaved changes' is missing in the Role edit form
- Display a file attribute attribute as column in product grid displays Array
- History tab crashes when product imported without real time versioning
- Creating an attribute with the code "id" should be forbidden
- Switch not well displayed on other locales than en_US
- Associations are now well saved on product import

## BC breaks
- Remove backendStorage property on attribute entities
- Inject MetricFactory in `Pim\Bundle\CatalogBundle\AttributeType\MetricType`, `Pim\Bundle\EnrichBundle\MassEditAction\Operation\EditCommonAttribute` and `Pim\Bundle\TransformBundle\Transformer\Property\MetricTransformer` instead of metric entity class parameter
- MongoDB: Media are now part of the product as embedded document and not in an external collection. A migration script is provided. See the UPGRADE file.
- Change constructor of `Pim\Bundle\EnrichBundle\Form\Type\FamilyType` to add `DisableFamilyFieldsSubscriber` as third argument and `AddAttributeAsLabelSubscriber` as fourth argument
- Rename pim_catalog.datasource.smart and pim_catalog.datasource.product respectively by pim_datagrid.datasource.smart and pim_datagrid.datasource.product
- Add method setMassActionRepository and remove the MassActionRepositoryInterface from constructor
- Introduce a dedicated pim_webservice.serializer to handle REST API
- Rename ACL `pim_enrich_family_edit` to `pim_enrich_family_edit_properties`. This ACL now only check the access to the properties tab.
- Rename ACL `pim_enrich_product_edit` to `pim_enrich_product_edit_attributes`. This ACL now only check the access to the attributes tab.
- Added ProductCacheClearer to share cache clearing between product writers

# 1.2.0-RC1

## Features
- Add an option to automatically sort the choices of simple and multi select attributes
- Add a mass family edition operation to allow adding or changing attribute requirements on many families at once
- Allow filtering by empty values for attributes (text, textarea, number, date, simple and multiselect, prices and metrics) and for family property
- Add an option to filter products by a list of identifier values
- Don't allow editing the default datagrid view
- Add a enable/disable row action in product grid

## Improvements
- Group datagrid filters by attribute groups
- Ease the adding of new filters and sorters in ProductQueryBuilder
- All grids can now benefit from the multistep mass edition wizard (this was reserved to the the product grid before)
- Ease the adding of subscribers in ProductEditType, JobInstanceType and AttributeGroupType with addEventSubscriber methods
- Introduce a ProductValueFormFactory which dispatch a EnrichEvents::CREATE_PRODUCT_VALUE_FORM to ease the product value form customization
- MongoDB completeness calculation performances
- Introduce Abstract models for Association, Media, Metric, Price, Completeness to ease the overriding/re-using of theses classes
- Allow to override of a repository avoiding to redefine the entity mapping
- Introduce a datagrid choice filter that loads attribute option choices based on the search query to enhance performance with a large number of attribute options
- Apply "Remove product" permission to hide mass delete and delete row action
- Change "launch" button by "view" on job profile datagrids
- Create a `JobInstanceRepository`
- Automatic creation and purge of indexes for MongoDB
- Dispatch event before rendering the product edit template
- Fixed asymetric enable product button
- Remove qb definition from job profile grid configs
- Create repositories for JobInstance and JobExecution
- Create manager for JobInstance
- Clean LastOperationsWidget architecture
- New readers for export improve memory usage loading small batches of products instead of all products in same time
- Update BatchBundle to 0.1.6 in order to get updated summary information during the execution of the process (and not only at the end)
- Allow values 'true', 'false', 'yes' and 'no' to be converted into boolean during import
- Create a job instance factory to create job instances
- Allow to add hidden row actions in grids
- Make optional the generation of missing completenesses in product reader
- Update install to be able to define email address/name used for system emailing
- Update BatchBundle version to get a better support of exceptions in logs and provide the new command akeneo:batch:list-jobs
- Faster MongoDB product writer (around 10x times faster than current one)
- Dispatch events on show/edit/execute/remove job profile actions
- Dispatch events on view/download job execution actions
- Allow to install custom user roles and groups from installer fixtures
- Display the code of import/export profiles on the edit and show views
- Related entities' edition and deletion doesn't reload all the products' normalized data
- Inject event dispatcher inside AbstractController
- Csv reader and Yaml readers are now reseted between each steps
- Dispatch events when removing some entities
- Add method remove in Category, Group, Attribute, Association type and family managers.
- Call manager's method remove from these entity controllers
- Remove the count of products by category in the context of the management of the categories (perf)
- Define attribute type classes as parameters
- Products on which mass edit operation is not performed are also ignored from operation finalize method
- Create specific serializer service for versioning

## Bug fixes
- Replaced usage of Symfony process to launch background job with a simple exec, more reliable on a heavily loaded environment
- Added missing translation keys for "manage filters", "all", "records", etc
- Images import from fixtures now works
- Fixed versions not being properly generated when real-time versioning is disabled (in imports/exports)
- Deleted completeness when a locale of a channel is deleted
- Displayed flags in the completenesses grid
- Fixed a memory leak on product import when using MongoDB
- Fixed a bug with image upload on product with a "\" or "/" in their sku
- Fixed a bug that silently failed when uploading file that does not comply with server configuration
- Fixed a bug when display image thumbnail in the product grid with MongoDB support
- Fixed a bug with timestampable listener which doesn't change the updated date of a product
- Fixed a bug with numeric validation and decimal allowed property (number, metric, price attribute types)
- Attribute Options code validation now more precise on uniqueness (equality instead of similarity)
- Fixed a bug with repository resolver on ODM implementation
- Fixed a bug on mass edit when we use a completeness filter to select products
- Removed the import CSV mimetype validation which is unreliable
- Product completeness in MongoDB is not lost anymore in the grid
- Upload on a job with a custom step (non ItemStep) doesn't crash anymore
- Memory leak fixed in pim:version:refresh command
- Fixed a bug when try to remove the family of a product
- Wrong date conversion fixes on grid and form

## BC breaks
- Remove FlexibleEntityBundle
- Remove CategoryWriter and use the generic doctrine writer instead
- Remove entity argument from FiltersConfigurator constructor
- Rely on CatalogBundle/Version and not anymore on CatalogBundle/PimCatalogBundle to get the current version of the PIM
- The Pim\Bundle\EnrichBundle\MassEditAction namespace has been renamed to Pim\Bundle\EnrichBundle\MassEditAction\Operation
- Mass edit operator has been moved to an Operator sub-namespace
- Pim\Bundle\EnrichBundle\MassEditAction\Operation\MassEditActionInterface has been renamed Pim\Bundle\EnrichBundle\MassEditAction\Operation\MassEditOperationInterface
- Changed the HydratorInterface::hydrate() method signature
- Avoid to store null values in Product::normalizedData (MongoDB support)
- Remove redundant 'getActiveCodeChoices' method in CurrencyManager (use CurrencyManager::getActiveCodes())
- Remove AbstractAttributeType::buildValueFormType, change visibility of prepareValueFormName, prepareValueFormAlias, prepareValueFormOptions, prepareValueFormConstraints, prepareValueFormData to public
- Remove `MetricBaseValuesSubscriber` and create one for MongoDB and another one for ORM
- Create `OptionFilter`, `OptionsFilter` for ORM and MongoDB implementations
- InstallerBundle/LoaderInterface has been changed to pass ProductManager to manage media (loading images from fixtures)
- Refactor VersioningBundle - a lot of API changes, add MongoDB support.
- Remove the Doctrine registry dependency from `Pim\Bundle\CatalogBundle\Manager\CompletenessManager` and use only the family repository
- Remove the Doctrine registry dependency from `Pim\Bundle\CatalogBundle\Doctrine\ORM\CompletenessGenerator` and use only the entity manager
- Add a new method `scheduleForChannelAndLocale` to `Pim\Bundle\CatalogBundle\Doctrine\CompletenessGeneratorInterface`
- Add a dependency to the completeness manager on `Pim\Bundle\EnrichBundle\Form\Handler\ChannelHandler`
- Add a dependency to the channel repository on `Pim\Bundle\CatalogBundle\Manager\CompletenessManager`
- Remove deprecated ConfigureGroupProductGridListener and add parameter in method ConfiguratorInterface::configure(DatagridConfiguration $configuration)
- Category and CategoryRepository no longer extend AbstractSegment and SegmentRepository, previously inherited methods are now in these classes
- Change constructor of ProductExportController to remove CurrencyManager and AssociationTypeManager args
- Change constructor of `Pim\Bundle\EnrichBundle\Controller\ProductController` and `Pim\Bundle\ImportExportController\JobProfileController` (inject event dispatcher)
- Add parameters to load datagrids in job profiles index twig templates
- Remove WidgetRepository to replace it by `Pim\Bundle\ImportExportBundle\Entity\Repository\JobExecutionRepository`
- Inject `Pim\Bundle\ImportExportBundle\Manager\JobExecutionManager` into LastOperationsWidget
- Remove injection of WidgetRepository from LastOperationsWidget
- Inject JobInstanceFactory inside `Pim\Bundle\ImportExportBundle\Controller\JobProfileController`
- Remove duplicate pim_catalog.entity.job_instance.class parameter, we must now use akeneo_batch.entity.job_instance.class
- Inject EventDispatcher inside AbstractController
- Add missing getEntity() method in product value interface
- Add methods inside CategoryInterface
- Inject `Symfony\Component\EventDispatcher\EventDispatcherInterface` inside Attribute, AssociationType, Category, Family and Group managers
- Inject `Pim\Bundle\CatalogBundle\Manager\FamilyManager` in `Pim\Bundle\EnrichBundle\Controller\FamilyController`
- Inject `Doctrine\Common\Persistence\ObjectManager` in `Pim\Bundle\CatalogBundle\Manager\AssociationTypeManager`
- Inject `Doctrine\Common\Persistence\ObjectManager` in `Pim\Bundle\CatalogBundle\Manager\FamilyManager`
- Inject group and group types classes in `Pim\Bundle\CatalogBundle\Manager\GroupManager`
- Inject `Pim\Bundle\CatalogBundle\Manager\AssociationTypeManager` in `Pim\Bundle\EnrichBundle\Controller\AssociationTypeController`
- Inject `Pim\Bundle\CatalogBundle\Manager\FamilyManager` in `Pim\Bundle\EnrichBundle\Controller\FamilyController`
- Inject SecurityFacade inside `Pim\Bundle\EnrichBundle\Controller\CategoryController`
- Each dashboard widget has to define its full template, nothing is rendered automatically
- Delete `Pim\Bundle\DataGridBundle\Extension\Filter\MongoDBFilterExtension`, `Pim\Bundle\DataGridBundle\Extension\Filter\OrmFilterExtension`, `Pim\Bundle\DataGridBundle\Extension\Filter\ProductFilterExtension`
- Rename `Pim\Bundle\DataGridBundle\Extension\Filter\AbstractFilterExtension` to `Pim\Bundle\DataGridBundle\Extension\Filter\FilterExtension` which expects a `Pim\Bundle\DataGridBundle\Datasource\DatasourceAdapterResolver\` as third argument for its constructor
- Rename constant `Pim\Bundle\DataGridBundle\DependencyInjection\Compiler\AddFilterTypesPass::FILTER_ORM_EXTENSION_ID` to `Pim\Bundle\DataGridBundle\DependencyInjection\Compiler\AddFilterTypesPass::FILTER_EXTENSION_ID`
- Delete `Pim\Bundle\DataGridBundle\Extension\Sorter\MongoDBSorterExtension`, `Pim\Bundle\DataGridBundle\Extension\Sorter\OrmSorterExtension`, `Pim\Bundle\DataGridBundle\Extension\Sorter\ProductSorterExtension`
- Rename `Pim\Bundle\DataGridBundle\Extension\Sorter\AbstractSorterExtension` to `Pim\Bundle\DataGridBundle\Extension\Sorter\SorterExtension`
- Rename constant `Pim\Bundle\DataGridBundle\DependencyInjection\Compiler\AddSortersPass::SORTER_ORM_EXTENSION_ID` to `Pim\Bundle\DataGridBundle\DependencyInjection\Compiler\AddSortersPass::SORTER_EXTENSION_ID`
- Delete service `pim_datagrid.extension.filter.mongodb_filter`
- Delete service `pim_datagrid.extension.filter.product_filter`
- Rename service `pim_datagrid.extension.filter.orm_filter` to `pim_datagrid.extension.filter`
- Delete service `pim_datagrid.extension.sorter.mongodb_sorter`
- Rename service `pim_datagrid.extension.sorter.orm_sorter` to `pim_datagrid.extension.sorter`
- Delete `Pim\Bundle\DataGridBundle\Extension\Pager\MongoDBPagerExtension`,`Pim\Bundle\DataGridBundle\Extension\Pager\OrmPagerExtension` and `Pim\Bundle\DataGridBundle\Extension\Pager\ProductPagerExtension`
- Rename `Pim\Bundle\DataGridBundle\Extension\Pagerr\AbstractPagerExtension` to `Pim\Bundle\DataGridBundle\Extension\Pager\PagerExtension` which expects a `PagerResolver` as first argument
- Delete service `pim_datagrid.extension.pager.mongodb_pager`
- Delete service `pim_datagrid.extension.pager.product_pager`
- Rename service `pim_datagrid.extension.pager.orm_pager` to `pim_datagrid.extension.pager`
- Replace `Pim\Bundle\DataGridBundle\Datasource\Orm\OrmDatasource` by `Pim\Bundle\DataGridBundle\Datasource\Datasource`
- Replace service `pim_datagrid.datasource.orm` by `pim_datagrid.datasource.default`
- Delete `Pim\Bundle\DataGridBundle\Datasource\MongoDB\MongoDBDatasource`
- Delete service `pim_datagrid.datasource.mongodb`
- Remove the flush parameter from Pim\Bundle\CatalogBundle\Doctrine\MongoDB\CompletenessGenerator::generateMissingForProduct(), as it was not used properly anymore (completeness are directly pushed to MongoDB without using ODM)
- Rename countForAttribute to countVariantGroupAxis in GroupRepository
- Remove locale-specific rights
- Upgraded to 0.2.* version of akeneo/batch-bundle
- Rename `Pim\Bundle\TransformBundle\DependencyInjection\Compiler\ReplacePimSerializerArgumentsPass` by `Pim\Bundle\Transform\DependencyInjection\Compiler\SerializerPass` and change construct parameters
- AddVersionListener and VersionBuilder use new `pim_versioning.serializer` service
- In InGroupFilter and IsAssociatedFilter constructors, replace the RequestParameters argument by a RequestParametersExtractorInterface
- Change constructor of `Pim\Bundle\DataGridBundle\Controller\ProductExportController` to inject the product repository `Pim\Bundle\CatalogBundle\Repository\ProductRepositoryInterface` as fourth argument
- Rename Pim\CatalogBundle\Model\Media to Pim\CatalogBundle\Model\ProductMedia to reflect the coupling between product media and product value and allow the future introduction of generic media
- Add a $metricClass argument in MetricTransformer constructor
- Add a $mediaClass argument in MediaTransformer constructor
- Add a $metricClass argument in MetricType constructor
- Change the arguments of ProductBuilder to pass classes (product, value, price) as an array
- Change the arguments of EditCommonAttributes to pass classes (metric, media, price) as an array
- Remove not used parameter `pim_import_export.entity.export.class`
- Remove file `Pim\Bundle\ImportExportBundle\DependencyInjection\Compiler\ResolveDoctrineOrmTargetEntitiesPass`
- Replace the filter config parent_type by ftype
- Rename CatalogBundle, VersioningBundle, UserBundle listeners to subscribers
- Change constructor of `Pim\Bundle\DataGridBundle\Manager\DatagridViewManager` to inject the datagrid view repository as first argument (instead of the manager)
- Rename service `pim_catalog.validator.attribute_constraint_guesser` by `pim_catalog.validator.constraint_guesser.chained_attribute`

# 1.1.0 - "Rabbit Punch" (2014-04-16)

## Features
- Implement creating, updating, applying and removing datagrid views
- MongoDB storage support

## Improvements
- Allow to add many quick export on datagrids
- Optimize products mass deletion
- Improve get product REST API
- Improve entity history context display for entities updated during import jobs
- Add a 'properties' field to the Attribute entity to allow easily adding new attribute type dependent properties
- Introduced custom ODM types to map document to one or many entities
- Define specific route and configuration for datagrid quick exports
- Add a parameter to ProductManager::save() and ProductManager::saveAll() to allow saving products without completeness recalculation
- Dispatch event pre/post handler for each mass action
- Enhance the error message displayed when a related entity doesn't exist during an import (for instance we import products and a family doesn't exist)
- Default product datagrid sorting is done descending on updated property

## Bug fixes
- Fixed the verbose option always used in the install command
- Fixed issue on attribute option removal
- Fixed identifier is required attribute
- Fixed get common attributes with common values
- Fixed completeness not removed from changed family
- Fixed Product ORM mapping: activated orphanRemoval of values
- Fixed family import fixtures, we now throw an exception if attribute used as requirement not exists
- Fixed the CSV import of attribute options which can fail due to missing columns when options are not 100% translated
- Fixed the CSV import of attribute option to throw exception when the attribute is not known
- Fixed the CSV export of attributes to avoid to export the virtual group 'Other'
- Prevent considering 0 as a null value when importing metric data
- Ensured the attribute option validation when edit an option
- Fixed the product CSV export when a metric attribute is exported without unit
- Fixed the missed 'there are unsaved changes' message when I delete an option
- Ensured the ability to change the user catalog locale from user fixtures
- Fixed mass delete and pagination
- Fixed the CSV import of family when an attribute does not exist
- Fixed the CSV import of option when an attribute does not exist
- Fixed the erroneous message on completeness tab to display "not yet calculated" instead of "locale non associated to this channel"
- Fixed the 'null' displayed after a dynamic option creation
- Fixed the quick Export to be able to export all the products
- Ensured that we're able to configure the email to use in monolog handler
- Fixed the missing translation keys
- Fixed the route exception for less/address in prod.log
- Fixed the categories tree get cut off on a long list on categiry management
- Fixed the deletion of an attribute option
- Remove the deprecated fallback property in locale and in locales.yml file
- Avoid to recalculate the completeness when I add some products to one or more group with the mass-edit wizard
- Fixed the unique attributes validation during product CSV imports
- Fixed the exception on file_get_content if the image doesn't exist anymore
- Ensure the required property for an identifier when importing attributes
- Fixed the error message when the family is not known when importing products
- Removed useless ```app/entities``` directory

## BC breaks
- Add an argument HydratorInterface in ProductDatasource constructor (MongoDBODM support)
- Add an argument $adapterClass (string for FQCN) in ProductFilterExtension and OrmFilterExtension constructors (MongoDBODM support)
- Remove deprecated fallback property of Locale entity
- Add a generateProductCompletenesses method on CompletenessGeneratorInterface, to generate completeness for one product
- Add setCompletenesses and getCompletenesses method on ProductInterface and Product class
- Add methods getProductQueryBuilder, deleteProductIds methods in ProductRepositoryInterface
- Remove methods setLocale/getLocale, setScope/getScope, setConfiguration/getConfiguration from ProductRepositoryInterface
- Remove methods setLocale/getLocale, setScope/getScope from ProductManager
- Move findAllByAttributes and findOneByWithValues from FlexibleEntityRepositoryInterface to ProductRepositoryInterface
- Move setFlexibleQueryBuilder, findAllByAttributes, findOneByWithValues, getFlexibleQueryBuilder, addJoinToValueTables, findAllByAttributesQB from FlexibleEntityRepository to ProductRepository (ORM)
- Move FilterBundle/Filter/ScopeFilter.php, ProductCompletenessFilter.php, ProductGroupsFilter.php, CategoryFilter.php -> FilterBundle/Filter/Product/ScopeFilter.php, CompletenessFilter, GroupsFilter.php, CategoryFilter.php
- Move FilterBundle/Resources/public/js/datafilter/filter/scope-filter.js, category-filter.js -> FilterBundle/Resources/public/js/datafilter/filter/product_scope-filter.js, product_category-filter.js
- Move FilterBundle/Filter/Flexible/FilterUtility.php -> Filter/ProductFilterUtility.php, remove the flexibleEntityName argument of applyFlexibleFilter, rename applyFlexibleFilter to applyFilterByAttribute
- ProductValueNonBlank renamed to ProductValueComplete
- Remove the AclHelper $aclHelper argument from the DataGridBundle/Extension/Pager/Orm/Pager.php constructor
- Moved CustomEntityBundle to its own repository
- Move `FlexibleEntityBundle/Doctrine/*` -> `CatalogBundle/Doctrine/ORM/*`, rename `FlexibleQueryBuilder*` to `ProductQueryBuilder*`, specialize the implementation and pass the CatalogContext as constructor argument
- Changes in the implementation of storing datagrid state - adding 'pim/datagrid/state-listener' to the datagrid configuration is no longer required, instead, the grid should be rendered with dataGrid.renderStatefulGrid()
- Move `FilterBundle/Filter/Flexible/*` -> `FilterBundle/Filter/ProductValue/*`
- Remove unused FilterBundle/Filter/ProductValue/EntityFilter
- Replace FlexibleManager by ProductManager in ContextConfigurator constructor arguments
- Replace tag `pim_flexibleentity.attributetype` by `pim_catalog.attribute_type`
- Replace service `@pim_flexibleentity.validator.attribute_constraint_guesser` by `@pim_catalog.validator.attribute_constraint_guesser`
- Replace the use of FlexibleValueInterface by ProductValueInterface in AttributeTypeInterface and AbstractAttributeType
- Update ProductValueInterface, add getData, setData and getAttribute methods
- Move `DataGridBundle/Extension/Formatter/Property/*` to `DataGridBundle\Extension\Formatter\Property\ProductValue\*`
- Use CatalogContext and not ProductManager as constructor argument in AddParametersToProductGridListener
- Move mass export in specific controller
- Add an affectsCompleteness method to MassEditActionInterface to indicate whether performing the mass action requires recalculating the product completeness
- Remove DeleteMassActionHandler, replaced by ProductDeleteMassActionHandler
- Change product REST API data and url format
- Remove incomplete REST API for getting multiple products
- Remove Router dependency from json ProductNormalizer
- Replace RegistryInterface with ManagerRegistry in controllers - retrieving the ObjectManager from the AbstractController now requires passing the class name (AbstractDoctrineController::getManagerForClass())
- Change Completeness Manager and Repository function names to something more coherent (generateMissingForxxx)
- Move `DataGridBundle/Extension/Sorter\Orm\FlexibleFieldSorter` to `DataGridBundle/Extension/Sorter/Product/ValueSorter`
- Move `DataGridBundle/Extension/Sorter/Orm/FlexibleFieldSorter` to `DataGridBundle/Extension/Sorter/Product/ValueSorter`
- Move `DataGridBundle/Extension/Selector/Orm/*` to `DataGridBundle/Extension/Selector/Orm/Product` and `DataGridBundle/Extension/Selector/Orm/ProductValue`
- ProductRepository does not extend anymore FlexibleEntityRepository, getFlexibleConfig/setFlexibleConfig have been replaced by getConfiguration/setConfiguration
- Change mass action route for products and create own controller for these mass actions
- Add a MassActionHandlerRegistry for mass action handlers services (works with handler alias)
- Rename ProductDeleteMassActionHandler to DeleteMassActionHandler
- Create MassActionHandlerInterface instead of using OroPlatform one
- Change MassActionDispatcher::dispatch parameters
- Replace `@pim_datagrid.datasource.product.result_record.hydrator` by `@pim_datagrid.datasource.result_record.hydrator.product` and same for class parameter
- Move mass action handlers to its own `Handler` directory
- Create PimDatasourceInterface extending OroDatasourceInterface
- Use PimVersioningBundle:Version for all entity audits instead of OroDataAuditBundle:Audit, replace AuditManager with VersionManager, drop AuditBuilder and refactor listeners that create object versions
- Redefine DeleteMassAction, EditMassAction and ExportMassAction
- Remove data_identifier property defined on datagrid.yml for mass actions
- Rename parameter $queryBuilder as $qb in HydratorInterface
- Add findFamilyCommonAttributeIds and findValuesCommonAttributeIds methods to ProductRepository interface
- Remove queryBuilder property from MassEditActionController and remove $request from each action
- Remove queryBuilder from methods initialize and perform in AbstractMassEditAction and children
- Add setProductsToMassEdit and getProductsToMassEdit in AbstractMassEditAction
- Remove EntityManager property from AddToGroups mass edit action and directly inject GroupRepository
- Remove ProductManager property from Classify mass edit action
- Remove method getProductIdsFromQB from EditCommonAttributes mass edit action
- Remove ProductRepository::findFamilyCommonAttributes() and ProductRepository::findValuesCommonAttributeIds() to replace them by ProductRepository::findCommonAttributeIds()
- Disable global search feature
- Remove the 'searchable' property of AbstractAttribute
- Move ProductRepository::getIdentifier() to attribute repository
- Move CatalogBundle\Entity\Repository\ProductRepository to CatalogBundle\Doctrine\ORM
- Move CatalogBundle\Entity\Repository\AssociationRepository to CatalogBundle\Doctrine\ORM
- Move CatalogBundle\Model\ProductRepositoryInterface to CatalogBundle\Repository
- Move CatalogBundle\Model\AssociationRepositoryInterface to CatalogBundle\Repository
- Move CatalogBundle\Model\CompletenessRepositoryInterface to CatalogBundle\Repository
- EditCommonAttributes class needs the ProductBuilder and ProductMassActionManager now
- Move prepareDBALQuery from ProductRepository to QueryBuilderUtility
- Add a ProductCategoryManager and move here the methods getProductsCountInCategory, getProductIdsInCategory from the ProductManager
- Renamed service writer ids `pim_base_connector.writer.orm.*` -> `pim_base_connector.writer.doctrine.*`
- Replace `@security.context` by `@pim_user.context.user` in `ContextConfigurator`
- Delete the attribute virtual group and the `getVirtualGroup` method of the class `Pim\Bundle\CatalogBundle\Model\AbstractAttribute`
- Render the attribute group mandatory for the creation and the edition of an attribute

# 1.0.2
## Bug Fixes
- Removed hardcoded attribute table from ORM/CompletenessGenerator.php
- Fixed of ProductValue's attributes' exclusion on completeness's computation

# 1.0.1
## Bug Fixes
- Removed hardcoded Attribute from ChainedAttributeConstraintGuesser
- Removed hardcoded Attribute from ValidMetricValidator

# 1.0.0 - "Hare We Go" (2014-03-06)

## Features
- Uservoice integration
- Add a last operations widget on the dashboard
- Add new user as fixtures
- Auto-refresh job execution report page
- Add a checkbox to select all visible rows in entity association grids
- Add colors to channels and use them in scopable field labels to make them more compact

## Improvements
- Load choices for grid filters asynchronously
- Allow adding/removing attributes to mass edit attributes view without a page reload
- Propagate -v option to subcommands of install command
- Fix the versions of dependencies in composer.json
- Undisplay unwanted searchable elements in quick search
- Add icons for category and product in search view
- Prevent hydrating all attributes in the available attributes addition form
- Prevent hydrating all families in the product edition form
- Import conversion units for channels
- Product grid loading performance by hydrating as array and introduce selector extension
- Add a screen to select the attribute type before creating an attribute
- Create check-requirements, assets and database/fixtures commands and simplify install one
- Make documentation tested linking it to our behat scenarios

## Bug fixes
- Fixed non-updated values being displayed in the the audit history
- Fixed attribute group form state not being saved
- Do not display Id as an eligible attribute as label
- Fixed select field missing for scopable simple/multi select attributes in the product form
- Restored missing attributes translation
- Fixed the display of scopable metric attributes in the product edit form
- Fixed regression with resolve target entity on Category entity
- Fixed datepicker in date attribute form
- Fixed unwanted fields appearing in attribute creation form if server-side validation errors are present
- Fixed 500 response when submitting import launch form without selecting file to upload
- Fixed $field_catalogLocale linked bugs
- Fixed scopable value order in product form
- Restored unique variant axis constraint when saving product
- Fixed missing breadcrumbs for edit views
- Fixed lost hashnav when creating an attribute group
- Fixed a bug that prevented saving unchecked checkbox value in product edit form
- Fixed recovered attributes on mass edit action
- Fixed a bug with tooltips sometimes not appearing due to a conflict between bootstrap and jquery tooltip plugins

## BC breaks
- Remove the date type property of Attribute and simplify the pim_catalog_date attribute type to support date only (not date/datetime/time)
- Remove unnecessary AttributeManagerInterface and AttributeInterface in favor of AbstractAttribute
- Rename findByWithSortedAttribute to findOneByWithValues, add pre-select attributes and related translations to reduce number of lazy loaded queries when edit a product
- Rename findByWithAttributes to findAllByAttributes
- MeasureBundle has been moved from the BAP to an external repository (akeneo/measure-bundle).
- BatchBundle has been moved from the BAP to an external repository (akeneo/batch-bundle).
- Remove magic setter access to value (ex: $product->setDescription()), as it has multiple conceptual and
technical flaws (attribute codes are data, not a freeze structure, needed to maintain an full attribute cache in product
that made the entity too smart for its own good and created performances problem)
- Remove Product::createValue(). Can be replaced by calling ProductManager::createFlexibleValue() and setting attribute, scope and locale on the created value.
- Product datagrid, hydrate rows as arrays (in place of objects) to reduce the loading time
- Datagrid configuration, remove [flexible_entity] config to avoid to define the used entity twice
- Rename and move src/Pim/Bundle/EnrichBundle/Resources/views/Completeness/_datagridCompleteness.html.twig => DataGridBundle/Resources/views/Property/completeness.html.twig
- Delete classes ConfigureAssociationProductGridListener and AssociationProductColumnsConfigurator, we now use ConfigureFlexibleGridListener to configure product association grid
- Delete the HideColumnsListener, the ColumnConfigurator is now able to add only columns configured by the user
- Rename CompletenessFilter to ProductCompletenessFilter to be consistent, move also the related js file
- Changed signature of ProductRepository::getEligibleProductIds()
- Changed signature of GroupType::__construct()
- Changed signature of AssociationType::__construct()
- Removed AttributeRepository::findallWithGroups()
- Rename grid_extensions.yml, grid_actions.yml, grid_listeners.yml, grid_attribute_types.yml to extensions.yml, actions.yml, event_listeners.yml, attribute_types.yml

# 1.0.0-rc-1 - "Tortoise Beats Hare" (2014-02-06)

## Features
- Completenesses over channels and locales widget
- New command to install the PIM
- Price attributes can be scopable
- Popin to configure product datagrid columns

## Improvements
- Add missing translations
- New grid implementation
- Grids performances
- Quick export of selected products in the grid
- Status column in the product grid
- Thumbnail in product grid for attribute of type image

## Bug fixes
- Bug #658: Export all activated translations even if no value has been set
- Bug PIM-1892: Prevented the form subscriber to remove form fields if not valid
- Downgrade ICU lib to be compatible with RedHat 6 and CentOS 6
- Fix an issue with excessive url length when mass editing many products
- Products grid loaded twice the first time the screen is displayed
- The first tree is not displayed in the mass edit wizard
- When no group type exist, it's not possible to add Variant Group
- Job validation is applied twice (create import/export)
- Validation messages not visible in job creation popin (create import/export)
- Lose hashnav when I create a tree
- Fix completeness calculation on icecat demo dev data
- Application crash on some product validation fail
- In create product popin, no way to search for family (in select 2 field)
- Attribute export in csv shift columns instead of putting blank values
- Error with field_catalogLocale on first load
- Missing translations in page titles
- When adding a new option from product form, the new option is not in the select
- Category edit and page title not updated

## BC breaks
- Change some translation message keys
- Remove GridBundle, add a new DataGridBundle (based on OroPlatform changes)
- Change filters implementations in FilterBundle
- Update all PIM grids to use the new implementation (extensions for filter, sorter, pager, custom datasource, custom cell formatters)
- Rename TranslatableInterface and TranslatableListener by Localizable one in FlexibleEntityBundle
- Rename translatable attribute property by localizable
- FlexibleQueryBuilder has been rewritten to prepare the MongoDB support (add filters and sorters in FlexibleEntityBundle/Doctrine/ORM)
- FlexibleQueryBuilder is injected to ProductRepository
- ProductRepository is injected in ProductManager
- Remove deprecated flexible entity config which is now builded by flexible manager itself (use doctrine meta)
- Move controllers, forms, routing and views from CatalogBundle to EnrichBundle (rename routes, forms, acls, services)
- Introduce a BaseConnectorBundle and move readers, processors, writers, archivers and related configuration from ImportExportBundle
- Introduce a TransformBundle and move cache, converters, encoders, normalizers, transformers and related configuration from ImportExportBundle
- Renaming of services of ImportExport that have been moved (pim_transform_* and pim_base_connector_*)
- Move functionality related to user preferences from LocaleManager and ChannelManager to a dedicated UserContext
- Remove AbstractFlexibleValue::isMatching() method

# 1.0.0-beta-4 - "The Abominable Snow Rabbit" (2014-01-08)

## Features
- Import product associations (CSV)
- New translation mode : Compare and copy values within a product edit form
- Convert metric values into the conversion unit selected for the channel during export
- Allow filtering and sorting by metric values
- Allow to go back to the grid or create another product after saving one
- Add products to many groups through mass edit wizard
- Attribute options fixture
- Product associations fixture
- Fixtures can be in CSV (all fixtures except users and currencies)
- Fixture files can be imported through a command (all fixtures except users and currencies)
- Add quick create popin for jobs
- Add a WYSIWYG editor for TextArea attributes

## Improvements
- Improve the user experience for family management
- Update import / export detail view by adding a summary
- Improve installer to provide different data set (minimal or dev)
- Use a form extension to apply select2 only on specified fields
- Add real time versioning option in product import
- Merge the configuration of import/export job steps in the first tab of the edit view
- Implement save of base unit and data for metric entity
- Metric values are now exported in two distinct columns (value and unit)
- Metric values can now be imported through two distinct columns ([examples](https://github.com/akeneo/pim-community-dev/blob/42371c0d6c70801a4a23a7aa8cf87e18f417c4a8/features/import/import_products.feature#L170-L198))
- Ajaxify the completeness tab of product edit form
- Change the channel switcher and collapse/expand modes on product edit view
- Add a loading mask when loading quick creation form
- Allow to switch configuration between ORM and ODM
- Update OroPlatform from beta-1 to beta-5
- Move Batch Form Types to ImportExport bundle and refactor them to be able to configure any kind of job
- Don't display several UI elements when users don't have the corresponding rights
- Use aliases for subforms, no more manual instanciation to enhance extensibility
- Product prices can now be imported with a single column per currency

## Bug fixes
- Missing pending versionable entities
- Product edit form fails with memory limit for products contained in large groups
- When I delete a filter price or metric and add it again, the filter is not applied
- Translate metric units in select field
- Values of attributes with the type Number are displayed with .0000 on product edit
- Reduce metric field width
- Sort by metric value in product datagrid
- Constraint of unicity for products of a variant group
- When reimporting a product, history for this product shows Create instead of Update
- The completness calculation takes a lot of time after importing in IcecatDemo
- Apply select2 only on needed fields
- Inverse unit and data position for metric form field
- Unwanted popin when try to leave attribute edit view
- Display bug on channel selector with long labels
- Versioning is not called after import
- I can select a root of a tree in the mass-edit wizard
- Products with no completeness do not show in the grid when selecting All products
- Exporting products with an empty file attribute value fails
- The count of Write when I export products is wrong
- Attributes are created even with minimal install
- Error on disallowed decimal on price are not displayed at the right place
- Initial state of completeness filter is wrong
- Search should take account of ACLs
- Oro mapping issue with search item on beta-1
- Locale selector in the product header is sometimes too short
- Allow to remove a translation setting it to empty
- Completeness doesn't take into account currencies of channels

## BC breaks
- Change AbstractAttribute getters that return a boolean value to use the 'is' prefix instead of 'get'. The affected getters are 'getScopable', 'getTranslatable', 'getRequired', 'getUnique'.
- Product, ProductValue, Media and ProductPrice have switched from Pim\Bundle\CatalogBundle\Entity namespace to the Pim\Bundle\CatalogBundle\Model namespace, to pave the way for the MongoDB implementation
- AbstractEntityFlexible getValue method now returns null in place of false when there is now value related to attribute + locale + scope
- Completeness and Product are not linked any more via a Doctrine relationship. We are cutting the links between Product and other entities in order to pave the way to the ability to switch between MongoDB and ORM while using the same API (apart from Product repository).
- Same thing than above for Category
- Relation between Family and Product has been removed from Family side
- Remove PimDataAuditBundle
- Remove PimDemoBundle
- Move product metric in catalog bundle
- Change jobs.yml to batch_jobs.yml and change expected format to add services and parameters
- Rename getStorageManager in flexible manager and change related references
- Rename AttributeTypeManager to AttributeManager and change related references, move createAttribute, createAttributeOption, createAttributeOptionValue from ProductManager to AttributeManager
- Introduce AttributeManagerInterface and remove references to concrete class
- Change attribute type configuration, refactor the attribute type compiler pass and attribute type factory
- Remove getAttributeOptionValueRepository, getFlexibleValueRepository from FlexibleManager
- Attribute fixtures format has changed
- Product associations import/export format has changed.
- Rename Association to AssociationType and all properties/methods linked to this class.
- Rename ProductAssociation to Association
- Rename ProductAttribute to Attribute

# 1.0.0-beta-3 - "Hare Conditioned" (2013-12-04)

## Features
- History of changes for groups and variant groups
- History of changes for import / export profiles
- History of changes for channels
- Allow creating new options for simple select and multiselect attributes directly from the product edit form
- Add a default tree per user
- Introduce command "pim:completeness:calculate" size argument to manage number of completenesses to calculate
- Switching tree to see sub-categories products count and allow filtering on it
- Group types management
- Import/Export product groups (CSV)
- Import/Export associations (CSV)
- Export product associations (CSV)
- Import/Export attributes (CSV)
- Import/Export attribute options (CSV)
- Upload and import an archive (CSV and medias)
- Download an archive containing the exported products along with media
- Add the column "enabled" in the CSV file for products import/export and for versioning

## Improvements
- Export media into separated sub directories
- Separate product groups and variants management
- Display number of created/updated products during import
- Speed up completeness calculation
- Display the "has product" filter by default in the product grid of group edit view
- Display currency label in currencies datagrid
- Disable changing the code of all configuration-related entities
- Merge the directory and filename of export profiles into a single file path property

## Bug fixes
- Mass delete products
- Fix some issues with import ACL translations (issues#484)
- Add a message when trying to delete an attribute used by one or more variant groups instead of throwing an error
- Selection of products in mass edit
- Versioning of installed entities (from demo bundle)
- For csv export of products, only export values related to selected channel and related locales
- Fix locale activation/deactivation based on locales used by channels
- Fix issue with 100 products csv import

## BC breaks
- Command "pim:product:completeness-calculator" has been replaced into "pim:completeness:calculate"
- Refactor in ImportExport bundle for Readers, Writers and Processors

# 1.0.0-beta-2 - "Hold the Lion, Please" (2013-10-29)

## Features
- Manage variant groups
- CRUD actions on groups
- Manage association between groups and products
- CRUD actions on association entities
- Link products with associations
- Import medias from a CSV file containing name of files
- Export medias from a CSV file
- Apply rights on locales for users
- Do mass classification of products
- Define price attribute type with localizable property

## Improvements
- Upgrade to BAP Beta 1
- Homogenize title/label/name entity properties using label
- Mass actions respects ACL
- Improve Import/Export profile view
- Hide access to shortcut to everyone
- Number, date and datetime attributes can be defined as unique values
- Use server timezone instead of UTC timezone for datagrids
- Make upload widget work on FireFox
- Display skipped data errors on job report

## Bug fixes
- Fix sorting channels by categories
- Bug #324 : Translate group label, attribute label and values on locale switching
- Number of products in categories are not updated after deleting products
- Fix dashboard link to create import/export profile
- Fix price format different between import and enrich
- Fix channel datagrid result count
- Fix end date which is updated for all jobs<|MERGE_RESOLUTION|>--- conflicted
+++ resolved
@@ -1,9 +1,3 @@
-<<<<<<< HEAD
-# 1.2.36 (2015-07-06)
-
-## Bug fixes
-- PIM-4494: Fix js memory leak on a product edit form with scopable attributes
-=======
 # 1.3.x
 
 ## Bug fixes
@@ -405,7 +399,11 @@
 - PIM-3730: Fix variant group link on product edit page
 - PIM-3632: Correctly show scopable attribute icons on scope change
 - PIM-3583: Fix the bad parsed filter value with spaces
->>>>>>> 79e65486
+
+# 1.2.36 (2015-07-06)
+
+## Bug fixes
+- PIM-4494: Fix js memory leak on a product edit form with scopable attributes
 
 # 1.2.35 (2015-05-29)
 
