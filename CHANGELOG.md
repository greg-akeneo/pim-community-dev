--- conflicted
+++ resolved
@@ -6,11 +6,8 @@
 - Convert metric values into the conversion unit selected for the channel during export
 - Allow filtering and sorting by metric values
 - Allow to back to the grid or create another product when editing one
-<<<<<<< HEAD
+- Fixture CSV and YML files are now in the Resources/fixtures folder
 - Add products to many groups through mass edit wizard
-=======
-- Fixture CSV and YML files are now in the Resources/fixtures folder
->>>>>>> 317e9ea5
 
 ## Improvements
 - Improve the user experience for family management
