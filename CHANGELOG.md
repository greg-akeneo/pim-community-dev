<<<<<<< HEAD
# 1.3.x

## Features
- Export a product as PDF
- Add a widget in the navigation bar to display notifications when import/export jobs finish
- Add the sequential edit for a selected list of products
- Add comments on a product
- Load dashboard widgets asynchronously and allow to refresh the data

## Improvements
 - Remove the fixed mysql socket location
 - Switch to stability stable
 - Base template has been moved from `app/Resources/views` to `PimEnrichBundle/Resources/views`
 - Remove deprecated attribute property *Usable as a grid column*
 - Make classes of `Pim\Bundle\CatalogBundle\Model` consistent with the interfaces
 - Refactor of the attribute option screen to manage more than 100 options
 - Redesign of the loading box
 - Add an information message when there is no common attribute in mass-edit

## BC breaks
- Rename `Pim\Bundle\CatalogBundle\DependencyInjection\Compiler\ResolveDoctrineOrmTargetEntitiesPass` to `Pim\Bundle\CatalogBundle\DependencyInjection\Compiler\ResolveDoctrineTargetModelsPass`
- Rename `Pim\Bundle\CatalogBundle\DependencyInjection\Compiler\AbstractResolveDoctrineOrmTargetEntitiesPass` to `Pim\Bundle\CatalogBundle\DependencyInjection\Compiler\AbstractResolveDoctrineTargetModelsPass`
- Rename `Pim\Bundle\UIBundle\Form\Transformer\IntegerTransformer` to `Pim\Bundle\UIBundle\Form\Transformer\NumberTransformer`
- Remove useless applySorterByAttribute, applySorterByField from Pim\Bundle\CatalogBundle\Doctrine\ORM\ProductRepository
- Change visibility of ProductQueryBuilder::addAttributeFilter, ProductQueryBuilder::addFieldFilter from public to protected, add a addFilter method in ProductQueryBuilderInterface
- Change visibility of ProductQueryBuilder::addAttributeSorter, ProductQueryBuilder::addFieldSorter from public to protected, add a addSorter method in ProductQueryBuilderInterface
- Remove ProductManager from ProductFilterUtility::__construct argument
- Remove ProductFilterUtility::getAttribute()
- Two new methods have been added to `Pim\Bundle\DashboardBundle\Widget\WidgetInterface`: `getAlias` and `getData`
- Constructor of `Pim\Bundle\DashboardBundle\Controller\WidgetController` has been changed (most dependencies have been removed)
- Method `Pim\Bundle\DashboardBundle\Controller\WidgetController::showAction()` has been removed in favor of `listAction` to render all widgets and `dataAction` to provide widget data
- Constructors of `Pim\Bundle\DashboardBundle\Widget\CompletenessWidget` and `Pim\Bundle\DashboardBundle\Widget\LastOperationsWidget` have been changed
- `Pim\Bundle\DashboardBundle\Widget\Registry:add()` now accepts the widget (`WidgetInterface`) as the first argument and position as the second
- Remove CatalogContext argument from ProductQueryBuilder::__construct
- Remove ProductRepository from Datagrid Sorters __construct
- Remove deprecated ProductRepositoryInterface::getProductQueryBuilder
- Replace setProductQueryBuilder by setProductQueryFactory and add a getObjectManager in ProductRepositoryInterface
- Add a ProductQueryFactoryInterface argument in ProductDatasource::__construct
- Add a $productOrmAdapterClass argument in DatasourceAdapterResolver::__construct
- Remove is_default, translatable from attributeOption mapping
- Remove AttributeOption::setDefault, AttributeOption::isDefault
- Remove AttributeInterface::getDefaultOptions
- Remove $optionClass and $optionValueClass arguments from the AttributeManager::__construct
- Remove createAttributeOption, createAttributeOptionValue, getAttributeOptionClass from the attributeManager (now in the attributeOptionManager)
- Add a $attributeOptionManager argument in AttributeController::__construct
- Remove MediaManager argument from CsvProductWriter::__construct
- Update CsvProductWriter::copyMedia argument to replace AbstractProductMedia by an array
- Change constructor of `Pim\Bundle\BaseConnectorBundle\Processor\TransformerProcessor`. `Doctrine\Common\Persistence\ManagerRegistry` is used as fourth argument and is mandatory now. The data class is the fifth argument.

# 1.2.x
=======
# 1.2.9 (2014-10-17)
>>>>>>> e5d86183

## Bug fixes
- PIM-3254: Fix issue with inactive locales in exports
- PIM-3217: Fix missing filter groups in grid filter selector when two attribute groups have the same sort orders
- PIM-3281: Fix mass edit issue on localizable values, it uses user locale instead of selected locale
- PIM-3248: Fix completeness not being correctly calculated after removing a required attribute from a family
- PIM-3279: Fix performance issue with big group sets
- PIM-3266: Fix the flush of skipped items during an import that uses the `Pim\Bundle\BaseConnectorBundle\Processor\TransformerProcessor`. All your custom processors that uses the `TransformmerProcessor` should now inject the `Pim\Bundle\CatalogBundle\Doctrine\SmartManagerRegistry` to fix this issue too.
- PIM-3282: Fix the grid filters that can be set as json in the request

## BC breaks
- Two new arguments have been added to Pim\Bundle\FilterBundle\Filter\Product\GroupsFilter: `userContext` and `groupClass`

# 1.2.8 (2014-10-10)

## Bug fixes
- Fix memory leak in CSV quick export
- Fix memory leak when product with medias are exported in CSV
- Cannot display correctly all variant groups on grid

## Improvements
- avoid hydrating duplicate categories when applying category filter in product grid

# 1.2.7 (2014-10-01)

## Bug fixes
- Fix no warning message when leaving a product form after a submit with errors
- Stabilize composer.json (minimum-stability: stable) and fix monolog version issue

# 1.2.6 (2014-09-26)

## Bug fixes
- Fix installer fail on requirements when you change the archive and uploads folder
- Fix display of multi-byte characters in long form labels that are truncated
- Incorrect date display between export/import widget and job execution page and job history
- Fix archiver bug with yml imports
- Fix missing product versioning data when a category, attribute or attribute option linked to a product is removed

## BC breaks
- Added supports method in Pim\Bundle\BaseConnectorBundle\Archiver\ArchiverInterface
- Two new methods have been added to Pim\Bundle\CatalogBundle\Repository\ProductRepositoryInterface: `findAllWithAttribute` and `findAllWithAttributeOption`
- Constructor of Pim\Bundle\VersioningBundle\UpdateGuesser\AttributeOptionUpdateGuesser has been changed

## Improvements
- Add images in icecat_demo_dev installer fixtures
- Add sorter to the grid state

# 1.2.5 (2014-09-19)

## Bug fixes
- File that contains non UTF-8 characters can not be imported anymore
- Mimetype check on file import has been removed
- Incorrect written number after csv export

## Improvements
- Fixtures stop if warnings are encountered
- Errors and warnings for fixtures are displayed

# 1.2.4 (2014-09-11)

## Bug fixes
- Fixed job profile controller doing a global flush after launching job execution

# 1.2.3 (2014-09-08)

## Bug fixes
- association fixtures

# 1.2.2 (2014-09-05)

## Improvements
- CacheClearer splits into two services, one for Product and one for other entities

## Bug fixes
- association import with MongoDB fixes

# 1.2.1 (2014-09-03)

## Bug fixes
- large memory leak fixed for non product import (association, product group, attribute, categories, etc...)
- new associations were created at each import

## BC breaks
- protected postWrite method not called anymore from BaseConnectorBundle\\Writer\\Doctrine\\Writer.
 If you need it, override the write method, call the parent and add your code after.
- constructor of Pim\Bundle\BaseConnectorBundle\Writer\Doctrine\Writer has changed
- Pim\Bundle\TransformBundle\Cache\ProductCacheClearer has been renamed Pim\Bundle\TransformBundle\Cache\CacheClearer

# 1.2.0 (2014-08-28)

## Improvements

## Bug fixes
- Fix a bug on entity `Pim/Bundle/CatalogBundle/Model/AbstractProduct`

# 1.2.0-RC4

## Improvements
- Java dependency has been removed
- Add locale fallback to en_US

## Bug fixes
- Sort exported categories by tree and order inside the tree
- Return to the family index page after cancelling family mass edit instead of product index
- Fixed an error when all families are edited without any applied filters
- Fixed a bug that allowed to mass edit only 10 families
- Fixed category order in the categories tab of products
- Incomplete archives no longer appear as downloadable in the export execution details page
- Fixed Cascade delete on associations for MongoDB impl
- Fixed a bug on normalization of decimal attributes for MongoDB impl
- Fixed the 'Is associated' filter in the product association grids
- Fixed a bug where special characters were not well handled in product grid filter
- Fixed unique value validation for date attributes during import
- Fixed apply filter on channel tree on MongoDB implementation
- Fixed a bug on ProductCsvWriter
- Fixed a bug that causes product associations to be stored twice in MongoDB implementation

## BC breaks
- Replace ACLs `pim_enrich_family_add_atribute` and `pim_enrich_family_remove_atribute` with `pim_enrich_family_edit_attributes`. This ACL also enforces rights to edit attribute requirements.
- Changed JobExecutionArchivist to archive files generated by export before it is marked as completed
- JS and CSS are not minified anymore. We advise to use server side compression for bandwidth savings.

# 1.2.0-RC3

## Improvements
- Killed export process are now detected and displayed as failed
- CsvWriter can write files for any type of entity

## Bug fixes
- Fixed Mass edit on a never fulfilled price attribute
- Fix TinyMCE WYSIWYG editor generating 'fake' history due to html reformatting
- Fixed flat product normalizer and filtered values (with many filters)
- Make sure that the file path of export profiles is writable before allowing to execute
- Fixed bug with scopable boolean value not being saved
- Use `pim_number` form type to replace the use of `number` and fix issue with javascript validation on numbers with different formats

## BC breaks
- Remove `task` option from install command
- JobExecutionController now require the Akeneo\Bundle\BatchBundle\Manager\JobExecutionManager.
- InvalidItemsCsvArchiver is not injected in the constructors of ProductCsvReader and ProductReader
- CsvProductWriter should be used instead of CsvWriter for products
- Remove `pim_serializer.normalizer.get_set_method` defined as fallback normalizer

# 1.2.0-RC2

## Improvements
- Create a metric factory
- Improve UI for defining role permissions
- Throw exception on install command if fixture directory not found
- Setup `pim_catalog.storage_driver` in `pim_parameters.yml` instead of `config.yml`
- Load PIM configuration via the import of the file `pim.yml` instead of a preprend configuration
- Externalize non local PIM parameters in `pim_parameters.yml`
- Replace buttons by icons to manage datagrid views
- Add post create event on enrich part when an attribute group is created

## Bug fixes
- The message 'there are unsaved changes' is missing in the Role edit form
- Display a file attribute attribute as column in product grid displays Array
- History tab crashes when product imported without real time versioning
- Creating an attribute with the code "id" should be forbidden
- Switch not well displayed on other locales than en_US
- Associations are now well saved on product import

## BC breaks
- Remove backendStorage property on attribute entities
- Inject MetricFactory in `Pim\Bundle\CatalogBundle\AttributeType\MetricType`, `Pim\Bundle\EnrichBundle\MassEditAction\Operation\EditCommonAttribute` and `Pim\Bundle\TransformBundle\Transformer\Property\MetricTransformer` instead of metric entity class parameter
- MongoDB: Media are now part of the product as embedded document and not in an external collection. A migration script is provided. See the UPGRADE file.
- Change constructor of `Pim\Bundle\EnrichBundle\Form\Type\FamilyType` to add `DisableFamilyFieldsSubscriber` as third argument and `AddAttributeAsLabelSubscriber` as fourth argument
- Rename pim_catalog.datasource.smart and pim_catalog.datasource.product respectively by pim_datagrid.datasource.smart and pim_datagrid.datasource.product
- Add method setMassActionRepository and remove the MassActionRepositoryInterface from constructor
- Introduce a dedicated pim_webservice.serializer to handle REST API
- Rename ACL `pim_enrich_family_edit` to `pim_enrich_family_edit_properties`. This ACL now only check the access to the properties tab.
- Rename ACL `pim_enrich_product_edit` to `pim_enrich_product_edit_attributes`. This ACL now only check the access to the attributes tab.
- Added ProductCacheClearer to share cache clearing between product writers

# 1.2.0-RC1

## Features
- Add an option to automatically sort the choices of simple and multi select attributes
- Add a mass family edition operation to allow adding or changing attribute requirements on many families at once
- Allow filtering by empty values for attributes (text, textarea, number, date, simple and multiselect, prices and metrics) and for family property
- Add an option to filter products by a list of identifier values
- Don't allow editing the default datagrid view
- Add a enable/disable row action in product grid

## Improvements
- Group datagrid filters by attribute groups
- Ease the adding of new filters and sorters in ProductQueryBuilder
- All grids can now benefit from the multistep mass edition wizard (this was reserved to the the product grid before)
- Ease the adding of subscribers in ProductEditType, JobInstanceType and AttributeGroupType with addEventSubscriber methods
- Introduce a ProductValueFormFactory which dispatch a EnrichEvents::CREATE_PRODUCT_VALUE_FORM to ease the product value form customization
- MongoDB completeness calculation performances
- Introduce Abstract models for Association, Media, Metric, Price, Completeness to ease the overriding/re-using of theses classes
- Allow to override of a repository avoiding to redefine the entity mapping
- Introduce a datagrid choice filter that loads attribute option choices based on the search query to enhance performance with a large number of attribute options
- Apply "Remove product" permission to hide mass delete and delete row action
- Change "launch" button by "view" on job profile datagrids
- Create a `JobInstanceRepository`
- Automatic creation and purge of indexes for MongoDB
- Dispatch event before rendering the product edit template
- Fixed asymetric enable product button
- Remove qb definition from job profile grid configs
- Create repositories for JobInstance and JobExecution
- Create manager for JobInstance
- Clean LastOperationsWidget architecture
- New readers for export improve memory usage loading small batches of products instead of all products in same time
- Update BatchBundle to 0.1.6 in order to get updated summary information during the execution of the process (and not only at the end)
- Allow values 'true', 'false', 'yes' and 'no' to be converted into boolean during import
- Create a job instance factory to create job instances
- Allow to add hidden row actions in grids
- Make optional the generation of missing completenesses in product reader
- Update install to be able to define email address/name used for system emailing
- Update BatchBundle version to get a better support of exceptions in logs and provide the new command akeneo:batch:list-jobs
- Faster MongoDB product writer (around 10x times faster than current one)
- Dispatch events on show/edit/execute/remove job profile actions
- Dispatch events on view/download job execution actions
- Allow to install custom user roles and groups from installer fixtures
- Display the code of import/export profiles on the edit and show views
- Related entities' edition and deletion doesn't reload all the products' normalized data
- Inject event dispatcher inside AbstractController
- Csv reader and Yaml readers are now reseted between each steps
- Dispatch events when removing some entities
- Add method remove in Category, Group, Attribute, Association type and family managers.
- Call manager's method remove from these entity controllers
- Remove the count of products by category in the context of the management of the categories (perf)
- Define attribute type classes as parameters
- Products on which mass edit operation is not performed are also ignored from operation finalize method
- Create specific serializer service for versioning

## Bug fixes
- Replaced usage of Symfony process to launch background job with a simple exec, more reliable on a heavily loaded environment
- Added missing translation keys for "manage filters", "all", "records", etc
- Images import from fixtures now works
- Fixed versions not being properly generated when real-time versioning is disabled (in imports/exports)
- Deleted completeness when a locale of a channel is deleted
- Displayed flags in the completenesses grid
- Fixed a memory leak on product import when using MongoDB
- Fixed a bug with image upload on product with a "\" or "/" in their sku
- Fixed a bug that silently failed when uploading file that does not comply with server configuration
- Fixed a bug when display image thumbnail in the product grid with MongoDB support
- Fixed a bug with timestampable listener which doesn't change the updated date of a product
- Fixed a bug with numeric validation and decimal allowed property (number, metric, price attribute types)
- Attribute Options code validation now more precise on uniqueness (equality instead of similarity)
- Fixed a bug with repository resolver on ODM implementation
- Fixed a bug on mass edit when we use a completeness filter to select products
- Removed the import CSV mimetype validation which is unreliable
- Product completeness in MongoDB is not lost anymore in the grid
- Upload on a job with a custom step (non ItemStep) doesn't crash anymore
- Memory leak fixed in pim:version:refresh command
- Fixed a bug when try to remove the family of a product
- Wrong date conversion fixes on grid and form

## BC breaks
- Remove FlexibleEntityBundle
- Remove CategoryWriter and use the generic doctrine writer instead
- Remove entity argument from FiltersConfigurator constructor
- Rely on CatalogBundle/Version and not anymore on CatalogBundle/PimCatalogBundle to get the current version of the PIM
- The Pim\Bundle\EnrichBundle\MassEditAction namespace has been renamed to Pim\Bundle\EnrichBundle\MassEditAction\Operation
- Mass edit operator has been moved to an Operator sub-namespace
- Pim\Bundle\EnrichBundle\MassEditAction\Operation\MassEditActionInterface has been renamed Pim\Bundle\EnrichBundle\MassEditAction\Operation\MassEditOperationInterface
- Changed the HydratorInterface::hydrate() method signature
- Avoid to store null values in Product::normalizedData (MongoDB support)
- Remove redundant 'getActiveCodeChoices' method in CurrencyManager (use CurrencyManager::getActiveCodes())
- Remove AbstractAttributeType::buildValueFormType, change visibility of prepareValueFormName, prepareValueFormAlias, prepareValueFormOptions, prepareValueFormConstraints, prepareValueFormData to public
- Remove `MetricBaseValuesSubscriber` and create one for MongoDB and another one for ORM
- Create `OptionFilter`, `OptionsFilter` for ORM and MongoDB implementations
- InstallerBundle/LoaderInterface has been changed to pass ProductManager to manage media (loading images from fixtures)
- Refactor VersioningBundle - a lot of API changes, add MongoDB support.
- Remove the Doctrine registry dependency from `Pim\Bundle\CatalogBundle\Manager\CompletenessManager` and use only the family repository
- Remove the Doctrine registry dependency from `Pim\Bundle\CatalogBundle\Doctrine\ORM\CompletenessGenerator` and use only the entity manager
- Add a new method `scheduleForChannelAndLocale` to `Pim\Bundle\CatalogBundle\Doctrine\CompletenessGeneratorInterface`
- Add a dependency to the completeness manager on `Pim\Bundle\EnrichBundle\Form\Handler\ChannelHandler`
- Add a dependency to the channel repository on `Pim\Bundle\CatalogBundle\Manager\CompletenessManager`
- Remove deprecated ConfigureGroupProductGridListener and add parameter in method ConfiguratorInterface::configure(DatagridConfiguration $configuration)
- Category and CategoryRepository no longer extend AbstractSegment and SegmentRepository, previously inherited methods are now in these classes
- Change constructor of ProductExportController to remove CurrencyManager and AssociationTypeManager args
- Change constructor of `Pim\Bundle\EnrichBundle\Controller\ProductController` and `Pim\Bundle\ImportExportController\JobProfileController` (inject event dispatcher)
- Add parameters to load datagrids in job profiles index twig templates
- Remove WidgetRepository to replace it by `Pim\Bundle\ImportExportBundle\Entity\Repository\JobExecutionRepository`
- Inject `Pim\Bundle\ImportExportBundle\Manager\JobExecutionManager` into LastOperationsWidget
- Remove injection of WidgetRepository from LastOperationsWidget
- Inject JobInstanceFactory inside `Pim\Bundle\ImportExportBundle\Controller\JobProfileController`
- Remove duplicate pim_catalog.entity.job_instance.class parameter, we must now use akeneo_batch.entity.job_instance.class
- Inject EventDispatcher inside AbstractController
- Add missing getEntity() method in product value interface
- Add methods inside CategoryInterface
- Inject `Symfony\Component\EventDispatcher\EventDispatcherInterface` inside Attribute, AssociationType, Category, Family and Group managers
- Inject `Pim\Bundle\CatalogBundle\Manager\FamilyManager` in `Pim\Bundle\EnrichBundle\Controller\FamilyController`
- Inject `Doctrine\Common\Persistence\ObjectManager` in `Pim\Bundle\CatalogBundle\Manager\AssociationTypeManager`
- Inject `Doctrine\Common\Persistence\ObjectManager` in `Pim\Bundle\CatalogBundle\Manager\FamilyManager`
- Inject group and group types classes in `Pim\Bundle\CatalogBundle\Manager\GroupManager`
- Inject `Pim\Bundle\CatalogBundle\Manager\AssociationTypeManager` in `Pim\Bundle\EnrichBundle\Controller\AssociationTypeController`
- Inject `Pim\Bundle\CatalogBundle\Manager\FamilyManager` in `Pim\Bundle\EnrichBundle\Controller\FamilyController`
- Inject SecurityFacade inside `Pim\Bundle\EnrichBundle\Controller\CategoryController`
- Each dashboard widget has to define its full template, nothing is rendered automatically
- Delete `Pim\Bundle\DataGridBundle\Extension\Filter\MongoDBFilterExtension`, `Pim\Bundle\DataGridBundle\Extension\Filter\OrmFilterExtension`, `Pim\Bundle\DataGridBundle\Extension\Filter\ProductFilterExtension`
- Rename `Pim\Bundle\DataGridBundle\Extension\Filter\AbstractFilterExtension` to `Pim\Bundle\DataGridBundle\Extension\Filter\FilterExtension` which expects a `Pim\Bundle\DataGridBundle\Datasource\DatasourceAdapterResolver\` as third argument for its constructor
- Rename constant `Pim\Bundle\DataGridBundle\DependencyInjection\Compiler\AddFilterTypesPass::FILTER_ORM_EXTENSION_ID` to `Pim\Bundle\DataGridBundle\DependencyInjection\Compiler\AddFilterTypesPass::FILTER_EXTENSION_ID`
- Delete `Pim\Bundle\DataGridBundle\Extension\Sorter\MongoDBSorterExtension`, `Pim\Bundle\DataGridBundle\Extension\Sorter\OrmSorterExtension`, `Pim\Bundle\DataGridBundle\Extension\Sorter\ProductSorterExtension`
- Rename `Pim\Bundle\DataGridBundle\Extension\Sorter\AbstractSorterExtension` to `Pim\Bundle\DataGridBundle\Extension\Sorter\SorterExtension`
- Rename constant `Pim\Bundle\DataGridBundle\DependencyInjection\Compiler\AddSortersPass::SORTER_ORM_EXTENSION_ID` to `Pim\Bundle\DataGridBundle\DependencyInjection\Compiler\AddSortersPass::SORTER_EXTENSION_ID`
- Delete service `pim_datagrid.extension.filter.mongodb_filter`
- Delete service `pim_datagrid.extension.filter.product_filter`
- Rename service `pim_datagrid.extension.filter.orm_filter` to `pim_datagrid.extension.filter`
- Delete service `pim_datagrid.extension.sorter.mongodb_sorter`
- Rename service `pim_datagrid.extension.sorter.orm_sorter` to `pim_datagrid.extension.sorter`
- Delete `Pim\Bundle\DataGridBundle\Extension\Pager\MongoDBPagerExtension`,`Pim\Bundle\DataGridBundle\Extension\Pager\OrmPagerExtension` and `Pim\Bundle\DataGridBundle\Extension\Pager\ProductPagerExtension`
- Rename `Pim\Bundle\DataGridBundle\Extension\Pagerr\AbstractPagerExtension` to `Pim\Bundle\DataGridBundle\Extension\Pager\PagerExtension` which expects a `PagerResolver` as first argument
- Delete service `pim_datagrid.extension.pager.mongodb_pager`
- Delete service `pim_datagrid.extension.pager.product_pager`
- Rename service `pim_datagrid.extension.pager.orm_pager` to `pim_datagrid.extension.pager`
- Replace `Pim\Bundle\DataGridBundle\Datasource\Orm\OrmDatasource` by `Pim\Bundle\DataGridBundle\Datasource\Datasource`
- Replace service `pim_datagrid.datasource.orm` by `pim_datagrid.datasource.default`
- Delete `Pim\Bundle\DataGridBundle\Datasource\MongoDB\MongoDBDatasource`
- Delete service `pim_datagrid.datasource.mongodb`
- Remove the flush parameter from Pim\Bundle\CatalogBundle\Doctrine\MongoDB\CompletenessGenerator::generateMissingForProduct(), as it was not used properly anymore (completeness are directly pushed to MongoDB without using ODM)
- Rename countForAttribute to countVariantGroupAxis in GroupRepository
- Remove locale-specific rights
- Upgraded to 0.2.* version of akeneo/batch-bundle
- Rename `Pim\Bundle\TransformBundle\DependencyInjection\Compiler\ReplacePimSerializerArgumentsPass` by `Pim\Bundle\Transform\DependencyInjection\Compiler\SerializerPass` and change construct parameters
- AddVersionListener and VersionBuilder use new `pim_versioning.serializer` service
- In InGroupFilter and IsAssociatedFilter constructors, replace the RequestParameters argument by a RequestParametersExtractorInterface
- Change constructor of `Pim\Bundle\DataGridBundle\Controller\ProductExportController` to inject the product repository `Pim\Bundle\CatalogBundle\Repository\ProductRepositoryInterface` as fourth argument
- Rename Pim\CatalogBundle\Model\Media to Pim\CatalogBundle\Model\ProductMedia to reflect the coupling between product media and product value and allow the future introduction of generic media
- Add a $metricClass argument in MetricTransformer constructor
- Add a $mediaClass argument in MediaTransformer constructor
- Add a $metricClass argument in MetricType constructor
- Change the arguments of ProductBuilder to pass classes (product, value, price) as an array
- Change the arguments of EditCommonAttributes to pass classes (metric, media, price) as an array
- Remove not used parameter `pim_import_export.entity.export.class`
- Remove file `Pim\Bundle\ImportExportBundle\DependencyInjection\Compiler\ResolveDoctrineOrmTargetEntitiesPass`
- Replace the filter config parent_type by ftype
- Rename CatalogBundle, VersioningBundle, UserBundle listeners to subscribers
- Change constructor of `Pim\Bundle\DataGridBundle\Manager\DatagridViewManager` to inject the datagrid view repository as first argument (instead of the manager)
- Rename service `pim_catalog.validator.attribute_constraint_guesser` by `pim_catalog.validator.constraint_guesser.chained_attribute`

# 1.1.0 - "Rabbit Punch" (2014-04-16)

## Features
- Implement creating, updating, applying and removing datagrid views
- MongoDB storage support

## Improvements
- Allow to add many quick export on datagrids
- Optimize products mass deletion
- Improve get product REST API
- Improve entity history context display for entities updated during import jobs
- Add a 'properties' field to the Attribute entity to allow easily adding new attribute type dependent properties
- Introduced custom ODM types to map document to one or many entities
- Define specific route and configuration for datagrid quick exports
- Add a parameter to ProductManager::save() and ProductManager::saveAll() to allow saving products without completeness recalculation
- Dispatch event pre/post handler for each mass action
- Enhance the error message displayed when a related entity doesn't exist during an import (for instance we import products and a family doesn't exist)
- Default product datagrid sorting is done descending on updated property

## Bug fixes
- Fixed the verbose option always used in the install command
- Fixed issue on attribute option removal
- Fixed identifier is required attribute
- Fixed get common attributes with common values
- Fixed completeness not removed from changed family
- Fixed Product ORM mapping: activated orphanRemoval of values
- Fixed family import fixtures, we now throw an exception if attribute used as requirement not exists
- Fixed the CSV import of attribute options which can fail due to missing columns when options are not 100% translated
- Fixed the CSV import of attribute option to throw exception when the attribute is not known
- Fixed the CSV export of attributes to avoid to export the virtual group 'Other'
- Prevent considering 0 as a null value when importing metric data
- Ensured the attribute option validation when edit an option
- Fixed the product CSV export when a metric attribute is exported without unit
- Fixed the missed 'there are unsaved changes' message when I delete an option
- Ensured the ability to change the user catalog locale from user fixtures
- Fixed mass delete and pagination
- Fixed the CSV import of family when an attribute does not exist
- Fixed the CSV import of option when an attribute does not exist
- Fixed the erroneous message on completeness tab to display "not yet calculated" instead of "locale non associated to this channel"
- Fixed the 'null' displayed after a dynamic option creation
- Fixed the quick Export to be able to export all the products
- Ensured that we're able to configure the email to use in monolog handler
- Fixed the missing translation keys
- Fixed the route exception for less/address in prod.log
- Fixed the categories tree get cut off on a long list on categiry management
- Fixed the deletion of an attribute option
- Remove the deprecated fallback property in locale and in locales.yml file
- Avoid to recalculate the completeness when I add some products to one or more group with the mass-edit wizard
- Fixed the unique attributes validation during product CSV imports
- Fixed the exception on file_get_content if the image doesn't exist anymore
- Ensure the required property for an identifier when importing attributes
- Fixed the error message when the family is not known when importing products
- Removed useless ```app/entities``` directory

## BC breaks
- Add an argument HydratorInterface in ProductDatasource constructor (MongoDBODM support)
- Add an argument $adapterClass (string for FQCN) in ProductFilterExtension and OrmFilterExtension constructors (MongoDBODM support)
- Remove deprecated fallback property of Locale entity
- Add a generateProductCompletenesses method on CompletenessGeneratorInterface, to generate completeness for one product
- Add setCompletenesses and getCompletenesses method on ProductInterface and Product class
- Add methods getProductQueryBuilder, deleteProductIds methods in ProductRepositoryInterface
- Remove methods setLocale/getLocale, setScope/getScope, setConfiguration/getConfiguration from ProductRepositoryInterface
- Remove methods setLocale/getLocale, setScope/getScope from ProductManager
- Move findAllByAttributes and findOneByWithValues from FlexibleEntityRepositoryInterface to ProductRepositoryInterface
- Move setFlexibleQueryBuilder, findAllByAttributes, findOneByWithValues, getFlexibleQueryBuilder, addJoinToValueTables, findAllByAttributesQB from FlexibleEntityRepository to ProductRepository (ORM)
- Move FilterBundle/Filter/ScopeFilter.php, ProductCompletenessFilter.php, ProductGroupsFilter.php, CategoryFilter.php -> FilterBundle/Filter/Product/ScopeFilter.php, CompletenessFilter, GroupsFilter.php, CategoryFilter.php
- Move FilterBundle/Resources/public/js/datafilter/filter/scope-filter.js, category-filter.js -> FilterBundle/Resources/public/js/datafilter/filter/product_scope-filter.js, product_category-filter.js
- Move FilterBundle/Filter/Flexible/FilterUtility.php -> Filter/ProductFilterUtility.php, remove the flexibleEntityName argument of applyFlexibleFilter, rename applyFlexibleFilter to applyFilterByAttribute
- ProductValueNonBlank renamed to ProductValueComplete
- Remove the AclHelper $aclHelper argument from the DataGridBundle/Extension/Pager/Orm/Pager.php constructor
- Moved CustomEntityBundle to its own repository
- Move `FlexibleEntityBundle/Doctrine/*` -> `CatalogBundle/Doctrine/ORM/*`, rename `FlexibleQueryBuilder*` to `ProductQueryBuilder*`, specialize the implementation and pass the CatalogContext as constructor argument
- Changes in the implementation of storing datagrid state - adding 'pim/datagrid/state-listener' to the datagrid configuration is no longer required, instead, the grid should be rendered with dataGrid.renderStatefulGrid()
- Move `FilterBundle/Filter/Flexible/*` -> `FilterBundle/Filter/ProductValue/*`
- Remove unused FilterBundle/Filter/ProductValue/EntityFilter
- Replace FlexibleManager by ProductManager in ContextConfigurator constructor arguments
- Replace tag `pim_flexibleentity.attributetype` by `pim_catalog.attribute_type`
- Replace service `@pim_flexibleentity.validator.attribute_constraint_guesser` by `@pim_catalog.validator.attribute_constraint_guesser`
- Replace the use of FlexibleValueInterface by ProductValueInterface in AttributeTypeInterface and AbstractAttributeType
- Update ProductValueInterface, add getData, setData and getAttribute methods
- Move `DataGridBundle/Extension/Formatter/Property/*` to `DataGridBundle\Extension\Formatter\Property\ProductValue\*`
- Use CatalogContext and not ProductManager as constructor argument in AddParametersToProductGridListener
- Move mass export in specific controller
- Add an affectsCompleteness method to MassEditActionInterface to indicate whether performing the mass action requires recalculating the product completeness
- Remove DeleteMassActionHandler, replaced by ProductDeleteMassActionHandler
- Change product REST API data and url format
- Remove incomplete REST API for getting multiple products
- Remove Router dependency from json ProductNormalizer
- Replace RegistryInterface with ManagerRegistry in controllers - retrieving the ObjectManager from the AbstractController now requires passing the class name (AbstractDoctrineController::getManagerForClass())
- Change Completeness Manager and Repository function names to something more coherent (generateMissingForxxx)
- Move `DataGridBundle/Extension/Sorter\Orm\FlexibleFieldSorter` to `DataGridBundle/Extension/Sorter/Product/ValueSorter`
- Move `DataGridBundle/Extension/Sorter/Orm/FlexibleFieldSorter` to `DataGridBundle/Extension/Sorter/Product/ValueSorter`
- Move `DataGridBundle/Extension/Selector/Orm/*` to `DataGridBundle/Extension/Selector/Orm/Product` and `DataGridBundle/Extension/Selector/Orm/ProductValue`
- ProductRepository does not extend anymore FlexibleEntityRepository, getFlexibleConfig/setFlexibleConfig have been replaced by getConfiguration/setConfiguration
- Change mass action route for products and create own controller for these mass actions
- Add a MassActionHandlerRegistry for mass action handlers services (works with handler alias)
- Rename ProductDeleteMassActionHandler to DeleteMassActionHandler
- Create MassActionHandlerInterface instead of using OroPlatform one
- Change MassActionDispatcher::dispatch parameters
- Replace `@pim_datagrid.datasource.product.result_record.hydrator` by `@pim_datagrid.datasource.result_record.hydrator.product` and same for class parameter
- Move mass action handlers to its own `Handler` directory
- Create PimDatasourceInterface extending OroDatasourceInterface
- Use PimVersioningBundle:Version for all entity audits instead of OroDataAuditBundle:Audit, replace AuditManager with VersionManager, drop AuditBuilder and refactor listeners that create object versions
- Redefine DeleteMassAction, EditMassAction and ExportMassAction
- Remove data_identifier property defined on datagrid.yml for mass actions
- Rename parameter $queryBuilder as $qb in HydratorInterface
- Add findFamilyCommonAttributeIds and findValuesCommonAttributeIds methods to ProductRepository interface
- Remove queryBuilder property from MassEditActionController and remove $request from each action
- Remove queryBuilder from methods initialize and perform in AbstractMassEditAction and children
- Add setProductsToMassEdit and getProductsToMassEdit in AbstractMassEditAction
- Remove EntityManager property from AddToGroups mass edit action and directly inject GroupRepository
- Remove ProductManager property from Classify mass edit action
- Remove method getProductIdsFromQB from EditCommonAttributes mass edit action
- Remove ProductRepository::findFamilyCommonAttributes() and ProductRepository::findValuesCommonAttributeIds() to replace them by ProductRepository::findCommonAttributeIds()
- Disable global search feature
- Remove the 'searchable' property of AbstractAttribute
- Move ProductRepository::getIdentifier() to attribute repository
- Move CatalogBundle\Entity\Repository\ProductRepository to CatalogBundle\Doctrine\ORM
- Move CatalogBundle\Entity\Repository\AssociationRepository to CatalogBundle\Doctrine\ORM
- Move CatalogBundle\Model\ProductRepositoryInterface to CatalogBundle\Repository
- Move CatalogBundle\Model\AssociationRepositoryInterface to CatalogBundle\Repository
- Move CatalogBundle\Model\CompletenessRepositoryInterface to CatalogBundle\Repository
- EditCommonAttributes class needs the ProductBuilder and ProductMassActionManager now
- Move prepareDBALQuery from ProductRepository to QueryBuilderUtility
- Add a ProductCategoryManager and move here the methods getProductsCountInCategory, getProductIdsInCategory from the ProductManager
- Renamed service writer ids `pim_base_connector.writer.orm.*` -> `pim_base_connector.writer.doctrine.*`
- Replace `@security.context` by `@pim_user.context.user` in `ContextConfigurator`
- Delete the attribute virtual group and the `getVirtualGroup` method of the class `Pim\Bundle\CatalogBundle\Model\AbstractAttribute`
- Render the attribute group mandatory for the creation and the edition of an attribute

# 1.0.2
## Bug Fixes
- Removed hardcoded attribute table from ORM/CompletenessGenerator.php
- Fixed of ProductValue's attributes' exclusion on completeness's computation

# 1.0.1
## Bug Fixes
- Removed hardcoded Attribute from ChainedAttributeConstraintGuesser
- Removed hardcoded Attribute from ValidMetricValidator

# 1.0.0 - "Hare We Go" (2014-03-06)

## Features
- Uservoice integration
- Add a last operations widget on the dashboard
- Add new user as fixtures
- Auto-refresh job execution report page
- Add a checkbox to select all visible rows in entity association grids
- Add colors to channels and use them in scopable field labels to make them more compact

## Improvements
- Load choices for grid filters asynchronously
- Allow adding/removing attributes to mass edit attributes view without a page reload
- Propagate -v option to subcommands of install command
- Fix the versions of dependencies in composer.json
- Undisplay unwanted searchable elements in quick search
- Add icons for category and product in search view
- Prevent hydrating all attributes in the available attributes addition form
- Prevent hydrating all families in the product edition form
- Import conversion units for channels
- Product grid loading performance by hydrating as array and introduce selector extension
- Add a screen to select the attribute type before creating an attribute
- Create check-requirements, assets and database/fixtures commands and simplify install one
- Make documentation tested linking it to our behat scenarios

## Bug fixes
- Fixed non-updated values being displayed in the the audit history
- Fixed attribute group form state not being saved
- Do not display Id as an eligible attribute as label
- Fixed select field missing for scopable simple/multi select attributes in the product form
- Restored missing attributes translation
- Fixed the display of scopable metric attributes in the product edit form
- Fixed regression with resolve target entity on Category entity
- Fixed datepicker in date attribute form
- Fixed unwanted fields appearing in attribute creation form if server-side validation errors are present
- Fixed 500 response when submitting import launch form without selecting file to upload
- Fixed $field_catalogLocale linked bugs
- Fixed scopable value order in product form
- Restored unique variant axis constraint when saving product
- Fixed missing breadcrumbs for edit views
- Fixed lost hashnav when creating an attribute group
- Fixed a bug that prevented saving unchecked checkbox value in product edit form
- Fixed recovered attributes on mass edit action
- Fixed a bug with tooltips sometimes not appearing due to a conflict between bootstrap and jquery tooltip plugins

## BC breaks
- Remove the date type property of Attribute and simplify the pim_catalog_date attribute type to support date only (not date/datetime/time)
- Remove unnecessary AttributeManagerInterface and AttributeInterface in favor of AbstractAttribute
- Rename findByWithSortedAttribute to findOneByWithValues, add pre-select attributes and related translations to reduce number of lazy loaded queries when edit a product
- Rename findByWithAttributes to findAllByAttributes
- MeasureBundle has been moved from the BAP to an external repository (akeneo/measure-bundle).
- BatchBundle has been moved from the BAP to an external repository (akeneo/batch-bundle).
- Remove magic setter access to value (ex: $product->setDescription()), as it has multiple conceptual and
technical flaws (attribute codes are data, not a freeze structure, needed to maintain an full attribute cache in product
that made the entity too smart for its own good and created performances problem)
- Remove Product::createValue(). Can be replaced by calling ProductManager::createFlexibleValue() and setting attribute, scope and locale on the created value.
- Product datagrid, hydrate rows as arrays (in place of objects) to reduce the loading time
- Datagrid configuration, remove [flexible_entity] config to avoid to define the used entity twice
- Rename and move src/Pim/Bundle/EnrichBundle/Resources/views/Completeness/_datagridCompleteness.html.twig => DataGridBundle/Resources/views/Property/completeness.html.twig
- Delete classes ConfigureAssociationProductGridListener and AssociationProductColumnsConfigurator, we now use ConfigureFlexibleGridListener to configure product association grid
- Delete the HideColumnsListener, the ColumnConfigurator is now able to add only columns configured by the user
- Rename CompletenessFilter to ProductCompletenessFilter to be consistent, move also the related js file
- Changed signature of ProductRepository::getEligibleProductIds()
- Changed signature of GroupType::__construct()
- Changed signature of AssociationType::__construct()
- Removed AttributeRepository::findallWithGroups()
- Rename grid_extensions.yml, grid_actions.yml, grid_listeners.yml, grid_attribute_types.yml to extensions.yml, actions.yml, event_listeners.yml, attribute_types.yml

# 1.0.0-rc-1 - "Tortoise Beats Hare" (2014-02-06)

## Features
- Completenesses over channels and locales widget
- New command to install the PIM
- Price attributes can be scopable
- Popin to configure product datagrid columns

## Improvements
- Add missing translations
- New grid implementation
- Grids performances
- Quick export of selected products in the grid
- Status column in the product grid
- Thumbnail in product grid for attribute of type image

## Bug fixes
- Bug #658: Export all activated translations even if no value has been set
- Bug PIM-1892: Prevented the form subscriber to remove form fields if not valid
- Downgrade ICU lib to be compatible with RedHat 6 and CentOS 6
- Fix an issue with excessive url length when mass editing many products
- Products grid loaded twice the first time the screen is displayed
- The first tree is not displayed in the mass edit wizard
- When no group type exist, it's not possible to add Variant Group
- Job validation is applied twice (create import/export)
- Validation messages not visible in job creation popin (create import/export)
- Lose hashnav when I create a tree
- Fix completeness calculation on icecat demo dev data
- Application crash on some product validation fail
- In create product popin, no way to search for family (in select 2 field)
- Attribute export in csv shift columns instead of putting blank values
- Error with field_catalogLocale on first load
- Missing translations in page titles
- When adding a new option from product form, the new option is not in the select
- Category edit and page title not updated

## BC breaks
- Change some translation message keys
- Remove GridBundle, add a new DataGridBundle (based on OroPlatform changes)
- Change filters implementations in FilterBundle
- Update all PIM grids to use the new implementation (extensions for filter, sorter, pager, custom datasource, custom cell formatters)
- Rename TranslatableInterface and TranslatableListener by Localizable one in FlexibleEntityBundle
- Rename translatable attribute property by localizable
- FlexibleQueryBuilder has been rewritten to prepare the MongoDB support (add filters and sorters in FlexibleEntityBundle/Doctrine/ORM)
- FlexibleQueryBuilder is injected to ProductRepository
- ProductRepository is injected in ProductManager
- Remove deprecated flexible entity config which is now builded by flexible manager itself (use doctrine meta)
- Move controllers, forms, routing and views from CatalogBundle to EnrichBundle (rename routes, forms, acls, services)
- Introduce a BaseConnectorBundle and move readers, processors, writers, archivers and related configuration from ImportExportBundle
- Introduce a TransformBundle and move cache, converters, encoders, normalizers, transformers and related configuration from ImportExportBundle
- Renaming of services of ImportExport that have been moved (pim_transform_* and pim_base_connector_*)
- Move functionality related to user preferences from LocaleManager and ChannelManager to a dedicated UserContext
- Remove AbstractFlexibleValue::isMatching() method

# 1.0.0-beta-4 - "The Abominable Snow Rabbit" (2014-01-08)

## Features
- Import product associations (CSV)
- New translation mode : Compare and copy values within a product edit form
- Convert metric values into the conversion unit selected for the channel during export
- Allow filtering and sorting by metric values
- Allow to go back to the grid or create another product after saving one
- Add products to many groups through mass edit wizard
- Attribute options fixture
- Product associations fixture
- Fixtures can be in CSV (all fixtures except users and currencies)
- Fixture files can be imported through a command (all fixtures except users and currencies)
- Add quick create popin for jobs
- Add a WYSIWYG editor for TextArea attributes

## Improvements
- Improve the user experience for family management
- Update import / export detail view by adding a summary
- Improve installer to provide different data set (minimal or dev)
- Use a form extension to apply select2 only on specified fields
- Add real time versioning option in product import
- Merge the configuration of import/export job steps in the first tab of the edit view
- Implement save of base unit and data for metric entity
- Metric values are now exported in two distinct columns (value and unit)
- Metric values can now be imported through two distinct columns ([examples](https://github.com/akeneo/pim-community-dev/blob/42371c0d6c70801a4a23a7aa8cf87e18f417c4a8/features/import/import_products.feature#L170-L198))
- Ajaxify the completeness tab of product edit form
- Change the channel switcher and collapse/expand modes on product edit view
- Add a loading mask when loading quick creation form
- Allow to switch configuration between ORM and ODM
- Update OroPlatform from beta-1 to beta-5
- Move Batch Form Types to ImportExport bundle and refactor them to be able to configure any kind of job
- Don't display several UI elements when users don't have the corresponding rights
- Use aliases for subforms, no more manual instanciation to enhance extensibility
- Product prices can now be imported with a single column per currency

## Bug fixes
- Missing pending versionable entities
- Product edit form fails with memory limit for products contained in large groups
- When I delete a filter price or metric and add it again, the filter is not applied
- Translate metric units in select field
- Values of attributes with the type Number are displayed with .0000 on product edit
- Reduce metric field width
- Sort by metric value in product datagrid
- Constraint of unicity for products of a variant group
- When reimporting a product, history for this product shows Create instead of Update
- The completness calculation takes a lot of time after importing in IcecatDemo
- Apply select2 only on needed fields
- Inverse unit and data position for metric form field
- Unwanted popin when try to leave attribute edit view
- Display bug on channel selector with long labels
- Versioning is not called after import
- I can select a root of a tree in the mass-edit wizard
- Products with no completeness do not show in the grid when selecting All products
- Exporting products with an empty file attribute value fails
- The count of Write when I export products is wrong
- Attributes are created even with minimal install
- Error on disallowed decimal on price are not displayed at the right place
- Initial state of completeness filter is wrong
- Search should take account of ACLs
- Oro mapping issue with search item on beta-1
- Locale selector in the product header is sometimes too short
- Allow to remove a translation setting it to empty
- Completeness doesn't take into account currencies of channels

## BC breaks
- Change AbstractAttribute getters that return a boolean value to use the 'is' prefix instead of 'get'. The affected getters are 'getScopable', 'getTranslatable', 'getRequired', 'getUnique'.
- Product, ProductValue, Media and ProductPrice have switched from Pim\Bundle\CatalogBundle\Entity namespace to the Pim\Bundle\CatalogBundle\Model namespace, to pave the way for the MongoDB implementation
- AbstractEntityFlexible getValue method now returns null in place of false when there is now value related to attribute + locale + scope
- Completeness and Product are not linked any more via a Doctrine relationship. We are cutting the links between Product and other entities in order to pave the way to the ability to switch between MongoDB and ORM while using the same API (apart from Product repository).
- Same thing than above for Category
- Relation between Family and Product has been removed from Family side
- Remove PimDataAuditBundle
- Remove PimDemoBundle
- Move product metric in catalog bundle
- Change jobs.yml to batch_jobs.yml and change expected format to add services and parameters
- Rename getStorageManager in flexible manager and change related references
- Rename AttributeTypeManager to AttributeManager and change related references, move createAttribute, createAttributeOption, createAttributeOptionValue from ProductManager to AttributeManager
- Introduce AttributeManagerInterface and remove references to concrete class
- Change attribute type configuration, refactor the attribute type compiler pass and attribute type factory
- Remove getAttributeOptionValueRepository, getFlexibleValueRepository from FlexibleManager
- Attribute fixtures format has changed
- Product associations import/export format has changed.
- Rename Association to AssociationType and all properties/methods linked to this class.
- Rename ProductAssociation to Association
- Rename ProductAttribute to Attribute

# 1.0.0-beta-3 - "Hare Conditioned" (2013-12-04)

## Features
- History of changes for groups and variant groups
- History of changes for import / export profiles
- History of changes for channels
- Allow creating new options for simple select and multiselect attributes directly from the product edit form
- Add a default tree per user
- Introduce command "pim:completeness:calculate" size argument to manage number of completenesses to calculate
- Switching tree to see sub-categories products count and allow filtering on it
- Group types management
- Import/Export product groups (CSV)
- Import/Export associations (CSV)
- Export product associations (CSV)
- Import/Export attributes (CSV)
- Import/Export attribute options (CSV)
- Upload and import an archive (CSV and medias)
- Download an archive containing the exported products along with media
- Add the column "enabled" in the CSV file for products import/export and for versioning

## Improvements
- Export media into separated sub directories
- Separate product groups and variants management
- Display number of created/updated products during import
- Speed up completeness calculation
- Display the "has product" filter by default in the product grid of group edit view
- Display currency label in currencies datagrid
- Disable changing the code of all configuration-related entities
- Merge the directory and filename of export profiles into a single file path property

## Bug fixes
- Mass delete products
- Fix some issues with import ACL translations (issues#484)
- Add a message when trying to delete an attribute used by one or more variant groups instead of throwing an error
- Selection of products in mass edit
- Versioning of installed entities (from demo bundle)
- For csv export of products, only export values related to selected channel and related locales
- Fix locale activation/deactivation based on locales used by channels
- Fix issue with 100 products csv import

## BC breaks
- Command "pim:product:completeness-calculator" has been replaced into "pim:completeness:calculate"
- Refactor in ImportExport bundle for Readers, Writers and Processors

# 1.0.0-beta-2 - "Hold the Lion, Please" (2013-10-29)

## Features
- Manage variant groups
- CRUD actions on groups
- Manage association between groups and products
- CRUD actions on association entities
- Link products with associations
- Import medias from a CSV file containing name of files
- Export medias from a CSV file
- Apply rights on locales for users
- Do mass classification of products
- Define price attribute type with localizable property

## Improvements
- Upgrade to BAP Beta 1
- Homogenize title/label/name entity properties using label
- Mass actions respects ACL
- Improve Import/Export profile view
- Hide access to shortcut to everyone
- Number, date and datetime attributes can be defined as unique values
- Use server timezone instead of UTC timezone for datagrids
- Make upload widget work on FireFox
- Display skipped data errors on job report

## Bug fixes
- Fix sorting channels by categories
- Bug #324 : Translate group label, attribute label and values on locale switching
- Number of products in categories are not updated after deleting products
- Fix dashboard link to create import/export profile
- Fix price format different between import and enrich
- Fix channel datagrid result count
- Fix end date which is updated for all jobs
<|MERGE_RESOLUTION|>--- conflicted
+++ resolved
@@ -1,4 +1,3 @@
-<<<<<<< HEAD
 # 1.3.x
 
 ## Features
@@ -48,10 +47,7 @@
 - Update CsvProductWriter::copyMedia argument to replace AbstractProductMedia by an array
 - Change constructor of `Pim\Bundle\BaseConnectorBundle\Processor\TransformerProcessor`. `Doctrine\Common\Persistence\ManagerRegistry` is used as fourth argument and is mandatory now. The data class is the fifth argument.
 
-# 1.2.x
-=======
 # 1.2.9 (2014-10-17)
->>>>>>> e5d86183
 
 ## Bug fixes
 - PIM-3254: Fix issue with inactive locales in exports
