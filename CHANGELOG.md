--- conflicted
+++ resolved
@@ -1,19 +1,4 @@
-<<<<<<< HEAD
-# 1.0.0- -
-
-## Features
-
-## Improvements
-- Fix the versions of dependencies in composer.json
-
-## Bug fixes
-
-## BC breaks
-
-# 1.0.0-rc-1 -
-=======
 # 1.0.0-
->>>>>>> e864607a
 
 ## Features
 
@@ -21,6 +6,7 @@
 - Load choices for grid filters asynchronously
 - Allow adding/removing attributes to mass edit attributes view without a page reload
 - Propagate -v option to subcommands of install command
+- Fix the versions of dependencies in composer.json
 
 ## Bug fixes
 - Fix non-updated values being displayed in the the audit history
