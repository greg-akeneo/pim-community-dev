<<<<<<< HEAD
# 1.3.0 - "Hare Force" (2015-02-12)

# 1.3.0-RC3 (2015-02-12)

## Technical improvements
- PIM-3482: clean composer.json

# 1.3.0-RC2 (2015-02-12)

## Bug fixes
- PIM-1235: Fix information message when trying to delete a category tree used by a channel
- PIM-3068: Darken navigation arrows in product grid
- PIM-2094: Regroup attributes validation properties in a subpanel
- PIM-3700: Fix comment display on long words
- PIM-2103: Display a loading when deleting a category tree
- PIM-3394: Improve forgotten password screen
- PIM-3398: Translate units on metric fields on product edit form
- PIM-3575: Sort csv column in a determinist way (alphabetically) on export
- PIM-3752: Fixed the hard coded entry `Select Job` on import/export creation
- PIM-3736: Fix wrong count of products in Variant group view
- PIM-3628: Fixed products not being versioned when modifing a metric, price or media value
- PIM-3753: Fix completeness filter

## BC breaks
- Add a TranslatorInterface argument in MetricType::__construct
- Change of constructor of `Pim/Bundle/CommentBundle/Form/Type/CommentType` to accept `Pim\Bundle\CommentBundle\Entity` as a string for the third argument
- Added new constructor to `Pim/Bundle/DataGridBundle/Form/Type/DatagridViewType` to accept `Pim\Bundle\DataGridBundle\Entity\DataGridView` as a string for the first argument
- Change the constructor of `Pim/Bundle/EnrichBundle/Form/Type/AssociationType` to accept `Pim\Bundle\CatalogBundle\Model\Product` as a string for the third argument
- Change the constructor of `Pim/Bundle/EnrichBundle/Form/Type/AssociationType` to accept `Pim\Bundle\CatalogBundle\Entity\AssociationType` as a string for the fourth
- Change the constructor of `Pim/Bundle/EnrichBundle/Form/Type/AssociationType` to accept `Pim\Bundle\CatalogBundle\Entity\Group` as a string for the fifth argument
- Change the constructor of `Pim/Bundle/EnrichBundle/Form/Type/AssociationType` to accept `Pim\Bundle\CatalogBundle\Model\Association` as a string for the sixth argument
- Added new constructor to `Pim/Bundle/EnrichBundle/Form/Type/AssociationTypeType` to accept `Pim\Bundle\CatalogBundle\Model\AssociationType` as a string for the first argument
- Added new constructor to `Pim/Bundle/EnrichBundle/Form/Type/AttributeGroupType` to accept `Pim\Bundle\CatalogBundle\Entity\AttributeGroup` as a string for the first argument
- Added new constructor to `Pim/Bundle/EnrichBundle/Form/Type/AttributeOptionCreateType` to accept `Pim\Bundle\CatalogBundle\Entity\AttributeOption` as a string for the first argument
- Added new constructor to `Pim/Bundle/EnrichBundle/Form/Type/AttributeOptionType` to accept `Pim\Bundle\CatalogBundle\Entity\AttributeOption` as a string for the first argument
- Added new constructor to `Pim/Bundle/EnrichBundle/Form/Type/AttributeOptionValueType` to accept `Pim\Bundle\CatalogBundle\Entity\AttributeOptionValue` as a string for the first argument
- Added new constructor to `Pim/Bundle/EnrichBundle/Form/Type/AttributeRequirementType` to accept `Pim\Bundle\CatalogBundle\Entity\AttributeRequirement` as a string for the first argument
- Change the constructor of `Pim/Bundle/EnrichBundle/Form/Type/AttributeType` to accept `Pim\Bundle\CatalogBundle\Entity\AttributeTranslation` as a string for the third argument
- Change the constructor of `Pim/Bundle/EnrichBundle/Form/Type/AttributeType` to accept `Pim\Bundle\CatalogBundle\Entity\Attribute` as a string for the fourth argument
- Change the constructor of `Pim/Bundle/EnrichBundle/Form/Type/AttributeType` to accept `Pim\Bundle\CatalogBundle\Entity\AttributeGroup` as a string for the fifth argument
- Change the constructor of `Pim/Bundle/EnrichBundle/Form/Type/AvailableAttributesType` to accept `Pim\Bundle\CatalogBundle\Entity\Attribute` as a string for the third argument
- Change the constructor of `Pim/Bundle/EnrichBundle/Form/Type/AvailableAttributesType` to accept `Pim\Bundle\CatalogBundle\Model\AvailableAttribute` as a string for the fourth argument
- Change the constructor of `Pim/Bundle/EnrichBundle/Form/Type/CategoryType` to accept `Pim\Bundle\CatalogBundle\Entity\Category` as a string for the first argument
- Change the constructor of `Pim/Bundle/EnrichBundle/Form/Type/CategoryType` to accept `Pim\Bundle\CatalogBundle\Entity\CategoryTranslation` as a string for the second argument
- Change the constructor of `Pim/Bundle/EnrichBundle/Form/Type/ChannelType` to accept `Pim\Bundle\CatalogBundle\Entity\Category` as a string for the fourth argument
- Change the constructor of `Pim/Bundle/EnrichBundle/Form/Type/ChannelType` to accept `Pim\Bundle\CatalogBundle\Entity\Channel` as a string for the fifth argument
- Change the constructor of `Pim/Bundle/EnrichBundle/Form/Type/FamilyType` to accept `Pim\Bundle\CatalogBundle\Entity\Attribute` as a string for the fourth argument
- Change the constructor of `Pim/Bundle/EnrichBundle/Form/Type/FamilyType` to accept `Pim\Bundle\CatalogBundle\Entity\Family` as a string for the fifth argument
- Change the constructor of `Pim/Bundle/EnrichBundle/Form/Type/GroupType` to accept `Pim\Bundle\CatalogBundle\Entity\Attribute` as a string for the second argument
- Change the constructor of `Pim/Bundle/EnrichBundle/Form/Type/GroupType` to accept `Pim\Bundle\CatalogBundle\Entity\Group` as a string for the third argument
- Added new constructor to `Pim/Bundle/EnrichBundle/Form/Type/GroupTypeType` to accept `Pim\Bundle\CatalogBundle\Entity\GroupType` as a string for the first argument
- Added new constructor to `Pim/Bundle/EnrichBundle/Form/Type/ImageType` to accept `Pim\Bundle\CatalogBundle\Entity\ProductMedia` as a string for the fist argument
- Added new constructor to `Pim/Bundle/EnrichBundle/Form/Type/MassEditAction/AddToGroupsType` to accept `Pim\Bundle\CatalogBundle\Entity\Group` as a string for the first argument
- Added new constructor to `Pim/Bundle/EnrichBundle/Form/Type/MassEditAction/AddToGroupsType` to accept `Pim\Bundle\EnrichBundle\MassEditAction\Operation\AddToGroups` as a string for the second argument
- Added new constructor to `Pim/Bundle/EnrichBundle/Form/Type/MassEditAction/AddToVariantGroupType` to accept `Pim\Bundle\CatalogBundle\Entity\Group` as a string for the first argument
- Added new constructor to `Pim/Bundle/EnrichBundle/Form/Type/MassEditAction/AddToVariantGroupType` to accept `Pim\Bundle\EnrichBundle\MassEditAction\Operation\AddToVariantGroup` as a second for the third argument
- Added new constructor to `Pim/Bundle/EnrichBundle/Form/Type/MassEditAction/ChangeFamilyType` to accept `Pim\Bundle\EnrichBundle\MassEditAction\Operation\ChangeFamily` as a string for the first argument
- Added new constructor to `Pim/Bundle/EnrichBundle/Form/Type/MassEditAction/ChangeStatusType` to accept `Pim\Bundle\EnrichBundle\MassEditAction\Operation\ChangeStatus` as a string for the first argument
- Change the constructor of `Pim/Bundle/EnrichBundle/Form/Type/MassEditAction/ClassifyType` to accept ` Pim\Bundle\EnrichBundle\MassEditAction\Operation\Classify` as a string for the second argument
- Change the constructor of `Pim/Bundle/EnrichBundle/Form/Type/MassEditAction/EditCommonAttributesType` to accept `Pim\Bundle\EnrichBundle\MassEditAction\Operation\EditCommonAttributes` as a string for the fifth argument
- Added new constructor to `Pim/Bundle/EnrichBundle/Form/Type/MassEditAction/SetAttributeRequirementsType` to accept `Pim\Bundle\EnrichBundle\MassEditAction\Operation\SetAttributeRequirements` as a string for the first argument
- Added new constructor to `Pim/Bundle/EnrichBundle/Form/Type/MediaType` to accept `Pim\Bundle\CatalogBundle\Model\ProductMedia` as a string for the first argument
- Added new constructor to `Pim/Bundle/EnrichBundle/Form/Type/MetricType` to accept `Pim\Bundle\CatalogBundle\Model\Metric` as a string for the first argument
- Change the constructor of `Pim/Bundle/EnrichBundle/Form/Type/PriceType` to accept `Pim\Bundle\CatalogBundle\Model\Price` as a string for the first argument
- Change the constructor of `Pim/Bundle/ImportExportBundle/Form/Type/JobInstanceType` to accept `Symfony\Component\Translation\TranslatorInterface` as for the second argument
- Change the constructor of `Pim/Bundle/BaseConnectorBundle/Writer/Doctrine/ProductWriter` to accept `Pim\Bundle\CatalogBundle\Manager\MediaManager` as for the first argument instead of `Pim\Bundle\CatalogBundle\Manager\ProductManager`
- Change the constructor of `Pim/Bundle/CatalogBundle/Manager/AssociationTypeManager` to remove the $eventDispatcher argument from the constructor
- Change the constructor of `Pim/Bundle/CatalogBundle/Manager/AttributeManager` to remove the $eventDispatcher argument from the constructor
- Change the constructor of `Pim/Bundle/CatalogBundle/Manager/CategoryManager` to remove the $eventDispatcher argument from the constructor
- Change the constructor of `Pim/Bundle/CatalogBundle/Manager/GroupManager` to remove the $eventDispatcher argument from the constructor
- Change the constructor of `Pim/Bundle/CatalogBundle/Manager/FamilyManager` to remove the $eventDispatcher argument from the constructor
- Change the constructor of `Pim/Bundle/EnrichBundle/Controller/AttributeGroupController` to accept `Akeneo\Component\StorageUtils\Remover\RemoverInterface` and `Akeneo\Component\StorageUtils\Saver\BulkSaverInterface` as for the fourteenth and fifteenth argument
- Change the constructor of `Pim/Bundle/EnrichBundle/Controller/CategoryTreeController` to accept `Akeneo\Component\StorageUtils\Remover\RemoverInterface` and `Akeneo\Component\StorageUtils\Saver\SaverInterface` as for the fourteenth and fifteenth argument
- Change the constructor of `Pim/Bundle/EnrichBundle/Controller/FamilyController` to accept `Akeneo\Component\StorageUtils\Remover\RemoverInterface` and `Akeneo\Component\StorageUtils\Saver\SaverInterface` as for the fourteenth and fifteenth argument
- Change the constructor of `Pim/Bundle/EnrichBundle/Controller/GroupController` to accept `Akeneo\Component\StorageUtils\Remover\RemoverInterface` as for the fourteenth  argument
- Change the constructor of `Pim/Bundle/EnrichBundle/Controller/ProductController` to accept `Akeneo\Component\StorageUtils\Remover\RemoverInterface` as for the fourteenth  argument
- Change the constructor of `Pim/Bundle/EnrichBundle/Controller/VariantGroupController` to accept `Akeneo\Component\StorageUtils\Remover\RemoverInterface` as for the fourteenth  argument
- Change the constructor of `Pim/Bundle/EnrichBundle/Controller/VariantGroupController` and remove `Pim\Bundle\CatalogBundle\Builder\ProductTemplateBuilderInterface`

# 1.3.0-RC1 (2015-02-03)

## Features
- Export a product as PDF
- Add a widget in the navigation bar to display notifications when import/export jobs finish
- Add the sequential edit for a selected list of products
- Add comments on a product
- Load dashboard widgets asynchronously and allow to refresh the data
- Add filters for image and file attributes
- Add values to variant group and be able to apply them on products belonging to the variant group
- Remove deprecated attribute property *Usable as a grid column* because all attributes are now useable as columns
- Refactor of the attribute options screen to handle more than 100 options (AJAX)
- Load all product grid filters asynchronously
- Improve the UI of the datagrid column configuration popin
- Enhance the display of permissions in the role permissions edit form
- Better display on batch warnings
- Redesign of the loading box
- Add an information message when there is no common attribute in the mass-edit
- Add ACL on entity history
- Add a notice in manage attribute groups and manage categories
- Re-design select all options in grid filters
- Display symbol and not code for currencies in the grid
- Enhance the product edit form header on small resolutions (1024)

## Technical improvements
- Provide a cleaner ProductQueryBuilder API to ease the selection of products
- Provide a ProductUpdater API to mass update products
- Introduce the 'pim_validator' service to be able to validate products and cascade on values with dynamic constraints
- Introduce commands to ease developer's life (`pim:product:query`, `pim:product:query-help`, `pim:product:update`, `pim:product:validate`)
- Add flat / csv denormalizers for product data
- Remove the fixed mysql socket location
- Switch to stability stable
- Base template has been moved from `app/Resources/views` to `PimEnrichBundle/Resources/views`
- Make classes of `Pim\Bundle\CatalogBundle\Model` consistent with the interfaces
- Move filter transformation to CatalogBundle
- Re-work `Pim\Bundle\ImportExportBundle\Controller\JobProfileController` to make it more readable
- Re-work the `Pim\Bundle\CatalogBundle\Doctrine\Query\ProductQueryBuilder` to provide a clear and extensible API to query products
- Normalize the managers by introducing 4 interfaces, `Akeneo\Component\Persistence\SaverInterface`, `Akeneo\Component\Persistence\BulkSaverInterface`, `Akeneo\Component\Persistence\RemoverInterface` and `Pim\Component\Persistence\BulkRemoverInterface`
- Add a view manager to help integrators to override and add elements to the UI (tabs, buttons, etc)
- Add a check on passed values in ORM filters
- Add a requirement regarding the need of the `exec()` function (for job executions)
- Use `Pim\Bundle\CatalogBundle\Model\ProductInterface` instead of `Pim\Bundle\CatalogBundle\Model\AbstractProduct`
- Use `Pim\Bundle\CatalogBundle\Model\ProductValueInterface` instead of `Pim\Bundle\CatalogBundle\Model\AbstractProductValue`
- Use `Pim\Bundle\CatalogBundle\Model\ProductPriceInterface` instead of `Pim\Bundle\CatalogBundle\Model\AbstractProductPrice`
- Use `Pim\Bundle\CatalogBundle\Model\ProductMediaInterface` instead of `Pim\Bundle\CatalogBundle\Model\AbstractMetric`
- Use `Pim\Bundle\CatalogBundle\Model\AttributeInterface` instead of `Pim\Bundle\CatalogBundle\Model\AbstractAttribute`
- Use `Pim\Bundle\CatalogBundle\Model\CompletenessInterface` instead of `Pim\Bundle\CatalogBundle\Model\AbstractCompleteness`
- Allow to generate many versions in a single request
- Introduce `Pim\Bundle\CatalogBundle\Model\GroupInterface` instead of `Pim\Bundle\CatalogBundle\Entity\Group`
- Use `Pim\Bundle\CatalogBundle\Model\AttributeOptionInterface` instead of `Pim\Bundle\CatalogBundle\Entity\AttributeOption`
- Use `Pim\Bundle\CatalogBundle\Model\AttributeOptionValueInterface` instead of `Pim\Bundle\CatalogBundle\Entity\AttributeOptionValue`
- Use `Pim\Bundle\CatalogBundle\Model\AttributeRequirementInterface` instead of `Pim\Bundle\CatalogBundle\Entity\AttributeRequirement`
- Use `Pim\Bundle\CatalogBundle\Model\AssociationTypeInterface` instead of `Pim\Bundle\CatalogBundle\Entity\AssociationType`
- Use `Pim\Bundle\CatalogBundle\Model\GroupTypeInterface` instead of `Pim\Bundle\CatalogBundle\Entity\GroupType`
- Use `Pim\Bundle\CatalogBundle\Model\AttributeGroupInterface` instead of `Pim\Bundle\CatalogBundle\Entity\AttributeGroup`
- Use `Pim\Bundle\CatalogBundle\Model\ChannelInterface` instead of `Pim\Bundle\CatalogBundle\Entity\Channel`
- Use `Pim\Bundle\CatalogBundle\Model\CurrencyInterface` instead of `Pim\Bundle\CatalogBundle\Entity\Currency`
- Removed `icecat_demo` from fixtures

## BC breaks
- Rename `Pim\Bundle\CatalogBundle\DependencyInjection\Compiler\ResolveDoctrineOrmTargetEntitiesPass` to `Pim\Bundle\CatalogBundle\DependencyInjection\Compiler\ResolveDoctrineTargetModelsPass`
- Rename `Pim\Bundle\CatalogBundle\DependencyInjection\Compiler\AbstractResolveDoctrineOrmTargetEntitiesPass` to `Pim\Bundle\CatalogBundle\DependencyInjection\Compiler\AbstractResolveDoctrineTargetModelsPass`
- Rename `Pim\Bundle\UIBundle\Form\Transformer\IntegerTransformer` to `Pim\Bundle\UIBundle\Form\Transformer\NumberTransformer`
- Remove useless applySorterByAttribute, applySorterByField from Pim\Bundle\CatalogBundle\Doctrine\ORM\ProductRepository
- Introduce ``Pim\Bundle\CatalogBundle\Doctrine\Query\ProductQueryBuilderInterface`
- Change visibility of `Pim\Bundle\CatalogBundle\Doctrine\Query\ProductQueryBuilder::addAttributeFilter`, `Pim\Bundle\CatalogBundle\Doctrine\Query\ProductQueryBuilder::addFieldFilter` from public to protected
- Change visibility of `Pim\Bundle\CatalogBundle\Doctrine\Query\ProductQueryBuilder::addAttributeSorter`, `Pim\Bundle\CatalogBundle\Doctrine\Query\ProductQueryBuilder::addFieldSorter` from public to protected
- Remove `ProductManager` from `ProductFilterUtility::__construct` argument
- Remove `ProductFilterUtility::getAttribute()`
- Two new methods have been added to `Pim\Bundle\DashboardBundle\Widget\WidgetInterface`: `getAlias` and `getData`
- Constructor of `Pim\Bundle\DashboardBundle\Controller\WidgetController` has been changed (most dependencies have been removed)
- Method `Pim\Bundle\DashboardBundle\Controller\WidgetController::showAction()` has been removed in favor of `listAction` to render all widgets and `dataAction` to provide widget data
- Constructors of `Pim\Bundle\DashboardBundle\Widget\CompletenessWidget` and `Pim\Bundle\DashboardBundle\Widget\LastOperationsWidget` have been changed
- `Pim\Bundle\DashboardBundle\Widget\Registry:add()` now accepts the widget (`WidgetInterface`) as the first argument and position as the second
- Remove CatalogContext argument from ProductQueryBuilder::__construct
- Remove ProductRepository from Datagrid Sorters __construct
- Remove deprecated ProductRepositoryInterface::getProductQueryBuilder
- Replace setProductQueryBuilder by setProductQueryFactory and add a getObjectManager in ProductRepositoryInterface
- Add a ProductQueryFactoryInterface argument in ProductDatasource::__construct
- Add a $productOrmAdapterClass argument in DatasourceAdapterResolver::__construct
- Remove is_default, translatable from attributeOption mapping
- Remove AttributeOption::setDefault, AttributeOption::isDefault
- Remove AttributeInterface::getDefaultOptions
- Remove $optionClass and $optionValueClass arguments from the AttributeManager::__construct
- Remove createAttributeOption, createAttributeOptionValue, getAttributeOptionClass from the attributeManager (now in the attributeOptionManager)
- Add a $attributeOptionManager argument in AttributeController::__construct
- Remove MediaManager argument from CsvProductWriter::__construct
- Update CsvProductWriter::copyMedia argument to replace AbstractProductMedia by an array
- Change constructor of `Pim\Bundle\BaseConnectorBundle\Processor\TransformerProcessor`. `Doctrine\Common\Persistence\ManagerRegistry` is used as fourth argument and is mandatory now. The data class is the fifth argument.
- Change constructor of `Pim\Bundle\CatalogBundle\Doctrine\ORM\Filter\*` and `Pim\Bundle\CatalogBundle\Doctrine\ORM\Sorter\*` to remove the CatalogContext
- Remove ProductRepositoryInterface::findOneBy (still a native support for ORM)
- Add ProductRepositoryInterface::findOneByIdentifier and findOneById
- Remove ProductRepositoryInterface::buildByScope
- Remove ProductRepositoryInterface::findByExistingFamily
- Remove ProductRepositoryInterface::findAllByAttributes
- Move CatalogBundle/Doctrine/ORM/CompletenessJoin and CatalogBundle/Doctrine/ORM/ValueJoin to CatalogBundle/Doctrine/ORM/Join
- Move CatalogBundle/Doctrine/ORM/CriteriaCondition to CatalogBundle/Doctrine/ORM/Condition
- Remove the 'defaultValue' property of attributes and `Pim/Bundle/CatalogBundle/Model/AttributeInterface::setDefaultValue()` and `getDefaultValue()`
- Refactor `Pim\Bundle\EnrichBundle\Controller\SequentialEditController`
- Remove the `Pim\Bundle\CatalogBundle\Doctrine\(ORM|MongoDBODM)\Filter\BaseFilter` to use proper dedicated filters
- The parameter `category_id` for the route `pim_enrich_product_listcategories` has been renamed to `categoryId`
- Change constructor of `Pim\Bundle\BaseConnectorBundle\Reader\File\CsvProductReader`. Now `FieldNameBuilder`, channel, locale and currency entity classes are mandatory.
- AttributeTypeRegistry replaces AttributeTypeFactory, changed constructors for AttributeManager, ProductValueFormFactory, AddAttributeTypeRelatedFieldsSubscriber
- Drop Pim\Bundle\CatalogBundle\Doctrine\EntityRepository, ORM repositories now extends Doctrine\ORM\EntityRepository, no more access to buildAll(), build() and buildOne()
- Replace AssociationTypeRepository::buildMissingAssociationTypes by AssociationTypeRepository::findMissingAssociationTypes
- Replace AttributeGroupRepository::buildAllWithTranslations by AttributeGroupRepository::findAllWithTranslations
- Replace GroupTypeRepository::buildAll by GroupTypeRepository::getAllGroupsExceptVariantQB
- In AttributeGroupHandler::_construct, replace ObjectManager argument by AttributeGroupManager
- Remove unused ProductManager::removeAll() method
- Add an ObjectManager argument in DatagridViewManager::__construct
- Change of constructor of `Pim\Bundle\EnrichBundle\Form\Handler\ChannelHandler` to accept `Pim\Bundle\CatalogBundle\Manager\ChannelManager` as third argument
- Change of constructor of `Pim\Bundle\EnrichBundle\Form\Handler\FamilyHandler` to accept `Pim\Bundle\CatalogBundle\Manager\FamilyManager` as third argument
- Change of constructor of `Pim\Bundle\EnrichBundle\Form\Handler\GroupHandler` to accept `Pim\Bundle\CatalogBundle\Manager\GroupManager` as third argument and `Pim\Bundle\CatalogBundle\Manager\ProductManager` as fourth argument
- Change of constructor of `Pim\Bundle\CatalogBundle\Manager\FamilyManager` to accept `Pim\Bundle\CatalogBundle\Manager\CompletenessManager` as sixth argument
- Change of constructor of `Pim\Bundle\CatalogBundle\Manager\ChannelManager` to accept `Pim\Bundle\CatalogBundle\Entity\Repository\ChannelRepository` as second argument and `Pim\Bundle\CatalogBundle\Manager\CompletenessManager` as third argument
- Use `Pim\Bundle\EnrichBundle\Form\Handler\HandlerInterface` in constructors of AssociationTypeController, AttributeController, AttributeGroupController, ChannelController, FamilyController, GroupController, GroupTypeController
- Change of constructor of `Pim\Bundle\EnrichBundle\Controller\FamilyController` to remove `Pim\Bundle\CatalogBundle\Manager\CompletenessManager` argument
- Remove ObjectManager first argument of `Pim\Bundle\EnrichBundle\Builder\ProductBuilder` constructor and delete method removeAttributeFromProduct
- Change of constructor of `Pim\Bundle\CatalogBundle\Doctrine\MongoDBODM\CompletenessGenerator` to accept `Pim\Bundle\CatalogBundle\Entity\Repository\ChannelRepository` as third argument to replace `Pim\Bundle\CatalogBundle\Manager\ChannelManager` argument
- Method `Pim\Bundle\CatalogBundle\Entity\Category::addProduct()`, `Pim\Bundle\CatalogBundle\Entity\Category::removeProduct()`, `Pim\Bundle\CatalogBundle\Entity\Category::setProducts()` have been removed.
- We now use uniqid() to generate filename prefix (on media attributes)
- Change of constructor of `Pim\Bundle\EnrichBundle\Controller\ChannelController` to add a `RemoverInterface` as last argument
- Change of constructor of `Pim\Bundle\EnrichBundle\Controller\GroupTypeController.php` to add a `RemoverInterface` as last argument
- `ProductPersister` and `BasePersister` has been replaced by `ProductSaver` in CatalogBundle
- Add methods `execute()`, `getQueryBuilder()`, `setQueryBuilder()` in `ProductQueryBuilderInterface`
- Add `MediaFactory` and `ObjectManager` arguments in MediaManager contructor
- Change of constructor `Pim\Bundle\EnrichBundle\MassEditAction\Operation\EditCommonAttributes` to remove arguments `Pim\Bundle\CatalogBundle\Builder\ProductBuilder` and  `Pim\Bundle\CatalogBundle\Factory\MetricFactory`. `Pim\Bundle\CatalogBundle\Updater\ProductUpdaterInterface` is expected as second argument and `Symfony\Component\Serializer\Normalizer\NormalizerInterface` is expected as last but one.
- Enabled field in normalized data is now a boolean in mongodb. You can migrate your database with the script located at `./upgrades/1.2-1.3/mongodb/migrate_statuses.php`
- Change constructor of `Pim\Bundle\CatalogBundle\Manager\ProductManager` to accept a `Pim\Component\Resource\Model\SaverInterface` as second argument. Add a `Pim\Component\Resource\Model\BulkSaverInterface` as third argument
- FieldNameBuilder constructor now expects $channelClass and $localeClass FQCN
- The Pim\Bundle\VersioningBundle\UpdateGuesser\AttributeUpdateGuesser has been removed
- IndexCreator constructor now expects a LoggerInterface as last argument
- Add methods isLocaleSpecific and getLocaleSpecificCodes in AttributeInterface
- AssociationTransformer constructor now expects a $associationTypeClass as last argument
- Inject the GroupFactory as las constructor argument in GroupController and VariantGroupController
- (Akeneo storage) The following constants have been moved:
  * `DOCTRINE_ORM` and `DOCTRINE_MONGODB_ODM` from `Pim\Bundle\CatalogBundle\DependencyInjection\PimCatalogExtension` are now located in `Akeneo\Bundle\StorageUtilsBundle\DependencyInjection\AkeneoStorageUtilsExtension`
  * `DOCTRINE_MONGODB`, `ODM_ENTITIES_TYPE` and `ODM_ENTITY_TYPE` from `Pim\Bundle\CatalogBundle\PimCatalogBundle` are now located in `Akeneo\Bundle\StorageUtilsBundle\AkeneoStorageUtilsBundle`
- (Akeneo storage) The container parameter `pim_catalog.storage_driver` has been deleted
- (Akeneo storage) The following services have been renamed:
  * `pim_catalog.event_subscriber.resolve_target_repository` has been renamed to `akeneo_storage_utils.event_subscriber.resolve_target_repository`
  * `pim_catalog.doctrine.smart_manager_registry` has been renamed to `akeneo_storage_utils.doctrine.smart_manager_registry`
  * `pim_catalog.doctrine.table_name_builder` has been renamed to `akeneo_storage_utils.doctrine.table_name_builder`
  * `pim_catalog.factory.referenced_collection` has been renamed to `akeneo_storage_utils.factory.referenced_collection`
  * `pim_catalog.event_subscriber.mongodb.resolve_target_repositories` has been renamed to `akeneo_storage_utils.event_subscriber.mongodb.resolve_target_repository`
  * `pim_catalog.event_subscriber.mongodb.entities_type` has been renamed to `akeneo_storage_utils.event_subscriber.mongodb.entities_type`
  * `pim_catalog.event_subscriber.mongodb.entity_type` has been renamed to `akeneo_storage_utils.event_subscriber.mongodb.entity_type`
  * `pim_catalog.mongodb.mongo_objects_factory` has been renamed to `akeneo_storage_utils.mongodb.mongo_objects_factory`
- (Akeneo storage) The following classes have been renamed or moved:
  * `Pim\Bundle\CatalogBundle\MongoDB\MongoObjectsFactory` becomes `Akeneo\Bundle\StorageUtilsBundle\MongoDB\MongoObjectsFactory`
  * `Pim\Bundle\CatalogBundle\MongoDB\Type\Entities` becomes `Akeneo\Bundle\StorageUtilsBundle\MongoDB\Type\Entities`
  * `Pim\Bundle\CatalogBundle\MongoDB\Type\Entity` becomes `Akeneo\Bundle\StorageUtilsBundle\MongoDB\Type\Entity`
  * `Pim\Bundle\CatalogBundle\DependencyInjection\Compiler\AbstractResolveDoctrineTargetModelsPass` becomes `Akeneo\Bundle\StorageUtilsBundle\DependencyInjection\Compiler\AbstractResolveDoctrineTargetModelPass`
  * `Pim\Bundle\CatalogBundle\DependencyInjection\Compiler\ResolveDoctrineTargetRepositoriesPass` becomes `Akeneo\Bundle\StorageUtilsBundle\DependencyInjection\Compiler\ResolveDoctrineTargetRepositoryPass`
  * `Pim\Bundle\CatalogBundle\Doctrine\ReferencedCollection` becomes `Akeneo\Bundle\StorageUtilsBundle\Doctrine\ReferencedCollection`
  * `Pim\Bundle\CatalogBundle\Doctrine\ReferencedCollectionFactory` becomes `Akeneo\Bundle\StorageUtilsBundle\Doctrine\ReferencedCollectionFactory`
  * `Pim\Bundle\CatalogBundle\Doctrine\SmartManagerRegistry` becomes `Akeneo\Bundle\StorageUtilsBundle\Doctrine\SmartManagerRegistry`
  * `Pim\Bundle\CatalogBundle\Doctrine\TableNameBuilder` becomes `Akeneo\Bundle\StorageUtilsBundle\Doctrine\TableNameBuilder`
  * `Pim\Bundle\CatalogBundle\EventSubscriber\MongoDBODM\EntitiesTypeSubscriber` becomes `Akeneo\Bundle\StorageUtilsBundle\EventSubscriber\MongoDBODM\EntitiesTypeSubscriber`
  * `Pim\Bundle\CatalogBundle\EventSubscriber\MongoDBODM\EntityTypeSubscriber` becomes `Akeneo\Bundle\StorageUtilsBundle\EventSubscriber\MongoDBODM\EntityTypeSubscriber`
  * `Pim\Bundle\CatalogBundle\EventSubscriber\ResolveTargetRepositorySubscriber` becomes `Akeneo\Bundle\StorageUtilsBundle\EventSubscriber\ResolveTargetRepositorySubscriber`
- ProductBuilder now takes `Pim\Bundle\CatalogBundle\Entity\Repository\ChannelRepository`, `Pim\Bundle\CatalogBundle\Entity\Repository\CurrencyRepository`, `Pim\Bundle\CatalogBundle\Entity\Repository\LocaleRepository` and not anymore Managers
- constructor of `Pim\Bundle\EnrichBundle\MassEditAction\Operator\ProductMassEditOperator` to remove ProductManager
- following constructors have been changed to add `Akeneo\Component\Persistence\BulkSaverInterface` as argument:
  * `Pim\Bundle\EnrichBundle\MassEditAction\Operation\ChangeStatus`
  * `Pim\Bundle\EnrichBundle\MassEditAction\Operation\EditCommonAttributes`
  * `Pim\Bundle\EnrichBundle\MassEditAction\Operation\Classify`
  * `Pim\Bundle\EnrichBundle\MassEditAction\Operation\ChangeFamily`
  * `Pim\Bundle\EnrichBundle\MassEditAction\Operation\AddToGroups`
- removeAttributesAction and addAttributesAction have been move from `Pim\Bundle\EnrichBundle\Controller\ProductController` to a dedicated `Pim\Bundle\EnrichBundle\Controller\ProductAttributeController`
- constructor of `Pim\Bundle\EnrichBundle\Controller\ProductController` has been updated and now receives `Akeneo\Component\Persistence\SaverInterface`, `Pim\Bundle\CatalogBundle\Manager\MediaManager` and `Pim\Bundle\EnrichBundle\Manager\SequentialEditManager` as extra arguments
- the method execute() of `Pim\Bundle\CatalogBundle\Doctrine\Query\ProductQueryBuilderInterface` now return a `Akeneo\Bundle\StorageUtilsBundle\Cursor\CursorInterface`
- Added a new parameter in `src/Pim/Bundle/CatalogBundle/Manager/MediaManager` that gives the uploaded directory
- constructor of `Pim\Bundle\EnrichBundle\Form\View\ProductFormView` has been updated and now receives `Pim\Bundle\EnrichBundle\Form\View\ViewUpdater\ViewUpdaterRegistry`
- constructor of `Pim\Bundle\TransformBundle\Transformer\ProductTransformer` has been updated and now receives `Pim\Bundle\CatalogBundle\Updater\ProductTemplateUpdaterInterface`
- You cannot add product to multiple variant group anymore
- constructor of `Pim\Bundle\CatalogBundle\Entity\Repository\GroupRepository` to add ProductTemplateUpdaterInterface and Validator interface
- rename buildProductValueForm to createProductValueForm in `Pim\Bundle\EnrichBundle\Form\Factory\ProductValueFormFactory`
- The method `setContext` for the class `src/Pim/Bundle/VersioningBundle/Manager/VersionManager` has been moved to `src/Pim/Bundle/VersioningBundle/Manager/VersionContext` and renamed setContextInfo
- The method `getContext` for the class `src/Pim/Bundle/VersioningBundle/Manager/VersionManager` has been moved to `src/Pim/Bundle/VersioningBundle/Manager/VersionContext` and renamed getContextInfo
- constructor of `Pim/Bundle/CatalogBundle/Doctrine/Common/Saver/GroupSaver` has been updated and now receives `Pim\Bundle\VersioningBundle\Manager\VersionContext` instead of `Pim\Bundle\VersioningBundle\Manager\VersionManager`
- constructor of `Pim/Bundle/VersioningBundle/Doctrine/AbstractPendingMassPersister` has been updated and now receives `Pim\Bundle\VersioningBundle\Manager\VersionContext`
- constructor of `Pim/Bundle/VersioningBundle/Doctrine/ORM/PendingMassPersister` has been updated and now receives `Pim\Bundle\VersioningBundle\Manager\VersionContext`
- constructor of `Pim/Bundle/VersioningBundle/EventSubscriber/AddVersionSubscriber` has been updated and now receives `Pim\Bundle\VersioningBundle\Manager\VersionContext`
- constructor of `src/Pim/Bundle/VersioningBundle/EventSubscriber/MongoDBODM/AddProductVersionSubscriber.php` has been updated and now receives `Pim\Bundle\VersioningBundle\Manager\VersionContext`
- constructor of `src/Pim/Bundle/CatalogBundle/Manager/GroupManager` has been updated and now receives `Pim\Bundle\CatalogBundle\Repository\ProductRepositoryInterface`
- Added `getProductsByGroup` method in `Pim/Bundle/CatalogBundle/Repository/ProductRepositoryInterface`

## Bug fixes
- PIM-3332: Fix incompatibility with overriden category due to usage of ParamConverter in ProductController
- PIM-3069: Fix image file prefixes not well generated on product creation (import and fixtures)
- PIM-3548: Do not use the absolute file path of a media
- PIM-3730: Fix variant group link on product edit page
- PIM-3632: Correctly show scopable attribute icons on scope change
- PIM-3583: Fix the bad parsed filter value with spaces
=======
# 1.2.27 (2015-02-13)

## Bug fixes
- PIM-3779: Fix multiple WYSIWYG on same textarea element

# 1.2.26 (2015-02-12)

## Bug fixes
- PIM-3761: Fix WYSIWYG onClick behaviour, event correctly bind
>>>>>>> a153a9ca

# 1.2.25 (2015-02-04)

## Bug fixes
- PIM-3718: load tinymce only on textarea click

# 1.2.24 (2015-01-28)

## Bug fixes
- PIM-3712: Fix installation issue related to the tag of gedmo/doctrine-extensions v2.3.11, we freeze to v2.3.10

# 1.2.23 (2015-01-23)

## Bug fixes
- PIM-3664: Fix product media stacktrace regression on missing media on filesystem during an export
- PIM-3677: Fix `Pim\Bundle\CatalogBundle\Doctrine\ReferencedCollection` saving problem

# 1.2.22 (2015-01-21)
- Crowdin Updated translations

# 1.2.21 (2015-01-16)

## Bug fixes
- PIM-3615: Context of the grid not applied in product form for an attribute type Date
- PIM-3638: Fix doctrine/cache 1.3.1 to fix Oro FilesystemCache issue

# 1.2.20 (2015-01-14)

## Bug fixes
- PIM-3603 Trigger saving wysiwyg editor contents when submitting product form manually

# 1.2.19 (2015-01-09)

## Bug fixes
- PIM-3556: Fix memory leak on versionning
- PIM-3548: Do not rely on the absolute file path of a media

# 1.2.18 (2014-12-23)

## Bug fixes
- PIM-3533: Fix wrong keys being generated for empty price attributes in normalized product snapshots
- PIM-3558: Fix order of options for multiselect attribute in product versionning and csv product export

## BC breaks
- PIM-3558: In the exported product csv file, we apply the sort order defined by the user to sort the options of a multiselect

# 1.2.17 (2014-12-19)
- PIM-3550: force the version of "doctrine/annotations" to "v1.2.1" to avoid the BC Break introduced with v1.2.2

# 1.2.16 (2014-12-17)

## Bug fixes
- PIM-3447: Enforce max database length limit on identifier, text and textarea attribute values
- PIM-3471: Add an error log when the max number of indexes is reached for the mongo product collection (MongoResultException is raised since Mongo 2.6.*)
- PIM-3369: Check on import if the couple channel/local exist
- PIM-3368: Add association type check on association import
- PIM-3377: Add a check if the specific locale exists on imports, and skip unused attribute column for locale specific on exports
- PIM-3458: When creating an attribute group, automatically set the sort order to the last one
- PIM-3420: Remove update guessers on attributes and attributes option to fix the versionning memory leak

## BC breaks
- PIM-3368: Add AssociationType class argument to the `Pim\Bundle\TransformBundle\Transformer\AssociationTransformer` constructor

## Improvements
- PIM-3448: Add the method `getAttributeGroupsFromAttributeCodes` in the `Pim\Bundle\CatalogBundle\Entity\Repository\AttributeGroupRepository`

# 1.2.15 (2014-12-10)

## Bug fixes
- PIM-3473: Fix date picker year range selection over next year
- PIM-3475: Fix attribute options sort order in import/export

## BC breaks
- Export of attribute options in CSV now include a sort_order column

# 1.2.14 (2014-12-03)

## Bug fixes
- PIM-3443: Fix prices not exported in quick export
- PIM-3446: Fix import export history with large amount of errors

# 1.2.13 (2014-11-26)

## Bug fixes
- PIM-3406: Fix boolean filter on Mongo implementation
- PIM-3430: Fix doctrine issue on prices when skip an item during the product import
- PIM-3358: Fix sprintf issue in an exception which prevents doctrine writer to deal with anything else than an object
- PIM-3326: Fix mongo filters with multiples values and empty on MongoDB
- PIM-3426: Fix common attributes edition on multi selects
- PIM-3434: Fix bug in product media manager when file does not exist on the filesystem
- PIM-3436: Fix WYSIWYG field on product edit form (load them asynchronously)
- PIM-3372: Add an error message when the locale is disabled during product import
- PIM-3370: Add an error message when the channel doesnt exist during product import
- PIM-3374: Add an error message when a channel is provided for a global attribute
- PIM-3375: Add an error message when a locale is provided for a global attribute
- PIM-3376: Add an error message when a channel and a locale are provided for a global attribute
- PIM-3393: Don't show the update view button for non-owners

# 1.2.12 (2014-11-13)

## Bug fixes
- PIM-3298: Fix issue with locale specific property of an attribute when edit and mass edit
- PIM-3229: Fix values for simple and multi select attributes with missing translations not being displayed in the grid
- PIM-3309: Fix check on product value uniqueness
- PIM-3288: Fix memory leak on product import (avoid to hydrate all products of a category when we add a category to a product)
- PIM-3354: Fix parameter alias in ORM ProductCategoryRepository

# 1.2.11 (2014-10-31)

## Bug fixes
- PIM-3308: Fix regression on unclassified filter
- PIM-3311: Fix creation of products with missing identifier during imports
- PIM-3312: Fix CSV import of product values with invalid channel, locale or currency

# 1.2.10 (2014-10-24)

## Bug fixes
- PIM-3221: Fix the possibility to update attributes on variant groups during import
- PIM-3283: Fix issue on the password reset
- PIM-3209: Fix issue on the extension validation during import
- PIM-3234: Fix performance issue on category filter

# 1.2.9 (2014-10-17)

## Bug fixes
- PIM-3254: Fix issue with inactive locales in exports
- PIM-3217: Fix missing filter groups in grid filter selector when two attribute groups have the same sort orders
- PIM-3281: Fix mass edit issue on localizable values, it uses user locale instead of selected locale
- PIM-3248: Fix completeness not being correctly calculated after removing a required attribute from a family
- PIM-3279: Fix performance issue with big group sets
- PIM-3266: Fix the flush of skipped items during an import that uses the `Pim\Bundle\BaseConnectorBundle\Processor\TransformerProcessor`. All your custom processors that uses the `TransformmerProcessor` should now inject the `Pim\Bundle\CatalogBundle\Doctrine\SmartManagerRegistry` to fix this issue too.
- PIM-3282: Fix the grid filters that can be set as json in the request

## BC breaks
- Two new arguments have been added to Pim\Bundle\FilterBundle\Filter\Product\GroupsFilter: `userContext` and `groupClass`

# 1.2.8 (2014-10-10)

## Bug fixes
- Fix memory leak in CSV quick export
- Fix memory leak when product with medias are exported in CSV
- Cannot display correctly all variant groups on grid

## Improvements
- avoid hydrating duplicate categories when applying category filter in product grid

# 1.2.7 (2014-10-01)

## Bug fixes
- Fix no warning message when leaving a product form after a submit with errors
- Stabilize composer.json (minimum-stability: stable) and fix monolog version issue

# 1.2.6 (2014-09-26)

## Bug fixes
- Fix installer fail on requirements when you change the archive and uploads folder
- Fix display of multi-byte characters in long form labels that are truncated
- Incorrect date display between export/import widget and job execution page and job history
- Fix archiver bug with yml imports
- Fix missing product versioning data when a category, attribute or attribute option linked to a product is removed

## BC breaks
- Added supports method in Pim\Bundle\BaseConnectorBundle\Archiver\ArchiverInterface
- Two new methods have been added to Pim\Bundle\CatalogBundle\Repository\ProductRepositoryInterface: `findAllWithAttribute` and `findAllWithAttributeOption`
- Constructor of Pim\Bundle\VersioningBundle\UpdateGuesser\AttributeOptionUpdateGuesser has been changed

## Improvements
- Add images in icecat_demo_dev installer fixtures
- Add sorter to the grid state

# 1.2.5 (2014-09-19)

## Bug fixes
- File that contains non UTF-8 characters can not be imported anymore
- Mimetype check on file import has been removed
- Incorrect written number after csv export

## Improvements
- Fixtures stop if warnings are encountered
- Errors and warnings for fixtures are displayed

# 1.2.4 (2014-09-11)

## Bug fixes
- Fixed job profile controller doing a global flush after launching job execution

# 1.2.3 (2014-09-08)

## Bug fixes
- association fixtures

# 1.2.2 (2014-09-05)

## Improvements
- CacheClearer splits into two services, one for Product and one for other entities

## Bug fixes
- association import with MongoDB fixes

# 1.2.1 (2014-09-03)

## Bug fixes
- large memory leak fixed for non product import (association, product group, attribute, categories, etc...)
- new associations were created at each import

## BC breaks
- protected postWrite method not called anymore from BaseConnectorBundle\\Writer\\Doctrine\\Writer.
 If you need it, override the write method, call the parent and add your code after.
- constructor of Pim\Bundle\BaseConnectorBundle\Writer\Doctrine\Writer has changed
- Pim\Bundle\TransformBundle\Cache\ProductCacheClearer has been renamed Pim\Bundle\TransformBundle\Cache\CacheClearer

# 1.2.0 - "Acrobatty Bunny" (2014-08-28)

## Improvements

## Bug fixes
- Fix a bug on entity `Pim/Bundle/CatalogBundle/Model/AbstractProduct`

# 1.2.0-RC4

## Improvements
- Java dependency has been removed
- Add locale fallback to en_US

## Bug fixes
- Sort exported categories by tree and order inside the tree
- Return to the family index page after cancelling family mass edit instead of product index
- Fixed an error when all families are edited without any applied filters
- Fixed a bug that allowed to mass edit only 10 families
- Fixed category order in the categories tab of products
- Incomplete archives no longer appear as downloadable in the export execution details page
- Fixed Cascade delete on associations for MongoDB impl
- Fixed a bug on normalization of decimal attributes for MongoDB impl
- Fixed the 'Is associated' filter in the product association grids
- Fixed a bug where special characters were not well handled in product grid filter
- Fixed unique value validation for date attributes during import
- Fixed apply filter on channel tree on MongoDB implementation
- Fixed a bug on ProductCsvWriter
- Fixed a bug that causes product associations to be stored twice in MongoDB implementation

## BC breaks
- Replace ACLs `pim_enrich_family_add_atribute` and `pim_enrich_family_remove_atribute` with `pim_enrich_family_edit_attributes`. This ACL also enforces rights to edit attribute requirements.
- Changed JobExecutionArchivist to archive files generated by export before it is marked as completed
- JS and CSS are not minified anymore. We advise to use server side compression for bandwidth savings.

# 1.2.0-RC3

## Improvements
- Killed export process are now detected and displayed as failed
- CsvWriter can write files for any type of entity

## Bug fixes
- Fixed Mass edit on a never fulfilled price attribute
- Fix TinyMCE WYSIWYG editor generating 'fake' history due to html reformatting
- Fixed flat product normalizer and filtered values (with many filters)
- Make sure that the file path of export profiles is writable before allowing to execute
- Fixed bug with scopable boolean value not being saved
- Use `pim_number` form type to replace the use of `number` and fix issue with javascript validation on numbers with different formats

## BC breaks
- Remove `task` option from install command
- JobExecutionController now require the Akeneo\Bundle\BatchBundle\Manager\JobExecutionManager.
- InvalidItemsCsvArchiver is not injected in the constructors of ProductCsvReader and ProductReader
- CsvProductWriter should be used instead of CsvWriter for products
- Remove `pim_serializer.normalizer.get_set_method` defined as fallback normalizer

# 1.2.0-RC2

## Improvements
- Create a metric factory
- Improve UI for defining role permissions
- Throw exception on install command if fixture directory not found
- Setup `pim_catalog.storage_driver` in `pim_parameters.yml` instead of `config.yml`
- Load PIM configuration via the import of the file `pim.yml` instead of a preprend configuration
- Externalize non local PIM parameters in `pim_parameters.yml`
- Replace buttons by icons to manage datagrid views
- Add post create event on enrich part when an attribute group is created

## Bug fixes
- The message 'there are unsaved changes' is missing in the Role edit form
- Display a file attribute attribute as column in product grid displays Array
- History tab crashes when product imported without real time versioning
- Creating an attribute with the code "id" should be forbidden
- Switch not well displayed on other locales than en_US
- Associations are now well saved on product import

## BC breaks
- Remove backendStorage property on attribute entities
- Inject MetricFactory in `Pim\Bundle\CatalogBundle\AttributeType\MetricType`, `Pim\Bundle\EnrichBundle\MassEditAction\Operation\EditCommonAttribute` and `Pim\Bundle\TransformBundle\Transformer\Property\MetricTransformer` instead of metric entity class parameter
- MongoDB: Media are now part of the product as embedded document and not in an external collection. A migration script is provided. See the UPGRADE file.
- Change constructor of `Pim\Bundle\EnrichBundle\Form\Type\FamilyType` to add `DisableFamilyFieldsSubscriber` as third argument and `AddAttributeAsLabelSubscriber` as fourth argument
- Rename pim_catalog.datasource.smart and pim_catalog.datasource.product respectively by pim_datagrid.datasource.smart and pim_datagrid.datasource.product
- Add method setMassActionRepository and remove the MassActionRepositoryInterface from constructor
- Introduce a dedicated pim_webservice.serializer to handle REST API
- Rename ACL `pim_enrich_family_edit` to `pim_enrich_family_edit_properties`. This ACL now only check the access to the properties tab.
- Rename ACL `pim_enrich_product_edit` to `pim_enrich_product_edit_attributes`. This ACL now only check the access to the attributes tab.
- Added ProductCacheClearer to share cache clearing between product writers

# 1.2.0-RC1

## Features
- Add an option to automatically sort the choices of simple and multi select attributes
- Add a mass family edition operation to allow adding or changing attribute requirements on many families at once
- Allow filtering by empty values for attributes (text, textarea, number, date, simple and multiselect, prices and metrics) and for family property
- Add an option to filter products by a list of identifier values
- Don't allow editing the default datagrid view
- Add a enable/disable row action in product grid

## Improvements
- Group datagrid filters by attribute groups
- Ease the adding of new filters and sorters in ProductQueryBuilder
- All grids can now benefit from the multistep mass edition wizard (this was reserved to the the product grid before)
- Ease the adding of subscribers in ProductEditType, JobInstanceType and AttributeGroupType with addEventSubscriber methods
- Introduce a ProductValueFormFactory which dispatch a EnrichEvents::CREATE_PRODUCT_VALUE_FORM to ease the product value form customization
- MongoDB completeness calculation performances
- Introduce Abstract models for Association, Media, Metric, Price, Completeness to ease the overriding/re-using of theses classes
- Allow to override of a repository avoiding to redefine the entity mapping
- Introduce a datagrid choice filter that loads attribute option choices based on the search query to enhance performance with a large number of attribute options
- Apply "Remove product" permission to hide mass delete and delete row action
- Change "launch" button by "view" on job profile datagrids
- Create a `JobInstanceRepository`
- Automatic creation and purge of indexes for MongoDB
- Dispatch event before rendering the product edit template
- Fixed asymetric enable product button
- Remove qb definition from job profile grid configs
- Create repositories for JobInstance and JobExecution
- Create manager for JobInstance
- Clean LastOperationsWidget architecture
- New readers for export improve memory usage loading small batches of products instead of all products in same time
- Update BatchBundle to 0.1.6 in order to get updated summary information during the execution of the process (and not only at the end)
- Allow values 'true', 'false', 'yes' and 'no' to be converted into boolean during import
- Create a job instance factory to create job instances
- Allow to add hidden row actions in grids
- Make optional the generation of missing completenesses in product reader
- Update install to be able to define email address/name used for system emailing
- Update BatchBundle version to get a better support of exceptions in logs and provide the new command akeneo:batch:list-jobs
- Faster MongoDB product writer (around 10x times faster than current one)
- Dispatch events on show/edit/execute/remove job profile actions
- Dispatch events on view/download job execution actions
- Allow to install custom user roles and groups from installer fixtures
- Display the code of import/export profiles on the edit and show views
- Related entities' edition and deletion doesn't reload all the products' normalized data
- Inject event dispatcher inside AbstractController
- Csv reader and Yaml readers are now reseted between each steps
- Dispatch events when removing some entities
- Add method remove in Category, Group, Attribute, Association type and family managers.
- Call manager's method remove from these entity controllers
- Remove the count of products by category in the context of the management of the categories (perf)
- Define attribute type classes as parameters
- Products on which mass edit operation is not performed are also ignored from operation finalize method
- Create specific serializer service for versioning

## Bug fixes
- Replaced usage of Symfony process to launch background job with a simple exec, more reliable on a heavily loaded environment
- Added missing translation keys for "manage filters", "all", "records", etc
- Images import from fixtures now works
- Fixed versions not being properly generated when real-time versioning is disabled (in imports/exports)
- Deleted completeness when a locale of a channel is deleted
- Displayed flags in the completenesses grid
- Fixed a memory leak on product import when using MongoDB
- Fixed a bug with image upload on product with a "\" or "/" in their sku
- Fixed a bug that silently failed when uploading file that does not comply with server configuration
- Fixed a bug when display image thumbnail in the product grid with MongoDB support
- Fixed a bug with timestampable listener which doesn't change the updated date of a product
- Fixed a bug with numeric validation and decimal allowed property (number, metric, price attribute types)
- Attribute Options code validation now more precise on uniqueness (equality instead of similarity)
- Fixed a bug with repository resolver on ODM implementation
- Fixed a bug on mass edit when we use a completeness filter to select products
- Removed the import CSV mimetype validation which is unreliable
- Product completeness in MongoDB is not lost anymore in the grid
- Upload on a job with a custom step (non ItemStep) doesn't crash anymore
- Memory leak fixed in pim:version:refresh command
- Fixed a bug when try to remove the family of a product
- Wrong date conversion fixes on grid and form

## BC breaks
- Remove FlexibleEntityBundle
- Remove CategoryWriter and use the generic doctrine writer instead
- Remove entity argument from FiltersConfigurator constructor
- Rely on CatalogBundle/Version and not anymore on CatalogBundle/PimCatalogBundle to get the current version of the PIM
- The Pim\Bundle\EnrichBundle\MassEditAction namespace has been renamed to Pim\Bundle\EnrichBundle\MassEditAction\Operation
- Mass edit operator has been moved to an Operator sub-namespace
- Pim\Bundle\EnrichBundle\MassEditAction\Operation\MassEditActionInterface has been renamed Pim\Bundle\EnrichBundle\MassEditAction\Operation\MassEditOperationInterface
- Changed the HydratorInterface::hydrate() method signature
- Avoid to store null values in Product::normalizedData (MongoDB support)
- Remove redundant 'getActiveCodeChoices' method in CurrencyManager (use CurrencyManager::getActiveCodes())
- Remove AbstractAttributeType::buildValueFormType, change visibility of prepareValueFormName, prepareValueFormAlias, prepareValueFormOptions, prepareValueFormConstraints, prepareValueFormData to public
- Remove `MetricBaseValuesSubscriber` and create one for MongoDB and another one for ORM
- Create `OptionFilter`, `OptionsFilter` for ORM and MongoDB implementations
- InstallerBundle/LoaderInterface has been changed to pass ProductManager to manage media (loading images from fixtures)
- Refactor VersioningBundle - a lot of API changes, add MongoDB support.
- Remove the Doctrine registry dependency from `Pim\Bundle\CatalogBundle\Manager\CompletenessManager` and use only the family repository
- Remove the Doctrine registry dependency from `Pim\Bundle\CatalogBundle\Doctrine\ORM\CompletenessGenerator` and use only the entity manager
- Add a new method `scheduleForChannelAndLocale` to `Pim\Bundle\CatalogBundle\Doctrine\CompletenessGeneratorInterface`
- Add a dependency to the completeness manager on `Pim\Bundle\EnrichBundle\Form\Handler\ChannelHandler`
- Add a dependency to the channel repository on `Pim\Bundle\CatalogBundle\Manager\CompletenessManager`
- Remove deprecated ConfigureGroupProductGridListener and add parameter in method ConfiguratorInterface::configure(DatagridConfiguration $configuration)
- Category and CategoryRepository no longer extend AbstractSegment and SegmentRepository, previously inherited methods are now in these classes
- Change constructor of ProductExportController to remove CurrencyManager and AssociationTypeManager args
- Change constructor of `Pim\Bundle\EnrichBundle\Controller\ProductController` and `Pim\Bundle\ImportExportController\JobProfileController` (inject event dispatcher)
- Add parameters to load datagrids in job profiles index twig templates
- Remove WidgetRepository to replace it by `Pim\Bundle\ImportExportBundle\Entity\Repository\JobExecutionRepository`
- Inject `Pim\Bundle\ImportExportBundle\Manager\JobExecutionManager` into LastOperationsWidget
- Remove injection of WidgetRepository from LastOperationsWidget
- Inject JobInstanceFactory inside `Pim\Bundle\ImportExportBundle\Controller\JobProfileController`
- Remove duplicate pim_catalog.entity.job_instance.class parameter, we must now use akeneo_batch.entity.job_instance.class
- Inject EventDispatcher inside AbstractController
- Add missing getEntity() method in product value interface
- Add methods inside CategoryInterface
- Inject `Symfony\Component\EventDispatcher\EventDispatcherInterface` inside Attribute, AssociationType, Category, Family and Group managers
- Inject `Pim\Bundle\CatalogBundle\Manager\FamilyManager` in `Pim\Bundle\EnrichBundle\Controller\FamilyController`
- Inject `Doctrine\Common\Persistence\ObjectManager` in `Pim\Bundle\CatalogBundle\Manager\AssociationTypeManager`
- Inject `Doctrine\Common\Persistence\ObjectManager` in `Pim\Bundle\CatalogBundle\Manager\FamilyManager`
- Inject group and group types classes in `Pim\Bundle\CatalogBundle\Manager\GroupManager`
- Inject `Pim\Bundle\CatalogBundle\Manager\AssociationTypeManager` in `Pim\Bundle\EnrichBundle\Controller\AssociationTypeController`
- Inject `Pim\Bundle\CatalogBundle\Manager\FamilyManager` in `Pim\Bundle\EnrichBundle\Controller\FamilyController`
- Inject SecurityFacade inside `Pim\Bundle\EnrichBundle\Controller\CategoryController`
- Each dashboard widget has to define its full template, nothing is rendered automatically
- Delete `Pim\Bundle\DataGridBundle\Extension\Filter\MongoDBFilterExtension`, `Pim\Bundle\DataGridBundle\Extension\Filter\OrmFilterExtension`, `Pim\Bundle\DataGridBundle\Extension\Filter\ProductFilterExtension`
- Rename `Pim\Bundle\DataGridBundle\Extension\Filter\AbstractFilterExtension` to `Pim\Bundle\DataGridBundle\Extension\Filter\FilterExtension` which expects a `Pim\Bundle\DataGridBundle\Datasource\DatasourceAdapterResolver\` as third argument for its constructor
- Rename constant `Pim\Bundle\DataGridBundle\DependencyInjection\Compiler\AddFilterTypesPass::FILTER_ORM_EXTENSION_ID` to `Pim\Bundle\DataGridBundle\DependencyInjection\Compiler\AddFilterTypesPass::FILTER_EXTENSION_ID`
- Delete `Pim\Bundle\DataGridBundle\Extension\Sorter\MongoDBSorterExtension`, `Pim\Bundle\DataGridBundle\Extension\Sorter\OrmSorterExtension`, `Pim\Bundle\DataGridBundle\Extension\Sorter\ProductSorterExtension`
- Rename `Pim\Bundle\DataGridBundle\Extension\Sorter\AbstractSorterExtension` to `Pim\Bundle\DataGridBundle\Extension\Sorter\SorterExtension`
- Rename constant `Pim\Bundle\DataGridBundle\DependencyInjection\Compiler\AddSortersPass::SORTER_ORM_EXTENSION_ID` to `Pim\Bundle\DataGridBundle\DependencyInjection\Compiler\AddSortersPass::SORTER_EXTENSION_ID`
- Delete service `pim_datagrid.extension.filter.mongodb_filter`
- Delete service `pim_datagrid.extension.filter.product_filter`
- Rename service `pim_datagrid.extension.filter.orm_filter` to `pim_datagrid.extension.filter`
- Delete service `pim_datagrid.extension.sorter.mongodb_sorter`
- Rename service `pim_datagrid.extension.sorter.orm_sorter` to `pim_datagrid.extension.sorter`
- Delete `Pim\Bundle\DataGridBundle\Extension\Pager\MongoDBPagerExtension`,`Pim\Bundle\DataGridBundle\Extension\Pager\OrmPagerExtension` and `Pim\Bundle\DataGridBundle\Extension\Pager\ProductPagerExtension`
- Rename `Pim\Bundle\DataGridBundle\Extension\Pagerr\AbstractPagerExtension` to `Pim\Bundle\DataGridBundle\Extension\Pager\PagerExtension` which expects a `PagerResolver` as first argument
- Delete service `pim_datagrid.extension.pager.mongodb_pager`
- Delete service `pim_datagrid.extension.pager.product_pager`
- Rename service `pim_datagrid.extension.pager.orm_pager` to `pim_datagrid.extension.pager`
- Replace `Pim\Bundle\DataGridBundle\Datasource\Orm\OrmDatasource` by `Pim\Bundle\DataGridBundle\Datasource\Datasource`
- Replace service `pim_datagrid.datasource.orm` by `pim_datagrid.datasource.default`
- Delete `Pim\Bundle\DataGridBundle\Datasource\MongoDB\MongoDBDatasource`
- Delete service `pim_datagrid.datasource.mongodb`
- Remove the flush parameter from Pim\Bundle\CatalogBundle\Doctrine\MongoDB\CompletenessGenerator::generateMissingForProduct(), as it was not used properly anymore (completeness are directly pushed to MongoDB without using ODM)
- Rename countForAttribute to countVariantGroupAxis in GroupRepository
- Remove locale-specific rights
- Upgraded to 0.2.* version of akeneo/batch-bundle
- Rename `Pim\Bundle\TransformBundle\DependencyInjection\Compiler\ReplacePimSerializerArgumentsPass` by `Pim\Bundle\Transform\DependencyInjection\Compiler\SerializerPass` and change construct parameters
- AddVersionListener and VersionBuilder use new `pim_versioning.serializer` service
- In InGroupFilter and IsAssociatedFilter constructors, replace the RequestParameters argument by a RequestParametersExtractorInterface
- Change constructor of `Pim\Bundle\DataGridBundle\Controller\ProductExportController` to inject the product repository `Pim\Bundle\CatalogBundle\Repository\ProductRepositoryInterface` as fourth argument
- Rename Pim\CatalogBundle\Model\Media to Pim\CatalogBundle\Model\ProductMedia to reflect the coupling between product media and product value and allow the future introduction of generic media
- Add a $metricClass argument in MetricTransformer constructor
- Add a $mediaClass argument in MediaTransformer constructor
- Add a $metricClass argument in MetricType constructor
- Change the arguments of ProductBuilder to pass classes (product, value, price) as an array
- Change the arguments of EditCommonAttributes to pass classes (metric, media, price) as an array
- Remove not used parameter `pim_import_export.entity.export.class`
- Remove file `Pim\Bundle\ImportExportBundle\DependencyInjection\Compiler\ResolveDoctrineOrmTargetEntitiesPass`
- Replace the filter config parent_type by ftype
- Rename CatalogBundle, VersioningBundle, UserBundle listeners to subscribers
- Change constructor of `Pim\Bundle\DataGridBundle\Manager\DatagridViewManager` to inject the datagrid view repository as first argument (instead of the manager)
- Rename service `pim_catalog.validator.attribute_constraint_guesser` by `pim_catalog.validator.constraint_guesser.chained_attribute`

# 1.1.0 - "Rabbit Punch" (2014-04-16)

## Features
- Implement creating, updating, applying and removing datagrid views
- MongoDB storage support

## Improvements
- Allow to add many quick export on datagrids
- Optimize products mass deletion
- Improve get product REST API
- Improve entity history context display for entities updated during import jobs
- Add a 'properties' field to the Attribute entity to allow easily adding new attribute type dependent properties
- Introduced custom ODM types to map document to one or many entities
- Define specific route and configuration for datagrid quick exports
- Add a parameter to ProductManager::save() and ProductManager::saveAll() to allow saving products without completeness recalculation
- Dispatch event pre/post handler for each mass action
- Enhance the error message displayed when a related entity doesn't exist during an import (for instance we import products and a family doesn't exist)
- Default product datagrid sorting is done descending on updated property

## Bug fixes
- Fixed the verbose option always used in the install command
- Fixed issue on attribute option removal
- Fixed identifier is required attribute
- Fixed get common attributes with common values
- Fixed completeness not removed from changed family
- Fixed Product ORM mapping: activated orphanRemoval of values
- Fixed family import fixtures, we now throw an exception if attribute used as requirement not exists
- Fixed the CSV import of attribute options which can fail due to missing columns when options are not 100% translated
- Fixed the CSV import of attribute option to throw exception when the attribute is not known
- Fixed the CSV export of attributes to avoid to export the virtual group 'Other'
- Prevent considering 0 as a null value when importing metric data
- Ensured the attribute option validation when edit an option
- Fixed the product CSV export when a metric attribute is exported without unit
- Fixed the missed 'there are unsaved changes' message when I delete an option
- Ensured the ability to change the user catalog locale from user fixtures
- Fixed mass delete and pagination
- Fixed the CSV import of family when an attribute does not exist
- Fixed the CSV import of option when an attribute does not exist
- Fixed the erroneous message on completeness tab to display "not yet calculated" instead of "locale non associated to this channel"
- Fixed the 'null' displayed after a dynamic option creation
- Fixed the quick Export to be able to export all the products
- Ensured that we're able to configure the email to use in monolog handler
- Fixed the missing translation keys
- Fixed the route exception for less/address in prod.log
- Fixed the categories tree get cut off on a long list on categiry management
- Fixed the deletion of an attribute option
- Remove the deprecated fallback property in locale and in locales.yml file
- Avoid to recalculate the completeness when I add some products to one or more group with the mass-edit wizard
- Fixed the unique attributes validation during product CSV imports
- Fixed the exception on file_get_content if the image doesn't exist anymore
- Ensure the required property for an identifier when importing attributes
- Fixed the error message when the family is not known when importing products
- Removed useless ```app/entities``` directory

## BC breaks
- Add an argument HydratorInterface in ProductDatasource constructor (MongoDBODM support)
- Add an argument $adapterClass (string for FQCN) in ProductFilterExtension and OrmFilterExtension constructors (MongoDBODM support)
- Remove deprecated fallback property of Locale entity
- Add a generateProductCompletenesses method on CompletenessGeneratorInterface, to generate completeness for one product
- Add setCompletenesses and getCompletenesses method on ProductInterface and Product class
- Add methods getProductQueryBuilder, deleteProductIds methods in ProductRepositoryInterface
- Remove methods setLocale/getLocale, setScope/getScope, setConfiguration/getConfiguration from ProductRepositoryInterface
- Remove methods setLocale/getLocale, setScope/getScope from ProductManager
- Move findAllByAttributes and findOneByWithValues from FlexibleEntityRepositoryInterface to ProductRepositoryInterface
- Move setFlexibleQueryBuilder, findAllByAttributes, findOneByWithValues, getFlexibleQueryBuilder, addJoinToValueTables, findAllByAttributesQB from FlexibleEntityRepository to ProductRepository (ORM)
- Move FilterBundle/Filter/ScopeFilter.php, ProductCompletenessFilter.php, ProductGroupsFilter.php, CategoryFilter.php -> FilterBundle/Filter/Product/ScopeFilter.php, CompletenessFilter, GroupsFilter.php, CategoryFilter.php
- Move FilterBundle/Resources/public/js/datafilter/filter/scope-filter.js, category-filter.js -> FilterBundle/Resources/public/js/datafilter/filter/product_scope-filter.js, product_category-filter.js
- Move FilterBundle/Filter/Flexible/FilterUtility.php -> Filter/ProductFilterUtility.php, remove the flexibleEntityName argument of applyFlexibleFilter, rename applyFlexibleFilter to applyFilterByAttribute
- ProductValueNonBlank renamed to ProductValueComplete
- Remove the AclHelper $aclHelper argument from the DataGridBundle/Extension/Pager/Orm/Pager.php constructor
- Moved CustomEntityBundle to its own repository
- Move `FlexibleEntityBundle/Doctrine/*` -> `CatalogBundle/Doctrine/ORM/*`, rename `FlexibleQueryBuilder*` to `ProductQueryBuilder*`, specialize the implementation and pass the CatalogContext as constructor argument
- Changes in the implementation of storing datagrid state - adding 'pim/datagrid/state-listener' to the datagrid configuration is no longer required, instead, the grid should be rendered with dataGrid.renderStatefulGrid()
- Move `FilterBundle/Filter/Flexible/*` -> `FilterBundle/Filter/ProductValue/*`
- Remove unused FilterBundle/Filter/ProductValue/EntityFilter
- Replace FlexibleManager by ProductManager in ContextConfigurator constructor arguments
- Replace tag `pim_flexibleentity.attributetype` by `pim_catalog.attribute_type`
- Replace service `@pim_flexibleentity.validator.attribute_constraint_guesser` by `@pim_catalog.validator.attribute_constraint_guesser`
- Replace the use of FlexibleValueInterface by ProductValueInterface in AttributeTypeInterface and AbstractAttributeType
- Update ProductValueInterface, add getData, setData and getAttribute methods
- Move `DataGridBundle/Extension/Formatter/Property/*` to `DataGridBundle\Extension\Formatter\Property\ProductValue\*`
- Use CatalogContext and not ProductManager as constructor argument in AddParametersToProductGridListener
- Move mass export in specific controller
- Add an affectsCompleteness method to MassEditActionInterface to indicate whether performing the mass action requires recalculating the product completeness
- Remove DeleteMassActionHandler, replaced by ProductDeleteMassActionHandler
- Change product REST API data and url format
- Remove incomplete REST API for getting multiple products
- Remove Router dependency from json ProductNormalizer
- Replace RegistryInterface with ManagerRegistry in controllers - retrieving the ObjectManager from the AbstractController now requires passing the class name (AbstractDoctrineController::getManagerForClass())
- Change Completeness Manager and Repository function names to something more coherent (generateMissingForxxx)
- Move `DataGridBundle/Extension/Sorter\Orm\FlexibleFieldSorter` to `DataGridBundle/Extension/Sorter/Product/ValueSorter`
- Move `DataGridBundle/Extension/Sorter/Orm/FlexibleFieldSorter` to `DataGridBundle/Extension/Sorter/Product/ValueSorter`
- Move `DataGridBundle/Extension/Selector/Orm/*` to `DataGridBundle/Extension/Selector/Orm/Product` and `DataGridBundle/Extension/Selector/Orm/ProductValue`
- ProductRepository does not extend anymore FlexibleEntityRepository, getFlexibleConfig/setFlexibleConfig have been replaced by getConfiguration/setConfiguration
- Change mass action route for products and create own controller for these mass actions
- Add a MassActionHandlerRegistry for mass action handlers services (works with handler alias)
- Rename ProductDeleteMassActionHandler to DeleteMassActionHandler
- Create MassActionHandlerInterface instead of using OroPlatform one
- Change MassActionDispatcher::dispatch parameters
- Replace `@pim_datagrid.datasource.product.result_record.hydrator` by `@pim_datagrid.datasource.result_record.hydrator.product` and same for class parameter
- Move mass action handlers to its own `Handler` directory
- Create PimDatasourceInterface extending OroDatasourceInterface
- Use PimVersioningBundle:Version for all entity audits instead of OroDataAuditBundle:Audit, replace AuditManager with VersionManager, drop AuditBuilder and refactor listeners that create object versions
- Redefine DeleteMassAction, EditMassAction and ExportMassAction
- Remove data_identifier property defined on datagrid.yml for mass actions
- Rename parameter $queryBuilder as $qb in HydratorInterface
- Add findFamilyCommonAttributeIds and findValuesCommonAttributeIds methods to ProductRepository interface
- Remove queryBuilder property from MassEditActionController and remove $request from each action
- Remove queryBuilder from methods initialize and perform in AbstractMassEditAction and children
- Add setProductsToMassEdit and getProductsToMassEdit in AbstractMassEditAction
- Remove EntityManager property from AddToGroups mass edit action and directly inject GroupRepository
- Remove ProductManager property from Classify mass edit action
- Remove method getProductIdsFromQB from EditCommonAttributes mass edit action
- Remove ProductRepository::findFamilyCommonAttributes() and ProductRepository::findValuesCommonAttributeIds() to replace them by ProductRepository::findCommonAttributeIds()
- Disable global search feature
- Remove the 'searchable' property of AbstractAttribute
- Move ProductRepository::getIdentifier() to attribute repository
- Move CatalogBundle\Entity\Repository\ProductRepository to CatalogBundle\Doctrine\ORM
- Move CatalogBundle\Entity\Repository\AssociationRepository to CatalogBundle\Doctrine\ORM
- Move CatalogBundle\Model\ProductRepositoryInterface to CatalogBundle\Repository
- Move CatalogBundle\Model\AssociationRepositoryInterface to CatalogBundle\Repository
- Move CatalogBundle\Model\CompletenessRepositoryInterface to CatalogBundle\Repository
- EditCommonAttributes class needs the ProductBuilder and ProductMassActionManager now
- Move prepareDBALQuery from ProductRepository to QueryBuilderUtility
- Add a ProductCategoryManager and move here the methods getProductsCountInCategory, getProductIdsInCategory from the ProductManager
- Renamed service writer ids `pim_base_connector.writer.orm.*` -> `pim_base_connector.writer.doctrine.*`
- Replace `@security.context` by `@pim_user.context.user` in `ContextConfigurator`
- Delete the attribute virtual group and the `getVirtualGroup` method of the class `Pim\Bundle\CatalogBundle\Model\AbstractAttribute`
- Render the attribute group mandatory for the creation and the edition of an attribute

# 1.0.2
## Bug Fixes
- Removed hardcoded attribute table from ORM/CompletenessGenerator.php
- Fixed of ProductValue's attributes' exclusion on completeness's computation

# 1.0.1
## Bug Fixes
- Removed hardcoded Attribute from ChainedAttributeConstraintGuesser
- Removed hardcoded Attribute from ValidMetricValidator

# 1.0.0 - "Hare We Go" (2014-03-06)

## Features
- Uservoice integration
- Add a last operations widget on the dashboard
- Add new user as fixtures
- Auto-refresh job execution report page
- Add a checkbox to select all visible rows in entity association grids
- Add colors to channels and use them in scopable field labels to make them more compact

## Improvements
- Load choices for grid filters asynchronously
- Allow adding/removing attributes to mass edit attributes view without a page reload
- Propagate -v option to subcommands of install command
- Fix the versions of dependencies in composer.json
- Undisplay unwanted searchable elements in quick search
- Add icons for category and product in search view
- Prevent hydrating all attributes in the available attributes addition form
- Prevent hydrating all families in the product edition form
- Import conversion units for channels
- Product grid loading performance by hydrating as array and introduce selector extension
- Add a screen to select the attribute type before creating an attribute
- Create check-requirements, assets and database/fixtures commands and simplify install one
- Make documentation tested linking it to our behat scenarios

## Bug fixes
- Fixed non-updated values being displayed in the the audit history
- Fixed attribute group form state not being saved
- Do not display Id as an eligible attribute as label
- Fixed select field missing for scopable simple/multi select attributes in the product form
- Restored missing attributes translation
- Fixed the display of scopable metric attributes in the product edit form
- Fixed regression with resolve target entity on Category entity
- Fixed datepicker in date attribute form
- Fixed unwanted fields appearing in attribute creation form if server-side validation errors are present
- Fixed 500 response when submitting import launch form without selecting file to upload
- Fixed $field_catalogLocale linked bugs
- Fixed scopable value order in product form
- Restored unique variant axis constraint when saving product
- Fixed missing breadcrumbs for edit views
- Fixed lost hashnav when creating an attribute group
- Fixed a bug that prevented saving unchecked checkbox value in product edit form
- Fixed recovered attributes on mass edit action
- Fixed a bug with tooltips sometimes not appearing due to a conflict between bootstrap and jquery tooltip plugins

## BC breaks
- Remove the date type property of Attribute and simplify the pim_catalog_date attribute type to support date only (not date/datetime/time)
- Remove unnecessary AttributeManagerInterface and AttributeInterface in favor of AbstractAttribute
- Rename findByWithSortedAttribute to findOneByWithValues, add pre-select attributes and related translations to reduce number of lazy loaded queries when edit a product
- Rename findByWithAttributes to findAllByAttributes
- MeasureBundle has been moved from the BAP to an external repository (akeneo/measure-bundle).
- BatchBundle has been moved from the BAP to an external repository (akeneo/batch-bundle).
- Remove magic setter access to value (ex: $product->setDescription()), as it has multiple conceptual and
technical flaws (attribute codes are data, not a freeze structure, needed to maintain an full attribute cache in product
that made the entity too smart for its own good and created performances problem)
- Remove Product::createValue(). Can be replaced by calling ProductManager::createFlexibleValue() and setting attribute, scope and locale on the created value.
- Product datagrid, hydrate rows as arrays (in place of objects) to reduce the loading time
- Datagrid configuration, remove [flexible_entity] config to avoid to define the used entity twice
- Rename and move src/Pim/Bundle/EnrichBundle/Resources/views/Completeness/_datagridCompleteness.html.twig => DataGridBundle/Resources/views/Property/completeness.html.twig
- Delete classes ConfigureAssociationProductGridListener and AssociationProductColumnsConfigurator, we now use ConfigureFlexibleGridListener to configure product association grid
- Delete the HideColumnsListener, the ColumnConfigurator is now able to add only columns configured by the user
- Rename CompletenessFilter to ProductCompletenessFilter to be consistent, move also the related js file
- Changed signature of ProductRepository::getEligibleProductIds()
- Changed signature of GroupType::__construct()
- Changed signature of AssociationType::__construct()
- Removed AttributeRepository::findallWithGroups()
- Rename grid_extensions.yml, grid_actions.yml, grid_listeners.yml, grid_attribute_types.yml to extensions.yml, actions.yml, event_listeners.yml, attribute_types.yml

# 1.0.0-rc-1 - "Tortoise Beats Hare" (2014-02-06)

## Features
- Completenesses over channels and locales widget
- New command to install the PIM
- Price attributes can be scopable
- Popin to configure product datagrid columns

## Improvements
- Add missing translations
- New grid implementation
- Grids performances
- Quick export of selected products in the grid
- Status column in the product grid
- Thumbnail in product grid for attribute of type image

## Bug fixes
- Bug #658: Export all activated translations even if no value has been set
- Bug PIM-1892: Prevented the form subscriber to remove form fields if not valid
- Downgrade ICU lib to be compatible with RedHat 6 and CentOS 6
- Fix an issue with excessive url length when mass editing many products
- Products grid loaded twice the first time the screen is displayed
- The first tree is not displayed in the mass edit wizard
- When no group type exist, it's not possible to add Variant Group
- Job validation is applied twice (create import/export)
- Validation messages not visible in job creation popin (create import/export)
- Lose hashnav when I create a tree
- Fix completeness calculation on icecat demo dev data
- Application crash on some product validation fail
- In create product popin, no way to search for family (in select 2 field)
- Attribute export in csv shift columns instead of putting blank values
- Error with field_catalogLocale on first load
- Missing translations in page titles
- When adding a new option from product form, the new option is not in the select
- Category edit and page title not updated

## BC breaks
- Change some translation message keys
- Remove GridBundle, add a new DataGridBundle (based on OroPlatform changes)
- Change filters implementations in FilterBundle
- Update all PIM grids to use the new implementation (extensions for filter, sorter, pager, custom datasource, custom cell formatters)
- Rename TranslatableInterface and TranslatableListener by Localizable one in FlexibleEntityBundle
- Rename translatable attribute property by localizable
- FlexibleQueryBuilder has been rewritten to prepare the MongoDB support (add filters and sorters in FlexibleEntityBundle/Doctrine/ORM)
- FlexibleQueryBuilder is injected to ProductRepository
- ProductRepository is injected in ProductManager
- Remove deprecated flexible entity config which is now builded by flexible manager itself (use doctrine meta)
- Move controllers, forms, routing and views from CatalogBundle to EnrichBundle (rename routes, forms, acls, services)
- Introduce a BaseConnectorBundle and move readers, processors, writers, archivers and related configuration from ImportExportBundle
- Introduce a TransformBundle and move cache, converters, encoders, normalizers, transformers and related configuration from ImportExportBundle
- Renaming of services of ImportExport that have been moved (pim_transform_* and pim_base_connector_*)
- Move functionality related to user preferences from LocaleManager and ChannelManager to a dedicated UserContext
- Remove AbstractFlexibleValue::isMatching() method

# 1.0.0-beta-4 - "The Abominable Snow Rabbit" (2014-01-08)

## Features
- Import product associations (CSV)
- New translation mode : Compare and copy values within a product edit form
- Convert metric values into the conversion unit selected for the channel during export
- Allow filtering and sorting by metric values
- Allow to go back to the grid or create another product after saving one
- Add products to many groups through mass edit wizard
- Attribute options fixture
- Product associations fixture
- Fixtures can be in CSV (all fixtures except users and currencies)
- Fixture files can be imported through a command (all fixtures except users and currencies)
- Add quick create popin for jobs
- Add a WYSIWYG editor for TextArea attributes

## Improvements
- Improve the user experience for family management
- Update import / export detail view by adding a summary
- Improve installer to provide different data set (minimal or dev)
- Use a form extension to apply select2 only on specified fields
- Add real time versioning option in product import
- Merge the configuration of import/export job steps in the first tab of the edit view
- Implement save of base unit and data for metric entity
- Metric values are now exported in two distinct columns (value and unit)
- Metric values can now be imported through two distinct columns ([examples](https://github.com/akeneo/pim-community-dev/blob/42371c0d6c70801a4a23a7aa8cf87e18f417c4a8/features/import/import_products.feature#L170-L198))
- Ajaxify the completeness tab of product edit form
- Change the channel switcher and collapse/expand modes on product edit view
- Add a loading mask when loading quick creation form
- Allow to switch configuration between ORM and ODM
- Update OroPlatform from beta-1 to beta-5
- Move Batch Form Types to ImportExport bundle and refactor them to be able to configure any kind of job
- Don't display several UI elements when users don't have the corresponding rights
- Use aliases for subforms, no more manual instanciation to enhance extensibility
- Product prices can now be imported with a single column per currency

## Bug fixes
- Missing pending versionable entities
- Product edit form fails with memory limit for products contained in large groups
- When I delete a filter price or metric and add it again, the filter is not applied
- Translate metric units in select field
- Values of attributes with the type Number are displayed with .0000 on product edit
- Reduce metric field width
- Sort by metric value in product datagrid
- Constraint of unicity for products of a variant group
- When reimporting a product, history for this product shows Create instead of Update
- The completness calculation takes a lot of time after importing in IcecatDemo
- Apply select2 only on needed fields
- Inverse unit and data position for metric form field
- Unwanted popin when try to leave attribute edit view
- Display bug on channel selector with long labels
- Versioning is not called after import
- I can select a root of a tree in the mass-edit wizard
- Products with no completeness do not show in the grid when selecting All products
- Exporting products with an empty file attribute value fails
- The count of Write when I export products is wrong
- Attributes are created even with minimal install
- Error on disallowed decimal on price are not displayed at the right place
- Initial state of completeness filter is wrong
- Search should take account of ACLs
- Oro mapping issue with search item on beta-1
- Locale selector in the product header is sometimes too short
- Allow to remove a translation setting it to empty
- Completeness doesn't take into account currencies of channels

## BC breaks
- Change AbstractAttribute getters that return a boolean value to use the 'is' prefix instead of 'get'. The affected getters are 'getScopable', 'getTranslatable', 'getRequired', 'getUnique'.
- Product, ProductValue, Media and ProductPrice have switched from Pim\Bundle\CatalogBundle\Entity namespace to the Pim\Bundle\CatalogBundle\Model namespace, to pave the way for the MongoDB implementation
- AbstractEntityFlexible getValue method now returns null in place of false when there is now value related to attribute + locale + scope
- Completeness and Product are not linked any more via a Doctrine relationship. We are cutting the links between Product and other entities in order to pave the way to the ability to switch between MongoDB and ORM while using the same API (apart from Product repository).
- Same thing than above for Category
- Relation between Family and Product has been removed from Family side
- Remove PimDataAuditBundle
- Remove PimDemoBundle
- Move product metric in catalog bundle
- Change jobs.yml to batch_jobs.yml and change expected format to add services and parameters
- Rename getStorageManager in flexible manager and change related references
- Rename AttributeTypeManager to AttributeManager and change related references, move createAttribute, createAttributeOption, createAttributeOptionValue from ProductManager to AttributeManager
- Introduce AttributeManagerInterface and remove references to concrete class
- Change attribute type configuration, refactor the attribute type compiler pass and attribute type factory
- Remove getAttributeOptionValueRepository, getFlexibleValueRepository from FlexibleManager
- Attribute fixtures format has changed
- Product associations import/export format has changed.
- Rename Association to AssociationType and all properties/methods linked to this class.
- Rename ProductAssociation to Association
- Rename ProductAttribute to Attribute

# 1.0.0-beta-3 - "Hare Conditioned" (2013-12-04)

## Features
- History of changes for groups and variant groups
- History of changes for import / export profiles
- History of changes for channels
- Allow creating new options for simple select and multiselect attributes directly from the product edit form
- Add a default tree per user
- Introduce command "pim:completeness:calculate" size argument to manage number of completenesses to calculate
- Switching tree to see sub-categories products count and allow filtering on it
- Group types management
- Import/Export product groups (CSV)
- Import/Export associations (CSV)
- Export product associations (CSV)
- Import/Export attributes (CSV)
- Import/Export attribute options (CSV)
- Upload and import an archive (CSV and medias)
- Download an archive containing the exported products along with media
- Add the column "enabled" in the CSV file for products import/export and for versioning

## Improvements
- Export media into separated sub directories
- Separate product groups and variants management
- Display number of created/updated products during import
- Speed up completeness calculation
- Display the "has product" filter by default in the product grid of group edit view
- Display currency label in currencies datagrid
- Disable changing the code of all configuration-related entities
- Merge the directory and filename of export profiles into a single file path property

## Bug fixes
- Mass delete products
- Fix some issues with import ACL translations (issues#484)
- Add a message when trying to delete an attribute used by one or more variant groups instead of throwing an error
- Selection of products in mass edit
- Versioning of installed entities (from demo bundle)
- For csv export of products, only export values related to selected channel and related locales
- Fix locale activation/deactivation based on locales used by channels
- Fix issue with 100 products csv import

## BC breaks
- Command "pim:product:completeness-calculator" has been replaced into "pim:completeness:calculate"
- Refactor in ImportExport bundle for Readers, Writers and Processors

# 1.0.0-beta-2 - "Hold the Lion, Please" (2013-10-29)

## Features
- Manage variant groups
- CRUD actions on groups
- Manage association between groups and products
- CRUD actions on association entities
- Link products with associations
- Import medias from a CSV file containing name of files
- Export medias from a CSV file
- Apply rights on locales for users
- Do mass classification of products
- Define price attribute type with localizable property

## Improvements
- Upgrade to BAP Beta 1
- Homogenize title/label/name entity properties using label
- Mass actions respects ACL
- Improve Import/Export profile view
- Hide access to shortcut to everyone
- Number, date and datetime attributes can be defined as unique values
- Use server timezone instead of UTC timezone for datagrids
- Make upload widget work on FireFox
- Display skipped data errors on job report

## Bug fixes
- Fix sorting channels by categories
- Bug #324 : Translate group label, attribute label and values on locale switching
- Number of products in categories are not updated after deleting products
- Fix dashboard link to create import/export profile
- Fix price format different between import and enrich
- Fix channel datagrid result count
- Fix end date which is updated for all jobs<|MERGE_RESOLUTION|>--- conflicted
+++ resolved
@@ -1,4 +1,3 @@
-<<<<<<< HEAD
 # 1.3.0 - "Hare Force" (2015-02-12)
 
 # 1.3.0-RC3 (2015-02-12)
@@ -273,7 +272,7 @@
 - PIM-3730: Fix variant group link on product edit page
 - PIM-3632: Correctly show scopable attribute icons on scope change
 - PIM-3583: Fix the bad parsed filter value with spaces
-=======
+
 # 1.2.27 (2015-02-13)
 
 ## Bug fixes
@@ -283,7 +282,6 @@
 
 ## Bug fixes
 - PIM-3761: Fix WYSIWYG onClick behaviour, event correctly bind
->>>>>>> a153a9ca
 
 # 1.2.25 (2015-02-04)
 
