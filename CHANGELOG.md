# 1.2.0

## Features
- Add an option to automatically sort the choices of simple and multi select attributes
- Add a mass family edition operation to allow adding or changing attribute requirements on many families at once
- Allow filtering by empty values for attributes (text, textarea, number, date, simple and multiselect, prices and metrics) and for family property
- Add an option to filter products by a list of identifier values

## Improvements
- Group datagrid filters by attribute groups
- Ease the adding of new filters and sorters in ProductQueryBuilder
- All grids can now benefit from the multistep mass edition wizard (this was reserved to the the product grid before)
- Ease the adding of subscribers in product edit and attribute group types with addEventSubscriber methods

## Bug fixes
- replace usage of Symfony process to launch background job with a simple exec, more reliable on a heavily loaded environment
- add missing translation keys for "manage filters", "all", "records", etc

## BC breaks
- Remove FlexibleEntityBundle
- Remove CategoryWriter and use the generic doctrine writer instead
- Remove entity argument from FiltersConfigurator constructor
- Rely on CatalogBundle/Version and not anymore on CatalogBundle/PimCatalogBundle to get the current version of the PIM
- The Pim\Bundle\CatalogBundle\MassEditAction namespace has been renamed to Pim\Bundle\CatalogBundle\MassEditOperation
- Mass edit operator has been moved to an Operator sub-namespace
- Pim\Bundle\EnrichBundle\MassEditAction\Operation\MassEditActionInterface has been renamed Pim\Bundle\EnrichBundle\MassEditAction\Operation\MassEditOperationInterface
- Changed the HydratorInterface::hydrate() method signature
- Avoid to store null values in Product::normalizedData (MongoDB support)
- Remove redundant 'getActiveCodeChoices' method in CurrencyManager (use CurrencyManager::getActiveCodes())
<<<<<<< HEAD
- Remove AbstractAttributeType::buildValueFormType, change visibility of prepareValueFormName, prepareValueFormAlias, prepareValueFormOptions, prepareValueFormConstraints, prepareValueFormData to public
=======
- Remove `MetricBaseValuesSubscriber` and create one for MongoDB and another one for ORM
- Create `OptionFilter`, `OptionsFilter` for ORM and MongoDB implementations
>>>>>>> b9cf6eb3

# 1.1.0 - "Rabbit Punch" (2014-04-16)

## Features
- Implement creating, updating, applying and removing datagrid views
- MongoDB storage support

## Improvements
- Allow to add many quick export on datagrids
- Optimize products mass deletion
- Improve get product REST API
- Improve entity history context display for entities updated during import jobs
- Add a 'properties' field to the Attribute entity to allow easily adding new attribute type dependent properties
- Introduced custom ODM types to map document to one or many entities
- Define specific route and configuration for datagrid quick exports
- Add a parameter to ProductManager::save() and ProductManager::saveAll() to allow saving products without completeness recalculation
- Dispatch event pre/post handler for each mass action
- Enhance the error message displayed when a related entity doesn't exist during an import (for instance we import products and a family doesn't exist)
- Default product datagrid sorting is done descending on updated property

## Bug fixes
- Fixed the verbose option always used in the install command
- Fixed issue on attribute option removal
- Fixed identifier is required attribute
- Fixed get common attributes with common values
- Fixed completeness not removed from changed family
- Fixed Product ORM mapping: activated orphanRemoval of values
- Fixed family import fixtures, we now throw an exception if attribute used as requirement not exists
- Fixed the CSV import of attribute options which can fail due to missing columns when options are not 100% translated
- Fixed the CSV import of attribute option to throw exception when the attribute is not known
- Fixed the CSV export of attributes to avoid to export the virtual group 'Other'
- Prevent considering 0 as a null value when importing metric data
- Ensured the attribute option validation when edit an option
- Fixed the product CSV export when a metric attribute is exported without unit
- Fixed the missed 'there are unsaved changes' message when I delete an option
- Ensured the ability to change the user catalog locale from user fixtures
- Fixed mass delete and pagination
- Fixed the CSV import of family when an attribute does not exist
- Fixed the CSV import of option when an attribute does not exist
- Fixed the erroneous message on completeness tab to display "not yet calculated" instead of "locale non associated to this channel"
- Fixed the 'null' displayed after a dynamic option creation
- Fixed the quick Export to be able to export all the products
- Ensured that we're able to configure the email to use in monolog handler
- Fixed the missing translation keys
- Fixed the route exception for less/address in prod.log
- Fixed the categories tree get cut off on a long list on categiry management
- Fixed the deletion of an attribute option
- Remove the deprecated fallback property in locale and in locales.yml file
- Avoid to recalculate the completeness when I add some products to one or more group with the mass-edit wizard
- Fixed the unique attributes validation during product CSV imports
- Fixed the exception on file_get_content if the image doesn't exist anymore
- Ensure the required property for an identifier when importing attributes
- Fixed the error message when the family is not known when importing products
- Removed useless ```app/entities``` directory

## BC breaks
- Add an argument HydratorInterface in ProductDatasource constructor (MongoDBODM support)
- Add an argument $adapterClass (string for FQCN) in ProductFilterExtension and OrmFilterExtension constructors (MongoDBODM support)
- Remove deprecated fallback property of Locale entity
- Add a generateProductCompletenesses method on CompletenessGeneratorInterface, to generate completeness for one product
- Add setCompletenesses and getCompletenesses method on ProductInterface and Product class
- Add methods getProductQueryBuilder, deleteProductIds methods in ProductRepositoryInterface
- Remove methods setLocale/getLocale, setScope/getScope, setConfiguration/getConfiguration from ProductRepositoryInterface
- Remove methods setLocale/getLocale, setScope/getScope from ProductManager
- Move findAllByAttributes and findOneByWithValues from FlexibleEntityRepositoryInterface to ProductRepositoryInterface
- Move setFlexibleQueryBuilder, findAllByAttributes, findOneByWithValues, getFlexibleQueryBuilder, addJoinToValueTables, findAllByAttributesQB from FlexibleEntityRepository to ProductRepository (ORM)
- Move FilterBundle/Filter/ScopeFilter.php, ProductCompletenessFilter.php, ProductGroupsFilter.php, CategoryFilter.php -> FilterBundle/Filter/Product/ScopeFilter.php, CompletenessFilter, GroupsFilter.php, CategoryFilter.php
- Move FilterBundle/Resources/public/js/datafilter/filter/scope-filter.js, category-filter.js -> FilterBundle/Resources/public/js/datafilter/filter/product_scope-filter.js, product_category-filter.js
- Move FilterBundle/Filter/Flexible/FilterUtility.php -> Filter/ProductFilterUtility.php, remove the flexibleEntityName argument of applyFlexibleFilter, rename applyFlexibleFilter to applyFilterByAttribute
- ProductValueNonBlank renamed to ProductValueComplete
- Remove the AclHelper $aclHelper argument from the DataGridBundle/Extension/Pager/Orm/Pager.php constructor
- Moved CustomEntityBundle to its own repository
- Move `FlexibleEntityBundle/Doctrine/*` -> `CatalogBundle/Doctrine/ORM/*`, rename `FlexibleQueryBuilder*` to `ProductQueryBuilder*`, specialize the implementation and pass the CatalogContext as constructor argument
- Changes in the implementation of storing datagrid state - adding 'pim/datagrid/state-listener' to the datagrid configuration is no longer required, instead, the grid should be rendered with dataGrid.renderStatefulGrid()
- Move `FilterBundle/Filter/Flexible/*` -> `FilterBundle/Filter/ProductValue/*`
- Remove unused FilterBundle/Filter/ProductValue/EntityFilter
- Replace FlexibleManager by ProductManager in ContextConfigurator constructor arguments
- Replace tag `pim_flexibleentity.attributetype` by `pim_catalog.attribute_type`
- Replace service `@pim_flexibleentity.validator.attribute_constraint_guesser` by `@pim_catalog.validator.attribute_constraint_guesser`
- Replace the use of FlexibleValueInterface by ProductValueInterface in AttributeTypeInterface and AbstractAttributeType
- Update ProductValueInterface, add getData, setData and getAttribute methods
- Move `DataGridBundle/Extension/Formatter/Property/*` to `DataGridBundle\Extension\Formatter\Property\ProductValue\*`
- Use CatalogContext and not ProductManager as constructor argument in AddParametersToProductGridListener
- Move mass export in specific controller
- Add an affectsCompleteness method to MassEditActionInterface to indicate whether performing the mass action requires recalculating the product completeness
- Remove DeleteMassActionHandler, replaced by ProductDeleteMassActionHandler
- Change product REST API data and url format
- Remove incomplete REST API for getting multiple products
- Remove Router dependency from json ProductNormalizer
- Replace RegistryInterface with ManagerRegistry in controllers - retrieving the ObjectManager from the AbstractController now requires passing the class name (AbstractDoctrineController::getManagerForClass())
- Change Completeness Manager and Repository function names to something more coherent (generateMissingForxxx)
- Move `DataGridBundle/Extension/Sorter\Orm\FlexibleFieldSorter` to `DataGridBundle/Extension/Sorter/Product/ValueSorter`
- Move `DataGridBundle/Extension/Sorter/Orm/FlexibleFieldSorter` to `DataGridBundle/Extension/Sorter/Product/ValueSorter`
- Move `DataGridBundle/Extension/Selector/Orm/*` to `DataGridBundle/Extension/Selector/Orm/Product` and `DataGridBundle/Extension/Selector/Orm/ProductValue`
- ProductRepository does not extend anymore FlexibleEntityRepository, getFlexibleConfig/setFlexibleConfig have been replaced by getConfiguration/setConfiguration
- Change mass action route for products and create own controller for these mass actions
- Add a MassActionHandlerRegistry for mass action handlers services (works with handler alias)
- Rename ProductDeleteMassActionHandler to DeleteMassActionHandler
- Create MassActionHandlerInterface instead of using OroPlatform one
- Change MassActionDispatcher::dispatch parameters
- Replace `@pim_datagrid.datasource.product.result_record.hydrator` by `@pim_datagrid.datasource.result_record.hydrator.product` and same for class parameter
- Move mass action handlers to its own `Handler` directory
- Create PimDatasourceInterface extending OroDatasourceInterface
- Use PimVersioningBundle:Version for all entity audits instead of OroDataAuditBundle:Audit, replace AuditManager with VersionManager, drop AuditBuilder and refactor listeners that create object versions
- Redefine DeleteMassAction, EditMassAction and ExportMassAction
- Remove data_identifier property defined on datagrid.yml for mass actions
- Rename parameter $queryBuilder as $qb in HydratorInterface
- Add findFamilyCommonAttributeIds and findValuesCommonAttributeIds methods to ProductRepository interface
- Remove queryBuilder property from MassEditActionController and remove $request from each action
- Remove queryBuilder from methods initialize and perform in AbstractMassEditAction and children
- Add setProductsToMassEdit and getProductsToMassEdit in AbstractMassEditAction
- Remove EntityManager property from AddToGroups mass edit action and directly inject GroupRepository
- Remove ProductManager property from Classify mass edit action
- Remove method getProductIdsFromQB from EditCommonAttributes mass edit action
- Remove ProductRepository::findFamilyCommonAttributes() and ProductRepository::findValuesCommonAttributeIds() to replace them by ProductRepository::findCommonAttributeIds()
- Disable global search feature
- Remove the 'searchable' property of AbstractAttribute
- Move ProductRepository::getIdentifier() to attribute repository
- Move CatalogBundle\Entity\Repository\ProductRepository to CatalogBundle\Doctrine\ORM
- Move CatalogBundle\Entity\Repository\AssociationRepository to CatalogBundle\Doctrine\ORM
- Move CatalogBundle\Model\ProductRepositoryInterface to CatalogBundle\Repository
- Move CatalogBundle\Model\AssociationRepositoryInterface to CatalogBundle\Repository
- Move CatalogBundle\Model\CompletenessRepositoryInterface to CatalogBundle\Repository
- EditCommonAttributes class needs the ProductBuilder and ProductMassActionManager now
- Move prepareDBALQuery from ProductRepository to QueryBuilderUtility
- Add a ProductCategoryManager and move here the methods getProductsCountInCategory, getProductIdsInCategory from the ProductManager
- Renamed service writer ids `pim_base_connector.writer.orm.*` -> `pim_base_connector.writer.doctrine.*`

# 1.0.2
## Bug Fixes
- Removed hardcoded attribute table from ORM/CompletenessGenerator.php
- Fixed of ProductValue's attributes' exclusion on completeness's computation

# 1.0.1
## Bug Fixes
- Removed hardcoded Attribute from ChainedAttributeConstraintGuesser
- Removed hardcoded Attribute from ValidMetricValidator

# 1.0.0 - "Hare We Go" (2014-03-06)

## Features
- Uservoice integration
- Add a last operations widget on the dashboard
- Add new user as fixtures
- Auto-refresh job execution report page
- Add a checkbox to select all visible rows in entity association grids
- Add colors to channels and use them in scopable field labels to make them more compact

## Improvements
- Load choices for grid filters asynchronously
- Allow adding/removing attributes to mass edit attributes view without a page reload
- Propagate -v option to subcommands of install command
- Fix the versions of dependencies in composer.json
- Undisplay unwanted searchable elements in quick search
- Add icons for category and product in search view
- Prevent hydrating all attributes in the available attributes addition form
- Prevent hydrating all families in the product edition form
- Import conversion units for channels
- Product grid loading performance by hydrating as array and introduce selector extension
- Add a screen to select the attribute type before creating an attribute
- Create check-requirements, assets and database/fixtures commands and simplify install one
- Make documentation tested linking it to our behat scenarios

## Bug fixes
- Fixed non-updated values being displayed in the the audit history
- Fixed attribute group form state not being saved
- Do not display Id as an eligible attribute as label
- Fixed select field missing for scopable simple/multi select attributes in the product form
- Restored missing attributes translation
- Fixed the display of scopable metric attributes in the product edit form
- Fixed regression with resolve target entity on Category entity
- Fixed datepicker in date attribute form
- Fixed unwanted fields appearing in attribute creation form if server-side validation errors are present
- Fixed 500 response when submitting import launch form without selecting file to upload
- Fixed $field_catalogLocale linked bugs
- Fixed scopable value order in product form
- Restored unique variant axis constraint when saving product
- Fixed missing breadcrumbs for edit views
- Fixed lost hashnav when creating an attribute group
- Fixed a bug that prevented saving unchecked checkbox value in product edit form
- Fixed recovered attributes on mass edit action
- Fixed a bug with tooltips sometimes not appearing due to a conflict between bootstrap and jquery tooltip plugins

## BC breaks
- Remove the date type property of Attribute and simplify the pim_catalog_date attribute type to support date only (not date/datetime/time)
- Remove unnecessary AttributeManagerInterface and AttributeInterface in favor of AbstractAttribute
- Rename findByWithSortedAttribute to findOneByWithValues, add pre-select attributes and related translations to reduce number of lazy loaded queries when edit a product
- Rename findByWithAttributes to findAllByAttributes
- MeasureBundle has been moved from the BAP to an external repository (akeneo/measure-bundle).
- BatchBundle has been moved from the BAP to an external repository (akeneo/batch-bundle).
- Remove magic setter access to value (ex: $product->setDescription()), as it has multiple conceptual and
technical flaws (attribute codes are data, not a freeze structure, needed to maintain an full attribute cache in product
that made the entity too smart for its own good and created performances problem)
- Remove Product::createValue(). Can be replaced by calling ProductManager::createFlexibleValue() and setting attribute, scope and locale on the created value.
- Product datagrid, hydrate rows as arrays (in place of objects) to reduce the loading time
- Datagrid configuration, remove [flexible_entity] config to avoid to define the used entity twice
- Rename and move src/Pim/Bundle/EnrichBundle/Resources/views/Completeness/_datagridCompleteness.html.twig => DataGridBundle/Resources/views/Property/completeness.html.twig
- Delete classes ConfigureAssociationProductGridListener and AssociationProductColumnsConfigurator, we now use ConfigureFlexibleGridListener to configure product association grid
- Delete the HideColumnsListener, the ColumnConfigurator is now able to add only columns configured by the user
- Rename CompletenessFilter to ProductCompletenessFilter to be consistent, move also the related js file
- Changed signature of ProductRepository::getEligibleProductIds()
- Changed signature of GroupType::__construct()
- Changed signature of AssociationType::__construct()
- Removed AttributeRepository::findallWithGroups()
- Rename grid_extensions.yml, grid_actions.yml, grid_listeners.yml, grid_attribute_types.yml to extensions.yml, actions.yml, event_listeners.yml, attribute_types.yml

# 1.0.0-rc-1 - "Tortoise Beats Hare" (2014-02-06)

## Features
- Completenesses over channels and locales widget
- New command to install the PIM
- Price attributes can be scopable
- Popin to configure product datagrid columns

## Improvements
- Add missing translations
- New grid implementation
- Grids performances
- Quick export of selected products in the grid
- Status column in the product grid
- Thumbnail in product grid for attribute of type image

## Bug fixes
- Bug #658: Export all activated translations even if no value has been set
- Bug PIM-1892: Prevented the form subscriber to remove form fields if not valid
- Downgrade ICU lib to be compatible with RedHat 6 and CentOS 6
- Fix an issue with excessive url length when mass editing many products
- Products grid loaded twice the first time the screen is displayed
- The first tree is not displayed in the mass edit wizard
- When no group type exist, it's not possible to add Variant Group
- Job validation is applied twice (create import/export)
- Validation messages not visible in job creation popin (create import/export)
- Lose hashnav when I create a tree
- Fix completeness calculation on icecat demo dev data
- Application crash on some product validation fail
- In create product popin, no way to search for family (in select 2 field)
- Attribute export in csv shift columns instead of putting blank values
- Error with field_catalogLocale on first load
- Missing translations in page titles
- When adding a new option from product form, the new option is not in the select
- Category edit and page title not updated

## BC breaks
- Change some translation message keys
- Remove GridBundle, add a new DataGridBundle (based on OroPlatform changes)
- Change filters implementations in FilterBundle
- Update all PIM grids to use the new implementation (extensions for filter, sorter, pager, custom datasource, custom cell formatters)
- Rename TranslatableInterface and TranslatableListener by Localizable one in FlexibleEntityBundle
- Rename translatable attribute property by localizable
- FlexibleQueryBuilder has been rewritten to prepare the MongoDB support (add filters and sorters in FlexibleEntityBundle/Doctrine/ORM)
- FlexibleQueryBuilder is injected to ProductRepository
- ProductRepository is injected in ProductManager
- Remove deprecated flexible entity config which is now builded by flexible manager itself (use doctrine meta)
- Move controllers, forms, routing and views from CatalogBundle to EnrichBundle (rename routes, forms, acls, services)
- Introduce a BaseConnectorBundle and move readers, processors, writers, archivers and related configuration from ImportExportBundle
- Introduce a TransformBundle and move cache, converters, encoders, normalizers, transformers and related configuration from ImportExportBundle
- Renaming of services of ImportExport that have been moved (pim_transform_* and pim_base_connector_*)
- Move functionality related to user preferences from LocaleManager and ChannelManager to a dedicated UserContext
- Remove AbstractFlexibleValue::isMatching() method

# 1.0.0-beta-4 - "The Abominable Snow Rabbit" (2014-01-08)

## Features
- Import product associations (CSV)
- New translation mode : Compare and copy values within a product edit form
- Convert metric values into the conversion unit selected for the channel during export
- Allow filtering and sorting by metric values
- Allow to go back to the grid or create another product after saving one
- Add products to many groups through mass edit wizard
- Attribute options fixture
- Product associations fixture
- Fixtures can be in CSV (all fixtures except users and currencies)
- Fixture files can be imported through a command (all fixtures except users and currencies)
- Add quick create popin for jobs
- Add a WYSIWYG editor for TextArea attributes

## Improvements
- Improve the user experience for family management
- Update import / export detail view by adding a summary
- Improve installer to provide different data set (minimal or dev)
- Use a form extension to apply select2 only on specified fields
- Add real time versioning option in product import
- Merge the configuration of import/export job steps in the first tab of the edit view
- Implement save of base unit and data for metric entity
- Metric values are now exported in two distinct columns (value and unit)
- Metric values can now be imported through two distinct columns ([examples](https://github.com/akeneo/pim-community-dev/blob/42371c0d6c70801a4a23a7aa8cf87e18f417c4a8/features/import/import_products.feature#L170-L198))
- Ajaxify the completeness tab of product edit form
- Change the channel switcher and collapse/expand modes on product edit view
- Add a loading mask when loading quick creation form
- Allow to switch configuration between ORM and ODM
- Update OroPlatform from beta-1 to beta-5
- Move Batch Form Types to ImportExport bundle and refactor them to be able to configure any kind of job
- Don't display several UI elements when users don't have the corresponding rights
- Use aliases for subforms, no more manual instanciation to enhance extensibility
- Product prices can now be imported with a single column per currency

## Bug fixes
- Missing pending versionable entities
- Product edit form fails with memory limit for products contained in large groups
- When I delete a filter price or metric and add it again, the filter is not applied
- Translate metric units in select field
- Values of attributes with the type Number are displayed with .0000 on product edit
- Reduce metric field width
- Sort by metric value in product datagrid
- Constraint of unicity for products of a variant group
- When reimporting a product, history for this product shows Create instead of Update
- The completness calculation takes a lot of time after importing in IcecatDemo
- Apply select2 only on needed fields
- Inverse unit and data position for metric form field
- Unwanted popin when try to leave attribute edit view
- Display bug on channel selector with long labels
- Versioning is not called after import
- I can select a root of a tree in the mass-edit wizard
- Products with no completeness do not show in the grid when selecting All products
- Exporting products with an empty file attribute value fails
- The count of Write when I export products is wrong
- Attributes are created even with minimal install
- Error on disallowed decimal on price are not displayed at the right place
- Initial state of completeness filter is wrong
- Search should take account of ACLs
- Oro mapping issue with search item on beta-1
- Locale selector in the product header is sometimes too short
- Allow to remove a translation setting it to empty
- Completeness doesn't take into account currencies of channels

## BC breaks
- Change AbstractAttribute getters that return a boolean value to use the 'is' prefix instead of 'get'. The affected getters are 'getScopable', 'getTranslatable', 'getRequired', 'getUnique'.
- Product, ProductValue, Media and ProductPrice have switched from Pim\Bundle\CatalogBundle\Entity namespace to the Pim\Bundle\CatalogBundle\Model namespace, to pave the way for the MongoDB implementation
- AbstractEntityFlexible getValue method now returns null in place of false when there is now value related to attribute + locale + scope
- Completeness and Product are not linked any more via a Doctrine relationship. We are cutting the links between Product and other entities in order to pave the way to the ability to switch between MongoDB and ORM while using the same API (apart from Product repository).
- Same thing than above for Category
- Relation between Family and Product has been removed from Family side
- Remove PimDataAuditBundle
- Remove PimDemoBundle
- Move product metric in catalog bundle
- Change jobs.yml to batch_jobs.yml and change expected format to add services and parameters
- Rename getStorageManager in flexible manager and change related references
- Rename AttributeTypeManager to AttributeManager and change related references, move createAttribute, createAttributeOption, createAttributeOptionValue from ProductManager to AttributeManager
- Introduce AttributeManagerInterface and remove references to concrete class
- Change attribute type configuration, refactor the attribute type compiler pass and attribute type factory
- Remove getAttributeOptionValueRepository, getFlexibleValueRepository from FlexibleManager
- Attribute fixtures format has changed
- Product associations import/export format has changed.
- Rename Association to AssociationType and all properties/methods linked to this class.
- Rename ProductAssociation to Association
- Rename ProductAttribute to Attribute

# 1.0.0-beta-3 - "Hare Conditioned" (2013-12-04)

## Features
- History of changes for groups and variant groups
- History of changes for import / export profiles
- History of changes for channels
- Allow creating new options for simple select and multiselect attributes directly from the product edit form
- Add a default tree per user
- Introduce command "pim:completeness:calculate" size argument to manage number of completenesses to calculate
- Switching tree to see sub-categories products count and allow filtering on it
- Group types management
- Import/Export product groups (CSV)
- Import/Export associations (CSV)
- Export product associations (CSV)
- Import/Export attributes (CSV)
- Import/Export attribute options (CSV)
- Upload and import an archive (CSV and medias)
- Download an archive containing the exported products along with media
- Add the column "enabled" in the CSV file for products import/export and for versioning

## Improvements
- Export media into separated sub directories
- Separate product groups and variants management
- Display number of created/updated products during import
- Speed up completeness calculation
- Display the "has product" filter by default in the product grid of group edit view
- Display currency label in currencies datagrid
- Disable changing the code of all configuration-related entities
- Merge the directory and filename of export profiles into a single file path property

## Bug fixes
- Mass delete products
- Fix some issues with import ACL translations (issues#484)
- Add a message when trying to delete an attribute used by one or more variant groups instead of throwing an error
- Selection of products in mass edit
- Versioning of installed entities (from demo bundle)
- For csv export of products, only export values related to selected channel and related locales
- Fix locale activation/deactivation based on locales used by channels
- Fix issue with 100 products csv import

## BC breaks
- Command "pim:product:completeness-calculator" has been replaced into "pim:completeness:calculate"
- Refactor in ImportExport bundle for Readers, Writers and Processors

# 1.0.0-beta-2 - "Hold the Lion, Please" (2013-10-29)

## Features
- Manage variant groups
- CRUD actions on groups
- Manage association between groups and products
- CRUD actions on association entities
- Link products with associations
- Import medias from a CSV file containing name of files
- Export medias from a CSV file
- Apply rights on locales for users
- Do mass classification of products
- Define price attribute type with localizable property

## Improvements
- Upgrade to BAP Beta 1
- Homogenize title/label/name entity properties using label
- Mass actions respects ACL
- Improve Import/Export profile view
- Hide access to shortcut to everyone
- Number, date and datetime attributes can be defined as unique values
- Use server timezone instead of UTC timezone for datagrids
- Make upload widget work on FireFox
- Display skipped data errors on job report

## Bug fixes
- Fix sorting channels by categories
- Bug #324 : Translate group label, attribute label and values on locale switching
- Number of products in categories are not updated after deleting products
- Fix dashboard link to create import/export profile
- Fix price format different between import and enrich
- Fix channel datagrid result count
- Fix end date which is updated for all jobs
<|MERGE_RESOLUTION|>--- conflicted
+++ resolved
@@ -27,12 +27,9 @@
 - Changed the HydratorInterface::hydrate() method signature
 - Avoid to store null values in Product::normalizedData (MongoDB support)
 - Remove redundant 'getActiveCodeChoices' method in CurrencyManager (use CurrencyManager::getActiveCodes())
-<<<<<<< HEAD
 - Remove AbstractAttributeType::buildValueFormType, change visibility of prepareValueFormName, prepareValueFormAlias, prepareValueFormOptions, prepareValueFormConstraints, prepareValueFormData to public
-=======
 - Remove `MetricBaseValuesSubscriber` and create one for MongoDB and another one for ORM
 - Create `OptionFilter`, `OptionsFilter` for ORM and MongoDB implementations
->>>>>>> b9cf6eb3
 
 # 1.1.0 - "Rabbit Punch" (2014-04-16)
 
