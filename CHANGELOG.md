# 1.0.0-

## Features
- Uservoice integration
- Add a last operations widget on the dashboard
- Add new user as fixtures
- Auto-refresh job execution report page
- Add a checkbox to select all visible rows in entity association grids
- Add colors to channels and use them in scopable field labels to make them more compact

## Improvements
- Load choices for grid filters asynchronously
- Allow adding/removing attributes to mass edit attributes view without a page reload
- Propagate -v option to subcommands of install command
- Fix the versions of dependencies in composer.json
- Undisplay unwanted searchable elements in quick search
- Add icons for category and product in search view
- Prevent hydrating all attributes in the available attributes addition form
- Prevent hydrating all families in the product edition form
- Import conversion units for channels
- Product grid loading performance by hydrating as array and introduce selector extension
- Add a screen to select the attribute type before creating an attribute
- Create check-requirements, assets and database/fixtures commands and simplify install one
- Make documentation tested linking it to our behat scenarios

## Bug fixes
- Fixed non-updated values being displayed in the the audit history
- Fixed attribute group form state not being saved
- Do not display Id as an eligible attribute as label
- Fixed select field missing for scopable simple/multi select attributes in the product form
- Restored missing attributes translation
- Fixed the display of scopable metric attributes in the product edit form
- Fixed regression with resolve target entity on Category entity
- Fixed datepicker in date attribute form
- Fixed unwanted fields appearing in attribute creation form if server-side validation errors are present
- Fixed 500 response when submitting import launch form without selecting file to upload
- Fixed $field_catalogLocale linked bugs
- Fixed scopable value order in product form
- Restored unique variant axis constraint when saving product
- Fixed missing breadcrumbs for edit views

## BC breaks
- Remove the date type property of Attribute and simplify the pim_catalog_date attribute type to support date only (not date/datetime/time)
- Remove unnecessary AttributeManagerInterface and AttributeInterface in favor of AbstractAttribute
- Rename findByWithSortedAttribute to findOneByWithValues, add pre-select attributes and related translations to reduce number of lazy loaded queries when edit a product
- Rename findByWithAttributes to findAllByAttributes
- MeasureBundle has been moved from the BAP to an external repository (akeneo/measure-bundle).
- BatchBundle has been moved from the BAP to an external repository (akeneo/batch-bundle).
- Remove magic setter access to value (ex: $product->setDescription()), as it has multiple conceptual and
technical flaws (attribute codes are data, not a freeze structure, needed to maintain an full attribute cache in product
that made the entity too smart for its own good and created performances problem)
- Remove Product::createValue(). Can be replaced by calling ProductManager::createFlexibleValue() and setting attribute, scope and locale on the created value.
- Product datagrid, hydrate rows as arrays (in place of objects) to reduce the loading time
- Datagrid configuration, remove [flexible_entity] config to avoid to define the used entity twice
- Rename and move src/Pim/Bundle/EnrichBundle/Resources/views/Completeness/_datagridCompleteness.html.twig => DataGridBundle/Resources/views/Property/completeness.html.twig
- Delete classes ConfigureAssociationProductGridListener and AssociationProductColumnsConfigurator, we now use ConfigureFlexibleGridListener to configure product association grid
- Delete the HideColumnsListener, the ColumnConfigurator is now able to add only columns configured by the user
- Rename CompletenessFilter to ProductCompletenessFilter to be consistent, move also the related js file
<<<<<<< HEAD
- Inject CurrencyRepository in CurrencyManager instead of EntityManager and hardcoded class
- Move AttributeManager method on attribute group in AttributeGroup repository
- ProductManager and FlexibleManager constructors signatures have changed and takes now an array with flexibleConfig as first parameters (see CatalogBundle managers.yml file for more details)
- CompletenessGeneratorInterface has a new method schedule to schedule completeness of a product
- Move LocalizableListener and ScopableListener from FlexibleEntityBundle to CatalogBundle and make them product specific
- Introduce a pim_product datasource to prepare the MongoDB support
- Move DatagridBundle/Datagrid/Flexible to DatagridBundle/Datagrid/Product
- Change configuration key in DataGridBundle/Resources/config/grid_attribute_types.yml
- rename ConfigureFlexibleGridListener to ConfigureProductGridListener
- Change Datagrid/Product/SortersConfigurator constructor (remove FlexibleManager argument)
- Change visibility of FlexibleQueryBuilder::prepareCriteriaCondition from public to protected
- Add method addFieldFilter and addFieldSorter to FlexibleQueryBuilderInterface
=======
- Changed signature of ProductRepository::getEligibleProductIds()
- Changed signature of GroupType::__construct()
- Changed signature of AssociationType::__construct()
>>>>>>> 7042919a

# 1.0.0-rc-1 - "Tortoise Beats Hare" (2014-02-06)

## Features
- Completenesses over channels and locales widget
- New command to install the PIM
- Price attributes can be scopable
- Popin to configure product datagrid columns

## Improvements
- Add missing translations
- New grid implementation
- Grids performances
- Quick export of selected products in the grid
- Status column in the product grid
- Thumbnail in product grid for attribute of type image

## Bug fixes
- Bug #658: Export all activated translations even if no value has been set
- Bug PIM-1892: Prevented the form subscriber to remove form fields if not valid
- Downgrade ICU lib to be compatible with RedHat 6 and CentOS 6
- Fix an issue with excessive url length when mass editing many products
- Products grid loaded twice the first time the screen is displayed
- The first tree is not displayed in the mass edit wizard
- When no group type exist, it's not possible to add Variant Group
- Job validation is applied twice (create import/export)
- Validation messages not visible in job creation popin (create import/export)
- Lose hashnav when I create a tree
- Fix completeness calculation on icecat demo dev data
- Application crash on some product validation fail
- In create product popin, no way to search for family (in select 2 field)
- Attribute export in csv shift columns instead of putting blank values
- Error with field_catalogLocale on first load
- Missing translations in page titles
- When adding a new option from product form, the new option is not in the select
- Category edit and page title not updated

## BC breaks
- Change some translation message keys
- Remove GridBundle, add a new DataGridBundle (based on OroPlatform changes)
- Change filters implementations in FilterBundle
- Update all PIM grids to use the new implementation (extensions for filter, sorter, pager, custom datasource, custom cell formatters)
- Rename TranslatableInterface and TranslatableListener by Localizable one in FlexibleEntityBundle
- Rename translatable attribute property by localizable
- FlexibleQueryBuilder has been rewritten to prepare the MongoDB support (add filters and sorters in FlexibleEntityBundle/Doctrine/ORM)
- FlexibleQueryBuilder is injected to ProductRepository
- ProductRepository is injected in ProductManager
- Remove deprecated flexible entity config which is now builded by flexible manager itself (use doctrine meta)
- Move controllers, forms, routing and views from CatalogBundle to EnrichBundle (rename routes, forms, acls, services)
- Introduce a BaseConnectorBundle and move readers, processors, writers, archivers and related configuration from ImportExportBundle
- Introduce a TransformBundle and move cache, converters, encoders, normalizers, transformers and related configuration from ImportExportBundle
- Renaming of services of ImportExport that have been moved (pim_transform_* and pim_base_connector_*)
- Move functionality related to user preferences from LocaleManager and ChannelManager to a dedicated UserContext
- Remove AbstractFlexibleValue::isMatching() method

# 1.0.0-beta-4 - "The Abominable Snow Rabbit" (2014-01-08)

## Features
- Import product associations (CSV)
- New translation mode : Compare and copy values within a product edit form
- Convert metric values into the conversion unit selected for the channel during export
- Allow filtering and sorting by metric values
- Allow to go back to the grid or create another product after saving one
- Add products to many groups through mass edit wizard
- Attribute options fixture
- Product associations fixture
- Fixtures can be in CSV (all fixtures except users and currencies)
- Fixture files can be imported through a command (all fixtures except users and currencies)
- Add quick create popin for jobs
- Add a WYSIWYG editor for TextArea attributes

## Improvements
- Improve the user experience for family management
- Update import / export detail view by adding a summary
- Improve installer to provide different data set (minimal or dev)
- Use a form extension to apply select2 only on specified fields
- Add real time versioning option in product import
- Merge the configuration of import/export job steps in the first tab of the edit view
- Implement save of base unit and data for metric entity
- Metric values are now exported in two distinct columns (value and unit)
- Metric values can now be imported through two distinct columns ([examples](https://github.com/akeneo/pim-community-dev/blob/42371c0d6c70801a4a23a7aa8cf87e18f417c4a8/features/import/import_products.feature#L170-L198))
- Ajaxify the completeness tab of product edit form
- Change the channel switcher and collapse/expand modes on product edit view
- Add a loading mask when loading quick creation form
- Allow to switch configuration between ORM and ODM
- Update OroPlatform from beta-1 to beta-5
- Move Batch Form Types to ImportExport bundle and refactor them to be able to configure any kind of job
- Don't display several UI elements when users don't have the corresponding rights
- Use aliases for subforms, no more manual instanciation to enhance extensibility
- Product prices can now be imported with a single column per currency

## Bug fixes
- Missing pending versionable entities
- Product edit form fails with memory limit for products contained in large groups
- When I delete a filter price or metric and add it again, the filter is not applied
- Translate metric units in select field
- Values of attributes with the type Number are displayed with .0000 on product edit
- Reduce metric field width
- Sort by metric value in product datagrid
- Constraint of unicity for products of a variant group
- When reimporting a product, history for this product shows Create instead of Update
- The completness calculation takes a lot of time after importing in IcecatDemo
- Apply select2 only on needed fields
- Inverse unit and data position for metric form field
- Unwanted popin when try to leave attribute edit view
- Display bug on channel selector with long labels
- Versioning is not called after import
- I can select a root of a tree in the mass-edit wizard
- Products with no completeness do not show in the grid when selecting All products
- Exporting products with an empty file attribute value fails
- The count of Write when I export products is wrong
- Attributes are created even with minimal install
- Error on disallowed decimal on price are not displayed at the right place
- Initial state of completeness filter is wrong
- Search should take account of ACLs
- Oro mapping issue with search item on beta-1
- Locale selector in the product header is sometimes too short
- Allow to remove a translation setting it to empty
- Completeness doesn't take into account currencies of channels

## BC breaks
- Change AbstractAttribute getters that return a boolean value to use the 'is' prefix instead of 'get'. The affected getters are 'getScopable', 'getTranslatable', 'getRequired', 'getUnique'.
- Product, ProductValue, Media and ProductPrice have switched from Pim\Bundle\CatalogBundle\Entity namespace to the Pim\Bundle\CatalogBundle\Model namespace, to pave the way for the MongoDB implementation
- AbstractEntityFlexible getValue method now returns null in place of false when there is now value related to attribute + locale + scope
- Completeness and Product are not linked any more via a Doctrine relationship. We are cutting the links between Product and other entities in order to pave the way to the ability to switch between MongoDB and ORM while using the same API (apart from Product repository).
- Same thing than above for Category
- Relation between Family and Product has been removed from Family side
- Remove PimDataAuditBundle
- Remove PimDemoBundle
- Move product metric in catalog bundle
- Change jobs.yml to batch_jobs.yml and change expected format to add services and parameters
- Rename getStorageManager in flexible manager and change related references
- Rename AttributeTypeManager to AttributeManager and change related references, move createAttribute, createAttributeOption, createAttributeOptionValue from ProductManager to AttributeManager
- Introduce AttributeManagerInterface and remove references to concrete class
- Change attribute type configuration, refactor the attribute type compiler pass and attribute type factory
- Remove getAttributeOptionValueRepository, getFlexibleValueRepository from FlexibleManager
- Attribute fixtures format has changed
- Product associations import/export format has changed.
- Rename Association to AssociationType and all properties/methods linked to this class.
- Rename ProductAssociation to Association
- Rename ProductAttribute to Attribute

# 1.0.0-beta-3 - "Hare Conditioned" (2013-12-04)

## Features
- History of changes for groups and variant groups
- History of changes for import / export profiles
- History of changes for channels
- Allow creating new options for simple select and multiselect attributes directly from the product edit form
- Add a default tree per user
- Introduce command "pim:completeness:calculate" size argument to manage number of completenesses to calculate
- Switching tree to see sub-categories products count and allow filtering on it
- Group types management
- Import/Export product groups (CSV)
- Import/Export associations (CSV)
- Export product associations (CSV)
- Import/Export attributes (CSV)
- Import/Export attribute options (CSV)
- Upload and import an archive (CSV and medias)
- Download an archive containing the exported products along with media
- Add the column "enabled" in the CSV file for products import/export and for versioning

## Improvements
- Export media into separated sub directories
- Separate product groups and variants management
- Display number of created/updated products during import
- Speed up completeness calculation
- Display the "has product" filter by default in the product grid of group edit view
- Display currency label in currencies datagrid
- Disable changing the code of all configuration-related entities
- Merge the directory and filename of export profiles into a single file path property

## Bug fixes
- Mass delete products
- Fix some issues with import ACL translations (issues#484)
- Add a message when trying to delete an attribute used by one or more variant groups instead of throwing an error
- Selection of products in mass edit
- Versioning of installed entities (from demo bundle)
- For csv export of products, only export values related to selected channel and related locales
- Fix locale activation/deactivation based on locales used by channels
- Fix issue with 100 products csv import

## BC breaks
- Command "pim:product:completeness-calculator" has been replaced into "pim:completeness:calculate"
- Refactor in ImportExport bundle for Readers, Writers and Processors

# 1.0.0-beta-2 - "Hold the Lion, Please" (2013-10-29)

## Features
- Manage variant groups
- CRUD actions on groups
- Manage association between groups and products
- CRUD actions on association entities
- Link products with associations
- Import medias from a CSV file containing name of files
- Export medias from a CSV file
- Apply rights on locales for users
- Do mass classification of products
- Define price attribute type with localizable property

## Improvements
- Upgrade to BAP Beta 1
- Homogenize title/label/name entity properties using label
- Mass actions respects ACL
- Improve Import/Export profile view
- Hide access to shortcut to everyone
- Number, date and datetime attributes can be defined as unique values
- Use server timezone instead of UTC timezone for datagrids
- Make upload widget work on FireFox
- Display skipped data errors on job report

## Bug fixes
- Fix sorting channels by categories
- Bug #324 : Translate group label, attribute label and values on locale switching
- Number of products in categories are not updated after deleting products
- Fix dashboard link to create import/export profile
- Fix price format different between import and enrich
- Fix channel datagrid result count
- Fix end date which is updated for all jobs
<|MERGE_RESOLUTION|>--- conflicted
+++ resolved
@@ -56,24 +56,9 @@
 - Delete classes ConfigureAssociationProductGridListener and AssociationProductColumnsConfigurator, we now use ConfigureFlexibleGridListener to configure product association grid
 - Delete the HideColumnsListener, the ColumnConfigurator is now able to add only columns configured by the user
 - Rename CompletenessFilter to ProductCompletenessFilter to be consistent, move also the related js file
-<<<<<<< HEAD
-- Inject CurrencyRepository in CurrencyManager instead of EntityManager and hardcoded class
-- Move AttributeManager method on attribute group in AttributeGroup repository
-- ProductManager and FlexibleManager constructors signatures have changed and takes now an array with flexibleConfig as first parameters (see CatalogBundle managers.yml file for more details)
-- CompletenessGeneratorInterface has a new method schedule to schedule completeness of a product
-- Move LocalizableListener and ScopableListener from FlexibleEntityBundle to CatalogBundle and make them product specific
-- Introduce a pim_product datasource to prepare the MongoDB support
-- Move DatagridBundle/Datagrid/Flexible to DatagridBundle/Datagrid/Product
-- Change configuration key in DataGridBundle/Resources/config/grid_attribute_types.yml
-- rename ConfigureFlexibleGridListener to ConfigureProductGridListener
-- Change Datagrid/Product/SortersConfigurator constructor (remove FlexibleManager argument)
-- Change visibility of FlexibleQueryBuilder::prepareCriteriaCondition from public to protected
-- Add method addFieldFilter and addFieldSorter to FlexibleQueryBuilderInterface
-=======
 - Changed signature of ProductRepository::getEligibleProductIds()
 - Changed signature of GroupType::__construct()
 - Changed signature of AssociationType::__construct()
->>>>>>> 7042919a
 
 # 1.0.0-rc-1 - "Tortoise Beats Hare" (2014-02-06)
 
