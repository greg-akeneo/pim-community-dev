--- conflicted
+++ resolved
@@ -1,12 +1,9 @@
 # 1.3.x
 
 ## Bug fixes
-<<<<<<< HEAD
-- PIM-3820: Attribute option translation not well handled on import
-=======
 - PIM-3665: Remove media even if file not on filesystem
 - PIM-3834: add missing cascade detach product -> associations, product -> completenesses
->>>>>>> 024d2853
+- PIM-3820: Attribute option translation not well handled on import
 
 # 1.3.1 (2015-02-24)
 
