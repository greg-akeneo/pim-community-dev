# 1.0.0-beta-3

## Features
- History of changes for groups and variant groups
- History of changes for import / export profiles
- Allow creating new options for simple select and multiselect attributes directly from the product edit form
- Add a default tree per user
- Introduce command "pim:completeness:calculate" size argument to manage number of completenesses to calculate

## Improvements
- Export media into separated sub directories
- Separate product groups and variants management
<<<<<<< HEAD
- Speed up completeness calculation
=======
- Display number of created/updated products during import
>>>>>>> 6e8a97fe

## Bug fixes
- Mass delete products

## BC breaks
- Command "pim:product:completeness-calculator" has been replaced into "pim:completeness:calculate"


# 1.0.0-beta-2 - "Hold the Lion, Please" (2013-10-29)

## Features
- Manage variant groups
- CRUD actions on groups
- Manage association between groups and products
- CRUD actions on association entities
- Link products with associations
- Import medias from a CSV file containing name of files
- Export medias from a CSV file
- Apply rights on locales for users
- Do mass classification of products
- Define price attribute type with localizable property

## Improvements
- Upgrade to BAP Beta 1
- Homogenize title/label/name entity properties using label
- Mass actions respects ACL
- Improve Import/Export profile view
- Hide access to shortcut to everyone
- Number, date and datetime attributes can be defined as unique values
- Use server timezone instead of UTC timezone for datagrids
- Make upload widget work on FireFox
- Display skipped data errors on job report

## Bug fixes
- Fix sorting channels by categories
- Bug #324 : Translate group label, attribute label and values on locale switching
- Number of products in categories are not updated after deleting products
- Fix dashboard link to create import/export profile
- Fix price format different between import and enrich
- Fix channel datagrid result count
- Fix end date which is updated for all jobs
<|MERGE_RESOLUTION|>--- conflicted
+++ resolved
@@ -10,11 +10,8 @@
 ## Improvements
 - Export media into separated sub directories
 - Separate product groups and variants management
-<<<<<<< HEAD
+- Display number of created/updated products during import
 - Speed up completeness calculation
-=======
-- Display number of created/updated products during import
->>>>>>> 6e8a97fe
 
 ## Bug fixes
 - Mass delete products
