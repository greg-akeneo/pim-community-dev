<<<<<<< HEAD
# 1.3.13 (2015-05-29)

## Bug fixes
- PIM-4223: Fix grid sorting order initialization (changed to be consistent with Platform behavior)
- PIM-4227: Disable product versionning on category update (never used and very slow)

# 1.3.12 (2015-05-22)

## Bug fixes
- PIM-4182: Fix product values normalization when decimals are not allowed
- PIM-4203: fix mass edit of families after sorting by label
- PIM-4208: Fix js memory leak on a product edit form with scopable attributes

# 1.3.11 (2015-05-13)

## Bug fixes
- PIM-4044: Fix pressing Enter on a Product grid filter makes the page "unclickable"
- PIM-4146: Fix the delete confirmation message that was not translated
- PIM-4176: Fix context not keeped after product saving

# 1.3.10 (2015-05-05)
=======
# 1.4.x

## Features

## Technical improvements
- In BaseConnector, revamp the Readers, Processors and Writers to import data, make them more simple and re-useable
- Use DEFERRED_EXPLICIT as Doctrine changeTrackingPolicy (for Product, Attribute, Attribute Option)
- Continue to group persist()/flush() to the dedicated layer (SaverInterface) to avoid to have them everywhere in the stack
- Category filter is separated from other datagrid filters for performance concerns
- Use MySQL as a non blocking session storage

## Bug fixes
- PIM-3874: clicking a category gives an error with only "list categories" permission
- PIM-3771: Create version when modifying variant group attribute
- PIM-2743: keep page per view on datagrids
- PIM-3758: Hide the category tree on products grid if user do not have the right to list categories
- PIM-3929: Categories with circular references are skipped in processor during import
- PIM-4024: Fix for metric and price denormalizer

## BC breaks
- Change the constructor of `Pim\Bundle\VersioningBundle\EventSubscriber\AddUserSubscriber`, removed `Pim\Bundle\VersioningBundle\Manager\VersionManager`
- Rename method `onKernelRequest` to `findUsername` on `Pim\Bundle\VersioningBundle\EventSubscriber\AddUserSubscriber`
- Change the constructor of `Pim\Bundle\VersioningBundle\Manager\VersionManager`, added `Symfony\Component\EventDispatcher\EventDispatcherInterface` as the last argument
- Change the constructor of `Pim/Bundle/TransformBundle/Denormalizer/Structured/ProductValuesDenormalizer`, removed `Pim\Bundle\CatalogBundle\Repository\AttributeRepositoryInterface`, added `Akeneo\Bundle\StorageUtilsBundle\Doctrine\SmartManagerRegistry` as the second argument and `pim_catalog.entity.attribute.class` as the last argument
- Change the constructor of `Pim/Bundle/TransformBundle/Normalizer/Structured/GroupNormalizer`, added `Symfony\Component\Serializer\Normalizer\DenormalizerInterface` as the last argument
- Change the constructor of `Pim/Bundle/CatalogBundle/Doctrine/Common/Remover/AttributeRemover` to accept `Pim/Bundle/CatalogBundle/Builder/ProductTemplateBuilder` as the fourth argument and accept `Pim/Bundle/CatalogBundle/Entity/Repository/ProductTemplateRepository` as the fifth argument
- Move Pim/Bundle/CatalogBundle/Doctrine/MongoDBODM/{ → Repository}/CompletenessRepository.php
- Move Pim/Bundle/CatalogBundle/Doctrine/MongoDBODM/{ → Repository}/ProductCategoryRepository.php
- Move Pim/Bundle/CatalogBundle/Doctrine/MongoDBODM/{ → Repository}/ProductMassActionRepository.php
- Move Pim/Bundle/CatalogBundle/Doctrine/MongoDBODM/{ → Repository}/ProductRepository.php
- Move Pim/Bundle/CatalogBundle/Doctrine/ORM/{ → Repository}/AssociationRepository.php
- Move Pim/Bundle/CatalogBundle/{Entity → Doctrine/ORM}/Repository/AssociationTypeRepository.php
- Move Pim/Bundle/CatalogBundle/{Entity → Doctrine/ORM}/Repository/AttributeGroupRepository.php
- Move Pim/Bundle/CatalogBundle/{Entity → Doctrine/ORM}/Repository/AttributeOptionRepository.php
- Move Pim/Bundle/CatalogBundle/{Entity → Doctrine/ORM}/Repository/AttributeRepository.php
- Move Pim/Bundle/CatalogBundle/{Entity → Doctrine/ORM}/Repository/CategoryRepository.php
- Move Pim/Bundle/CatalogBundle/{Entity → Doctrine/ORM}/Repository/ChannelRepository.php
- Move Pim/Bundle/CatalogBundle/Doctrine/ORM/{ → Repository}/CompletenessRepository.php
- Move Pim/Bundle/CatalogBundle/{Entity → Doctrine/ORM}/Repository/CurrencyRepository.php
- Move Pim/Bundle/CatalogBundle/{Entity → Doctrine/ORM}/Repository/FamilyRepository.php
- Move Pim/Bundle/CatalogBundle/{Entity → Doctrine/ORM}/Repository/GroupRepository.php
- Move Pim/Bundle/CatalogBundle/{Entity → Doctrine/ORM}/Repository/GroupTypeRepository.php
- Move Pim/Bundle/CatalogBundle/{Entity → Doctrine/ORM}/Repository/LocaleRepository.php
- Move Pim/Bundle/CatalogBundle/Doctrine/ORM/{ → Repository}/ProductCategoryRepository.php
- Move Pim/Bundle/CatalogBundle/Doctrine/ORM/{ → Repository}/ProductMassActionRepository.php
- Move Pim/Bundle/CatalogBundle/Doctrine/ORM/{ → Repository}/ProductRepository.php
- Remove Pim/Bundle/CatalogBundle/ProductManager::createProductValue, saveProduct, saveAllProducts
- Add AttributeRepositoryInterface, FamilyRepositoryInterface, AssociationTypeRepositoryInterface and EventDispatcherInterface as arguments of the constructor of Pim/Bundle/CatalogBundle/Builder/ProductBuilder
- Remove ProductManager and add AttributeRepositoryInterface in arguments of the constructor of Pim/Bundle/CatalogBundle/Factory/FamilyFactory
- Remove ProductManager, add ProductBuilderInterface, ProductRepositoryInterface, $productClass and $productValueClass in arguments of the constructor of Pim/Bundle/TransformBundle/Transformer/ProductTransformer
- Remove ProductManager, add AttributeRepositoryInterface in arguments of the constructor of Pim/Bundle/CatalogBundle/Validator/Constraints/SingleIdentifierAttributeValidator
- Move Pim/Bundle/CatalogBundle/Updater/Setter/AbstractValueSetter.php → Pim/Bundle/CatalogBundle/Updater/Setter/AbstractAttributeSetter
- Remove AttributeRepositoryInterface argument from constructor of Pim/Bundle/CatalogBundle/Updater/Setter/SetterRegistryInterface, remove method get(
- Rename Pim/Bundle/CatalogBundle/Updater/Setter/BooleanValueSetter -> Pim/Bundle/CatalogBundle/Updater/Setter/BooleanAttributeSetter
- Rename Pim/Bundle/CatalogBundle/Updater/Setter/DateValueSetter -> Pim/Bundle/CatalogBundle/Updater/Setter/DateAttributeSetter
- Rename Pim/Bundle/CatalogBundle/Updater/Setter/MediaValueSetter -> Pim/Bundle/CatalogBundle/Updater/Setter/MediaAttributeSetter
- Rename Pim/Bundle/CatalogBundle/Updater/Setter/MetricValueSetter -> Pim/Bundle/CatalogBundle/Updater/Setter/MetricAttributeSetter
- Rename Pim/Bundle/CatalogBundle/Updater/Setter/MultiSelectValueSetter -> Pim/Bundle/CatalogBundle/Updater/Setter/MultiSelectAttributeSetter
- Rename Pim/Bundle/CatalogBundle/Updater/Setter/NumberValueSetter -> Pim/Bundle/CatalogBundle/Updater/Setter/NumberAttributeSetter
- Rename Pim/Bundle/CatalogBundle/Updater/Setter/PriceCollectionValueSetter -> Pim/Bundle/CatalogBundle/Updater/Setter/PriceCollectionAttributeSetter
- Rename Pim/Bundle/CatalogBundle/Updater/Setter/SimpleSelectValueSetter -> Pim/Bundle/CatalogBundle/Updater/Setter/SimpleSelectAttributeSetter
- Rename Pim/Bundle/CatalogBundle/Updater/Setter/TextValueSetter -> Pim/Bundle/CatalogBundle/Updater/Setter/TextAttributeSetter
- Remove setValue and supports from Pim/Bundle/CatalogBundle/Updater/Setter/SetterInterface
- Rename Pim/Bundle/CatalogBundle/Updater/Copier/CopierInterface -> Pim/Bundle/CatalogBundle/Updater/Copier/AttributeCopierInterface
- Rename Pim/Bundle/CatalogBundle/Updater/Copier/AbstractValueCopier -> src/Pim/Bundle/CatalogBundle/Updater/Copier/AbstractAttributeCopier
- Rename Pim/Bundle/CatalogBundle/Updater/Copier/BaseValueCopier -> src/Pim/Bundle/CatalogBundle/Updater/Copier/BaseAttributeCopier
- Rename Pim/Bundle/CatalogBundle/Updater/Copier/MediaValueCopier -> src/Pim/Bundle/CatalogBundle/Updater/Copier/MediaAttributeCopier
- Rename Pim/Bundle/CatalogBundle/Updater/Copier/MetricValueCopier -> src/Pim/Bundle/CatalogBundle/Updater/Copier/MetricAttributeCopier
- Rename Pim/Bundle/CatalogBundle/Updater/Copier/MultiSelectValueCopier -> src/Pim/Bundle/CatalogBundle/Updater/Copier/MultiSelectAttributeCopier
- Rename Pim/Bundle/CatalogBundle/Updater/Copier/PriceCollectionValueCopier -> src/Pim/Bundle/CatalogBundle/Updater/Copier/PriceCollectionAttributeCopier
- Rename Pim/Bundle/CatalogBundle/Updater/Copier/SimpleSelectValueCopier -> src/Pim/Bundle/CatalogBundle/Updater/Copier/SimpleSelectAttributeCopier
- Remove MediaManager from constructor of Pim\Bundle\CatalogBundle\Manager\ProductManager
- Remove deprecated handleMedia() and handleAllMedia() from Pim\Bundle\CatalogBundle\Manager\ProductManager
- Replace argument ProductManager by MediaManager in constructor of Pim\Bundle\BaseConnectorBundle\Writer\DirectToDB\MongoDB\ProductWriter
- Remove deprecated Pim/Bundle/BaseConnectorBundle/Reader/ORM/CursorReader
- Remove deprecated Pim/Bundle/BaseConnectorBundle/Reader/Doctrine/BulkProductReader and Pim/Bundle/BaseConnectorBundle/Reader/Doctrine/ObsoleteProductReader
- Remove deprecated Pim/Bundle/CatalogBundle/Repository/ReferableEntityRepositoryInterface and Pim/Bundle/CatalogBundle/Doctrine/ReferableEntityRepository
- Remove deprecated remove() from Pim/Bundle/CatalogBundle/Manager/AssociationTypeManager
- Remove deprecated remove() from Pim/Bundle/CatalogBundle/Manager/AttributeManager
- Remove deprecated remove() from Pim/Bundle/CatalogBundle/Manager/CategoryManager
- Remove deprecated remove() from Pim/Bundle/CatalogBundle/Manager/FamilyManager
- Remove deprecated remove() from Pim/Bundle/CatalogBundle/Manager/GroupManager
- Change arguments of Pim/Bundle/EnrichBundle/Controller/AssociationController to use AssociationTypeRepositoryInterface, ProductRepositoryInterface, ProductBuilderInterface, EngineInterface
- Remove arguments ChannelRepositoryInterface, LocaleRepositoryInterface, add argument AttributeValuesResolver in Pim/Bundle/CatalogBundle/Builder/ProductBuilder constructor
- Remove arguments DenormalizerInterface, ValidatorInterface, ObjectDetacherInterface, $class from the constructor of Pim/Bundle/BaseConnectorBundle/Processor/Denormalization/AbstractProcessor
- Add methods `getReferenceDataName` and `setReferenceDataName` to Pim\Bundle\CatalogBundle\Model\AttributeInterface.
- Change constructor of `Pim\Bundle\EnrichBundle\Controller\MassEditActionController`, removed `Pim\Bundle\EnrichBundle\MassEditAction\OperatorRegistry`, `Pim\Bundle\DataGridBundle\Extension\MassAction\MassActionDispatcher`, `$massEditLimit`, added `Pim\Bundle\DataGridBundle\Adapter\GridFilterAdapterInterface`, `Pim\Bundle\BaseConnectorBundle\JobLauncher\SimpleJobLauncher`, `Akeneo\Bundle\BatchBundle\Job\DoctrineJobRepository`, `Akeneo\Bundle\BatchBundle\Connector\ConnectorRegistry`, `Pim\Bundle\EnrichBundle\MassEditAction\Operation\OperationRegistryInterface`, `Pim\Bundle\EnrichBundle\MassEditAction\MassEditFormResolver`
- Remove `Pim\Bundle\EnrichBundle\Form\Subscriber\MassEditAction\AddSelectedOperationSubscriber`
- Change constructor of `Pim\Bundle\EnrichBundle\Form\Type\MassEditAction\AddToGroupsType`, added `Pim\Bundle\CatalogBundle\Repository\GroupRepositoryInterface` as first argument
- Change constructor of `Pim\Bundle\EnrichBundle\Form\Type\MassEditAction\AddToVariantGroupType`, added `Pim\Bundle\CatalogBundle\Repository\ProductMassActionRepositoryInterface` as first argument and `Pim\Bundle\CatalogBundle\Repository\GroupRepositoryInterface` as second argument
- Change constructor of `Pim\Bundle\EnrichBundle\Form\Type\MassEditAction\ClassifyType`, added `Pim\Bundle\CatalogBundle\Manager\CategoryManager` as second argument
- Rename `Pim\Bundle\EnrichBundle\Form\Type\MassEditChooseActionType\MassEditOperatorType` -> `Pim\Bundle\EnrichBundle\Form\Type\MassEditChooseActionType`
- Remove `Pim\Bundle\EnrichBundle\MassEditAction\Operation\AbstractMassEditAction`
- `Pim\Bundle\EnrichBundle\MassEditAction\Operation\AddToGroups` now implements `Pim\Bundle\EnrichBundle\MassEditAction\Operation\AbstractMassEditOperation` instead of `Pim\Bundle\EnrichBundle\MassEditAction\Operation\ProductMassEditOperation`
- Change constructor of `Pim\Bundle\EnrichBundle\MassEditAction\Operation\AddToGroups`, removed `Pim\Bundle\CatalogBundle\Repository\GroupRepositoryInterface` and `Akeneo\Component\StorageUtils\Saver\BulkSaverInterface`
- Change `Pim\Bundle\EnrichBundle\MassEditAction\Operation\AddToGroups`, updated method `setGroups` to accept `Doctrine\Common\Collections\ArrayCollection`, removed method `getWarningMessages`
- `Pim\Bundle\EnrichBundle\MassEditAction\Operation\AddToVariantGroup` now implements `Pim\Bundle\EnrichBundle\MassEditAction\Operation\AbstractMassEditOperation` instead of `Pim\Bundle\EnrichBundle\MassEditAction\Operation\ProductMassEditOperation`
- Remove constructor of `Pim\Bundle\EnrichBundle\MassEditAction\Operation\AddToVariantGroup`, removed method `setObjectsToMassEdit`, `perform`, `getWarningMessages`, `getValidVariantGroups`
- `Pim\Bundle\EnrichBundle\MassEditAction\Operation\ChangeFamily` now imlements `Pim\Bundle\EnrichBundle\MassEditAction\Operation\AbstractMassEditOperation` instead of `Pim\Bundle\EnrichBundle\MassEditAction\Operation\ProductMassEditOperation`
- Change `Pim\Bundle\EnrichBundle\MassEditAction\Operation\ChangeFamily`, removed method `affectsCompleteness`
- `Pim\Bundle\EnrichBundle\MassEditAction\Operation\ChangeStatus` now implements `Pim\Bundle\EnrichBundle\MassEditAction\Operation\AbstractMassEditOperation` instead of `Pim\Bundle\EnrichBundle\MassEditAction\Operation\ProductMassEditOperation`
- `Pim\Bundle\EnrichBundle\MassEditAction\Operation\Classify` now implements `Pim\Bundle\EnrichBundle\MassEditAction\Operation\AbstractMassEditOperation` instead of `Pim\Bundle\EnrichBundle\MassEditAction\Operation\ProductMassEditOperation`
- Remove constructor of `Pim\Bundle\EnrichBundle\MassEditAction\Operation\Classify`
- Change `Pim\Bundle\EnrichBundle\MassEditAction\Operation\Classify`, removed method `getTrees`
- `Pim\Bundle\EnrichBundle\MassEditAction\Operation\EditCommonAttributes` now implements `Pim\Bundle\EnrichBundle\MassEditAction\Operation\AbstractMassEditOperation` instead of `Pim\Bundle\EnrichBundle\MassEditAction\Operation\ProductMassEditOperation`
- Change constructor of `Pim\Bundle\EnrichBundle\MassEditAction\Operation\EditCommonAttributes`, removed `Pim\Bundle\CatalogBundle\Updater\ProductUpdaterInterface`, `Pim\Bundle\CatalogBundle\Manager\ProductMassActionManager`, `Akeneo\Component\StorageUtils\Saver\BulkSaverInterface`, added `Pim\Bundle\CatalogBundle\Repository\AttributeRepositoryInterface`, `Pim\Bundle\CatalogBundle\Manager\MediaManager`, `Pim\Bundle\CatalogBundle\Manager\ProductMassActionManager` and `$uploadDir`
- Change `Pim\Bundle\EnrichBundle\MassEditAction\Operation\EditCommonAttributes`, removed method `affectsCompleteness`, `perform`, `getCommonAttributes`, `getWarningMessages`
- Change interface `Pim\Bundle\EnrichBundle\MassEditAction\Operation\MassEditOperationInterface`, removed method `getFormType`, `getFormOptions`, `initialize`, `perform`
- Remove `Pim\Bundle\EnrichBundle\MassEditAction\Operation\ProductMassEditOperation`
- `Pim\Bundle\EnrichBundle\MassEditAction\Operation\SetAttributeRequirements` now implements `Pim\Bundle\EnrichBundle\MassEditAction\Operation\AbstractMassEditOperation` instead of `Pim\Bundle\EnrichBundle\MassEditAction\Operation\FamilyMassEditOperation`
- `Pim\Bundle\BaseConnectorBundle\Writer\Doctrine\ProductWriter` now implements `Akeneo\Component\StorageUtils\Detacher\BulkObjectDetacherInterface` instead of `Pim\Bundle\TransformBundle\Cache\CacheClearer`
- Remove `Pim\Bundle\EnrichBundle\MassEditAction\Operator\ProductMassEditOperator`
- Remove `Pim\Bundle\EnrichBundle\MassEditAction\Operation\FamilyMassEditOperation`
- Completely refactor the `\Pim\Bundle\DataGridBundle\Controller\ProductExportController`. It implement nothing instead of `\Pim\Bundle\DataGridBundle\Controller\ExportController`. Now it launched job in backend end.
- Remove `Pim\Bundle\EnrichBundle\DependencyInjection\Compiler\RegisterMassEditOperatorsPass`
- Remove `Pim\Bundle\EnrichBundle\MassEditAction\Operator\AbstractMassEditOperator`
- Remove `Pim\Bundle\EnrichBundle\MassEditAction\Operator\FamilyMassEditOperator`
- Remove `Pim\Bundle\EnrichBundle\MassEditAction\Operator\MassEditOperatorInterface`
- Remove `Pim\Bundle\EnrichBundle\MassEditAction\OperatorRegistry`

# 1.3.x
>>>>>>> 6443fbdc

## Bug fixes
- PIM-4113: Initialize cursors on first item during creation
- PIM-4122: Preserve variant structure during an import containing empty values from a template

# 1.3.9 (2015-04-21)

## Bug fixes
- PIM-4082: Fix error translation keys when creating a job

# 1.3.8 (2015-04-14)

## Bug fixes
- PIM-4045: Fix completeness computation with behat
- PIM-4047: Missing translation key for a number value which should not be decimal in edit form
- PIM-3848: fix completeness not well calculated after attribute requirements deletion
- PIM-4050: Fix float val in range number error message

## Technical improvements
- rollback the visibility of the ProductRepository::buildByScope from protected to public (as in 1.2) to ensure connectors compatibility

# 1.3.7 (2015-04-03)

## Bug fixes
- PIM-3961: Fix inconsistencies in unique value constraint validator
- PIM-3416: Fix less / more than date filter
- PIM-4019: option code is properly displayed during option deletion in attribute edit form

# 1.3.6 (2015-04-01)

## Bug fixes
- PIM-2401: Association grid, add the Is associated sorter (MongoDB impl)
- PIM-3926: Set explicit message for 403 error
- PIM-3938: Querying products with PQB and using Sorters will not return an ordered Cursor
- PIM-3956: Fix user can add an attribute in a group even if he does not have the permission
- PIM-3965: Fix groups without labels are not displayed in the product grid cell
- PIM-3971: Cache results for Select2 on product edit form
- PIM-4017: Fix save an empty media attribute with variant group
- PIM-3931: Remove db query from CsvReader constructor

## BC breaks
- Change the constructor of `Pim\Bundle\EnrichBundle\Form\Subscriber\AddAttributeTypeRelatedFieldsSubscriber` to include `Oro\Bundle\SecurityBundle\SecurityFacade`and `Pim\Bundle\CatalogBundle\Repository\AttributeGroupRepositoryInterface`

# 1.3.5 (2015-03-19)

## Bug fixes
- PIM-2874: Fix bad title on failed submit
- PIM-3836: Fix translations of a custom job label instance
- PIM-3909: Keep channel filter between product datagrid and edit form
- PIM-3925: Do not show system menu if no item allowed

# 1.3.4 (2015-03-11)

## Bug fixes
- PIM-3806: Delete an attribute from a product template
- PIM-3843: Product deletion raise an exception
- PIM-3786: Attribute type should not be blank for import
- PIM-3437: Fix applying datagrid views and columns when not using hash navigation
- PIM-3817: Fix error when mass editing after refreshing the grid
- PIM-3849, PIM-3880: Fix bad completeness scope on mass edit actions

## BC breaks
- Change the constructor of `Pim/Bundle/CatalogBundle/Doctrine/Common/Remover/AttributeRemover` to accept `Pim/Bundle/CatalogBundle/Builder/ProductTemplateBuilder` as the fourth argument and accept `Pim/Bundle/CatalogBundle/Entity/Repository/ProductTemplateRepository` as the fifth argument

# 1.3.3 (2015-03-02)

## Bug fixes
- PIM-3837: Fix XSS vulnerability on user form

# 1.3.2 (2015-02-27)

## Bug fixes
- PIM-3665: Remove media even if file not on filesystem
- PIM-3834: add missing cascade detach product -> associations, product -> completenesses
- PIM-3820: Attribute option translation not well handled on import
- PIM-3762: Fix the bug on image not well displayed on pdf export
- PIM-3307: Fix filter dropdown rendering

# 1.3.1 (2015-02-24)

## Bug fixes
- PIM-3775: Fix variant group import from an archive
- PIM-3783: Fix issue with Rest API and MediaNormalizer
- PIM-3791: Fix fatal error on MongoDB mass pending persister
- PIM-3757: Fix bugs on product query filter on multiple filter applied at once

# 1.3.0 - "Hare Force" (2015-02-12)

# 1.3.0-RC3 (2015-02-12)

## Technical improvements
- PIM-3482: clean composer.json

# 1.3.0-RC2 (2015-02-12)

## Bug fixes
- PIM-1235: Fix information message when trying to delete a category tree used by a channel
- PIM-3068: Darken navigation arrows in product grid
- PIM-2094: Regroup attributes validation properties in a subpanel
- PIM-3700: Fix comment display on long words
- PIM-2103: Display a loading when deleting a category tree
- PIM-3394: Improve forgotten password screen
- PIM-3398: Translate units on metric fields on product edit form
- PIM-3575: Sort csv column in a determinist way (alphabetically) on export
- PIM-3752: Fixed the hard coded entry `Select Job` on import/export creation
- PIM-3736: Fix wrong count of products in Variant group view
- PIM-3628: Fixed products not being versioned when modifing a metric, price or media value
- PIM-3753: Fix completeness filter

## BC breaks
- Change the constructor of `Pim/Bundle/CatalogBundle/Doctrine/Common/Remover/AttributeRemover` to accept `Pim/Bundle/CatalogBundle/Builder/ProductTemplateBuilder` as the fourth argument and accept `Pim/Bundle/CatalogBundle/Entity/Repository/ProductTemplateRepository` as the fifth argument
- Add a TranslatorInterface argument in MetricType::__construct
- Change of constructor of `Pim/Bundle/CommentBundle/Form/Type/CommentType` to accept `Pim\Bundle\CommentBundle\Entity` as a string for the third argument
- Added new constructor to `Pim/Bundle/DataGridBundle/Form/Type/DatagridViewType` to accept `Pim\Bundle\DataGridBundle\Entity\DataGridView` as a string for the first argument
- Change the constructor of `Pim/Bundle/EnrichBundle/Form/Type/AssociationType` to accept `Pim\Bundle\CatalogBundle\Model\Product` as a string for the third argument
- Change the constructor of `Pim/Bundle/EnrichBundle/Form/Type/AssociationType` to accept `Pim\Bundle\CatalogBundle\Entity\AssociationType` as a string for the fourth
- Change the constructor of `Pim/Bundle/EnrichBundle/Form/Type/AssociationType` to accept `Pim\Bundle\CatalogBundle\Entity\Group` as a string for the fifth argument
- Change the constructor of `Pim/Bundle/EnrichBundle/Form/Type/AssociationType` to accept `Pim\Bundle\CatalogBundle\Model\Association` as a string for the sixth argument
- Added new constructor to `Pim/Bundle/EnrichBundle/Form/Type/AssociationTypeType` to accept `Pim\Bundle\CatalogBundle\Model\AssociationType` as a string for the first argument
- Added new constructor to `Pim/Bundle/EnrichBundle/Form/Type/AttributeGroupType` to accept `Pim\Bundle\CatalogBundle\Entity\AttributeGroup` as a string for the first argument
- Added new constructor to `Pim/Bundle/EnrichBundle/Form/Type/AttributeOptionCreateType` to accept `Pim\Bundle\CatalogBundle\Entity\AttributeOption` as a string for the first argument
- Added new constructor to `Pim/Bundle/EnrichBundle/Form/Type/AttributeOptionType` to accept `Pim\Bundle\CatalogBundle\Entity\AttributeOption` as a string for the first argument
- Added new constructor to `Pim/Bundle/EnrichBundle/Form/Type/AttributeOptionValueType` to accept `Pim\Bundle\CatalogBundle\Entity\AttributeOptionValue` as a string for the first argument
- Added new constructor to `Pim/Bundle/EnrichBundle/Form/Type/AttributeRequirementType` to accept `Pim\Bundle\CatalogBundle\Entity\AttributeRequirement` as a string for the first argument
- Change the constructor of `Pim/Bundle/EnrichBundle/Form/Type/AttributeType` to accept `Pim\Bundle\CatalogBundle\Entity\AttributeTranslation` as a string for the third argument
- Change the constructor of `Pim/Bundle/EnrichBundle/Form/Type/AttributeType` to accept `Pim\Bundle\CatalogBundle\Entity\Attribute` as a string for the fourth argument
- Change the constructor of `Pim/Bundle/EnrichBundle/Form/Type/AttributeType` to accept `Pim\Bundle\CatalogBundle\Entity\AttributeGroup` as a string for the fifth argument
- Change the constructor of `Pim/Bundle/EnrichBundle/Form/Type/AvailableAttributesType` to accept `Pim\Bundle\CatalogBundle\Entity\Attribute` as a string for the third argument
- Change the constructor of `Pim/Bundle/EnrichBundle/Form/Type/AvailableAttributesType` to accept `Pim\Bundle\CatalogBundle\Model\AvailableAttribute` as a string for the fourth argument
- Change the constructor of `Pim/Bundle/EnrichBundle/Form/Type/CategoryType` to accept `Pim\Bundle\CatalogBundle\Entity\Category` as a string for the first argument
- Change the constructor of `Pim/Bundle/EnrichBundle/Form/Type/CategoryType` to accept `Pim\Bundle\CatalogBundle\Entity\CategoryTranslation` as a string for the second argument
- Change the constructor of `Pim/Bundle/EnrichBundle/Form/Type/ChannelType` to accept `Pim\Bundle\CatalogBundle\Entity\Category` as a string for the fourth argument
- Change the constructor of `Pim/Bundle/EnrichBundle/Form/Type/ChannelType` to accept `Pim\Bundle\CatalogBundle\Entity\Channel` as a string for the fifth argument
- Change the constructor of `Pim/Bundle/EnrichBundle/Form/Type/FamilyType` to accept `Pim\Bundle\CatalogBundle\Entity\Attribute` as a string for the fourth argument
- Change the constructor of `Pim/Bundle/EnrichBundle/Form/Type/FamilyType` to accept `Pim\Bundle\CatalogBundle\Entity\Family` as a string for the fifth argument
- Change the constructor of `Pim/Bundle/EnrichBundle/Form/Type/GroupType` to accept `Pim\Bundle\CatalogBundle\Entity\Attribute` as a string for the second argument
- Change the constructor of `Pim/Bundle/EnrichBundle/Form/Type/GroupType` to accept `Pim\Bundle\CatalogBundle\Entity\Group` as a string for the third argument
- Added new constructor to `Pim/Bundle/EnrichBundle/Form/Type/GroupTypeType` to accept `Pim\Bundle\CatalogBundle\Entity\GroupType` as a string for the first argument
- Added new constructor to `Pim/Bundle/EnrichBundle/Form/Type/ImageType` to accept `Pim\Bundle\CatalogBundle\Entity\ProductMedia` as a string for the fist argument
- Added new constructor to `Pim/Bundle/EnrichBundle/Form/Type/MassEditAction/AddToGroupsType` to accept `Pim\Bundle\CatalogBundle\Entity\Group` as a string for the first argument
- Added new constructor to `Pim/Bundle/EnrichBundle/Form/Type/MassEditAction/AddToGroupsType` to accept `Pim\Bundle\EnrichBundle\MassEditAction\Operation\AddToGroups` as a string for the second argument
- Added new constructor to `Pim/Bundle/EnrichBundle/Form/Type/MassEditAction/AddToVariantGroupType` to accept `Pim\Bundle\CatalogBundle\Entity\Group` as a string for the first argument
- Added new constructor to `Pim/Bundle/EnrichBundle/Form/Type/MassEditAction/AddToVariantGroupType` to accept `Pim\Bundle\EnrichBundle\MassEditAction\Operation\AddToVariantGroup` as a second for the third argument
- Added new constructor to `Pim/Bundle/EnrichBundle/Form/Type/MassEditAction/ChangeFamilyType` to accept `Pim\Bundle\EnrichBundle\MassEditAction\Operation\ChangeFamily` as a string for the first argument
- Added new constructor to `Pim/Bundle/EnrichBundle/Form/Type/MassEditAction/ChangeStatusType` to accept `Pim\Bundle\EnrichBundle\MassEditAction\Operation\ChangeStatus` as a string for the first argument
- Change the constructor of `Pim/Bundle/EnrichBundle/Form/Type/MassEditAction/ClassifyType` to accept ` Pim\Bundle\EnrichBundle\MassEditAction\Operation\Classify` as a string for the second argument
- Change the constructor of `Pim/Bundle/EnrichBundle/Form/Type/MassEditAction/EditCommonAttributesType` to accept `Pim\Bundle\EnrichBundle\MassEditAction\Operation\EditCommonAttributes` as a string for the fifth argument
- Added new constructor to `Pim/Bundle/EnrichBundle/Form/Type/MassEditAction/SetAttributeRequirementsType` to accept `Pim\Bundle\EnrichBundle\MassEditAction\Operation\SetAttributeRequirements` as a string for the first argument
- Added new constructor to `Pim/Bundle/EnrichBundle/Form/Type/MediaType` to accept `Pim\Bundle\CatalogBundle\Model\ProductMedia` as a string for the first argument
- Added new constructor to `Pim/Bundle/EnrichBundle/Form/Type/MetricType` to accept `Pim\Bundle\CatalogBundle\Model\Metric` as a string for the first argument
- Change the constructor of `Pim/Bundle/EnrichBundle/Form/Type/PriceType` to accept `Pim\Bundle\CatalogBundle\Model\Price` as a string for the first argument
- Change the constructor of `Pim/Bundle/ImportExportBundle/Form/Type/JobInstanceType` to accept `Symfony\Component\Translation\TranslatorInterface` as for the second argument
- Change the constructor of `Pim/Bundle/BaseConnectorBundle/Writer/Doctrine/ProductWriter` to accept `Pim\Bundle\CatalogBundle\Manager\MediaManager` as for the first argument instead of `Pim\Bundle\CatalogBundle\Manager\ProductManager`
- Change the constructor of `Pim/Bundle/CatalogBundle/Manager/AssociationTypeManager` to remove the $eventDispatcher argument from the constructor
- Change the constructor of `Pim/Bundle/CatalogBundle/Manager/AttributeManager` to remove the $eventDispatcher argument from the constructor
- Change the constructor of `Pim/Bundle/CatalogBundle/Manager/CategoryManager` to remove the $eventDispatcher argument from the constructor
- Change the constructor of `Pim/Bundle/CatalogBundle/Manager/GroupManager` to remove the $eventDispatcher argument from the constructor
- Change the constructor of `Pim/Bundle/CatalogBundle/Manager/FamilyManager` to remove the $eventDispatcher argument from the constructor
- Change the constructor of `Pim/Bundle/EnrichBundle/Controller/AttributeGroupController` to accept `Akeneo\Component\StorageUtils\Remover\RemoverInterface` and `Akeneo\Component\StorageUtils\Saver\BulkSaverInterface` as for the fourteenth and fifteenth argument
- Change the constructor of `Pim/Bundle/EnrichBundle/Controller/CategoryTreeController` to accept `Akeneo\Component\StorageUtils\Remover\RemoverInterface` and `Akeneo\Component\StorageUtils\Saver\SaverInterface` as for the fourteenth and fifteenth argument
- Change the constructor of `Pim/Bundle/EnrichBundle/Controller/FamilyController` to accept `Akeneo\Component\StorageUtils\Remover\RemoverInterface` and `Akeneo\Component\StorageUtils\Saver\SaverInterface` as for the fourteenth and fifteenth argument
- Change the constructor of `Pim/Bundle/EnrichBundle/Controller/GroupController` to accept `Akeneo\Component\StorageUtils\Remover\RemoverInterface` as for the fourteenth  argument
- Change the constructor of `Pim/Bundle/EnrichBundle/Controller/ProductController` to accept `Akeneo\Component\StorageUtils\Remover\RemoverInterface` as for the fourteenth  argument
- Change the constructor of `Pim/Bundle/EnrichBundle/Controller/VariantGroupController` to accept `Akeneo\Component\StorageUtils\Remover\RemoverInterface` as for the fourteenth  argument
- Change the constructor of `Pim/Bundle/EnrichBundle/Controller/VariantGroupController` and remove `Pim\Bundle\CatalogBundle\Builder\ProductTemplateBuilderInterface`

# 1.3.0-RC1 (2015-02-03)

## Features
- Export a product as PDF
- Add a widget in the navigation bar to display notifications when import/export jobs finish
- Add the sequential edit for a selected list of products
- Add comments on a product
- Load dashboard widgets asynchronously and allow to refresh the data
- Add filters for image and file attributes
- Add values to variant group and be able to apply them on products belonging to the variant group
- Remove deprecated attribute property *Usable as a grid column* because all attributes are now useable as columns
- Refactor of the attribute options screen to handle more than 100 options (AJAX)
- Load all product grid filters asynchronously
- Improve the UI of the datagrid column configuration popin
- Enhance the display of permissions in the role permissions edit form
- Better display on batch warnings
- Redesign of the loading box
- Add an information message when there is no common attribute in the mass-edit
- Add ACL on entity history
- Add a notice in manage attribute groups and manage categories
- Re-design select all options in grid filters
- Display symbol and not code for currencies in the grid
- Enhance the product edit form header on small resolutions (1024)

## Technical improvements
- Provide a cleaner ProductQueryBuilder API to ease the selection of products
- Provide a ProductUpdater API to mass update products
- Introduce the 'pim_validator' service to be able to validate products and cascade on values with dynamic constraints
- Introduce commands to ease developer's life (`pim:product:query`, `pim:product:query-help`, `pim:product:update`, `pim:product:validate`)
- Add flat / csv denormalizers for product data
- Remove the fixed mysql socket location
- Switch to stability stable
- Base template has been moved from `app/Resources/views` to `PimEnrichBundle/Resources/views`
- Make classes of `Pim\Bundle\CatalogBundle\Model` consistent with the interfaces
- Move filter transformation to CatalogBundle
- Re-work `Pim\Bundle\ImportExportBundle\Controller\JobProfileController` to make it more readable
- Re-work the `Pim\Bundle\CatalogBundle\Doctrine\Query\ProductQueryBuilder` to provide a clear and extensible API to query products
- Normalize the managers by introducing 4 interfaces, `Akeneo\Component\Persistence\SaverInterface`, `Akeneo\Component\Persistence\BulkSaverInterface`, `Akeneo\Component\Persistence\RemoverInterface` and `Pim\Component\Persistence\BulkRemoverInterface`
- Add a view manager to help integrators to override and add elements to the UI (tabs, buttons, etc)
- Add a check on passed values in ORM filters
- Add a requirement regarding the need of the `exec()` function (for job executions)
- Use `Pim\Bundle\CatalogBundle\Model\ProductInterface` instead of `Pim\Bundle\CatalogBundle\Model\AbstractProduct`
- Use `Pim\Bundle\CatalogBundle\Model\ProductValueInterface` instead of `Pim\Bundle\CatalogBundle\Model\AbstractProductValue`
- Use `Pim\Bundle\CatalogBundle\Model\ProductPriceInterface` instead of `Pim\Bundle\CatalogBundle\Model\AbstractProductPrice`
- Use `Pim\Bundle\CatalogBundle\Model\ProductMediaInterface` instead of `Pim\Bundle\CatalogBundle\Model\AbstractMetric`
- Use `Pim\Bundle\CatalogBundle\Model\AttributeInterface` instead of `Pim\Bundle\CatalogBundle\Model\AbstractAttribute`
- Use `Pim\Bundle\CatalogBundle\Model\CompletenessInterface` instead of `Pim\Bundle\CatalogBundle\Model\AbstractCompleteness`
- Allow to generate many versions in a single request
- Introduce `Pim\Bundle\CatalogBundle\Model\GroupInterface` instead of `Pim\Bundle\CatalogBundle\Entity\Group`
- Use `Pim\Bundle\CatalogBundle\Model\AttributeOptionInterface` instead of `Pim\Bundle\CatalogBundle\Entity\AttributeOption`
- Use `Pim\Bundle\CatalogBundle\Model\AttributeOptionValueInterface` instead of `Pim\Bundle\CatalogBundle\Entity\AttributeOptionValue`
- Use `Pim\Bundle\CatalogBundle\Model\AttributeRequirementInterface` instead of `Pim\Bundle\CatalogBundle\Entity\AttributeRequirement`
- Use `Pim\Bundle\CatalogBundle\Model\AssociationTypeInterface` instead of `Pim\Bundle\CatalogBundle\Entity\AssociationType`
- Use `Pim\Bundle\CatalogBundle\Model\GroupTypeInterface` instead of `Pim\Bundle\CatalogBundle\Entity\GroupType`
- Use `Pim\Bundle\CatalogBundle\Model\AttributeGroupInterface` instead of `Pim\Bundle\CatalogBundle\Entity\AttributeGroup`
- Use `Pim\Bundle\CatalogBundle\Model\ChannelInterface` instead of `Pim\Bundle\CatalogBundle\Entity\Channel`
- Use `Pim\Bundle\CatalogBundle\Model\CurrencyInterface` instead of `Pim\Bundle\CatalogBundle\Entity\Currency`
- Removed `icecat_demo` from fixtures

## BC breaks
- Rename `Pim\Bundle\CatalogBundle\DependencyInjection\Compiler\ResolveDoctrineOrmTargetEntitiesPass` to `Pim\Bundle\CatalogBundle\DependencyInjection\Compiler\ResolveDoctrineTargetModelsPass`
- Rename `Pim\Bundle\CatalogBundle\DependencyInjection\Compiler\AbstractResolveDoctrineOrmTargetEntitiesPass` to `Pim\Bundle\CatalogBundle\DependencyInjection\Compiler\AbstractResolveDoctrineTargetModelsPass`
- Rename `Pim\Bundle\UIBundle\Form\Transformer\IntegerTransformer` to `Pim\Bundle\UIBundle\Form\Transformer\NumberTransformer`
- Remove useless applySorterByAttribute, applySorterByField from Pim\Bundle\CatalogBundle\Doctrine\ORM\ProductRepository
- Introduce ``Pim\Bundle\CatalogBundle\Doctrine\Query\ProductQueryBuilderInterface`
- Change visibility of `Pim\Bundle\CatalogBundle\Doctrine\Query\ProductQueryBuilder::addAttributeFilter`, `Pim\Bundle\CatalogBundle\Doctrine\Query\ProductQueryBuilder::addFieldFilter` from public to protected
- Change visibility of `Pim\Bundle\CatalogBundle\Doctrine\Query\ProductQueryBuilder::addAttributeSorter`, `Pim\Bundle\CatalogBundle\Doctrine\Query\ProductQueryBuilder::addFieldSorter` from public to protected
- Remove `ProductManager` from `ProductFilterUtility::__construct` argument
- Remove `ProductFilterUtility::getAttribute()`
- Two new methods have been added to `Pim\Bundle\DashboardBundle\Widget\WidgetInterface`: `getAlias` and `getData`
- Constructor of `Pim\Bundle\DashboardBundle\Controller\WidgetController` has been changed (most dependencies have been removed)
- Method `Pim\Bundle\DashboardBundle\Controller\WidgetController::showAction()` has been removed in favor of `listAction` to render all widgets and `dataAction` to provide widget data
- Constructors of `Pim\Bundle\DashboardBundle\Widget\CompletenessWidget` and `Pim\Bundle\DashboardBundle\Widget\LastOperationsWidget` have been changed
- `Pim\Bundle\DashboardBundle\Widget\Registry:add()` now accepts the widget (`WidgetInterface`) as the first argument and position as the second
- Remove CatalogContext argument from ProductQueryBuilder::__construct
- Remove ProductRepository from Datagrid Sorters __construct
- Remove deprecated ProductRepositoryInterface::getProductQueryBuilder
- Replace setProductQueryBuilder by setProductQueryFactory and add a getObjectManager in ProductRepositoryInterface
- Add a ProductQueryFactoryInterface argument in ProductDatasource::__construct
- Add a $productOrmAdapterClass argument in DatasourceAdapterResolver::__construct
- Remove is_default, translatable from attributeOption mapping
- Remove AttributeOption::setDefault, AttributeOption::isDefault
- Remove AttributeInterface::getDefaultOptions
- Remove $optionClass and $optionValueClass arguments from the AttributeManager::__construct
- Remove createAttributeOption, createAttributeOptionValue, getAttributeOptionClass from the attributeManager (now in the attributeOptionManager)
- Add a $attributeOptionManager argument in AttributeController::__construct
- Remove MediaManager argument from CsvProductWriter::__construct
- Update CsvProductWriter::copyMedia argument to replace AbstractProductMedia by an array
- Change constructor of `Pim\Bundle\BaseConnectorBundle\Processor\TransformerProcessor`. `Doctrine\Common\Persistence\ManagerRegistry` is used as fourth argument and is mandatory now. The data class is the fifth argument.
- Change constructor of `Pim\Bundle\CatalogBundle\Doctrine\ORM\Filter\*` and `Pim\Bundle\CatalogBundle\Doctrine\ORM\Sorter\*` to remove the CatalogContext
- Remove ProductRepositoryInterface::findOneBy (still a native support for ORM)
- Add ProductRepositoryInterface::findOneByIdentifier and findOneById
- Remove ProductRepositoryInterface::buildByScope
- Remove ProductRepositoryInterface::findByExistingFamily
- Remove ProductRepositoryInterface::findAllByAttributes
- Move CatalogBundle/Doctrine/ORM/CompletenessJoin and CatalogBundle/Doctrine/ORM/ValueJoin to CatalogBundle/Doctrine/ORM/Join
- Move CatalogBundle/Doctrine/ORM/CriteriaCondition to CatalogBundle/Doctrine/ORM/Condition
- Remove the 'defaultValue' property of attributes and `Pim/Bundle/CatalogBundle/Model/AttributeInterface::setDefaultValue()` and `getDefaultValue()`
- Refactor `Pim\Bundle\EnrichBundle\Controller\SequentialEditController`
- Remove the `Pim\Bundle\CatalogBundle\Doctrine\(ORM|MongoDBODM)\Filter\BaseFilter` to use proper dedicated filters
- The parameter `category_id` for the route `pim_enrich_product_listcategories` has been renamed to `categoryId`
- Change constructor of `Pim\Bundle\BaseConnectorBundle\Reader\File\CsvProductReader`. Now `FieldNameBuilder`, channel, locale and currency entity classes are mandatory.
- AttributeTypeRegistry replaces AttributeTypeFactory, changed constructors for AttributeManager, ProductValueFormFactory, AddAttributeTypeRelatedFieldsSubscriber
- Drop Pim\Bundle\CatalogBundle\Doctrine\EntityRepository, ORM repositories now extends Doctrine\ORM\EntityRepository, no more access to buildAll(), build() and buildOne()
- Replace AssociationTypeRepository::buildMissingAssociationTypes by AssociationTypeRepository::findMissingAssociationTypes
- Replace AttributeGroupRepository::buildAllWithTranslations by AttributeGroupRepository::findAllWithTranslations
- Replace GroupTypeRepository::buildAll by GroupTypeRepository::getAllGroupsExceptVariantQB
- In AttributeGroupHandler::_construct, replace ObjectManager argument by AttributeGroupManager
- Remove unused ProductManager::removeAll() method
- Add an ObjectManager argument in DatagridViewManager::__construct
- Change of constructor of `Pim\Bundle\EnrichBundle\Form\Handler\ChannelHandler` to accept `Pim\Bundle\CatalogBundle\Manager\ChannelManager` as third argument
- Change of constructor of `Pim\Bundle\EnrichBundle\Form\Handler\FamilyHandler` to accept `Pim\Bundle\CatalogBundle\Manager\FamilyManager` as third argument
- Change of constructor of `Pim\Bundle\EnrichBundle\Form\Handler\GroupHandler` to accept `Pim\Bundle\CatalogBundle\Manager\GroupManager` as third argument and `Pim\Bundle\CatalogBundle\Manager\ProductManager` as fourth argument
- Change of constructor of `Pim\Bundle\CatalogBundle\Manager\FamilyManager` to accept `Pim\Bundle\CatalogBundle\Manager\CompletenessManager` as sixth argument
- Change of constructor of `Pim\Bundle\CatalogBundle\Manager\ChannelManager` to accept `Pim\Bundle\CatalogBundle\Entity\Repository\ChannelRepository` as second argument and `Pim\Bundle\CatalogBundle\Manager\CompletenessManager` as third argument
- Use `Pim\Bundle\EnrichBundle\Form\Handler\HandlerInterface` in constructors of AssociationTypeController, AttributeController, AttributeGroupController, ChannelController, FamilyController, GroupController, GroupTypeController
- Change of constructor of `Pim\Bundle\EnrichBundle\Controller\FamilyController` to remove `Pim\Bundle\CatalogBundle\Manager\CompletenessManager` argument
- Remove ObjectManager first argument of `Pim\Bundle\EnrichBundle\Builder\ProductBuilder` constructor and delete method removeAttributeFromProduct
- Change of constructor of `Pim\Bundle\CatalogBundle\Doctrine\MongoDBODM\CompletenessGenerator` to accept `Pim\Bundle\CatalogBundle\Entity\Repository\ChannelRepository` as third argument to replace `Pim\Bundle\CatalogBundle\Manager\ChannelManager` argument
- Method `Pim\Bundle\CatalogBundle\Entity\Category::addProduct()`, `Pim\Bundle\CatalogBundle\Entity\Category::removeProduct()`, `Pim\Bundle\CatalogBundle\Entity\Category::setProducts()` have been removed.
- We now use uniqid() to generate filename prefix (on media attributes)
- Change of constructor of `Pim\Bundle\EnrichBundle\Controller\ChannelController` to add a `RemoverInterface` as last argument
- Change of constructor of `Pim\Bundle\EnrichBundle\Controller\GroupTypeController.php` to add a `RemoverInterface` as last argument
- `ProductPersister` and `BasePersister` has been replaced by `ProductSaver` in CatalogBundle
- Add methods `execute()`, `getQueryBuilder()`, `setQueryBuilder()` in `ProductQueryBuilderInterface`
- Add `MediaFactory` and `ObjectManager` arguments in MediaManager contructor
- Change of constructor `Pim\Bundle\EnrichBundle\MassEditAction\Operation\EditCommonAttributes` to remove arguments `Pim\Bundle\CatalogBundle\Builder\ProductBuilder` and  `Pim\Bundle\CatalogBundle\Factory\MetricFactory`. `Pim\Bundle\CatalogBundle\Updater\ProductUpdaterInterface` is expected as second argument and `Symfony\Component\Serializer\Normalizer\NormalizerInterface` is expected as last but one.
- Enabled field in normalized data is now a boolean in mongodb. You can migrate your database with the script located at `./upgrades/1.2-1.3/mongodb/migrate_statuses.php`
- Change constructor of `Pim\Bundle\CatalogBundle\Manager\ProductManager` to accept a `Pim\Component\Resource\Model\SaverInterface` as second argument. Add a `Pim\Component\Resource\Model\BulkSaverInterface` as third argument
- FieldNameBuilder constructor now expects $channelClass and $localeClass FQCN
- The Pim\Bundle\VersioningBundle\UpdateGuesser\AttributeUpdateGuesser has been removed
- IndexCreator constructor now expects a LoggerInterface as last argument
- Add methods isLocaleSpecific and getLocaleSpecificCodes in AttributeInterface
- AssociationTransformer constructor now expects a $associationTypeClass as last argument
- Inject the GroupFactory as las constructor argument in GroupController and VariantGroupController
- (Akeneo storage) The following constants have been moved:
  * `DOCTRINE_ORM` and `DOCTRINE_MONGODB_ODM` from `Pim\Bundle\CatalogBundle\DependencyInjection\PimCatalogExtension` are now located in `Akeneo\Bundle\StorageUtilsBundle\DependencyInjection\AkeneoStorageUtilsExtension`
  * `DOCTRINE_MONGODB`, `ODM_ENTITIES_TYPE` and `ODM_ENTITY_TYPE` from `Pim\Bundle\CatalogBundle\PimCatalogBundle` are now located in `Akeneo\Bundle\StorageUtilsBundle\AkeneoStorageUtilsBundle`
- (Akeneo storage) The container parameter `pim_catalog.storage_driver` has been deleted
- (Akeneo storage) The following services have been renamed:
  * `pim_catalog.event_subscriber.resolve_target_repository` has been renamed to `akeneo_storage_utils.event_subscriber.resolve_target_repository`
  * `pim_catalog.doctrine.smart_manager_registry` has been renamed to `akeneo_storage_utils.doctrine.smart_manager_registry`
  * `pim_catalog.doctrine.table_name_builder` has been renamed to `akeneo_storage_utils.doctrine.table_name_builder`
  * `pim_catalog.factory.referenced_collection` has been renamed to `akeneo_storage_utils.factory.referenced_collection`
  * `pim_catalog.event_subscriber.mongodb.resolve_target_repositories` has been renamed to `akeneo_storage_utils.event_subscriber.mongodb.resolve_target_repository`
  * `pim_catalog.event_subscriber.mongodb.entities_type` has been renamed to `akeneo_storage_utils.event_subscriber.mongodb.entities_type`
  * `pim_catalog.event_subscriber.mongodb.entity_type` has been renamed to `akeneo_storage_utils.event_subscriber.mongodb.entity_type`
  * `pim_catalog.mongodb.mongo_objects_factory` has been renamed to `akeneo_storage_utils.mongodb.mongo_objects_factory`
- (Akeneo storage) The following classes have been renamed or moved:
  * `Pim\Bundle\CatalogBundle\MongoDB\MongoObjectsFactory` becomes `Akeneo\Bundle\StorageUtilsBundle\MongoDB\MongoObjectsFactory`
  * `Pim\Bundle\CatalogBundle\MongoDB\Type\Entities` becomes `Akeneo\Bundle\StorageUtilsBundle\MongoDB\Type\Entities`
  * `Pim\Bundle\CatalogBundle\MongoDB\Type\Entity` becomes `Akeneo\Bundle\StorageUtilsBundle\MongoDB\Type\Entity`
  * `Pim\Bundle\CatalogBundle\DependencyInjection\Compiler\AbstractResolveDoctrineTargetModelsPass` becomes `Akeneo\Bundle\StorageUtilsBundle\DependencyInjection\Compiler\AbstractResolveDoctrineTargetModelPass`
  * `Pim\Bundle\CatalogBundle\DependencyInjection\Compiler\ResolveDoctrineTargetRepositoriesPass` becomes `Akeneo\Bundle\StorageUtilsBundle\DependencyInjection\Compiler\ResolveDoctrineTargetRepositoryPass`
  * `Pim\Bundle\CatalogBundle\Doctrine\ReferencedCollection` becomes `Akeneo\Bundle\StorageUtilsBundle\Doctrine\ReferencedCollection`
  * `Pim\Bundle\CatalogBundle\Doctrine\ReferencedCollectionFactory` becomes `Akeneo\Bundle\StorageUtilsBundle\Doctrine\ReferencedCollectionFactory`
  * `Pim\Bundle\CatalogBundle\Doctrine\SmartManagerRegistry` becomes `Akeneo\Bundle\StorageUtilsBundle\Doctrine\SmartManagerRegistry`
  * `Pim\Bundle\CatalogBundle\Doctrine\TableNameBuilder` becomes `Akeneo\Bundle\StorageUtilsBundle\Doctrine\TableNameBuilder`
  * `Pim\Bundle\CatalogBundle\EventSubscriber\MongoDBODM\EntitiesTypeSubscriber` becomes `Akeneo\Bundle\StorageUtilsBundle\EventSubscriber\MongoDBODM\EntitiesTypeSubscriber`
  * `Pim\Bundle\CatalogBundle\EventSubscriber\MongoDBODM\EntityTypeSubscriber` becomes `Akeneo\Bundle\StorageUtilsBundle\EventSubscriber\MongoDBODM\EntityTypeSubscriber`
  * `Pim\Bundle\CatalogBundle\EventSubscriber\ResolveTargetRepositorySubscriber` becomes `Akeneo\Bundle\StorageUtilsBundle\EventSubscriber\ResolveTargetRepositorySubscriber`
- ProductBuilder now takes `Pim\Bundle\CatalogBundle\Entity\Repository\ChannelRepository`, `Pim\Bundle\CatalogBundle\Entity\Repository\CurrencyRepository`, `Pim\Bundle\CatalogBundle\Entity\Repository\LocaleRepository` and not anymore Managers
- constructor of `Pim\Bundle\EnrichBundle\MassEditAction\Operator\ProductMassEditOperator` to remove ProductManager
- following constructors have been changed to add `Akeneo\Component\Persistence\BulkSaverInterface` as argument:
  * `Pim\Bundle\EnrichBundle\MassEditAction\Operation\ChangeStatus`
  * `Pim\Bundle\EnrichBundle\MassEditAction\Operation\EditCommonAttributes`
  * `Pim\Bundle\EnrichBundle\MassEditAction\Operation\Classify`
  * `Pim\Bundle\EnrichBundle\MassEditAction\Operation\ChangeFamily`
  * `Pim\Bundle\EnrichBundle\MassEditAction\Operation\AddToGroups`
- removeAttributesAction and addAttributesAction have been move from `Pim\Bundle\EnrichBundle\Controller\ProductController` to a dedicated `Pim\Bundle\EnrichBundle\Controller\ProductAttributeController`
- constructor of `Pim\Bundle\EnrichBundle\Controller\ProductController` has been updated and now receives `Akeneo\Component\Persistence\SaverInterface`, `Pim\Bundle\CatalogBundle\Manager\MediaManager` and `Pim\Bundle\EnrichBundle\Manager\SequentialEditManager` as extra arguments
- the method execute() of `Pim\Bundle\CatalogBundle\Doctrine\Query\ProductQueryBuilderInterface` now return a `Akeneo\Bundle\StorageUtilsBundle\Cursor\CursorInterface`
- Added a new parameter in `src/Pim/Bundle/CatalogBundle/Manager/MediaManager` that gives the uploaded directory
- constructor of `Pim\Bundle\EnrichBundle\Form\View\ProductFormView` has been updated and now receives `Pim\Bundle\EnrichBundle\Form\View\ViewUpdater\ViewUpdaterRegistry`
- constructor of `Pim\Bundle\TransformBundle\Transformer\ProductTransformer` has been updated and now receives `Pim\Bundle\CatalogBundle\Updater\ProductTemplateUpdaterInterface`
- You cannot add product to multiple variant group anymore
- constructor of `Pim\Bundle\CatalogBundle\Entity\Repository\GroupRepository` to add ProductTemplateUpdaterInterface and Validator interface
- rename buildProductValueForm to createProductValueForm in `Pim\Bundle\EnrichBundle\Form\Factory\ProductValueFormFactory`
- The method `setContext` for the class `src/Pim/Bundle/VersioningBundle/Manager/VersionManager` has been moved to `src/Pim/Bundle/VersioningBundle/Manager/VersionContext` and renamed setContextInfo
- The method `getContext` for the class `src/Pim/Bundle/VersioningBundle/Manager/VersionManager` has been moved to `src/Pim/Bundle/VersioningBundle/Manager/VersionContext` and renamed getContextInfo
- constructor of `Pim/Bundle/CatalogBundle/Doctrine/Common/Saver/GroupSaver` has been updated and now receives `Pim\Bundle\VersioningBundle\Manager\VersionContext` instead of `Pim\Bundle\VersioningBundle\Manager\VersionManager`
- constructor of `Pim/Bundle/VersioningBundle/Doctrine/AbstractPendingMassPersister` has been updated and now receives `Pim\Bundle\VersioningBundle\Manager\VersionContext`
- constructor of `Pim/Bundle/VersioningBundle/Doctrine/ORM/PendingMassPersister` has been updated and now receives `Pim\Bundle\VersioningBundle\Manager\VersionContext`
- constructor of `Pim/Bundle/VersioningBundle/EventSubscriber/AddVersionSubscriber` has been updated and now receives `Pim\Bundle\VersioningBundle\Manager\VersionContext`
- constructor of `src/Pim/Bundle/VersioningBundle/EventSubscriber/MongoDBODM/AddProductVersionSubscriber.php` has been updated and now receives `Pim\Bundle\VersioningBundle\Manager\VersionContext`
- constructor of `src/Pim/Bundle/CatalogBundle/Manager/GroupManager` has been updated and now receives `Pim\Bundle\CatalogBundle\Repository\ProductRepositoryInterface`
- Added `getProductsByGroup` method in `Pim/Bundle/CatalogBundle/Repository/ProductRepositoryInterface`

## Bug fixes
- PIM-3332: Fix incompatibility with overriden category due to usage of ParamConverter in ProductController
- PIM-3069: Fix image file prefixes not well generated on product creation (import and fixtures)
- PIM-3548: Do not use the absolute file path of a media
- PIM-3730: Fix variant group link on product edit page
- PIM-3632: Correctly show scopable attribute icons on scope change
- PIM-3583: Fix the bad parsed filter value with spaces

# 1.2.x

## Bug fixes
- PIM-4227: Disable product versionning on category update (never used and very slow)

# 1.2.34 (2015-05-27)

## Bug fixes
- PIM-4223: Fix grid sorting order initialization (changed to be consistent with Platform behavior)

# 1.2.33 (2015-03-16)

# 1.2.32 (2015-03-11)

## Bug fixes
- PIM-3786: Attribute type should not be blank for import
- PIM-3437: Fix applying datagrid views and columns when not using hash navigation
- PIM-3844: Create popin keeps state in memory

# 1.2.31 (2015-03-06)

# 1.2.30 (2015-03-02)

## Bug fixes
- PIM-3837: Fix XSS vulnerability on user form

# 1.2.29 (2015-02-24)

# 1.2.28 (2015-02-20)

## Bug fixes
- PIM-3790: Fix WYSIWYG on folded scopable elements
- PIM-3785: Can not export Products/Published due to null medias

# 1.2.27 (2015-02-13)

## Bug fixes
- PIM-3779: Fix multiple WYSIWYG on same textarea element

# 1.2.26 (2015-02-12)

## Bug fixes
- PIM-3761: Fix WYSIWYG onClick behaviour, event correctly bind
- PIM-3632 : Correctly show scopable attribute icons on scope change

# 1.2.25 (2015-02-04)

## Bug fixes
- PIM-3718: load tinymce only on textarea click

# 1.2.24 (2015-01-28)

## Bug fixes
- PIM-3712: Fix installation issue related to the tag of gedmo/doctrine-extensions v2.3.11, we freeze to v2.3.10

# 1.2.23 (2015-01-23)

## Bug fixes
- PIM-3664: Fix product media stacktrace regression on missing media on filesystem during an export
- PIM-3677: Fix `Pim\Bundle\CatalogBundle\Doctrine\ReferencedCollection` saving problem

# 1.2.22 (2015-01-21)
- Crowdin Updated translations

# 1.2.21 (2015-01-16)

## Bug fixes
- PIM-3615: Context of the grid not applied in product form for an attribute type Date
- PIM-3638: Fix doctrine/cache 1.3.1 to fix Oro FilesystemCache issue

# 1.2.20 (2015-01-14)

## Bug fixes
- PIM-3603 Trigger saving wysiwyg editor contents when submitting product form manually

# 1.2.19 (2015-01-09)

## Bug fixes
- PIM-3556: Fix memory leak on versionning
- PIM-3548: Do not rely on the absolute file path of a media

# 1.2.18 (2014-12-23)

## Bug fixes
- PIM-3533: Fix wrong keys being generated for empty price attributes in normalized product snapshots
- PIM-3558: Fix order of options for multiselect attribute in product versionning and csv product export

## BC breaks
- PIM-3558: in the exported product csv file, we apply the sort order defined by the user to sort the options of a multiselect

# 1.2.17 (2014-12-19)
- PIM-3550: force the version of "doctrine/annotations" to "v1.2.1" to avoid the BC Break introduced with v1.2.2

# 1.2.16 (2014-12-17)

## Bug fixes
- PIM-3447: Enforce max database length limit on identifier, text and textarea attribute values
- PIM-3471: Add an error log when the max number of indexes is reached for the mongo product collection (MongoResultException is raised since Mongo 2.6.*)
- PIM-3369: Check on import if the couple channel/local exist
- PIM-3368: Add association type check on association import
- PIM-3377: Add a check if the specific locale exists on imports, and skip unused attribute column for locale specific on exports
- PIM-3458: When creating an attribute group, automatically set the sort order to the last one
- PIM-3420: Remove update guessers on attributes and attributes option to fix the versionning memory leak

## BC breaks
- PIM-3368: Add AssociationType class argument to the `Pim\Bundle\TransformBundle\Transformer\AssociationTransformer` constructor

## Improvements
- PIM-3448: Add the method `getAttributeGroupsFromAttributeCodes` in the `Pim\Bundle\CatalogBundle\Entity\Repository\AttributeGroupRepository`

# 1.2.15 (2014-12-10)

## Bug fixes
- PIM-3473: Fix date picker year range selection over next year
- PIM-3475: Fix attribute options sort order in import/export

## BC breaks
- Export of attribute options in CSV now include a sort_order column

# 1.2.14 (2014-12-03)

## Bug fixes
- PIM-3443: Fix prices not exported in quick export
- PIM-3446: Fix import export history with large amount of errors

# 1.2.13 (2014-11-26)

## Bug fixes
- PIM-3406: Fix boolean filter on Mongo implementation
- PIM-3430: Fix doctrine issue on prices when skip an item during the product import
- PIM-3358: Fix sprintf issue in an exception which prevents doctrine writer to deal with anything else than an object
- PIM-3326: Fix mongo filters with multiples values and empty on MongoDB
- PIM-3426: Fix common attributes edition on multi selects
- PIM-3434: Fix bug in product media manager when file does not exist on the filesystem
- PIM-3436: Fix WYSIWYG field on product edit form (load them asynchronously)
- PIM-3372: Add an error message when the locale is disabled during product import
- PIM-3370: Add an error message when the channel doesnt exist during product import
- PIM-3374: Add an error message when a channel is provided for a global attribute
- PIM-3375: Add an error message when a locale is provided for a global attribute
- PIM-3376: Add an error message when a channel and a locale are provided for a global attribute
- PIM-3393: Don't show the update view button for non-owners

# 1.2.12 (2014-11-13)

## Bug fixes
- PIM-3298: Fix issue with locale specific property of an attribute when edit and mass edit
- PIM-3229: Fix values for simple and multi select attributes with missing translations not being displayed in the grid
- PIM-3309: Fix check on product value uniqueness
- PIM-3288: Fix memory leak on product import (avoid to hydrate all products of a category when we add a category to a product)
- PIM-3354: Fix parameter alias in ORM ProductCategoryRepository

# 1.2.11 (2014-10-31)

## Bug fixes
- PIM-3308: Fix regression on unclassified filter
- PIM-3311: Fix creation of products with missing identifier during imports
- PIM-3312: Fix CSV import of product values with invalid channel, locale or currency

# 1.2.10 (2014-10-24)

## Bug fixes
- PIM-3221: Fix the possibility to update attributes on variant groups during import
- PIM-3283: Fix issue on the password reset
- PIM-3209: Fix issue on the extension validation during import
- PIM-3234: Fix performance issue on category filter

# 1.2.9 (2014-10-17)

## Bug fixes
- PIM-3254: Fix issue with inactive locales in exports
- PIM-3217: Fix missing filter groups in grid filter selector when two attribute groups have the same sort orders
- PIM-3281: Fix mass edit issue on localizable values, it uses user locale instead of selected locale
- PIM-3248: Fix completeness not being correctly calculated after removing a required attribute from a family
- PIM-3279: Fix performance issue with big group sets
- PIM-3266: Fix the flush of skipped items during an import that uses the `Pim\Bundle\BaseConnectorBundle\Processor\TransformerProcessor`. All your custom processors that uses the `TransformmerProcessor` should now inject the `Pim\Bundle\CatalogBundle\Doctrine\SmartManagerRegistry` to fix this issue too.
- PIM-3282: Fix the grid filters that can be set as json in the request

## BC breaks
- Two new arguments have been added to Pim\Bundle\FilterBundle\Filter\Product\GroupsFilter: `userContext` and `groupClass`

# 1.2.8 (2014-10-10)

## Bug fixes
- Fix memory leak in CSV quick export
- Fix memory leak when product with medias are exported in CSV
- Cannot display correctly all variant groups on grid

## Improvements
- avoid hydrating duplicate categories when applying category filter in product grid

# 1.2.7 (2014-10-01)

## Bug fixes
- Fix no warning message when leaving a product form after a submit with errors
- Stabilize composer.json (minimum-stability: stable) and fix monolog version issue

# 1.2.6 (2014-09-26)

## Bug fixes
- Fix installer fail on requirements when you change the archive and uploads folder
- Fix display of multi-byte characters in long form labels that are truncated
- Incorrect date display between export/import widget and job execution page and job history
- Fix archiver bug with yml imports
- Fix missing product versioning data when a category, attribute or attribute option linked to a product is removed

## BC breaks
- Added supports method in Pim\Bundle\BaseConnectorBundle\Archiver\ArchiverInterface
- Two new methods have been added to Pim\Bundle\CatalogBundle\Repository\ProductRepositoryInterface: `findAllWithAttribute` and `findAllWithAttributeOption`
- Constructor of Pim\Bundle\VersioningBundle\UpdateGuesser\AttributeOptionUpdateGuesser has been changed

## Improvements
- Add images in icecat_demo_dev installer fixtures
- Add sorter to the grid state

# 1.2.5 (2014-09-19)

## Bug fixes
- File that contains non UTF-8 characters can not be imported anymore
- Mimetype check on file import has been removed
- Incorrect written number after csv export

## Improvements
- Fixtures stop if warnings are encountered
- Errors and warnings for fixtures are displayed

# 1.2.4 (2014-09-11)

## Bug fixes
- Fixed job profile controller doing a global flush after launching job execution

# 1.2.3 (2014-09-08)

## Bug fixes
- association fixtures

# 1.2.2 (2014-09-05)

## Improvements
- CacheClearer splits into two services, one for Product and one for other entities

## Bug fixes
- association import with MongoDB fixes

# 1.2.1 (2014-09-03)

## Bug fixes
- large memory leak fixed for non product import (association, product group, attribute, categories, etc...)
- new associations were created at each import

## BC breaks
- protected postWrite method not called anymore from BaseConnectorBundle\\Writer\\Doctrine\\Writer.
 If you need it, override the write method, call the parent and add your code after.
- constructor of Pim\Bundle\BaseConnectorBundle\Writer\Doctrine\Writer has changed
- Pim\Bundle\TransformBundle\Cache\ProductCacheClearer has been renamed Pim\Bundle\TransformBundle\Cache\CacheClearer

# 1.2.0 (2014-08-28)

## Improvements

## Bug fixes
- Fix a bug on entity `Pim/Bundle/CatalogBundle/Model/AbstractProduct`

# 1.2.0-RC4

## Improvements
- Java dependency has been removed
- Add locale fallback to en_US

## Bug fixes
- Sort exported categories by tree and order inside the tree
- Return to the family index page after cancelling family mass edit instead of product index
- Fixed an error when all families are edited without any applied filters
- Fixed a bug that allowed to mass edit only 10 families
- Fixed category order in the categories tab of products
- Incomplete archives no longer appear as downloadable in the export execution details page
- Fixed Cascade delete on associations for MongoDB impl
- Fixed a bug on normalization of decimal attributes for MongoDB impl
- Fixed the 'Is associated' filter in the product association grids
- Fixed a bug where special characters were not well handled in product grid filter
- Fixed unique value validation for date attributes during import
- Fixed apply filter on channel tree on MongoDB implementation
- Fixed a bug on ProductCsvWriter
- Fixed a bug that causes product associations to be stored twice in MongoDB implementation

## BC breaks
- Replace ACLs `pim_enrich_family_add_atribute` and `pim_enrich_family_remove_atribute` with `pim_enrich_family_edit_attributes`. This ACL also enforces rights to edit attribute requirements.
- Changed JobExecutionArchivist to archive files generated by export before it is marked as completed
- JS and CSS are not minified anymore. We advise to use server side compression for bandwidth savings.

# 1.2.0-RC3

## Improvements
- Killed export process are now detected and displayed as failed
- CsvWriter can write files for any type of entity

## Bug fixes
- Fixed Mass edit on a never fulfilled price attribute
- Fix TinyMCE WYSIWYG editor generating 'fake' history due to html reformatting
- Fixed flat product normalizer and filtered values (with many filters)
- Make sure that the file path of export profiles is writable before allowing to execute
- Fixed bug with scopable boolean value not being saved
- Use `pim_number` form type to replace the use of `number` and fix issue with javascript validation on numbers with different formats

## BC breaks
- Remove `task` option from install command
- JobExecutionController now require the Akeneo\Bundle\BatchBundle\Manager\JobExecutionManager.
- InvalidItemsCsvArchiver is not injected in the constructors of ProductCsvReader and ProductReader
- CsvProductWriter should be used instead of CsvWriter for products
- Remove `pim_serializer.normalizer.get_set_method` defined as fallback normalizer

# 1.2.0-RC2

## Improvements
- Create a metric factory
- Improve UI for defining role permissions
- Throw exception on install command if fixture directory not found
- Setup `pim_catalog.storage_driver` in `pim_parameters.yml` instead of `config.yml`
- Load PIM configuration via the import of the file `pim.yml` instead of a preprend configuration
- Externalize non local PIM parameters in `pim_parameters.yml`
- Replace buttons by icons to manage datagrid views
- Add post create event on enrich part when an attribute group is created

## Bug fixes
- The message 'there are unsaved changes' is missing in the Role edit form
- Display a file attribute attribute as column in product grid displays Array
- History tab crashes when product imported without real time versioning
- Creating an attribute with the code "id" should be forbidden
- Switch not well displayed on other locales than en_US
- Associations are now well saved on product import

## BC breaks
- Remove backendStorage property on attribute entities
- Inject MetricFactory in `Pim\Bundle\CatalogBundle\AttributeType\MetricType`, `Pim\Bundle\EnrichBundle\MassEditAction\Operation\EditCommonAttribute` and `Pim\Bundle\TransformBundle\Transformer\Property\MetricTransformer` instead of metric entity class parameter
- MongoDB: Media are now part of the product as embedded document and not in an external collection. A migration script is provided. See the UPGRADE file.
- Change constructor of `Pim\Bundle\EnrichBundle\Form\Type\FamilyType` to add `DisableFamilyFieldsSubscriber` as third argument and `AddAttributeAsLabelSubscriber` as fourth argument
- Rename pim_catalog.datasource.smart and pim_catalog.datasource.product respectively by pim_datagrid.datasource.smart and pim_datagrid.datasource.product
- Add method setMassActionRepository and remove the MassActionRepositoryInterface from constructor
- Introduce a dedicated pim_webservice.serializer to handle REST API
- Rename ACL `pim_enrich_family_edit` to `pim_enrich_family_edit_properties`. This ACL now only check the access to the properties tab.
- Rename ACL `pim_enrich_product_edit` to `pim_enrich_product_edit_attributes`. This ACL now only check the access to the attributes tab.
- Added ProductCacheClearer to share cache clearing between product writers

# 1.2.0-RC1

## Features
- Add an option to automatically sort the choices of simple and multi select attributes
- Add a mass family edition operation to allow adding or changing attribute requirements on many families at once
- Allow filtering by empty values for attributes (text, textarea, number, date, simple and multiselect, prices and metrics) and for family property
- Add an option to filter products by a list of identifier values
- Don't allow editing the default datagrid view
- Add a enable/disable row action in product grid

## Improvements
- Group datagrid filters by attribute groups
- Ease the adding of new filters and sorters in ProductQueryBuilder
- All grids can now benefit from the multistep mass edition wizard (this was reserved to the the product grid before)
- Ease the adding of subscribers in ProductEditType, JobInstanceType and AttributeGroupType with addEventSubscriber methods
- Introduce a ProductValueFormFactory which dispatch a EnrichEvents::CREATE_PRODUCT_VALUE_FORM to ease the product value form customization
- MongoDB completeness calculation performances
- Introduce Abstract models for Association, Media, Metric, Price, Completeness to ease the overriding/re-using of theses classes
- Allow to override of a repository avoiding to redefine the entity mapping
- Introduce a datagrid choice filter that loads attribute option choices based on the search query to enhance performance with a large number of attribute options
- Apply "Remove product" permission to hide mass delete and delete row action
- Change "launch" button by "view" on job profile datagrids
- Create a `JobInstanceRepository`
- Automatic creation and purge of indexes for MongoDB
- Dispatch event before rendering the product edit template
- Fixed asymetric enable product button
- Remove qb definition from job profile grid configs
- Create repositories for JobInstance and JobExecution
- Create manager for JobInstance
- Clean LastOperationsWidget architecture
- New readers for export improve memory usage loading small batches of products instead of all products in same time
- Update BatchBundle to 0.1.6 in order to get updated summary information during the execution of the process (and not only at the end)
- Allow values 'true', 'false', 'yes' and 'no' to be converted into boolean during import
- Create a job instance factory to create job instances
- Allow to add hidden row actions in grids
- Make optional the generation of missing completenesses in product reader
- Update install to be able to define email address/name used for system emailing
- Update BatchBundle version to get a better support of exceptions in logs and provide the new command akeneo:batch:list-jobs
- Faster MongoDB product writer (around 10x times faster than current one)
- Dispatch events on show/edit/execute/remove job profile actions
- Dispatch events on view/download job execution actions
- Allow to install custom user roles and groups from installer fixtures
- Display the code of import/export profiles on the edit and show views
- Related entities' edition and deletion doesn't reload all the products' normalized data
- Inject event dispatcher inside AbstractController
- Csv reader and Yaml readers are now reseted between each steps
- Dispatch events when removing some entities
- Add method remove in Category, Group, Attribute, Association type and family managers.
- Call manager's method remove from these entity controllers
- Remove the count of products by category in the context of the management of the categories (perf)
- Define attribute type classes as parameters
- Products on which mass edit operation is not performed are also ignored from operation finalize method
- Create specific serializer service for versioning

## Bug fixes
- Replaced usage of Symfony process to launch background job with a simple exec, more reliable on a heavily loaded environment
- Added missing translation keys for "manage filters", "all", "records", etc
- Images import from fixtures now works
- Fixed versions not being properly generated when real-time versioning is disabled (in imports/exports)
- Deleted completeness when a locale of a channel is deleted
- Displayed flags in the completenesses grid
- Fixed a memory leak on product import when using MongoDB
- Fixed a bug with image upload on product with a "\" or "/" in their sku
- Fixed a bug that silently failed when uploading file that does not comply with server configuration
- Fixed a bug when display image thumbnail in the product grid with MongoDB support
- Fixed a bug with timestampable listener which doesn't change the updated date of a product
- Fixed a bug with numeric validation and decimal allowed property (number, metric, price attribute types)
- Attribute Options code validation now more precise on uniqueness (equality instead of similarity)
- Fixed a bug with repository resolver on ODM implementation
- Fixed a bug on mass edit when we use a completeness filter to select products
- Removed the import CSV mimetype validation which is unreliable
- Product completeness in MongoDB is not lost anymore in the grid
- Upload on a job with a custom step (non ItemStep) doesn't crash anymore
- Memory leak fixed in pim:version:refresh command
- Fixed a bug when try to remove the family of a product
- Wrong date conversion fixes on grid and form

## BC breaks
- Remove FlexibleEntityBundle
- Remove CategoryWriter and use the generic doctrine writer instead
- Remove entity argument from FiltersConfigurator constructor
- Rely on CatalogBundle/Version and not anymore on CatalogBundle/PimCatalogBundle to get the current version of the PIM
- The Pim\Bundle\EnrichBundle\MassEditAction namespace has been renamed to Pim\Bundle\EnrichBundle\MassEditAction\Operation
- Mass edit operator has been moved to an Operator sub-namespace
- Pim\Bundle\EnrichBundle\MassEditAction\Operation\MassEditActionInterface has been renamed Pim\Bundle\EnrichBundle\MassEditAction\Operation\MassEditOperationInterface
- Changed the HydratorInterface::hydrate() method signature
- Avoid to store null values in Product::normalizedData (MongoDB support)
- Remove redundant 'getActiveCodeChoices' method in CurrencyManager (use CurrencyManager::getActiveCodes())
- Remove AbstractAttributeType::buildValueFormType, change visibility of prepareValueFormName, prepareValueFormAlias, prepareValueFormOptions, prepareValueFormConstraints, prepareValueFormData to public
- Remove `MetricBaseValuesSubscriber` and create one for MongoDB and another one for ORM
- Create `OptionFilter`, `OptionsFilter` for ORM and MongoDB implementations
- InstallerBundle/LoaderInterface has been changed to pass ProductManager to manage media (loading images from fixtures)
- Refactor VersioningBundle - a lot of API changes, add MongoDB support.
- Remove the Doctrine registry dependency from `Pim\Bundle\CatalogBundle\Manager\CompletenessManager` and use only the family repository
- Remove the Doctrine registry dependency from `Pim\Bundle\CatalogBundle\Doctrine\ORM\CompletenessGenerator` and use only the entity manager
- Add a new method `scheduleForChannelAndLocale` to `Pim\Bundle\CatalogBundle\Doctrine\CompletenessGeneratorInterface`
- Add a dependency to the completeness manager on `Pim\Bundle\EnrichBundle\Form\Handler\ChannelHandler`
- Add a dependency to the channel repository on `Pim\Bundle\CatalogBundle\Manager\CompletenessManager`
- Remove deprecated ConfigureGroupProductGridListener and add parameter in method ConfiguratorInterface::configure(DatagridConfiguration $configuration)
- Category and CategoryRepository no longer extend AbstractSegment and SegmentRepository, previously inherited methods are now in these classes
- Change constructor of ProductExportController to remove CurrencyManager and AssociationTypeManager args
- Change constructor of `Pim\Bundle\EnrichBundle\Controller\ProductController` and `Pim\Bundle\ImportExportController\JobProfileController` (inject event dispatcher)
- Add parameters to load datagrids in job profiles index twig templates
- Remove WidgetRepository to replace it by `Pim\Bundle\ImportExportBundle\Entity\Repository\JobExecutionRepository`
- Inject `Pim\Bundle\ImportExportBundle\Manager\JobExecutionManager` into LastOperationsWidget
- Remove injection of WidgetRepository from LastOperationsWidget
- Inject JobInstanceFactory inside `Pim\Bundle\ImportExportBundle\Controller\JobProfileController`
- Remove duplicate pim_catalog.entity.job_instance.class parameter, we must now use akeneo_batch.entity.job_instance.class
- Inject EventDispatcher inside AbstractController
- Add missing getEntity() method in product value interface
- Add methods inside CategoryInterface
- Inject `Symfony\Component\EventDispatcher\EventDispatcherInterface` inside Attribute, AssociationType, Category, Family and Group managers
- Inject `Pim\Bundle\CatalogBundle\Manager\FamilyManager` in `Pim\Bundle\EnrichBundle\Controller\FamilyController`
- Inject `Doctrine\Common\Persistence\ObjectManager` in `Pim\Bundle\CatalogBundle\Manager\AssociationTypeManager`
- Inject `Doctrine\Common\Persistence\ObjectManager` in `Pim\Bundle\CatalogBundle\Manager\FamilyManager`
- Inject group and group types classes in `Pim\Bundle\CatalogBundle\Manager\GroupManager`
- Inject `Pim\Bundle\CatalogBundle\Manager\AssociationTypeManager` in `Pim\Bundle\EnrichBundle\Controller\AssociationTypeController`
- Inject `Pim\Bundle\CatalogBundle\Manager\FamilyManager` in `Pim\Bundle\EnrichBundle\Controller\FamilyController`
- Inject SecurityFacade inside `Pim\Bundle\EnrichBundle\Controller\CategoryController`
- Each dashboard widget has to define its full template, nothing is rendered automatically
- Delete `Pim\Bundle\DataGridBundle\Extension\Filter\MongoDBFilterExtension`, `Pim\Bundle\DataGridBundle\Extension\Filter\OrmFilterExtension`, `Pim\Bundle\DataGridBundle\Extension\Filter\ProductFilterExtension`
- Rename `Pim\Bundle\DataGridBundle\Extension\Filter\AbstractFilterExtension` to `Pim\Bundle\DataGridBundle\Extension\Filter\FilterExtension` which expects a `Pim\Bundle\DataGridBundle\Datasource\DatasourceAdapterResolver\` as third argument for its constructor
- Rename constant `Pim\Bundle\DataGridBundle\DependencyInjection\Compiler\AddFilterTypesPass::FILTER_ORM_EXTENSION_ID` to `Pim\Bundle\DataGridBundle\DependencyInjection\Compiler\AddFilterTypesPass::FILTER_EXTENSION_ID`
- Delete `Pim\Bundle\DataGridBundle\Extension\Sorter\MongoDBSorterExtension`, `Pim\Bundle\DataGridBundle\Extension\Sorter\OrmSorterExtension`, `Pim\Bundle\DataGridBundle\Extension\Sorter\ProductSorterExtension`
- Rename `Pim\Bundle\DataGridBundle\Extension\Sorter\AbstractSorterExtension` to `Pim\Bundle\DataGridBundle\Extension\Sorter\SorterExtension`
- Rename constant `Pim\Bundle\DataGridBundle\DependencyInjection\Compiler\AddSortersPass::SORTER_ORM_EXTENSION_ID` to `Pim\Bundle\DataGridBundle\DependencyInjection\Compiler\AddSortersPass::SORTER_EXTENSION_ID`
- Delete service `pim_datagrid.extension.filter.mongodb_filter`
- Delete service `pim_datagrid.extension.filter.product_filter`
- Rename service `pim_datagrid.extension.filter.orm_filter` to `pim_datagrid.extension.filter`
- Delete service `pim_datagrid.extension.sorter.mongodb_sorter`
- Rename service `pim_datagrid.extension.sorter.orm_sorter` to `pim_datagrid.extension.sorter`
- Delete `Pim\Bundle\DataGridBundle\Extension\Pager\MongoDBPagerExtension`,`Pim\Bundle\DataGridBundle\Extension\Pager\OrmPagerExtension` and `Pim\Bundle\DataGridBundle\Extension\Pager\ProductPagerExtension`
- Rename `Pim\Bundle\DataGridBundle\Extension\Pagerr\AbstractPagerExtension` to `Pim\Bundle\DataGridBundle\Extension\Pager\PagerExtension` which expects a `PagerResolver` as first argument
- Delete service `pim_datagrid.extension.pager.mongodb_pager`
- Delete service `pim_datagrid.extension.pager.product_pager`
- Rename service `pim_datagrid.extension.pager.orm_pager` to `pim_datagrid.extension.pager`
- Replace `Pim\Bundle\DataGridBundle\Datasource\Orm\OrmDatasource` by `Pim\Bundle\DataGridBundle\Datasource\Datasource`
- Replace service `pim_datagrid.datasource.orm` by `pim_datagrid.datasource.default`
- Delete `Pim\Bundle\DataGridBundle\Datasource\MongoDB\MongoDBDatasource`
- Delete service `pim_datagrid.datasource.mongodb`
- Remove the flush parameter from Pim\Bundle\CatalogBundle\Doctrine\MongoDB\CompletenessGenerator::generateMissingForProduct(), as it was not used properly anymore (completeness are directly pushed to MongoDB without using ODM)
- Rename countForAttribute to countVariantGroupAxis in GroupRepository
- Remove locale-specific rights
- Upgraded to 0.2.* version of akeneo/batch-bundle
- Rename `Pim\Bundle\TransformBundle\DependencyInjection\Compiler\ReplacePimSerializerArgumentsPass` by `Pim\Bundle\Transform\DependencyInjection\Compiler\SerializerPass` and change construct parameters
- AddVersionListener and VersionBuilder use new `pim_versioning.serializer` service
- In InGroupFilter and IsAssociatedFilter constructors, replace the RequestParameters argument by a RequestParametersExtractorInterface
- Change constructor of `Pim\Bundle\DataGridBundle\Controller\ProductExportController` to inject the product repository `Pim\Bundle\CatalogBundle\Repository\ProductRepositoryInterface` as fourth argument
- Rename Pim\CatalogBundle\Model\Media to Pim\CatalogBundle\Model\ProductMedia to reflect the coupling between product media and product value and allow the future introduction of generic media
- Add a $metricClass argument in MetricTransformer constructor
- Add a $mediaClass argument in MediaTransformer constructor
- Add a $metricClass argument in MetricType constructor
- Change the arguments of ProductBuilder to pass classes (product, value, price) as an array
- Change the arguments of EditCommonAttributes to pass classes (metric, media, price) as an array
- Remove not used parameter `pim_import_export.entity.export.class`
- Remove file `Pim\Bundle\ImportExportBundle\DependencyInjection\Compiler\ResolveDoctrineOrmTargetEntitiesPass`
- Replace the filter config parent_type by ftype
- Rename CatalogBundle, VersioningBundle, UserBundle listeners to subscribers
- Change constructor of `Pim\Bundle\DataGridBundle\Manager\DatagridViewManager` to inject the datagrid view repository as first argument (instead of the manager)
- Rename service `pim_catalog.validator.attribute_constraint_guesser` by `pim_catalog.validator.constraint_guesser.chained_attribute`

# 1.1.0 - "Rabbit Punch" (2014-04-16)

## Features
- Implement creating, updating, applying and removing datagrid views
- MongoDB storage support

## Improvements
- Allow to add many quick export on datagrids
- Optimize products mass deletion
- Improve get product REST API
- Improve entity history context display for entities updated during import jobs
- Add a 'properties' field to the Attribute entity to allow easily adding new attribute type dependent properties
- Introduced custom ODM types to map document to one or many entities
- Define specific route and configuration for datagrid quick exports
- Add a parameter to ProductManager::save() and ProductManager::saveAll() to allow saving products without completeness recalculation
- Dispatch event pre/post handler for each mass action
- Enhance the error message displayed when a related entity doesn't exist during an import (for instance we import products and a family doesn't exist)
- Default product datagrid sorting is done descending on updated property

## Bug fixes
- Fixed the verbose option always used in the install command
- Fixed issue on attribute option removal
- Fixed identifier is required attribute
- Fixed get common attributes with common values
- Fixed completeness not removed from changed family
- Fixed Product ORM mapping: activated orphanRemoval of values
- Fixed family import fixtures, we now throw an exception if attribute used as requirement not exists
- Fixed the CSV import of attribute options which can fail due to missing columns when options are not 100% translated
- Fixed the CSV import of attribute option to throw exception when the attribute is not known
- Fixed the CSV export of attributes to avoid to export the virtual group 'Other'
- Prevent considering 0 as a null value when importing metric data
- Ensured the attribute option validation when edit an option
- Fixed the product CSV export when a metric attribute is exported without unit
- Fixed the missed 'there are unsaved changes' message when I delete an option
- Ensured the ability to change the user catalog locale from user fixtures
- Fixed mass delete and pagination
- Fixed the CSV import of family when an attribute does not exist
- Fixed the CSV import of option when an attribute does not exist
- Fixed the erroneous message on completeness tab to display "not yet calculated" instead of "locale non associated to this channel"
- Fixed the 'null' displayed after a dynamic option creation
- Fixed the quick Export to be able to export all the products
- Ensured that we're able to configure the email to use in monolog handler
- Fixed the missing translation keys
- Fixed the route exception for less/address in prod.log
- Fixed the categories tree get cut off on a long list on categiry management
- Fixed the deletion of an attribute option
- Remove the deprecated fallback property in locale and in locales.yml file
- Avoid to recalculate the completeness when I add some products to one or more group with the mass-edit wizard
- Fixed the unique attributes validation during product CSV imports
- Fixed the exception on file_get_content if the image doesn't exist anymore
- Ensure the required property for an identifier when importing attributes
- Fixed the error message when the family is not known when importing products
- Removed useless ```app/entities``` directory

## BC breaks
- Add an argument HydratorInterface in ProductDatasource constructor (MongoDBODM support)
- Add an argument $adapterClass (string for FQCN) in ProductFilterExtension and OrmFilterExtension constructors (MongoDBODM support)
- Remove deprecated fallback property of Locale entity
- Add a generateProductCompletenesses method on CompletenessGeneratorInterface, to generate completeness for one product
- Add setCompletenesses and getCompletenesses method on ProductInterface and Product class
- Add methods getProductQueryBuilder, deleteProductIds methods in ProductRepositoryInterface
- Remove methods setLocale/getLocale, setScope/getScope, setConfiguration/getConfiguration from ProductRepositoryInterface
- Remove methods setLocale/getLocale, setScope/getScope from ProductManager
- Move findAllByAttributes and findOneByWithValues from FlexibleEntityRepositoryInterface to ProductRepositoryInterface
- Move setFlexibleQueryBuilder, findAllByAttributes, findOneByWithValues, getFlexibleQueryBuilder, addJoinToValueTables, findAllByAttributesQB from FlexibleEntityRepository to ProductRepository (ORM)
- Move FilterBundle/Filter/ScopeFilter.php, ProductCompletenessFilter.php, ProductGroupsFilter.php, CategoryFilter.php -> FilterBundle/Filter/Product/ScopeFilter.php, CompletenessFilter, GroupsFilter.php, CategoryFilter.php
- Move FilterBundle/Resources/public/js/datafilter/filter/scope-filter.js, category-filter.js -> FilterBundle/Resources/public/js/datafilter/filter/product_scope-filter.js, product_category-filter.js
- Move FilterBundle/Filter/Flexible/FilterUtility.php -> Filter/ProductFilterUtility.php, remove the flexibleEntityName argument of applyFlexibleFilter, rename applyFlexibleFilter to applyFilterByAttribute
- ProductValueNonBlank renamed to ProductValueComplete
- Remove the AclHelper $aclHelper argument from the DataGridBundle/Extension/Pager/Orm/Pager.php constructor
- Moved CustomEntityBundle to its own repository
- Move `FlexibleEntityBundle/Doctrine/*` -> `CatalogBundle/Doctrine/ORM/*`, rename `FlexibleQueryBuilder*` to `ProductQueryBuilder*`, specialize the implementation and pass the CatalogContext as constructor argument
- Changes in the implementation of storing datagrid state - adding 'pim/datagrid/state-listener' to the datagrid configuration is no longer required, instead, the grid should be rendered with dataGrid.renderStatefulGrid()
- Move `FilterBundle/Filter/Flexible/*` -> `FilterBundle/Filter/ProductValue/*`
- Remove unused FilterBundle/Filter/ProductValue/EntityFilter
- Replace FlexibleManager by ProductManager in ContextConfigurator constructor arguments
- Replace tag `pim_flexibleentity.attributetype` by `pim_catalog.attribute_type`
- Replace service `@pim_flexibleentity.validator.attribute_constraint_guesser` by `@pim_catalog.validator.attribute_constraint_guesser`
- Replace the use of FlexibleValueInterface by ProductValueInterface in AttributeTypeInterface and AbstractAttributeType
- Update ProductValueInterface, add getData, setData and getAttribute methods
- Move `DataGridBundle/Extension/Formatter/Property/*` to `DataGridBundle\Extension\Formatter\Property\ProductValue\*`
- Use CatalogContext and not ProductManager as constructor argument in AddParametersToProductGridListener
- Move mass export in specific controller
- Add an affectsCompleteness method to MassEditActionInterface to indicate whether performing the mass action requires recalculating the product completeness
- Remove DeleteMassActionHandler, replaced by ProductDeleteMassActionHandler
- Change product REST API data and url format
- Remove incomplete REST API for getting multiple products
- Remove Router dependency from json ProductNormalizer
- Replace RegistryInterface with ManagerRegistry in controllers - retrieving the ObjectManager from the AbstractController now requires passing the class name (AbstractDoctrineController::getManagerForClass())
- Change Completeness Manager and Repository function names to something more coherent (generateMissingForxxx)
- Move `DataGridBundle/Extension/Sorter\Orm\FlexibleFieldSorter` to `DataGridBundle/Extension/Sorter/Product/ValueSorter`
- Move `DataGridBundle/Extension/Sorter/Orm/FlexibleFieldSorter` to `DataGridBundle/Extension/Sorter/Product/ValueSorter`
- Move `DataGridBundle/Extension/Selector/Orm/*` to `DataGridBundle/Extension/Selector/Orm/Product` and `DataGridBundle/Extension/Selector/Orm/ProductValue`
- ProductRepository does not extend anymore FlexibleEntityRepository, getFlexibleConfig/setFlexibleConfig have been replaced by getConfiguration/setConfiguration
- Change mass action route for products and create own controller for these mass actions
- Add a MassActionHandlerRegistry for mass action handlers services (works with handler alias)
- Rename ProductDeleteMassActionHandler to DeleteMassActionHandler
- Create MassActionHandlerInterface instead of using OroPlatform one
- Change MassActionDispatcher::dispatch parameters
- Replace `@pim_datagrid.datasource.product.result_record.hydrator` by `@pim_datagrid.datasource.result_record.hydrator.product` and same for class parameter
- Move mass action handlers to its own `Handler` directory
- Create PimDatasourceInterface extending OroDatasourceInterface
- Use PimVersioningBundle:Version for all entity audits instead of OroDataAuditBundle:Audit, replace AuditManager with VersionManager, drop AuditBuilder and refactor listeners that create object versions
- Redefine DeleteMassAction, EditMassAction and ExportMassAction
- Remove data_identifier property defined on datagrid.yml for mass actions
- Rename parameter $queryBuilder as $qb in HydratorInterface
- Add findFamilyCommonAttributeIds and findValuesCommonAttributeIds methods to ProductRepository interface
- Remove queryBuilder property from MassEditActionController and remove $request from each action
- Remove queryBuilder from methods initialize and perform in AbstractMassEditAction and children
- Add setProductsToMassEdit and getProductsToMassEdit in AbstractMassEditAction
- Remove EntityManager property from AddToGroups mass edit action and directly inject GroupRepository
- Remove ProductManager property from Classify mass edit action
- Remove method getProductIdsFromQB from EditCommonAttributes mass edit action
- Remove ProductRepository::findFamilyCommonAttributes() and ProductRepository::findValuesCommonAttributeIds() to replace them by ProductRepository::findCommonAttributeIds()
- Disable global search feature
- Remove the 'searchable' property of AbstractAttribute
- Move ProductRepository::getIdentifier() to attribute repository
- Move CatalogBundle\Entity\Repository\ProductRepository to CatalogBundle\Doctrine\ORM
- Move CatalogBundle\Entity\Repository\AssociationRepository to CatalogBundle\Doctrine\ORM
- Move CatalogBundle\Model\ProductRepositoryInterface to CatalogBundle\Repository
- Move CatalogBundle\Model\AssociationRepositoryInterface to CatalogBundle\Repository
- Move CatalogBundle\Model\CompletenessRepositoryInterface to CatalogBundle\Repository
- EditCommonAttributes class needs the ProductBuilder and ProductMassActionManager now
- Move prepareDBALQuery from ProductRepository to QueryBuilderUtility
- Add a ProductCategoryManager and move here the methods getProductsCountInCategory, getProductIdsInCategory from the ProductManager
- Renamed service writer ids `pim_base_connector.writer.orm.*` -> `pim_base_connector.writer.doctrine.*`
- Replace `@security.context` by `@pim_user.context.user` in `ContextConfigurator`
- Delete the attribute virtual group and the `getVirtualGroup` method of the class `Pim\Bundle\CatalogBundle\Model\AbstractAttribute`
- Render the attribute group mandatory for the creation and the edition of an attribute

# 1.0.2
## Bug Fixes
- Removed hardcoded attribute table from ORM/CompletenessGenerator.php
- Fixed of ProductValue's attributes' exclusion on completeness's computation

# 1.0.1
## Bug Fixes
- Removed hardcoded Attribute from ChainedAttributeConstraintGuesser
- Removed hardcoded Attribute from ValidMetricValidator

# 1.0.0 - "Hare We Go" (2014-03-06)

## Features
- Uservoice integration
- Add a last operations widget on the dashboard
- Add new user as fixtures
- Auto-refresh job execution report page
- Add a checkbox to select all visible rows in entity association grids
- Add colors to channels and use them in scopable field labels to make them more compact

## Improvements
- Load choices for grid filters asynchronously
- Allow adding/removing attributes to mass edit attributes view without a page reload
- Propagate -v option to subcommands of install command
- Fix the versions of dependencies in composer.json
- Undisplay unwanted searchable elements in quick search
- Add icons for category and product in search view
- Prevent hydrating all attributes in the available attributes addition form
- Prevent hydrating all families in the product edition form
- Import conversion units for channels
- Product grid loading performance by hydrating as array and introduce selector extension
- Add a screen to select the attribute type before creating an attribute
- Create check-requirements, assets and database/fixtures commands and simplify install one
- Make documentation tested linking it to our behat scenarios

## Bug fixes
- Fixed non-updated values being displayed in the the audit history
- Fixed attribute group form state not being saved
- Do not display Id as an eligible attribute as label
- Fixed select field missing for scopable simple/multi select attributes in the product form
- Restored missing attributes translation
- Fixed the display of scopable metric attributes in the product edit form
- Fixed regression with resolve target entity on Category entity
- Fixed datepicker in date attribute form
- Fixed unwanted fields appearing in attribute creation form if server-side validation errors are present
- Fixed 500 response when submitting import launch form without selecting file to upload
- Fixed $field_catalogLocale linked bugs
- Fixed scopable value order in product form
- Restored unique variant axis constraint when saving product
- Fixed missing breadcrumbs for edit views
- Fixed lost hashnav when creating an attribute group
- Fixed a bug that prevented saving unchecked checkbox value in product edit form
- Fixed recovered attributes on mass edit action
- Fixed a bug with tooltips sometimes not appearing due to a conflict between bootstrap and jquery tooltip plugins

## BC breaks
- Remove the date type property of Attribute and simplify the pim_catalog_date attribute type to support date only (not date/datetime/time)
- Remove unnecessary AttributeManagerInterface and AttributeInterface in favor of AbstractAttribute
- Rename findByWithSortedAttribute to findOneByWithValues, add pre-select attributes and related translations to reduce number of lazy loaded queries when edit a product
- Rename findByWithAttributes to findAllByAttributes
- MeasureBundle has been moved from the BAP to an external repository (akeneo/measure-bundle).
- BatchBundle has been moved from the BAP to an external repository (akeneo/batch-bundle).
- Remove magic setter access to value (ex: $product->setDescription()), as it has multiple conceptual and
technical flaws (attribute codes are data, not a freeze structure, needed to maintain an full attribute cache in product
that made the entity too smart for its own good and created performances problem)
- Remove Product::createValue(). Can be replaced by calling ProductManager::createFlexibleValue() and setting attribute, scope and locale on the created value.
- Product datagrid, hydrate rows as arrays (in place of objects) to reduce the loading time
- Datagrid configuration, remove [flexible_entity] config to avoid to define the used entity twice
- Rename and move src/Pim/Bundle/EnrichBundle/Resources/views/Completeness/_datagridCompleteness.html.twig => DataGridBundle/Resources/views/Property/completeness.html.twig
- Delete classes ConfigureAssociationProductGridListener and AssociationProductColumnsConfigurator, we now use ConfigureFlexibleGridListener to configure product association grid
- Delete the HideColumnsListener, the ColumnConfigurator is now able to add only columns configured by the user
- Rename CompletenessFilter to ProductCompletenessFilter to be consistent, move also the related js file
- Changed signature of ProductRepository::getEligibleProductIds()
- Changed signature of GroupType::__construct()
- Changed signature of AssociationType::__construct()
- Removed AttributeRepository::findallWithGroups()
- Rename grid_extensions.yml, grid_actions.yml, grid_listeners.yml, grid_attribute_types.yml to extensions.yml, actions.yml, event_listeners.yml, attribute_types.yml

# 1.0.0-rc-1 - "Tortoise Beats Hare" (2014-02-06)

## Features
- Completenesses over channels and locales widget
- New command to install the PIM
- Price attributes can be scopable
- Popin to configure product datagrid columns

## Improvements
- Add missing translations
- New grid implementation
- Grids performances
- Quick export of selected products in the grid
- Status column in the product grid
- Thumbnail in product grid for attribute of type image

## Bug fixes
- Bug #658: Export all activated translations even if no value has been set
- Bug PIM-1892: Prevented the form subscriber to remove form fields if not valid
- Downgrade ICU lib to be compatible with RedHat 6 and CentOS 6
- Fix an issue with excessive url length when mass editing many products
- Products grid loaded twice the first time the screen is displayed
- The first tree is not displayed in the mass edit wizard
- When no group type exist, it's not possible to add Variant Group
- Job validation is applied twice (create import/export)
- Validation messages not visible in job creation popin (create import/export)
- Lose hashnav when I create a tree
- Fix completeness calculation on icecat demo dev data
- Application crash on some product validation fail
- In create product popin, no way to search for family (in select 2 field)
- Attribute export in csv shift columns instead of putting blank values
- Error with field_catalogLocale on first load
- Missing translations in page titles
- When adding a new option from product form, the new option is not in the select
- Category edit and page title not updated

## BC breaks
- Change some translation message keys
- Remove GridBundle, add a new DataGridBundle (based on OroPlatform changes)
- Change filters implementations in FilterBundle
- Update all PIM grids to use the new implementation (extensions for filter, sorter, pager, custom datasource, custom cell formatters)
- Rename TranslatableInterface and TranslatableListener by Localizable one in FlexibleEntityBundle
- Rename translatable attribute property by localizable
- FlexibleQueryBuilder has been rewritten to prepare the MongoDB support (add filters and sorters in FlexibleEntityBundle/Doctrine/ORM)
- FlexibleQueryBuilder is injected to ProductRepository
- ProductRepository is injected in ProductManager
- Remove deprecated flexible entity config which is now builded by flexible manager itself (use doctrine meta)
- Move controllers, forms, routing and views from CatalogBundle to EnrichBundle (rename routes, forms, acls, services)
- Introduce a BaseConnectorBundle and move readers, processors, writers, archivers and related configuration from ImportExportBundle
- Introduce a TransformBundle and move cache, converters, encoders, normalizers, transformers and related configuration from ImportExportBundle
- Renaming of services of ImportExport that have been moved (pim_transform_* and pim_base_connector_*)
- Move functionality related to user preferences from LocaleManager and ChannelManager to a dedicated UserContext
- Remove AbstractFlexibleValue::isMatching() method

# 1.0.0-beta-4 - "The Abominable Snow Rabbit" (2014-01-08)

## Features
- Import product associations (CSV)
- New translation mode : Compare and copy values within a product edit form
- Convert metric values into the conversion unit selected for the channel during export
- Allow filtering and sorting by metric values
- Allow to go back to the grid or create another product after saving one
- Add products to many groups through mass edit wizard
- Attribute options fixture
- Product associations fixture
- Fixtures can be in CSV (all fixtures except users and currencies)
- Fixture files can be imported through a command (all fixtures except users and currencies)
- Add quick create popin for jobs
- Add a WYSIWYG editor for TextArea attributes

## Improvements
- Improve the user experience for family management
- Update import / export detail view by adding a summary
- Improve installer to provide different data set (minimal or dev)
- Use a form extension to apply select2 only on specified fields
- Add real time versioning option in product import
- Merge the configuration of import/export job steps in the first tab of the edit view
- Implement save of base unit and data for metric entity
- Metric values are now exported in two distinct columns (value and unit)
- Metric values can now be imported through two distinct columns ([examples](https://github.com/akeneo/pim-community-dev/blob/42371c0d6c70801a4a23a7aa8cf87e18f417c4a8/features/import/import_products.feature#L170-L198))
- Ajaxify the completeness tab of product edit form
- Change the channel switcher and collapse/expand modes on product edit view
- Add a loading mask when loading quick creation form
- Allow to switch configuration between ORM and ODM
- Update OroPlatform from beta-1 to beta-5
- Move Batch Form Types to ImportExport bundle and refactor them to be able to configure any kind of job
- Don't display several UI elements when users don't have the corresponding rights
- Use aliases for subforms, no more manual instanciation to enhance extensibility
- Product prices can now be imported with a single column per currency

## Bug fixes
- Missing pending versionable entities
- Product edit form fails with memory limit for products contained in large groups
- When I delete a filter price or metric and add it again, the filter is not applied
- Translate metric units in select field
- Values of attributes with the type Number are displayed with .0000 on product edit
- Reduce metric field width
- Sort by metric value in product datagrid
- Constraint of unicity for products of a variant group
- When reimporting a product, history for this product shows Create instead of Update
- The completness calculation takes a lot of time after importing in IcecatDemo
- Apply select2 only on needed fields
- Inverse unit and data position for metric form field
- Unwanted popin when try to leave attribute edit view
- Display bug on channel selector with long labels
- Versioning is not called after import
- I can select a root of a tree in the mass-edit wizard
- Products with no completeness do not show in the grid when selecting All products
- Exporting products with an empty file attribute value fails
- The count of Write when I export products is wrong
- Attributes are created even with minimal install
- Error on disallowed decimal on price are not displayed at the right place
- Initial state of completeness filter is wrong
- Search should take account of ACLs
- Oro mapping issue with search item on beta-1
- Locale selector in the product header is sometimes too short
- Allow to remove a translation setting it to empty
- Completeness doesn't take into account currencies of channels

## BC breaks
- Change AbstractAttribute getters that return a boolean value to use the 'is' prefix instead of 'get'. The affected getters are 'getScopable', 'getTranslatable', 'getRequired', 'getUnique'.
- Product, ProductValue, Media and ProductPrice have switched from Pim\Bundle\CatalogBundle\Entity namespace to the Pim\Bundle\CatalogBundle\Model namespace, to pave the way for the MongoDB implementation
- AbstractEntityFlexible getValue method now returns null in place of false when there is now value related to attribute + locale + scope
- Completeness and Product are not linked any more via a Doctrine relationship. We are cutting the links between Product and other entities in order to pave the way to the ability to switch between MongoDB and ORM while using the same API (apart from Product repository).
- Same thing than above for Category
- Relation between Family and Product has been removed from Family side
- Remove PimDataAuditBundle
- Remove PimDemoBundle
- Move product metric in catalog bundle
- Change jobs.yml to batch_jobs.yml and change expected format to add services and parameters
- Rename getStorageManager in flexible manager and change related references
- Rename AttributeTypeManager to AttributeManager and change related references, move createAttribute, createAttributeOption, createAttributeOptionValue from ProductManager to AttributeManager
- Introduce AttributeManagerInterface and remove references to concrete class
- Change attribute type configuration, refactor the attribute type compiler pass and attribute type factory
- Remove getAttributeOptionValueRepository, getFlexibleValueRepository from FlexibleManager
- Attribute fixtures format has changed
- Product associations import/export format has changed.
- Rename Association to AssociationType and all properties/methods linked to this class.
- Rename ProductAssociation to Association
- Rename ProductAttribute to Attribute

# 1.0.0-beta-3 - "Hare Conditioned" (2013-12-04)

## Features
- History of changes for groups and variant groups
- History of changes for import / export profiles
- History of changes for channels
- Allow creating new options for simple select and multiselect attributes directly from the product edit form
- Add a default tree per user
- Introduce command "pim:completeness:calculate" size argument to manage number of completenesses to calculate
- Switching tree to see sub-categories products count and allow filtering on it
- Group types management
- Import/Export product groups (CSV)
- Import/Export associations (CSV)
- Export product associations (CSV)
- Import/Export attributes (CSV)
- Import/Export attribute options (CSV)
- Upload and import an archive (CSV and medias)
- Download an archive containing the exported products along with media
- Add the column "enabled" in the CSV file for products import/export and for versioning

## Improvements
- Export media into separated sub directories
- Separate product groups and variants management
- Display number of created/updated products during import
- Speed up completeness calculation
- Display the "has product" filter by default in the product grid of group edit view
- Display currency label in currencies datagrid
- Disable changing the code of all configuration-related entities
- Merge the directory and filename of export profiles into a single file path property

## Bug fixes
- Mass delete products
- Fix some issues with import ACL translations (issues#484)
- Add a message when trying to delete an attribute used by one or more variant groups instead of throwing an error
- Selection of products in mass edit
- Versioning of installed entities (from demo bundle)
- For csv export of products, only export values related to selected channel and related locales
- Fix locale activation/deactivation based on locales used by channels
- Fix issue with 100 products csv import

## BC breaks
- Command "pim:product:completeness-calculator" has been replaced into "pim:completeness:calculate"
- Refactor in ImportExport bundle for Readers, Writers and Processors

# 1.0.0-beta-2 - "Hold the Lion, Please" (2013-10-29)

## Features
- Manage variant groups
- CRUD actions on groups
- Manage association between groups and products
- CRUD actions on association entities
- Link products with associations
- Import medias from a CSV file containing name of files
- Export medias from a CSV file
- Apply rights on locales for users
- Do mass classification of products
- Define price attribute type with localizable property

## Improvements
- Upgrade to BAP Beta 1
- Homogenize title/label/name entity properties using label
- Mass actions respects ACL
- Improve Import/Export profile view
- Hide access to shortcut to everyone
- Number, date and datetime attributes can be defined as unique values
- Use server timezone instead of UTC timezone for datagrids
- Make upload widget work on FireFox
- Display skipped data errors on job report

## Bug fixes
- Fix sorting channels by categories
- Bug #324 : Translate group label, attribute label and values on locale switching
- Number of products in categories are not updated after deleting products
- Fix dashboard link to create import/export profile
- Fix price format different between import and enrich
- Fix channel datagrid result count
- Fix end date which is updated for all jobs<|MERGE_RESOLUTION|>--- conflicted
+++ resolved
@@ -1,26 +1,3 @@
-<<<<<<< HEAD
-# 1.3.13 (2015-05-29)
-
-## Bug fixes
-- PIM-4223: Fix grid sorting order initialization (changed to be consistent with Platform behavior)
-- PIM-4227: Disable product versionning on category update (never used and very slow)
-
-# 1.3.12 (2015-05-22)
-
-## Bug fixes
-- PIM-4182: Fix product values normalization when decimals are not allowed
-- PIM-4203: fix mass edit of families after sorting by label
-- PIM-4208: Fix js memory leak on a product edit form with scopable attributes
-
-# 1.3.11 (2015-05-13)
-
-## Bug fixes
-- PIM-4044: Fix pressing Enter on a Product grid filter makes the page "unclickable"
-- PIM-4146: Fix the delete confirmation message that was not translated
-- PIM-4176: Fix context not keeped after product saving
-
-# 1.3.10 (2015-05-05)
-=======
 # 1.4.x
 
 ## Features
@@ -141,8 +118,27 @@
 - Remove `Pim\Bundle\EnrichBundle\MassEditAction\Operator\MassEditOperatorInterface`
 - Remove `Pim\Bundle\EnrichBundle\MassEditAction\OperatorRegistry`
 
-# 1.3.x
->>>>>>> 6443fbdc
+# 1.3.13 (2015-05-29)
+
+## Bug fixes
+- PIM-4223: Fix grid sorting order initialization (changed to be consistent with Platform behavior)
+- PIM-4227: Disable product versionning on category update (never used and very slow)
+
+# 1.3.12 (2015-05-22)
+
+## Bug fixes
+- PIM-4182: Fix product values normalization when decimals are not allowed
+- PIM-4203: fix mass edit of families after sorting by label
+- PIM-4208: Fix js memory leak on a product edit form with scopable attributes
+
+# 1.3.11 (2015-05-13)
+
+## Bug fixes
+- PIM-4044: Fix pressing Enter on a Product grid filter makes the page "unclickable"
+- PIM-4146: Fix the delete confirmation message that was not translated
+- PIM-4176: Fix context not keeped after product saving
+
+# 1.3.10 (2015-05-05)
 
 ## Bug fixes
 - PIM-4113: Initialize cursors on first item during creation
