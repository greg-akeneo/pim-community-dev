--- conflicted
+++ resolved
@@ -1,5 +1,4 @@
 # 1.4.x
-<<<<<<< HEAD
 
 # 1.3.0 - "Hare Force" (2015-02-12)
 
@@ -7,8 +6,6 @@
 
 ## Technical improvements
 - PIM-3482: clean composer.json
-=======
->>>>>>> 2f15fa0b
 
 # 1.3.0-RC2 (2015-02-12)
 
@@ -488,7 +485,7 @@
 - constructor of Pim\Bundle\BaseConnectorBundle\Writer\Doctrine\Writer has changed
 - Pim\Bundle\TransformBundle\Cache\ProductCacheClearer has been renamed Pim\Bundle\TransformBundle\Cache\CacheClearer
 
-# 1.2.0 - "Acrobatty Bunny" (2014-08-28)
+# 1.2.0 (2014-08-28)
 
 ## Improvements
 
