--- conflicted
+++ resolved
@@ -11,7 +11,6 @@
 String dotsPerLine = "50"
 
 stage("Build") {
-
     milestone 1
     if (env.BRANCH_NAME =~ /^PR-/) {
         timeout(time:5, unit:'DAYS') {
@@ -21,11 +20,7 @@
                 choice(choices: 'yes\nno', description: 'Run behat tests', name: 'launchBehatTests'),
                 choice(choices: 'no\nyes', description: 'Enable Verbose mode', name: 'verboseOutputs'),
                 string(defaultValue: '50', description: 'Number of dots per line', name: 'dotsperline'),
-<<<<<<< HEAD
                 string(defaultValue: 'ee,ce', description: 'PIM edition the behat tests should run on (comma separated values)', name: 'editions'),
-=======
-                string(defaultValue: 'ee,ce,ceodm,eeodm', description: 'PIM edition the behat tests should run on (comma separated values)', name: 'editions'),
->>>>>>> c2fc5d35
                 string(defaultValue: 'features,vendor/akeneo/pim-community-dev/features', description: 'Behat scenarios to build', name: 'features'),
             ])
 
@@ -193,20 +188,12 @@
                     queue({
                         def files = sh (returnStdout: true, script: 'find /home/jenkins/pim/src /home/jenkins/pim/tests -name "*Integration.php" -exec sh -c "grep -Ho \'function test\' {} | uniq -c"  \\; | sed "s/:function test//"').tokenize('\n')
                         def messages = new net.sf.json.JSONArray()
-<<<<<<< HEAD
 
                         for (line in files) {
-                            def file = line.tokenize(' ') 
+                            def file = line.tokenize(' ')
                             def commands = [
                                 [container: "php", script: "bin/console --env=test pim:install --force"],
                                 [container: "php", script: "chmod 777 -R var/cache var/logs app/archive /tmp/pim app/file_storage app/uploads"],
-=======
-                        for (line in files) {
-                            def file = line.tokenize(' ') 
-                            messages.add([
-                                [container: "php", script: "./app/console --env=test pim:install --force"],
-                                [container: "php", script: "mkdir -p app/cache app/logs app/archive /tmp/pim app/file_storage app/uploads"],
->>>>>>> c2fc5d35
                                 [container: "php", script: "chmod 777 /tmp"],
                                 [container: "php", script: "mkdir -m 777 -p app/build/logs/behat web/media"],
                                 [
@@ -222,11 +209,7 @@
                         }
 
                         return messages
-<<<<<<< HEAD
                     }, 30, "ce", verboseOutputs, dotsPerLine)
-=======
-                    }, 10, "ceodm", verboseOutputs, dotsPerLine)
->>>>>>> c2fc5d35
                 } else {
                     echo "Skipping integration test"
                 }
@@ -288,11 +271,7 @@
                         }
 
                         return messages
-<<<<<<< HEAD
                     }, 10, "ee", verboseOutputs, dotsPerLine)
-=======
-                    }, 150, "ee", verboseOutputs, dotsPerLine)
->>>>>>> c2fc5d35
                 } else {
                     echo "Skipping integration test"
                 }
@@ -324,53 +303,7 @@
                         }
 
                         return messages
-<<<<<<< HEAD
                     }, 150, "ee", verboseOutputs, dotsPerLine)
-
-=======
-                    }, 100, "ceodm", verboseOutputs, dotsPerLine)
-                } else {
-                    echo "Skipping behat test"
-                }
-	          },
-            "behat-ee-odm": {
-                if (launchBehatTests.equals("yes") && editions.contains("eeodm")) {
-                    queue({
-                        def scenarios = []
-                        for (feature in features) {
-                            scenarios = (scenarios + sh (returnStdout: true, script: "cd /home/jenkins/pim && if [ -e $feature ]; then php ./bin/behat $feature --list-scenarios; fi").tokenize('\n'))
-                        }
-                        scenarios = scenarios.unique()
-                        def messages = new net.sf.json.JSONArray()
-
-                        for (scenario in scenarios) {
-                            messages.add([
-                                [container: "php", script: "cp .ci/akeneo-behat.conf /etc/apache2/sites-available/000-default.conf"],
-                                [container: "php", script: "rm -rf /tmp/behat/screenshots/*"],
-                                [container: "php", script: "sed -i '2 a umask(0000);' bin/behat"],
-                                [container: "php", script: "mkdir -p app/cache/tmp/pim-import app/logs app/archive /tmp/pim/file_storage app/file_storage app/uploads app/build/logs/behat/"],
-                                [container: "php", script: "chmod 777 -R app/cache app/logs app/archive /tmp/pim app/file_storage app/uploads app/build/logs/behat/"],
-                                [container: "php", script: "chown -R docker /home/jenkins/pim"],
-                                [container: "php", script: "/usr/sbin/apache2ctl graceful"],
-                                [container: "php", script: "su docker -c 'app/console --env=behat oro:translation:dump en_US'"],
-                                [container: "php", script: "su docker -c 'app/console --env=behat oro:translation:dump en_GB'"],
-                                [container: "php", script: "su docker -c 'app/console --env=behat oro:translation:dump fr_FR'"],
-                                [container: "php", script: "su docker -c 'app/console --env=behat oro:translation:dump de_DE'"],
-                                [container: "php", script: "su docker -c 'app/console --env=behat oro:translation:dump es_MX'"],
-                                [container: "php", script: "su docker -c 'app/console --env=behat pim:install --force'"],
-                                [container: "php", script: "su docker -c 'touch app/logs/behat.log'"],
-                                [
-                                    container: "php",
-                                    junit: [in: "/home/jenkins/pim/app/build/logs/behat/", name: "*.xml"],
-                                    artifacts: [in: "/tmp/behat/screenshots", name: "*.png"],
-                                    script: "su docker -c 'php ./bin/behat --strict -vv " + scenario + "'"
-                                ]
-                            ])
-                        }
-
-                        return messages
-                    }, 100, "eeodm", verboseOutputs, dotsPerLine)
->>>>>>> c2fc5d35
                 } else {
                     echo "Skipping behat test"
                 }
@@ -453,11 +386,7 @@
     clearTemplateNames()
     def uuid = UUID.randomUUID().toString()
     podTemplate(label: "pubsub-" + uuid, containers: [
-<<<<<<< HEAD
         containerTemplate(name: "php", ttyEnabled: true, command: 'cat', image: "eu.gcr.io/akeneo-ci/php:7.1-fpm", resourceRequestCpu: '100m', resourceRequestMemory: '200Mi'),
-=======
-        containerTemplate(name: "php", ttyEnabled: true, command: 'cat', image: "akeneo/apache-php:php-5.6", resourceRequestCpu: '100m', alwaysPullImage: true, resourceRequestMemory: '200Mi'),
->>>>>>> c2fc5d35
         containerTemplate(name: "gcloud", ttyEnabled: true, command: 'cat', image: "eu.gcr.io/akeneo-ci/gcloud:1.0.19", resourceRequestCpu: '100m', resourceRequestMemory: '200Mi', envVars: [envVar(key: "PUBSUB_PROJECT_ID", value: "akeneo-ci")])
     ], annotations: [
         podAnnotation(key: "pod.beta.kubernetes.io/init-containers", value: "[{\"name\": \"pim\", \"imagePullPolicy\": \"Always\", \"image\": \"eu.gcr.io/akeneo-ci/pim-community-dev:pull-request-${env.CHANGE_ID}-build-${env.BUILD_NUMBER}-${edition}\", \"command\": [\"sh\", \"-c\", \"cp -Rp /pim /home/jenkins\"], \"volumeMounts\":[{\"name\":\"workspace-volume\",\"mountPath\":\"/home/jenkins\"}]}]")
