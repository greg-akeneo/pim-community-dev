--- conflicted
+++ resolved
@@ -2,18 +2,9 @@
 
 String[] editions = ["ce"]
 String[] legacyFeatures = ["tests/legacy/features"]
-<<<<<<< HEAD
 String launchUnitTests = "yes"
 String launchAcceptanceTests = "yes"
 String launchIntegrationTests = "yes"
-=======
-String launchFrontUnitTests = "yes"
-String launchBackUnitTests = "yes"
-String launchFrontIntegrationTests = "yes"
-String launchBackIntegrationTests = "yes"
-String launchFrontAcceptanceTests = "yes"
-String launchBackAcceptanceTests = "yes"
->>>>>>> 6876bab4
 String launchEndToEndTests = "yes"
 String verboseOutputs = "yes"
 String slackChannel = ""
@@ -24,45 +15,21 @@
     if (env.BRANCH_NAME =~ /^PR-/) {
         timeout(time:5, unit:'DAYS') {
             userInput = input(message: 'Launch tests?', parameters: [
-<<<<<<< HEAD
                 choice(choices: 'yes\nno', description: 'Run unit tests and code style checks', name: 'launchUnitTests'),
                 choice(choices: 'yes\nno', description: 'Run acceptance tests', name: 'launchAcceptanceTests'),
                 choice(choices: 'yes\nno', description: 'Run integration tests', name: 'launchIntegrationTests'),
                 choice(choices: 'yes\nno', description: 'Run end to end tests (whole Legacy Behat suite)', name: 'launchEndToEndTests'),
                 string(defaultValue: 'tests/legacy/features,vendor/akeneo/pim-community-dev/tests/legacy/features', description: 'Legacy end to end tests to run', name: 'legacyFeatures'),
-=======
-                choice(choices: 'yes\nno', description: 'Run front unit tests and code style checks', name: 'launchFrontUnitTests'),
-                choice(choices: 'yes\nno', description: 'Run back unit tests and code style checks', name: 'launchBackUnitTests'),
-                choice(choices: 'yes\nno', description: 'Run front integration tests', name: 'launchFrontIntegrationTests'),
-                choice(choices: 'yes\nno', description: 'Run back integration tests', name: 'launchBackIntegrationTests'),
-                choice(choices: 'yes\nno', description: 'Run front acceptance tests', name: 'launchFrontAcceptanceTests'),
-                choice(choices: 'yes\nno', description: 'Run back acceptance tests', name: 'launchBackAcceptanceTests'),
-                choice(choices: 'yes\nno', description: 'Run end to end tests (Behat)', name: 'launchEndToEndTests'),
-                string(defaultValue: 'tests/legacy/features,vendor/akeneo/pim-community-dev/tests/legacy/features', description: 'End to end tests to run', name: 'legacyFeatures'),
->>>>>>> 6876bab4
                 choice(choices: 'no\nyes', description: 'Enable Verbose mode', name: 'verboseOutputs'),
-                string(defaultValue: 'ee,ce', description: 'PIM edition the End to end tests should run on (comma separated values)', name: 'editions'),
                 string(defaultValue: '', description: 'Channel or user to notify (example : "#channel,@user")', name: 'slackChannel'),
-<<<<<<< HEAD
                 string(defaultValue: 'ee,ce', description: 'PIM edition the behat tests should run on (comma separated values)', name: 'editions'),
-=======
->>>>>>> 6876bab4
             ])
 
             editions = userInput['editions'].tokenize(',')
             legacyFeatures = userInput['legacyFeatures'].tokenize(',')
-<<<<<<< HEAD
             launchUnitTests = userInput['launchUnitTests']
             launchAcceptanceTests = userInput['launchAcceptanceTests']
             launchIntegrationTests = userInput['launchIntegrationTests']
-=======
-            launchFrontUnitTests = userInput['launchFrontUnitTests']
-            launchBackUnitTests = userInput['launchBackUnitTests']
-            launchFrontIntegrationTests = userInput['launchFrontIntegrationTests']
-            launchBackIntegrationTests = userInput['launchBackIntegrationTests']
-            launchFrontAcceptanceTests = userInput['launchFrontAcceptanceTests']
-            launchBackAcceptanceTests = userInput['launchBackAcceptanceTests']
->>>>>>> 6876bab4
             launchEndToEndTests = userInput['launchEndToEndTests']
             verboseOutputs = userInput['verboseOutputs']
             slackChannel = userInput['slackChannel']
@@ -86,11 +53,7 @@
                         containerTemplate(name: "docker", image: "paulwoelfel/docker-gcloud:latest", ttyEnabled: true, command: 'cat', resourceRequestCpu: '100m', resourceRequestMemory: '200Mi')
                     ]) {container('docker') {
                         checkout([$class: 'GitSCM',
-<<<<<<< HEAD
                             branches: [[name: 'master']],
-=======
-                            branches: [[name: '2.3']],
->>>>>>> 6876bab4
                             userRemoteConfigs: [[credentialsId: 'github-credentials', url: 'https://github.com/akeneo/pim-enterprise-dev.git']]
                         ])
 
@@ -113,75 +76,46 @@
         parallel(
             // UNIT TESTS & MISC
             "back-php-coupling-detector": {testif(
-<<<<<<< HEAD
                 condition: launchUnitTests.equals("yes"),
-=======
-                condition: launchBackUnitTests.equals("yes"),
->>>>>>> 6876bab4
                 container: tag,
                 script: "cd /var/www/pim && vendor/bin/php-coupling-detector detect --config-file=.php_cd.php src"
             )},
             "back-phpunit": {testif(
-<<<<<<< HEAD
                 condition: launchUnitTests.equals("yes"),
-=======
-                condition: launchBackUnitTests.equals("yes"),
->>>>>>> 6876bab4
                 container: tag,
                 script: "cd /var/www/pim && vendor/bin/phpunit -c app/phpunit.xml.dist --testsuite PIM_Unit_Test --log-junit %workspace%/junit_output.xml",
                 junit: "junit_output.xml"
             )},
             "back-phpspec": {testif(
-<<<<<<< HEAD
                 condition: launchUnitTests.equals("yes"),
-=======
-                condition: launchBackUnitTests.equals("yes"),
->>>>>>> 6876bab4
                 container: tag,
                 script: "cd /var/www/pim && su -s /bin/sh www-data -c './vendor/bin/phpspec run --format=junit' > %workspace%/junit_output.xml",
                 junit: "junit_output.xml"
             )},
             "back-php-cs-fixer": {testif(
-<<<<<<< HEAD
                 condition: launchUnitTests.equals("yes"),
-=======
-                condition: launchBackUnitTests.equals("yes"),
->>>>>>> 6876bab4
                 container: tag,
                 script: "cd /var/www/pim && vendor/bin/php-cs-fixer fix --diff --dry-run --config=.php_cs.php --format=junit > %workspace%/junit_output.xml",
                 junit: "junit_output.xml"
             )},
-<<<<<<< HEAD
-            "front-grunt": {testif(
+            "front-lint": {testif(
                 condition: launchUnitTests.equals("yes"),
                 container: tag,
                 script: "cd /var/www/pim && yarn run lint"
             )},
-
-            // ACCEPTANCE TESTS
-            "front-acceptance-ce": {testif(
-                condition: launchAcceptanceTests.equals("yes"),
-=======
-            "front-lint": {testif(
-                condition: launchFrontUnitTests.equals("yes"),
-                container: tag,
-                script: "cd /var/www/pim && yarn run lint"
-            )},
             "front-unit": {testif(
-                condition: launchFrontUnitTests.equals("yes"),
+                condition: launchUnitTests.equals("yes"),
                 container: tag,
                 script: "cd /var/www/pim && yarn run unit"
             )},
 
             // ACCEPTANCE TESTS
             "front-acceptance-ce": {testif(
-                condition: launchFrontAcceptanceTests.equals("yes"),
->>>>>>> 6876bab4
+                condition: launchAcceptanceTests.equals("yes"),
                 container: tag,
                 script: "cd /var/www/pim && yarn run webpack-test && MAX_RANDOM_LATENCY_MS=100 yarn run acceptance /var/www/pim/tests/features"
             )},
             "front-acceptance-ee": {testif(
-<<<<<<< HEAD
                 condition: launchAcceptanceTests.equals("yes") && editions.contains("ee"),
                 container: tag,
                 script: "cd /var/www/pim && yarn run webpack-test && MAX_RANDOM_LATENCY_MS=100 yarn run acceptance ./vendor/akeneo/pim-community-dev/tests/features ./tests/features"
@@ -190,42 +124,22 @@
                 condition: launchAcceptanceTests.equals("yes"),
                 verbose: (verboseOutputs == "yes"),
                 container: tag,
-                fetcher: {return pimBehatFetcher(profiles: ["acceptance"], features: "tests/features")}
+                script: "cd /var/www/pim && vendor/bin/behat --strict -p acceptance -vv"
             )},
             "back-acceptance-ee": {queue(
                 condition: launchAcceptanceTests.equals("yes") && editions.contains("ee"),
                 verbose: (verboseOutputs == "yes"),
                 container: "${tag}-ee",
-                fetcher: {return pimBehatFetcher(profiles: ["acceptance"], features: "tests/features")}
-=======
-                condition: launchFrontAcceptanceTests.equals("yes") && editions.contains("ee"),
-                container: "${tag}-ee",
-                script: "cd /var/www/pim && yarn run webpack-test && MAX_RANDOM_LATENCY_MS=100 yarn run acceptance ./vendor/akeneo/pim-community-dev/tests/features ./tests/features"
-            )},
-            "back-acceptance-ce": {testif(
-                condition: launchBackAcceptanceTests.equals("yes"),
-                container: tag,
                 script: "cd /var/www/pim && vendor/bin/behat --strict -p acceptance -vv"
-            )},
-            "back-acceptance-ee": {testif(
-                condition: launchBackAcceptanceTests.equals("yes") && editions.contains("ee"),
-                container: "${tag}-ee",
-                script: "cd /var/www/pim && vendor/bin/behat --strict -p acceptance -vv"
->>>>>>> 6876bab4
             )},
 
             // INTEGRATION TESTS
             "front-integration-ce": {testif(
-<<<<<<< HEAD
                 condition: launchIntegrationTests.equals("yes"),
-=======
-                condition: launchFrontIntegrationTests.equals("yes"),
->>>>>>> 6876bab4
                 container: tag,
                 script: "cd /var/www/pim && yarn run webpack-test && yarn run integration"
             )},
             "front-integration-ee": {testif(
-<<<<<<< HEAD
                 condition: launchIntegrationTests.equals("yes") && editions.contains("ee"),
                 container: tag,
                 script: "cd /var/www/pim && yarn run webpack-test && yarn run integration"
@@ -234,30 +148,13 @@
                 condition: launchIntegrationTests.equals("yes") && editions.contains("ce"),
                 verbose: (verboseOutputs == "yes"),
                 container: tag,
-                fetcher: {return pimIntegrationFetcher(testsuites: ["PIM_Integration_Test"])}
+                fetcher: {return pimIntegrationFetcher(fetcher:'find /var/www/pim/src /var/www/pim/tests -name "*Integration.php" -exec sh -c "grep -Ho \'function test\' {} | uniq -c"  \\; | sed "s/:function test//"', testsuites: ["PIM_Integration_Test"])}
             )},
             "back-legacy-phpunit-integration-ee": {queue(
                 condition: launchIntegrationTests.equals("yes") && editions.contains("ee"),
                 verbose: (verboseOutputs == "yes"),
                 container: "${tag}-ee",
-                fetcher: {return pimIntegrationFetcher(testsuites: ["PIM_Integration_Test"])}
-=======
-                condition: launchFrontIntegrationTests.equals("yes") && editions.contains("ee"),
-                container: "${tag}-ee",,
-                script: "cd /var/www/pim && yarn run webpack-test && yarn run integration"
-            )},
-            "back-integration-ce": {queue(
-                condition: launchBackIntegrationTests.equals("yes") && editions.contains("ce"),
-                verbose: (verboseOutputs == "yes"),
-                container: tag,
-                fetcher: {return pimIntegrationFetcher(fetcher:'find /var/www/pim/src /var/www/pim/tests -name "*Integration.php" -exec sh -c "grep -Ho \'function test\' {} | uniq -c"  \\; | sed "s/:function test//"', testsuites: ["PIM_Integration_Test"])}
-            )},
-            "back-integration-ee": {queue(
-                condition: launchBackIntegrationTests.equals("yes") && editions.contains("ee"),
-                verbose: (verboseOutputs == "yes"),
-                container: "${tag}-ee",
                 fetcher: {return pimIntegrationFetcher(fetcher:'find /var/www/pim/src /var/www/pim/tests /var/www/pim/vendor/akeneo/pim-community-dev/src /var/www/pim/vendor/akeneo/pim-community-dev/tests -name "*Integration.php" -exec sh -c "grep -Ho \'function test\' {} | uniq -c"  \\; | sed "s/:function test//"', testsuites: ["PIM_Integration_Test"])}
->>>>>>> 6876bab4
             )},
 
             // END TO END TESTS
