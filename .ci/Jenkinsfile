#!groovy

import org.csanchez.jenkins.plugins.kubernetes.pipeline.PodTemplateAction

String[] editions = ["ce"]
String[] features = ["features"]
String launchUnitTests = "yes"
String launchIntegrationTests = "yes"
String launchBehatTests = "yes"
String verboseOutputs = "yes"
String dotsPerLine = "50"
String slackChannel = ""

stage("Build") {
    milestone 1
    if (env.BRANCH_NAME =~ /^PR-/) {
        timeout(time:5, unit:'DAYS') {
            userInput = input(message: 'Launch tests?', parameters: [
                choice(choices: 'yes\nno', description: 'Run unit tests and code style checks', name: 'launchUnitTests'),
                choice(choices: 'yes\nno', description: 'Run integration tests', name: 'launchIntegrationTests'),
                choice(choices: 'yes\nno', description: 'Run behat tests', name: 'launchBehatTests'),
                choice(choices: 'no\nyes', description: 'Enable Verbose mode', name: 'verboseOutputs'),
                string(defaultValue: '', description: 'Channel or user to notify (example : "#channel,@user")', name: 'slackChannel'),
                string(defaultValue: 'ee,ce', description: 'PIM edition the behat tests should run on (comma separated values)', name: 'editions'),
                string(defaultValue: 'features,vendor/akeneo/pim-community-dev/features', description: 'Behat scenarios to build', name: 'features'),
            ])

            editions = userInput['editions'].tokenize(',')
            features = userInput['features'].tokenize(',')
            launchUnitTests = userInput['launchUnitTests']
            launchIntegrationTests = userInput['launchIntegrationTests']
            launchBehatTests = userInput['launchBehatTests']
            verboseOutputs = userInput['verboseOutputs']
            slackChannel = userInput['slackChannel']
        }
    }
    milestone 2

    parallel(
        "pim-ce": {withBuildNode({
            checkout scm
            container("php") {
                sh "composer update --ansi --optimize-autoloader --no-interaction --no-progress --prefer-dist --ignore-platform-reqs --no-suggest"
                sh "bin/console --ansi assets:install"
                sh "bin/console --ansi pim:installer:dump-require-paths"
            }
            container("node") {
                sh "yarn install --no-progress"
                sh "yarn run webpack"
            }
            container("docker") {
                sh "cp .ci/behat.community.yml behat.yml"
                for (feature in features) {
                    sh "sed -i \"/paths/a\\ \\ \\ \\ \\ \\ \\ \\ \\ \\ \\ \\ \\ \\ \\ \\ -\\ ${feature}\" behat.yml"
                }

                sh "cp app/config/parameters_test.yml.dist app/config/parameters_test.yml"
                sh "sed -i \"s#database_host: .*#database_host: 127.0.0.1#g\" app/config/parameters_test.yml"
                sh "sed -i \"s#index_hosts: .*#index_hosts: 'elastic:changeme@127.0.0.1:9200'#g\" app/config/parameters_test.yml"
                sh "sed \"\$a    installer_data: 'PimInstallerBundle:minimal'\n\" app/config/parameters_test.yml"

                sh "gcloud container builds submit --tag eu.gcr.io/akeneo-ci/pim-community-dev:pull-request-${env.CHANGE_ID}-build-${env.BUILD_NUMBER}-ce ."
            }
        })},
        "pim-ee": {
            if (editions.contains("ee")) {
                withBuildNode({
                    checkout([$class: 'GitSCM',
                        branches: [[name: '2.2']],
                        userRemoteConfigs: [[credentialsId: 'github-credentials', url: 'https://github.com/akeneo/pim-enterprise-dev.git']]
                    ])
                    // Required to avoid permission error when "composer update"
                    sh "mkdir -m 777 vendor"

                    container("php") {
                        sh "composer require --dev --no-update phpspec/phpspec:~3.4.2"
                        sh "composer require --dev --no-update phpunit/phpunit:~5.7.22"
                        sh "composer require --dev --no-update sebastian/exporter:~2.0.0"
                        sh "composer require --dev --no-update liuggio/fastest:~1.4.4"
                        sh "composer update --ansi --optimize-autoloader --no-interaction --no-progress --prefer-dist --no-scripts --ignore-platform-reqs --no-suggest"

                        // Required to avoid permission error when "deleteDir()"
                        sh "chmod 777 -R vendor/akeneo"

                        dir('vendor/akeneo/pim-community-dev') {
                            deleteDir()
                            checkout scm
                        }

                        sh "php -d memory_limit=-1 /usr/bin/composer --ansi -n run-script post-update-cmd"
                        sh "bin/console --ansi assets:install"
                        sh "bin/console --ansi pim:installer:dump-require-paths"
                    }
                    container("node") {
                        sh "yarn install --no-progress"
                        sh "yarn run webpack"
                    }
                    container("docker") {
                        sh "cp vendor/akeneo/pim-community-dev/.ci/behat.enterprise.yml behat.yml"
                        sh "cp app/config/parameters_test.yml.dist app/config/parameters_test.yml"
                        sh "sed -i \"s#database_host: .*#database_host: 127.0.0.1#g\" app/config/parameters_test.yml"
                        sh "sed -i \"s#index_hosts: .*#index_hosts: 'elastic:changeme@127.0.0.1:9200'#g\" app/config/parameters_test.yml"
                        sh "sed \"\$a    installer_data: 'PimEnterpriseInstallerBundle:minimal'\n\" app/config/parameters_test.yml"

                        // Compatibility layer while the EE is not up to date with the new CI
                        sh "cp vendor/akeneo/pim-community-dev/Dockerfile ."
                        sh "cp -R vendor/akeneo/pim-community-dev/.ci ."
                        for (feature in features) {
                            sh "sed -i \"/paths/a\\ \\ \\ \\ \\ \\ \\ \\ \\ \\ \\ \\ \\ \\ \\ \\ -\\ ${feature}\" behat.yml"
                        }

                        sh "gcloud container builds submit --tag eu.gcr.io/akeneo-ci/pim-community-dev:pull-request-${env.CHANGE_ID}-build-${env.BUILD_NUMBER}-ee ."
                    }
                })
            } else {
                echo "Skipping Enterprise Edition matrix"
            }
        }
    )
}

stage("Test") {
    try {
        parallel(
            "phpunit": {
                if (launchUnitTests.equals("yes")) {
                    withPhp({
                        try {
                            sh "cd /home/jenkins/pim && vendor/bin/phpunit -c app/phpunit.xml.dist --testsuite PIM_Unit_Test --log-junit ${env.WORKSPACE}/junit_output.xml"
                        } finally {
                            junit "junit_output.xml"
                        }
                    })
                } else {
                    echo "Skipping unit test phpunit"
                }
            },
            "phpspec": {
                if (launchUnitTests.equals("yes")) {
                    withPhp({
                        sh "chown -R phpuser /home/jenkins/pim"
                        try {
                            sh "cd /home/jenkins/pim && su phpuser -c './vendor/bin/phpspec run --format=junit' > ${env.WORKSPACE}/junit_output.xml"
                        } finally {
                            junit "junit_output.xml"
                        }
                    })
                } else {
                    echo "Skipping unit test phpspec"
                }
            },
            "php-cs-fixer": {
                if (launchUnitTests.equals("yes")) {
                    withPhp({
                        try {
                            sh "cd /home/jenkins/pim && vendor/bin/php-cs-fixer fix --diff --dry-run --config=.php_cs.php --format=junit > ${env.WORKSPACE}/junit_output.xml"
                        } finally {
                            junit "junit_output.xml"
                        }
                    })
                } else {
                    echo "Skipping unit test php-cs-fixer"
                }
            },
            "grunt": {
                if (launchUnitTests.equals("yes")) {
                    withNode({
                        sh "cd /home/jenkins/pim && yarn run lint"
                    })
                } else {
                    echo "Skipping unit test grunt"
                }
            },
            "php-coupling-detector": {
                if (launchUnitTests.equals("yes")) {
                    withPhp({
                        sh "cd /home/jenkins/pim && vendor/bin/php-coupling-detector detect --config-file=.php_cd.php src"
                    })
                } else {
                    echo "Skipping unit test php-coupling-detector"
                }
            },
            "phpunit-integration-ce": {
                if (launchIntegrationTests.equals("yes") && editions.contains("ce")) {
                    queue({
                        def files = sh (returnStdout: true, script: 'find /home/jenkins/pim/src /home/jenkins/pim/tests -name "*Integration.php" -exec sh -c "grep -Ho \'function test\' {} | uniq -c"  \\; | sed "s/:function test//"').tokenize('\n')
                        def messages = new net.sf.json.JSONArray()

                        for (line in files) {
                            def file = line.tokenize(' ')
                            def commands = [
                                [container: "php", script: "bin/console --env=test pim:install --force"],
                                [container: "php", script: "chmod 777 -R var/cache var/logs app/archive /tmp/pim app/file_storage app/uploads"],
                                [container: "php", script: "chmod 777 /tmp"],
                                [container: "php", script: "mkdir -m 777 -p app/build/logs/behat web/media"],
                                [
                                    container: "php",
                                    junit: [in: "/home/jenkins/pim/", name: "junit_output.xml"],
                                    script: "php -d error_reporting='E_ALL' vendor/bin/phpunit -c app/phpunit.xml.dist " + file[1] + " --log-junit junit_output.xml"
                                ]
                            ]
                            def message = new net.sf.json.JSONObject()
                            message.put("name",file[1])
                            message.put("commands",commands)
                            messages.add(message)
                        }

                        return messages
                    }, 30, "ce", verboseOutputs, dotsPerLine)
                } else {
                    echo "Skipping integration test"
                }
            },
            "behat-ce": {
                if (launchBehatTests.equals("yes") && editions.contains("ce")) {
                    queue({
                        def messages = new net.sf.json.JSONArray()

                        def legacyScenarios = sh (returnStdout: true, script: "cd /home/jenkins/pim && php vendor/bin/behat -p legacy --list-scenarios").tokenize('\n')
                        def acceptanceScenarios = sh (returnStdout: true, script: "cd /home/jenkins/pim && php vendor/bin/behat -p acceptance --list-scenarios").tokenize('\n')

                        def legacyMessages = runBehatScenarios(legacyScenarios, 'legacy')
                        messages.addAll(legacyMessages)

                        def acceptanceMessages = runBehatScenarios(acceptanceScenarios, 'acceptance')
                        messages.addAll(acceptanceMessages)

                        return messages
                    }, 100, "ce", verboseOutputs, dotsPerLine)
                } else {
                    echo "Skipping behat test"
                }
            },
            "phpunit-integration-ee": {
                if (launchIntegrationTests.equals("yes") && editions.contains("ee")) {
                    queue({
                        def files = sh (returnStdout: true, script: 'find /home/jenkins/pim/src /home/jenkins/pim/tests -name "*Integration.php" -exec sh -c "grep -Ho \'function test\' {} | uniq -c"  \\; | sed "s/:function test//"').tokenize('\n')
                        def messages = new net.sf.json.JSONArray()

                        for (line in files) {
                            def file = line.tokenize(' ')
                            def commands = [
                                [container: "php", script: "bin/console --env=test pim:install --force"],
                                [container: "php", script: "chmod 777 -R var/cache var/logs app/archive /tmp/pim app/file_storage app/uploads"],
                                [container: "php", script: "mkdir -m 777 -p app/build/logs/behat web/media"],
                                [
                                    container: "php",
                                    junit: [in: "/home/jenkins/pim/", name: "junit_output.xml"],
                                    script: "php -d error_reporting='E_ALL' vendor/bin/phpunit -c app/phpunit.xml.dist --exclude-group ce" + file[1] + " --log-junit junit_output.xml"
                                ]
                            ]
                            def message = new net.sf.json.JSONObject()
                            message.put("name",file[1])
                            message.put("commands",commands)
                            messages.add(message)
                        }

                        return messages
                    }, 10, "ee", verboseOutputs, dotsPerLine)
                } else {
                    echo "Skipping integration test"
                }
            },
            "behat-ee": {
                if (launchBehatTests.equals("yes") && editions.contains("ee")) {
                    queue({
                        def scenarios = sh (returnStdout: true, script: "cd /home/jenkins/pim && php vendor/bin/behat --list-scenarios").tokenize('\n')
                        def messages = new net.sf.json.JSONArray()
                        for (scenario in scenarios) {
                            def commands = [
                                [container: "php", script: "bin/console --env=behat --quiet pim:install --force"],
                                [container: "php", script: "touch var/logs/behat.log"],
                                [container: "php", script: "chmod 777 -R var/cache var/logs app/archive /tmp/pim app/file_storage app/uploads"],
                                [container: "php", script: "mkdir -m 777 -p app/build/logs/behat web/media"],
                                [container: "php", script: "sed -i '2 a umask(0000);' vendor/behat/behat/bin/behat"],
                                [container: "php", script: "ln -s ../bin/console app/console"],
                                [
                                    container: "php",
                                    junit: [in: "/home/jenkins/pim/app/build/logs/behat/", name: "*.xml"],
                                    artifacts: [in: "/tmp/behat/screenshots", name: "*.png"],
                                    script: "php vendor/bin/behat --strict -vv " + scenario
                                ]
                            ]
                            def message = new net.sf.json.JSONObject()
                            message.put("name",scenario)
                            message.put("commands",commands)
                            messages.add(message)
                        }

                        return messages
                    }, 150, "ee", verboseOutputs, dotsPerLine)
                } else {
                    echo "Skipping behat test"
                }
            }
        )
    } finally {
        clearTemplateNames()
        def uuid = UUID.randomUUID().toString()
        podTemplate(label: "cleanup-" + uuid, containers: [
            containerTemplate(name: "docker", image: "paulwoelfel/docker-gcloud:v1.13", ttyEnabled: true, command: 'cat', envVars: [envVar(key: "DOCKER_API_VERSION", value: "1.23")], resourceRequestCpu: '100m', resourceRequestMemory: '200Mi')
        ]) {
            node("cleanup-" + uuid) {
                container("docker") {
                    sh "gcloud -q container images delete eu.gcr.io/akeneo-ci/pim-community-dev:pull-request-${env.CHANGE_ID}-build-${env.BUILD_NUMBER}-ce"
                    if (editions.contains("ee")) {
                        sh "gcloud -q container images delete eu.gcr.io/akeneo-ci/pim-community-dev:pull-request-${env.CHANGE_ID}-build-${env.BUILD_NUMBER}-ee"
                    }
                }
            }
        }

        notifySlack(slackChannel);
    }
}

def withBuildNode(body) {
    clearTemplateNames()
    def uuid = UUID.randomUUID().toString()

    withCredentials([string(credentialsId: 'composer-token', variable: 'token')]) {
        podTemplate(label: "build-" + uuid, containers: [
            containerTemplate(name: "docker", image: "paulwoelfel/docker-gcloud:v1.13", ttyEnabled: true, command: 'cat', resourceRequestCpu: '100m', resourceRequestMemory: '200Mi'),
            containerTemplate(name: "php", ttyEnabled: true, command: 'cat', image: "eu.gcr.io/akeneo-ci/php:7.1-fpm", envVars: [envVar(key: "COMPOSER_AUTH", value: "{\"github-oauth\":{\"github.com\": \"$token\"}}")], resourceRequestCpu: '750m', resourceRequestMemory: '2000Mi'),
            containerTemplate(name: "node", ttyEnabled: true, command: 'cat', image: "node:8", resourceRequestCpu: '750m', resourceRequestMemory: '2000Mi')
        ]) {
            node("build-" + uuid) {
                dir('/home/jenkins/pim') {
                    body()
                }
            }
        }
    }
}

def withPhp(body) {
    clearTemplateNames()
    def uuid = UUID.randomUUID().toString()
    podTemplate(label: "php-" + uuid, containers: [
        containerTemplate(name: "php", ttyEnabled: true, command: 'cat', image: "eu.gcr.io/akeneo-ci/php:7.1-fpm", resourceRequestCpu: '500m', resourceRequestMemory: '1000Mi')
    ], annotations: [
        podAnnotation(key: "pod.beta.kubernetes.io/init-containers", value: "[{\"name\": \"pim\", \"imagePullPolicy\": \"Always\", \"image\": \"eu.gcr.io/akeneo-ci/pim-community-dev:pull-request-${env.CHANGE_ID}-build-${env.BUILD_NUMBER}-ce\", \"command\": [\"sh\", \"-c\", \"cp -Rp /pim /home/jenkins\"], \"volumeMounts\":[{\"name\":\"workspace-volume\",\"mountPath\":\"/home/jenkins\"}]}]")
    ]) {
        node("php-" + uuid) {
            container("php") {
                body()
            }
        }
    }
}

def withNode(body) {
    clearTemplateNames()
    def uuid = UUID.randomUUID().toString()
    podTemplate(label: "node-" + uuid, containers: [
        containerTemplate(name: "node", ttyEnabled: true, alwaysPullImage: true, command: 'cat', image: "node:8", resourceRequestCpu: '500m', resourceRequestMemory: '1000Mi')
    ], annotations: [
        podAnnotation(key: "pod.beta.kubernetes.io/init-containers", value: "[{\"name\": \"pim\", \"imagePullPolicy\": \"Always\", \"image\": \"eu.gcr.io/akeneo-ci/pim-community-dev:pull-request-${env.CHANGE_ID}-build-${env.BUILD_NUMBER}-ce\", \"command\": [\"sh\", \"-c\", \"cp -Rp /pim /home/jenkins\"], \"volumeMounts\":[{\"name\":\"workspace-volume\",\"mountPath\":\"/home/jenkins\"}]}]")
    ]) {
        node("node-" + uuid) {
            container("node") {
                body()
            }
        }
    }
}

def queue(body, scale, edition, verboseOutputs, dotsPerLine) {
    def verbosity = (verboseOutputs == "yes") ? "-v" : ""
    def linesize = (dotsPerLine.isNumber())? dotsPerLine :"50"
    clearTemplateNames()
    def uuid = UUID.randomUUID().toString()
    podTemplate(label: "pubsub-" + uuid, containers: [
        containerTemplate(name: "php", ttyEnabled: true, command: 'cat', image: "eu.gcr.io/akeneo-ci/php:7.1-fpm", resourceRequestCpu: '100m', resourceRequestMemory: '200Mi'),
        containerTemplate(name: "gcloud", ttyEnabled: true, command: 'cat', image: "eu.gcr.io/akeneo-ci/gcloud:1.0", alwaysPullImage: true, resourceRequestCpu: '100m', resourceRequestMemory: '200Mi', envVars: [envVar(key: "PUBSUB_PROJECT_ID", value: "akeneo-ci")])
    ], annotations: [
        podAnnotation(key: "pod.beta.kubernetes.io/init-containers", value: "[{\"name\": \"pim\", \"imagePullPolicy\": \"Always\", \"image\": \"eu.gcr.io/akeneo-ci/pim-community-dev:pull-request-${env.CHANGE_ID}-build-${env.BUILD_NUMBER}-${edition}\", \"command\": [\"sh\", \"-c\", \"cp -Rp /pim /home/jenkins\"], \"volumeMounts\":[{\"name\":\"workspace-volume\",\"mountPath\":\"/home/jenkins\"}]}]")
    ]) {
        node("pubsub-" + uuid) {
            def messages = []

            container("php") {
                messages = body()
            }

            container("gcloud") {
                sh "gcloud.phar pubsub:topic:create ${NODE_NAME}"
                sh "gcloud.phar pubsub:topic:create ${NODE_NAME}-results"
                sh "gcloud.phar pubsub:subscription:create ${NODE_NAME} ${NODE_NAME}-subscription"
                sh "gcloud.phar pubsub:subscription:create ${NODE_NAME}-results ${NODE_NAME}-results-subscription"

                def size = messages.size()

                writeJSON file: 'output.json', json: messages
                sh "gcloud.phar pubsub:message:publish ${NODE_NAME} output.json"

                sh "sed -i 's#JOB_SCALE#${scale}#g' /home/jenkins/pim/.ci/k8s/pubsub_consumer_job.yaml"
                sh "sed -i 's#JOB_NAME#${NODE_NAME}#g' /home/jenkins/pim/.ci/k8s/pubsub_consumer_job.yaml"
                sh "sed -i 's#JOB_COMPLETIONS#${size}#g' /home/jenkins/pim/.ci/k8s/pubsub_consumer_job.yaml"
                sh "sed -i 's#SUBSCRIPTION_NAME#${NODE_NAME}-subscription#g' /home/jenkins/pim/.ci/k8s/pubsub_consumer_job.yaml"
                sh "sed -i 's#RESULT_TOPIC#${NODE_NAME}-results#g' /home/jenkins/pim/.ci/k8s/pubsub_consumer_job.yaml"
                sh "sed -i 's#PIM_IMAGE#eu.gcr.io/akeneo-ci/pim-community-dev:pull-request-${env.CHANGE_ID}-build-${env.BUILD_NUMBER}-${edition}#g' /home/jenkins/pim/.ci/k8s/pubsub_consumer_job.yaml"

                try {
                    sh "kubectl apply -f /home/jenkins/pim/.ci/k8s/"
                    sh "gcloud.phar ${verbosity} job:wait --dotsperline ${linesize} ${NODE_NAME}-results-subscription ${size} ${env.WORKSPACE} --ansi"
                } finally {
                    sh "kubectl delete job ${NODE_NAME}"
                    sh "gcloud.phar pubsub:topic:delete ${NODE_NAME}"
                    sh "gcloud.phar pubsub:topic:delete ${NODE_NAME}-results"
                    sh "gcloud.phar pubsub:subscription:delete ${NODE_NAME}-subscription"
                    sh "gcloud.phar pubsub:subscription:delete ${NODE_NAME}-results-subscription"

                    junit allowEmptyResults: true, testResults: 'junit/**/*.xml'
                    archiveArtifacts allowEmptyArchive: true, artifacts: 'artifacts/**/*.png'
                }
            }
        }
    }
}

@NonCPS
def clearTemplateNames() {
    // see https://issues.jenkins-ci.org/browse/JENKINS-42184
    currentBuild.rawBuild.getAction( PodTemplateAction.class )?.stack?.clear()
}

<<<<<<< HEAD
def runBehatScenarios(scenarios, profile) {
    def messages = new net.sf.json.JSONArray()

    for (scenario in scenarios) {
        def commands = [
            [container: "php", script: "bin/console --env=behat --quiet pim:install --force"],
            [container: "php", script: "touch var/logs/behat.log"],
            [container: "php", script: "chmod 777 -R var/cache var/logs app/archive /tmp/pim app/file_storage app/uploads"],
            [container: "php", script: "mkdir -m 777 -p app/build/logs/behat web/media"],
            [container: "php", script: "sed -i '2 a umask(0000);' vendor/behat/behat/bin/behat"],
            [
                container: "php",
                junit: [in: "/home/jenkins/pim/app/build/logs/behat/", name: "*.xml"],
                artifacts: [in: "/tmp/behat/screenshots", name: "*.png"],
                script: "php vendor/bin/behat --strict -vv -p " + profile + " " + scenario
            ]
        ]
        def message = new net.sf.json.JSONObject()
        message.put("name",scenario)
        message.put("commands",commands)
        messages.add(message)
    }

    return messages;
=======
def notifySlack(String slackChannel) {
    if (slackChannel == '') {
        return;
    }

    // Null status means success
    buildStatus = currentBuild.result

    String color = '#42C02D'
    if (buildStatus != null) {
        color = '#FF0000'
    }

    def msg = "<${env.BUILD_URL}|Build finished:> `${env.JOB_NAME}`"
    slackSend(color: color, message: msg, channel:"${slackChannel}")
>>>>>>> f17f0204
}<|MERGE_RESOLUTION|>--- conflicted
+++ resolved
@@ -425,7 +425,6 @@
     currentBuild.rawBuild.getAction( PodTemplateAction.class )?.stack?.clear()
 }
 
-<<<<<<< HEAD
 def runBehatScenarios(scenarios, profile) {
     def messages = new net.sf.json.JSONArray()
 
@@ -450,7 +449,8 @@
     }
 
     return messages;
-=======
+}
+
 def notifySlack(String slackChannel) {
     if (slackChannel == '') {
         return;
@@ -466,5 +466,4 @@
 
     def msg = "<${env.BUILD_URL}|Build finished:> `${env.JOB_NAME}`"
     slackSend(color: color, message: msg, channel:"${slackChannel}")
->>>>>>> f17f0204
 }