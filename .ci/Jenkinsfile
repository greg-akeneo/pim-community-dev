#!groovy

String[] editions = ["ce"]
String[] features = ["features"]
String launchUnitTests = "yes"
String launchIntegrationTests = "yes"
String launchEndToEndTests = "yes"
String verboseOutputs = "yes"
String slackChannel = ""
String tag = "eu.gcr.io/akeneo-ci/pim-community-dev:${env.BRANCH_NAME}"

stage("Build") {
    milestone 1
    if (env.BRANCH_NAME =~ /^PR-/) {
        timeout(time:5, unit:'DAYS') {
            userInput = input(message: 'Launch tests?', parameters: [
                choice(choices: 'yes\nno', description: 'Run unit tests and code style checks', name: 'launchUnitTests'),
                choice(choices: 'yes\nno', description: 'Run integration tests', name: 'launchIntegrationTests'),
                choice(choices: 'yes\nno', description: 'Run end to end tests (Behat)', name: 'launchEndToEndTests'),
                string(defaultValue: 'features,vendor/akeneo/pim-community-dev/features', description: 'End to end tests to run', name: 'features'),
                choice(choices: 'no\nyes', description: 'Enable Verbose mode', name: 'verboseOutputs'),
                string(defaultValue: '', description: 'Channel or user to notify (example : "#channel,@user")', name: 'slackChannel'),
                string(defaultValue: 'ee,ce', description: 'PIM edition the behat tests should run on (comma separated values)', name: 'editions'),
            ])

            editions = userInput['editions'].tokenize(',')
            features = userInput['features'].tokenize(',')
            launchUnitTests = userInput['launchUnitTests']
            launchIntegrationTests = userInput['launchIntegrationTests']
            launchEndToEndTests = userInput['launchEndToEndTests']
            verboseOutputs = userInput['verboseOutputs']
            slackChannel = userInput['slackChannel']
        }
    }
    milestone 2

<<<<<<< HEAD
    parallel(
        "pim-ce": {withBuildNode({
            checkout scm
            container("php") {
                sh "composer update --ansi --optimize-autoloader --no-interaction --no-progress --prefer-dist --ignore-platform-reqs --no-suggest"
                sh "bin/console --ansi assets:install"
                sh "bin/console --ansi pim:installer:dump-require-paths"
            }
            container("node") {
                sh "yarn install --no-progress"
                sh "yarn run webpack"
            }
            container("docker") {
                sh "cp .ci/behat.community.yml behat.yml"
                for (feature in features) {
                    sh "sed -i \"/paths/a\\ \\ \\ \\ \\ \\ \\ \\ \\ \\ \\ \\ \\ \\ \\ \\ -\\ ${feature}\" behat.yml"
                }

                sh "cp app/config/parameters_test.yml.dist app/config/parameters_test.yml"
                sh "sed -i \"s#database_host: .*#database_host: 127.0.0.1#g\" app/config/parameters_test.yml"
                sh "sed -i \"s#index_hosts: .*#index_hosts: 'elastic:changeme@127.0.0.1:9200'#g\" app/config/parameters_test.yml"
                sh "sed \"\$a    installer_data: 'PimInstallerBundle:minimal'\n\" app/config/parameters_test.yml"
                sh "gcloud config set gcloudignore/enabled false"
                sh "gcloud container builds submit --tag eu.gcr.io/akeneo-ci/pim-community-dev:pull-request-${env.CHANGE_ID}-build-${env.BUILD_NUMBER}-ce ."
            }
        })},
        "pim-ee": {
            if (editions.contains("ee")) {
                withBuildNode({
                    checkout([$class: 'GitSCM',
                        branches: [[name: '2.2']],
                        userRemoteConfigs: [[credentialsId: 'github-credentials', url: 'https://github.com/akeneo/pim-enterprise-dev.git']]
                    ])
                    // Required to avoid permission error when "composer update"
                    sh "mkdir -m 777 vendor"

                    container("php") {
                        sh "composer update --ansi --optimize-autoloader --no-interaction --no-progress --prefer-dist --no-scripts --ignore-platform-reqs --no-suggest"

                        // Required to avoid permission error when "deleteDir()"
                        sh "chmod 777 -R vendor/akeneo"

                        dir('vendor/akeneo/pim-community-dev') {
                            deleteDir()
                            checkout scm
                        }

                        sh "php -d memory_limit=-1 /usr/bin/composer --ansi -n run-script post-update-cmd"
                        sh "bin/console --ansi assets:install"
                        sh "bin/console --ansi pim:installer:dump-require-paths"
                    }
                    container("node") {
                        sh "yarn install --no-progress"
                        sh "yarn run webpack"
                    }
                    container("docker") {
                        sh "cp vendor/akeneo/pim-community-dev/.ci/behat.enterprise.yml behat.yml"
                        sh "cp app/config/parameters_test.yml.dist app/config/parameters_test.yml"
                        sh "sed -i \"s#database_host: .*#database_host: 127.0.0.1#g\" app/config/parameters_test.yml"
                        sh "sed -i \"s#index_hosts: .*#index_hosts: 'elastic:changeme@127.0.0.1:9200'#g\" app/config/parameters_test.yml"
                        sh "sed \"\$a    installer_data: 'PimEnterpriseInstallerBundle:minimal'\n\" app/config/parameters_test.yml"

                        // Compatibility layer while the EE is not up to date with the new CI
                        sh "cp vendor/akeneo/pim-community-dev/Dockerfile ."
                        sh "cp -R vendor/akeneo/pim-community-dev/.ci ."
                        for (feature in features) {
                            sh "sed -i \"/paths/a\\ \\ \\ \\ \\ \\ \\ \\ \\ \\ \\ \\ \\ \\ \\ \\ -\\ ${feature}\" behat.yml"
                        }
                        sh "gcloud config set gcloudignore/enabled false"
                        sh "gcloud container builds submit --tag eu.gcr.io/akeneo-ci/pim-community-dev:pull-request-${env.CHANGE_ID}-build-${env.BUILD_NUMBER}-ee ."
                    }
                })
            } else {
                echo "Skipping Enterprise Edition matrix"
            }
        }
    )
}

stage("Test") {
    try {
=======
    withCredentials([string(credentialsId: 'composer-token', variable: 'token')]) {
>>>>>>> d4051bed
        parallel(
            "pim-ce": {
                pod(label: "build", containers: [
                    containerTemplate(name: "docker", image: "paulwoelfel/docker-gcloud:latest", ttyEnabled: true, command: 'cat', resourceRequestCpu: '100m', resourceRequestMemory: '200Mi')
                ]) {container('docker') {
                    checkout scm
                    sh "gcloud container builds submit --config .ci/builder.yaml --substitutions _IMAGE_TAG=${tag} ."
                }}
            },
<<<<<<< HEAD
            "grunt": {
                if (launchUnitTests.equals("yes")) {
                    withNode({
                        sh "cd /home/jenkins/pim && yarn run lint"
                    })
                } else {
                    echo "Skipping unit test grunt"
                }
            },
            "php-coupling-detector": {
                if (launchUnitTests.equals("yes")) {
                    withPhp({
                        sh "cd /home/jenkins/pim && vendor/bin/php-coupling-detector detect --config-file=.php_cd.php src"
                    })
                } else {
                    echo "Skipping unit test php-coupling-detector"
                }
            },
            "phpunit-integration-ce": {
                if (launchIntegrationTests.equals("yes") && editions.contains("ce")) {
                    queue({
                        def files = sh (returnStdout: true, script: 'find /home/jenkins/pim/src /home/jenkins/pim/tests -name "*Integration.php" -exec sh -c "grep -Ho \'function test\' {} | uniq -c"  \\; | sed "s/:function test//"').tokenize('\n')
                        def messages = new net.sf.json.JSONArray()

                        for (line in files) {
                            def file = line.tokenize(' ')
                            def commands = [
                                [container: "php", script: "bin/console --env=test pim:install --force"],
                                [container: "php", script: "chmod 777 -R var/cache var/logs app/archive /tmp/pim app/file_storage app/uploads"],
                                [container: "php", script: "chmod 777 /tmp"],
                                [container: "php", script: "mkdir -m 777 -p app/build/logs/behat web/media"],
                                [
                                    container: "php",
                                    junit: [in: "/home/jenkins/pim/", name: "junit_output.xml"],
                                    script: "php -d error_reporting='E_ALL' vendor/bin/phpunit -c app/phpunit.xml.dist " + file[1] + " --log-junit junit_output.xml"
                                ]
                            ]
                            def message = new net.sf.json.JSONObject()
                            message.put("name",file[1])
                            message.put("commands",commands)
                            messages.add(message)
                        }

                        return messages
                    }, 30, "ce", verboseOutputs, dotsPerLine)
                } else {
                    echo "Skipping integration test"
                }
            },
            "behat-ce": {
                if (launchBehatTests.equals("yes") && editions.contains("ce")) {
                    queue({
                        def messages = new net.sf.json.JSONArray()

                        def legacyScenarios = sh (returnStdout: true, script: "cd /home/jenkins/pim && php vendor/bin/behat -p legacy --list-scenarios").tokenize('\n')
                        def acceptanceScenarios = sh (returnStdout: true, script: "cd /home/jenkins/pim && php vendor/bin/behat -p acceptance --list-scenarios").tokenize('\n')

                        def legacyMessages = runBehatScenarios(legacyScenarios, 'legacy')
                        messages.addAll(legacyMessages)

                        def acceptanceMessages = runBehatScenarios(acceptanceScenarios, 'acceptance')
                        messages.addAll(acceptanceMessages)

                        return messages
                    }, 100, "ce", verboseOutputs, dotsPerLine)
                } else {
                    echo "Skipping behat test"
                }
            },
            "phpunit-integration-ee": {
                if (launchIntegrationTests.equals("yes") && editions.contains("ee")) {
                    queue({
                        def files = sh (returnStdout: true, script: 'find /home/jenkins/pim/src /home/jenkins/pim/tests -name "*Integration.php" -exec sh -c "grep -Ho \'function test\' {} | uniq -c"  \\; | sed "s/:function test//"').tokenize('\n')
                        def messages = new net.sf.json.JSONArray()

                        for (line in files) {
                            def file = line.tokenize(' ')
                            def commands = [
                                [container: "php", script: "bin/console --env=test pim:install --force"],
                                [container: "php", script: "chmod 777 -R var/cache var/logs app/archive /tmp/pim app/file_storage app/uploads"],
                                [container: "php", script: "mkdir -m 777 -p app/build/logs/behat web/media"],
                                [
                                    container: "php",
                                    junit: [in: "/home/jenkins/pim/", name: "junit_output.xml"],
                                    script: "php -d error_reporting='E_ALL' vendor/bin/phpunit -c app/phpunit.xml.dist --exclude-group ce" + file[1] + " --log-junit junit_output.xml"
                                ]
                            ]
                            def message = new net.sf.json.JSONObject()
                            message.put("name",file[1])
                            message.put("commands",commands)
                            messages.add(message)
                        }

                        return messages
                    }, 10, "ee", verboseOutputs, dotsPerLine)
                } else {
                    echo "Skipping integration test"
                }
            },
            "behat-ee": {
                if (launchBehatTests.equals("yes") && editions.contains("ee")) {
                    queue({
                        def scenarios = sh (returnStdout: true, script: "cd /home/jenkins/pim && php vendor/bin/behat --list-scenarios").tokenize('\n')
                        def messages = new net.sf.json.JSONArray()
                        for (scenario in scenarios) {
                            def commands = [
                                [container: "php", script: "bin/console --env=behat --quiet pim:install --force"],
                                [container: "php", script: "touch var/logs/behat.log"],
                                [container: "php", script: "chmod 777 -R var/cache var/logs app/archive /tmp/pim app/file_storage app/uploads"],
                                [container: "php", script: "mkdir -m 777 -p app/build/logs/behat web/media"],
                                [container: "php", script: "sed -i '2 a umask(0000);' vendor/behat/behat/bin/behat"],
                                [container: "php", script: "ln -s ../bin/console app/console"],
                                [
                                    container: "php",
                                    junit: [in: "/home/jenkins/pim/app/build/logs/behat/", name: "*.xml"],
                                    artifacts: [in: "/tmp/behat/screenshots", name: "*.png"],
                                    script: "php vendor/bin/behat --strict -vv " + scenario
                                ]
                            ]
                            def message = new net.sf.json.JSONObject()
                            message.put("name",scenario)
                            message.put("commands",commands)
                            messages.add(message)
=======
            "pim-ee": {
                if (editions.contains("ee")) {
                    pod(label: "build", containers: [
                        containerTemplate(name: "docker", image: "paulwoelfel/docker-gcloud:latest", ttyEnabled: true, command: 'cat', resourceRequestCpu: '100m', resourceRequestMemory: '200Mi')
                    ]) {container('docker') {
                        checkout([$class: 'GitSCM',
                            branches: [[name: '2.0']],
                            userRemoteConfigs: [[credentialsId: 'github-credentials', url: 'https://github.com/akeneo/pim-enterprise-dev.git']]
                        ])

                        dir('packages/pim-community-dev') {
                            checkout scm
>>>>>>> d4051bed
                        }

                        sh "gcloud container builds submit --config .ci/builder.yaml --substitutions _IMAGE_TAG=${tag}-ee ."
                    }}
                } else {
                    echo "Skipping Enterprise Edition matrix"
                }
            }
        )
<<<<<<< HEAD
    } finally {
        clearTemplateNames()
        def uuid = UUID.randomUUID().toString()
        podTemplate(label: "cleanup-" + uuid, containers: [
            containerTemplate(name: "docker", ttyEnabled: true, alwaysPullImage: true, command: 'cat', image: "google/cloud-sdk:slim", resourceRequestCpu: '100m', resourceRequestMemory: '200Mi')
        ]) {
            node("cleanup-" + uuid) {
                container("docker") {
                    sh "gcloud -q container images delete eu.gcr.io/akeneo-ci/pim-community-dev:pull-request-${env.CHANGE_ID}-build-${env.BUILD_NUMBER}-ce"
                    if (editions.contains("ee")) {
                        sh "gcloud -q container images delete eu.gcr.io/akeneo-ci/pim-community-dev:pull-request-${env.CHANGE_ID}-build-${env.BUILD_NUMBER}-ee"
                    }
                }
            }
        }

        notifySlack(slackChannel);
    }
}

def withBuildNode(body) {
    clearTemplateNames()
    def uuid = UUID.randomUUID().toString()

    withCredentials([string(credentialsId: 'composer-token', variable: 'token')]) {
        podTemplate(label: "build-" + uuid, containers: [
            containerTemplate(name: "docker", ttyEnabled: true, alwaysPullImage: true, command: 'cat', image: "google/cloud-sdk:slim", resourceRequestCpu: '100m', resourceRequestMemory: '200Mi'),
            containerTemplate(name: "php", ttyEnabled: true, command: 'cat', image: "eu.gcr.io/akeneo-ci/php:7.1-fpm", envVars: [envVar(key: "COMPOSER_AUTH", value: "{\"github-oauth\":{\"github.com\": \"$token\"}}")], resourceRequestCpu: '750m', resourceRequestMemory: '2000Mi'),
            containerTemplate(name: "node", ttyEnabled: true, command: 'cat', image: "node:8", resourceRequestCpu: '750m', resourceRequestMemory: '2000Mi')
        ]) {
            node("build-" + uuid) {
                dir('/home/jenkins/pim') {
                    body()
                }
            }
        }
    }
}

def withPhp(body) {
    clearTemplateNames()
    def uuid = UUID.randomUUID().toString()
    podTemplate(label: "php-" + uuid, containers: [
        containerTemplate(name: "php", ttyEnabled: true, command: 'cat', image: "eu.gcr.io/akeneo-ci/php:7.1-fpm", resourceRequestCpu: '500m', resourceRequestMemory: '1000Mi')
    ], annotations: [
        podAnnotation(key: "pod.beta.kubernetes.io/init-containers", value: "[{\"name\": \"pim\", \"imagePullPolicy\": \"Always\", \"image\": \"eu.gcr.io/akeneo-ci/pim-community-dev:pull-request-${env.CHANGE_ID}-build-${env.BUILD_NUMBER}-ce\", \"command\": [\"sh\", \"-c\", \"cp -Rp /pim /home/jenkins\"], \"volumeMounts\":[{\"name\":\"workspace-volume\",\"mountPath\":\"/home/jenkins\"}]}]")
    ]) {
        node("php-" + uuid) {
            container("php") {
                body()
            }
        }
    }
}

def withNode(body) {
    clearTemplateNames()
    def uuid = UUID.randomUUID().toString()
    podTemplate(label: "node-" + uuid, containers: [
        containerTemplate(name: "node", ttyEnabled: true, alwaysPullImage: true, command: 'cat', image: "node:8", resourceRequestCpu: '500m', resourceRequestMemory: '1000Mi')
    ], annotations: [
        podAnnotation(key: "pod.beta.kubernetes.io/init-containers", value: "[{\"name\": \"pim\", \"imagePullPolicy\": \"Always\", \"image\": \"eu.gcr.io/akeneo-ci/pim-community-dev:pull-request-${env.CHANGE_ID}-build-${env.BUILD_NUMBER}-ce\", \"command\": [\"sh\", \"-c\", \"cp -Rp /pim /home/jenkins\"], \"volumeMounts\":[{\"name\":\"workspace-volume\",\"mountPath\":\"/home/jenkins\"}]}]")
    ]) {
        node("node-" + uuid) {
            container("node") {
                body()
            }
        }
    }
}

def queue(body, scale, edition, verboseOutputs, dotsPerLine) {
    def verbosity = (verboseOutputs == "yes") ? "-v" : ""
    def linesize = (dotsPerLine.isNumber())? dotsPerLine :"50"
    clearTemplateNames()
    def uuid = UUID.randomUUID().toString()
    podTemplate(label: "pubsub-" + uuid, containers: [
        containerTemplate(name: "php", ttyEnabled: true, command: 'cat', image: "eu.gcr.io/akeneo-ci/php:7.1-fpm", resourceRequestCpu: '100m', resourceRequestMemory: '200Mi'),
        containerTemplate(name: "gcloud", ttyEnabled: true, command: 'cat', image: "eu.gcr.io/akeneo-ci/gcloud:1.0", alwaysPullImage: true, resourceRequestCpu: '100m', resourceRequestMemory: '200Mi', envVars: [envVar(key: "PUBSUB_PROJECT_ID", value: "akeneo-ci")])
    ], annotations: [
        podAnnotation(key: "pod.beta.kubernetes.io/init-containers", value: "[{\"name\": \"pim\", \"imagePullPolicy\": \"Always\", \"image\": \"eu.gcr.io/akeneo-ci/pim-community-dev:pull-request-${env.CHANGE_ID}-build-${env.BUILD_NUMBER}-${edition}\", \"command\": [\"sh\", \"-c\", \"cp -Rp /pim /home/jenkins\"], \"volumeMounts\":[{\"name\":\"workspace-volume\",\"mountPath\":\"/home/jenkins\"}]}]")
    ]) {
        node("pubsub-" + uuid) {
            def messages = []

            container("php") {
                messages = body()
            }

            container("gcloud") {
                sh "gcloud.phar pubsub:topic:create ${NODE_NAME}"
                sh "gcloud.phar pubsub:topic:create ${NODE_NAME}-results"
                sh "gcloud.phar pubsub:subscription:create ${NODE_NAME} ${NODE_NAME}-subscription"
                sh "gcloud.phar pubsub:subscription:create ${NODE_NAME}-results ${NODE_NAME}-results-subscription"

                def size = messages.size()

                writeJSON file: 'output.json', json: messages
                sh "gcloud.phar pubsub:message:publish ${NODE_NAME} output.json"

                sh "sed -i 's#JOB_SCALE#${scale}#g' /home/jenkins/pim/.ci/k8s/pubsub_consumer_job.yaml"
                sh "sed -i 's#JOB_NAME#${NODE_NAME}#g' /home/jenkins/pim/.ci/k8s/pubsub_consumer_job.yaml"
                sh "sed -i 's#JOB_COMPLETIONS#${size}#g' /home/jenkins/pim/.ci/k8s/pubsub_consumer_job.yaml"
                sh "sed -i 's#SUBSCRIPTION_NAME#${NODE_NAME}-subscription#g' /home/jenkins/pim/.ci/k8s/pubsub_consumer_job.yaml"
                sh "sed -i 's#RESULT_TOPIC#${NODE_NAME}-results#g' /home/jenkins/pim/.ci/k8s/pubsub_consumer_job.yaml"
                sh "sed -i 's#PIM_IMAGE#eu.gcr.io/akeneo-ci/pim-community-dev:pull-request-${env.CHANGE_ID}-build-${env.BUILD_NUMBER}-${edition}#g' /home/jenkins/pim/.ci/k8s/pubsub_consumer_job.yaml"

                try {
                    sh "kubectl apply -f /home/jenkins/pim/.ci/k8s/"
                    sh "gcloud.phar ${verbosity} job:wait --dotsperline ${linesize} ${NODE_NAME}-results-subscription ${size} ${env.WORKSPACE} --ansi"
                } finally {
                    sh "kubectl delete job ${NODE_NAME}"
                    sh "gcloud.phar pubsub:topic:delete ${NODE_NAME}"
                    sh "gcloud.phar pubsub:topic:delete ${NODE_NAME}-results"
                    sh "gcloud.phar pubsub:subscription:delete ${NODE_NAME}-subscription"
                    sh "gcloud.phar pubsub:subscription:delete ${NODE_NAME}-results-subscription"

                    junit allowEmptyResults: true, testResults: 'junit/**/*.xml'
                    archiveArtifacts allowEmptyArchive: true, artifacts: 'artifacts/**/*.png'
                }
            }
        }
    }
}

@NonCPS
def clearTemplateNames() {
    // see https://issues.jenkins-ci.org/browse/JENKINS-42184
    currentBuild.rawBuild.getAction( PodTemplateAction.class )?.stack?.clear()
}

def runBehatScenarios(scenarios, profile) {
    def messages = new net.sf.json.JSONArray()

    for (scenario in scenarios) {
        def commands = [
            [container: "php", script: "bin/console --env=behat --quiet pim:install --force"],
            [container: "php", script: "touch var/logs/behat.log"],
            [container: "php", script: "chmod 777 -R var/cache var/logs app/archive /tmp/pim app/file_storage app/uploads"],
            [container: "php", script: "mkdir -m 777 -p app/build/logs/behat web/media"],
            [container: "php", script: "sed -i '2 a umask(0000);' vendor/behat/behat/bin/behat"],
            [
                container: "php",
                junit: [in: "/home/jenkins/pim/app/build/logs/behat/", name: "*.xml"],
                artifacts: [in: "/tmp/behat/screenshots", name: "*.png"],
                script: "php vendor/bin/behat --strict -vv -p " + profile + " " + scenario
            ]
        ]
        def message = new net.sf.json.JSONObject()
        message.put("name",scenario)
        message.put("commands",commands)
        messages.add(message)
    }

    return messages;
}

def notifySlack(String slackChannel) {
    if (slackChannel == '') {
        return;
    }

    // Null status means success
    buildStatus = currentBuild.result

    String color = '#42C02D'
    if (buildStatus != null) {
        color = '#FF0000'
=======
    }
}

stage("Test") {
    try {
        parallel(
            "php-coupling-detector": {testif(
                condition: launchUnitTests.equals("yes"),
                container: tag,
                script: "cd /var/www/pim && vendor/bin/php-coupling-detector detect --config-file=.php_cd.php src"
            )},
            "phpunit": {testif(
                condition: launchUnitTests.equals("yes"),
                container: tag,
                script: "cd /var/www/pim && vendor/bin/phpunit -c app/phpunit.xml.dist --testsuite PIM_Unit_Test --log-junit %workspace%/junit_output.xml",
                junit: "junit_output.xml"
            )},
            "phpspec": {testif(
                condition: launchUnitTests.equals("yes"),
                container: tag,
                script: "cd /var/www/pim && su -s /bin/sh www-data -c './vendor/bin/phpspec run --format=junit' > %workspace%/junit_output.xml",
                junit: "junit_output.xml"
            )},
            "php-cs-fixer": {testif(
                condition: launchUnitTests.equals("yes"),
                container: tag,
                script: "cd /var/www/pim && vendor/bin/php-cs-fixer fix --diff --dry-run --config=.php_cs.php --format=junit > %workspace%/junit_output.xml",
                junit: "junit_output.xml"
            )},
            "grunt": {testif(
                condition: launchUnitTests.equals("yes"),
                container: tag,
                script: "cd /var/www/pim && yarn run lint"
            )},
            "integration-ce": {queue(
                condition: launchIntegrationTests.equals("yes") && editions.contains("ce"),
                verbose: (verboseOutputs == "yes"),
                container: tag,
                fetcher: {return pimIntegrationFetcher(testsuites: ["PIM_Integration_Test"])}
            )},
            "integration-ee": {queue(
                condition: launchIntegrationTests.equals("yes") && editions.contains("ee"),
                verbose: (verboseOutputs == "yes"),
                container: "${tag}-ee",
                fetcher: {return pimIntegrationFetcher(testsuites: ["PIM_Integration_Test"])}
            )},
            "behat-ce": {queue(
                condition: launchEndToEndTests.equals("yes") && editions.contains("ce"),
                verbose: (verboseOutputs == "yes"),
                container: tag,
                fetcher: {return pimBehatFetcher(features: features)}
            )},
            "behat-ee": {queue(
                condition: launchEndToEndTests.equals("yes") && editions.contains("ee"),
                verbose: (verboseOutputs == "yes"),
                container: "${tag}-ee",
                fetcher: {return pimBehatFetcher(features: features)}
            )}
        )
    } finally {
        notifySlack(slackChannel)
>>>>>>> d4051bed
    }
}<|MERGE_RESOLUTION|>--- conflicted
+++ resolved
@@ -34,91 +34,7 @@
     }
     milestone 2
 
-<<<<<<< HEAD
-    parallel(
-        "pim-ce": {withBuildNode({
-            checkout scm
-            container("php") {
-                sh "composer update --ansi --optimize-autoloader --no-interaction --no-progress --prefer-dist --ignore-platform-reqs --no-suggest"
-                sh "bin/console --ansi assets:install"
-                sh "bin/console --ansi pim:installer:dump-require-paths"
-            }
-            container("node") {
-                sh "yarn install --no-progress"
-                sh "yarn run webpack"
-            }
-            container("docker") {
-                sh "cp .ci/behat.community.yml behat.yml"
-                for (feature in features) {
-                    sh "sed -i \"/paths/a\\ \\ \\ \\ \\ \\ \\ \\ \\ \\ \\ \\ \\ \\ \\ \\ -\\ ${feature}\" behat.yml"
-                }
-
-                sh "cp app/config/parameters_test.yml.dist app/config/parameters_test.yml"
-                sh "sed -i \"s#database_host: .*#database_host: 127.0.0.1#g\" app/config/parameters_test.yml"
-                sh "sed -i \"s#index_hosts: .*#index_hosts: 'elastic:changeme@127.0.0.1:9200'#g\" app/config/parameters_test.yml"
-                sh "sed \"\$a    installer_data: 'PimInstallerBundle:minimal'\n\" app/config/parameters_test.yml"
-                sh "gcloud config set gcloudignore/enabled false"
-                sh "gcloud container builds submit --tag eu.gcr.io/akeneo-ci/pim-community-dev:pull-request-${env.CHANGE_ID}-build-${env.BUILD_NUMBER}-ce ."
-            }
-        })},
-        "pim-ee": {
-            if (editions.contains("ee")) {
-                withBuildNode({
-                    checkout([$class: 'GitSCM',
-                        branches: [[name: '2.2']],
-                        userRemoteConfigs: [[credentialsId: 'github-credentials', url: 'https://github.com/akeneo/pim-enterprise-dev.git']]
-                    ])
-                    // Required to avoid permission error when "composer update"
-                    sh "mkdir -m 777 vendor"
-
-                    container("php") {
-                        sh "composer update --ansi --optimize-autoloader --no-interaction --no-progress --prefer-dist --no-scripts --ignore-platform-reqs --no-suggest"
-
-                        // Required to avoid permission error when "deleteDir()"
-                        sh "chmod 777 -R vendor/akeneo"
-
-                        dir('vendor/akeneo/pim-community-dev') {
-                            deleteDir()
-                            checkout scm
-                        }
-
-                        sh "php -d memory_limit=-1 /usr/bin/composer --ansi -n run-script post-update-cmd"
-                        sh "bin/console --ansi assets:install"
-                        sh "bin/console --ansi pim:installer:dump-require-paths"
-                    }
-                    container("node") {
-                        sh "yarn install --no-progress"
-                        sh "yarn run webpack"
-                    }
-                    container("docker") {
-                        sh "cp vendor/akeneo/pim-community-dev/.ci/behat.enterprise.yml behat.yml"
-                        sh "cp app/config/parameters_test.yml.dist app/config/parameters_test.yml"
-                        sh "sed -i \"s#database_host: .*#database_host: 127.0.0.1#g\" app/config/parameters_test.yml"
-                        sh "sed -i \"s#index_hosts: .*#index_hosts: 'elastic:changeme@127.0.0.1:9200'#g\" app/config/parameters_test.yml"
-                        sh "sed \"\$a    installer_data: 'PimEnterpriseInstallerBundle:minimal'\n\" app/config/parameters_test.yml"
-
-                        // Compatibility layer while the EE is not up to date with the new CI
-                        sh "cp vendor/akeneo/pim-community-dev/Dockerfile ."
-                        sh "cp -R vendor/akeneo/pim-community-dev/.ci ."
-                        for (feature in features) {
-                            sh "sed -i \"/paths/a\\ \\ \\ \\ \\ \\ \\ \\ \\ \\ \\ \\ \\ \\ \\ \\ -\\ ${feature}\" behat.yml"
-                        }
-                        sh "gcloud config set gcloudignore/enabled false"
-                        sh "gcloud container builds submit --tag eu.gcr.io/akeneo-ci/pim-community-dev:pull-request-${env.CHANGE_ID}-build-${env.BUILD_NUMBER}-ee ."
-                    }
-                })
-            } else {
-                echo "Skipping Enterprise Edition matrix"
-            }
-        }
-    )
-}
-
-stage("Test") {
-    try {
-=======
     withCredentials([string(credentialsId: 'composer-token', variable: 'token')]) {
->>>>>>> d4051bed
         parallel(
             "pim-ce": {
                 pod(label: "build", containers: [
@@ -128,131 +44,6 @@
                     sh "gcloud container builds submit --config .ci/builder.yaml --substitutions _IMAGE_TAG=${tag} ."
                 }}
             },
-<<<<<<< HEAD
-            "grunt": {
-                if (launchUnitTests.equals("yes")) {
-                    withNode({
-                        sh "cd /home/jenkins/pim && yarn run lint"
-                    })
-                } else {
-                    echo "Skipping unit test grunt"
-                }
-            },
-            "php-coupling-detector": {
-                if (launchUnitTests.equals("yes")) {
-                    withPhp({
-                        sh "cd /home/jenkins/pim && vendor/bin/php-coupling-detector detect --config-file=.php_cd.php src"
-                    })
-                } else {
-                    echo "Skipping unit test php-coupling-detector"
-                }
-            },
-            "phpunit-integration-ce": {
-                if (launchIntegrationTests.equals("yes") && editions.contains("ce")) {
-                    queue({
-                        def files = sh (returnStdout: true, script: 'find /home/jenkins/pim/src /home/jenkins/pim/tests -name "*Integration.php" -exec sh -c "grep -Ho \'function test\' {} | uniq -c"  \\; | sed "s/:function test//"').tokenize('\n')
-                        def messages = new net.sf.json.JSONArray()
-
-                        for (line in files) {
-                            def file = line.tokenize(' ')
-                            def commands = [
-                                [container: "php", script: "bin/console --env=test pim:install --force"],
-                                [container: "php", script: "chmod 777 -R var/cache var/logs app/archive /tmp/pim app/file_storage app/uploads"],
-                                [container: "php", script: "chmod 777 /tmp"],
-                                [container: "php", script: "mkdir -m 777 -p app/build/logs/behat web/media"],
-                                [
-                                    container: "php",
-                                    junit: [in: "/home/jenkins/pim/", name: "junit_output.xml"],
-                                    script: "php -d error_reporting='E_ALL' vendor/bin/phpunit -c app/phpunit.xml.dist " + file[1] + " --log-junit junit_output.xml"
-                                ]
-                            ]
-                            def message = new net.sf.json.JSONObject()
-                            message.put("name",file[1])
-                            message.put("commands",commands)
-                            messages.add(message)
-                        }
-
-                        return messages
-                    }, 30, "ce", verboseOutputs, dotsPerLine)
-                } else {
-                    echo "Skipping integration test"
-                }
-            },
-            "behat-ce": {
-                if (launchBehatTests.equals("yes") && editions.contains("ce")) {
-                    queue({
-                        def messages = new net.sf.json.JSONArray()
-
-                        def legacyScenarios = sh (returnStdout: true, script: "cd /home/jenkins/pim && php vendor/bin/behat -p legacy --list-scenarios").tokenize('\n')
-                        def acceptanceScenarios = sh (returnStdout: true, script: "cd /home/jenkins/pim && php vendor/bin/behat -p acceptance --list-scenarios").tokenize('\n')
-
-                        def legacyMessages = runBehatScenarios(legacyScenarios, 'legacy')
-                        messages.addAll(legacyMessages)
-
-                        def acceptanceMessages = runBehatScenarios(acceptanceScenarios, 'acceptance')
-                        messages.addAll(acceptanceMessages)
-
-                        return messages
-                    }, 100, "ce", verboseOutputs, dotsPerLine)
-                } else {
-                    echo "Skipping behat test"
-                }
-            },
-            "phpunit-integration-ee": {
-                if (launchIntegrationTests.equals("yes") && editions.contains("ee")) {
-                    queue({
-                        def files = sh (returnStdout: true, script: 'find /home/jenkins/pim/src /home/jenkins/pim/tests -name "*Integration.php" -exec sh -c "grep -Ho \'function test\' {} | uniq -c"  \\; | sed "s/:function test//"').tokenize('\n')
-                        def messages = new net.sf.json.JSONArray()
-
-                        for (line in files) {
-                            def file = line.tokenize(' ')
-                            def commands = [
-                                [container: "php", script: "bin/console --env=test pim:install --force"],
-                                [container: "php", script: "chmod 777 -R var/cache var/logs app/archive /tmp/pim app/file_storage app/uploads"],
-                                [container: "php", script: "mkdir -m 777 -p app/build/logs/behat web/media"],
-                                [
-                                    container: "php",
-                                    junit: [in: "/home/jenkins/pim/", name: "junit_output.xml"],
-                                    script: "php -d error_reporting='E_ALL' vendor/bin/phpunit -c app/phpunit.xml.dist --exclude-group ce" + file[1] + " --log-junit junit_output.xml"
-                                ]
-                            ]
-                            def message = new net.sf.json.JSONObject()
-                            message.put("name",file[1])
-                            message.put("commands",commands)
-                            messages.add(message)
-                        }
-
-                        return messages
-                    }, 10, "ee", verboseOutputs, dotsPerLine)
-                } else {
-                    echo "Skipping integration test"
-                }
-            },
-            "behat-ee": {
-                if (launchBehatTests.equals("yes") && editions.contains("ee")) {
-                    queue({
-                        def scenarios = sh (returnStdout: true, script: "cd /home/jenkins/pim && php vendor/bin/behat --list-scenarios").tokenize('\n')
-                        def messages = new net.sf.json.JSONArray()
-                        for (scenario in scenarios) {
-                            def commands = [
-                                [container: "php", script: "bin/console --env=behat --quiet pim:install --force"],
-                                [container: "php", script: "touch var/logs/behat.log"],
-                                [container: "php", script: "chmod 777 -R var/cache var/logs app/archive /tmp/pim app/file_storage app/uploads"],
-                                [container: "php", script: "mkdir -m 777 -p app/build/logs/behat web/media"],
-                                [container: "php", script: "sed -i '2 a umask(0000);' vendor/behat/behat/bin/behat"],
-                                [container: "php", script: "ln -s ../bin/console app/console"],
-                                [
-                                    container: "php",
-                                    junit: [in: "/home/jenkins/pim/app/build/logs/behat/", name: "*.xml"],
-                                    artifacts: [in: "/tmp/behat/screenshots", name: "*.png"],
-                                    script: "php vendor/bin/behat --strict -vv " + scenario
-                                ]
-                            ]
-                            def message = new net.sf.json.JSONObject()
-                            message.put("name",scenario)
-                            message.put("commands",commands)
-                            messages.add(message)
-=======
             "pim-ee": {
                 if (editions.contains("ee")) {
                     pod(label: "build", containers: [
@@ -265,7 +56,6 @@
 
                         dir('packages/pim-community-dev') {
                             checkout scm
->>>>>>> d4051bed
                         }
 
                         sh "gcloud container builds submit --config .ci/builder.yaml --substitutions _IMAGE_TAG=${tag}-ee ."
@@ -275,176 +65,6 @@
                 }
             }
         )
-<<<<<<< HEAD
-    } finally {
-        clearTemplateNames()
-        def uuid = UUID.randomUUID().toString()
-        podTemplate(label: "cleanup-" + uuid, containers: [
-            containerTemplate(name: "docker", ttyEnabled: true, alwaysPullImage: true, command: 'cat', image: "google/cloud-sdk:slim", resourceRequestCpu: '100m', resourceRequestMemory: '200Mi')
-        ]) {
-            node("cleanup-" + uuid) {
-                container("docker") {
-                    sh "gcloud -q container images delete eu.gcr.io/akeneo-ci/pim-community-dev:pull-request-${env.CHANGE_ID}-build-${env.BUILD_NUMBER}-ce"
-                    if (editions.contains("ee")) {
-                        sh "gcloud -q container images delete eu.gcr.io/akeneo-ci/pim-community-dev:pull-request-${env.CHANGE_ID}-build-${env.BUILD_NUMBER}-ee"
-                    }
-                }
-            }
-        }
-
-        notifySlack(slackChannel);
-    }
-}
-
-def withBuildNode(body) {
-    clearTemplateNames()
-    def uuid = UUID.randomUUID().toString()
-
-    withCredentials([string(credentialsId: 'composer-token', variable: 'token')]) {
-        podTemplate(label: "build-" + uuid, containers: [
-            containerTemplate(name: "docker", ttyEnabled: true, alwaysPullImage: true, command: 'cat', image: "google/cloud-sdk:slim", resourceRequestCpu: '100m', resourceRequestMemory: '200Mi'),
-            containerTemplate(name: "php", ttyEnabled: true, command: 'cat', image: "eu.gcr.io/akeneo-ci/php:7.1-fpm", envVars: [envVar(key: "COMPOSER_AUTH", value: "{\"github-oauth\":{\"github.com\": \"$token\"}}")], resourceRequestCpu: '750m', resourceRequestMemory: '2000Mi'),
-            containerTemplate(name: "node", ttyEnabled: true, command: 'cat', image: "node:8", resourceRequestCpu: '750m', resourceRequestMemory: '2000Mi')
-        ]) {
-            node("build-" + uuid) {
-                dir('/home/jenkins/pim') {
-                    body()
-                }
-            }
-        }
-    }
-}
-
-def withPhp(body) {
-    clearTemplateNames()
-    def uuid = UUID.randomUUID().toString()
-    podTemplate(label: "php-" + uuid, containers: [
-        containerTemplate(name: "php", ttyEnabled: true, command: 'cat', image: "eu.gcr.io/akeneo-ci/php:7.1-fpm", resourceRequestCpu: '500m', resourceRequestMemory: '1000Mi')
-    ], annotations: [
-        podAnnotation(key: "pod.beta.kubernetes.io/init-containers", value: "[{\"name\": \"pim\", \"imagePullPolicy\": \"Always\", \"image\": \"eu.gcr.io/akeneo-ci/pim-community-dev:pull-request-${env.CHANGE_ID}-build-${env.BUILD_NUMBER}-ce\", \"command\": [\"sh\", \"-c\", \"cp -Rp /pim /home/jenkins\"], \"volumeMounts\":[{\"name\":\"workspace-volume\",\"mountPath\":\"/home/jenkins\"}]}]")
-    ]) {
-        node("php-" + uuid) {
-            container("php") {
-                body()
-            }
-        }
-    }
-}
-
-def withNode(body) {
-    clearTemplateNames()
-    def uuid = UUID.randomUUID().toString()
-    podTemplate(label: "node-" + uuid, containers: [
-        containerTemplate(name: "node", ttyEnabled: true, alwaysPullImage: true, command: 'cat', image: "node:8", resourceRequestCpu: '500m', resourceRequestMemory: '1000Mi')
-    ], annotations: [
-        podAnnotation(key: "pod.beta.kubernetes.io/init-containers", value: "[{\"name\": \"pim\", \"imagePullPolicy\": \"Always\", \"image\": \"eu.gcr.io/akeneo-ci/pim-community-dev:pull-request-${env.CHANGE_ID}-build-${env.BUILD_NUMBER}-ce\", \"command\": [\"sh\", \"-c\", \"cp -Rp /pim /home/jenkins\"], \"volumeMounts\":[{\"name\":\"workspace-volume\",\"mountPath\":\"/home/jenkins\"}]}]")
-    ]) {
-        node("node-" + uuid) {
-            container("node") {
-                body()
-            }
-        }
-    }
-}
-
-def queue(body, scale, edition, verboseOutputs, dotsPerLine) {
-    def verbosity = (verboseOutputs == "yes") ? "-v" : ""
-    def linesize = (dotsPerLine.isNumber())? dotsPerLine :"50"
-    clearTemplateNames()
-    def uuid = UUID.randomUUID().toString()
-    podTemplate(label: "pubsub-" + uuid, containers: [
-        containerTemplate(name: "php", ttyEnabled: true, command: 'cat', image: "eu.gcr.io/akeneo-ci/php:7.1-fpm", resourceRequestCpu: '100m', resourceRequestMemory: '200Mi'),
-        containerTemplate(name: "gcloud", ttyEnabled: true, command: 'cat', image: "eu.gcr.io/akeneo-ci/gcloud:1.0", alwaysPullImage: true, resourceRequestCpu: '100m', resourceRequestMemory: '200Mi', envVars: [envVar(key: "PUBSUB_PROJECT_ID", value: "akeneo-ci")])
-    ], annotations: [
-        podAnnotation(key: "pod.beta.kubernetes.io/init-containers", value: "[{\"name\": \"pim\", \"imagePullPolicy\": \"Always\", \"image\": \"eu.gcr.io/akeneo-ci/pim-community-dev:pull-request-${env.CHANGE_ID}-build-${env.BUILD_NUMBER}-${edition}\", \"command\": [\"sh\", \"-c\", \"cp -Rp /pim /home/jenkins\"], \"volumeMounts\":[{\"name\":\"workspace-volume\",\"mountPath\":\"/home/jenkins\"}]}]")
-    ]) {
-        node("pubsub-" + uuid) {
-            def messages = []
-
-            container("php") {
-                messages = body()
-            }
-
-            container("gcloud") {
-                sh "gcloud.phar pubsub:topic:create ${NODE_NAME}"
-                sh "gcloud.phar pubsub:topic:create ${NODE_NAME}-results"
-                sh "gcloud.phar pubsub:subscription:create ${NODE_NAME} ${NODE_NAME}-subscription"
-                sh "gcloud.phar pubsub:subscription:create ${NODE_NAME}-results ${NODE_NAME}-results-subscription"
-
-                def size = messages.size()
-
-                writeJSON file: 'output.json', json: messages
-                sh "gcloud.phar pubsub:message:publish ${NODE_NAME} output.json"
-
-                sh "sed -i 's#JOB_SCALE#${scale}#g' /home/jenkins/pim/.ci/k8s/pubsub_consumer_job.yaml"
-                sh "sed -i 's#JOB_NAME#${NODE_NAME}#g' /home/jenkins/pim/.ci/k8s/pubsub_consumer_job.yaml"
-                sh "sed -i 's#JOB_COMPLETIONS#${size}#g' /home/jenkins/pim/.ci/k8s/pubsub_consumer_job.yaml"
-                sh "sed -i 's#SUBSCRIPTION_NAME#${NODE_NAME}-subscription#g' /home/jenkins/pim/.ci/k8s/pubsub_consumer_job.yaml"
-                sh "sed -i 's#RESULT_TOPIC#${NODE_NAME}-results#g' /home/jenkins/pim/.ci/k8s/pubsub_consumer_job.yaml"
-                sh "sed -i 's#PIM_IMAGE#eu.gcr.io/akeneo-ci/pim-community-dev:pull-request-${env.CHANGE_ID}-build-${env.BUILD_NUMBER}-${edition}#g' /home/jenkins/pim/.ci/k8s/pubsub_consumer_job.yaml"
-
-                try {
-                    sh "kubectl apply -f /home/jenkins/pim/.ci/k8s/"
-                    sh "gcloud.phar ${verbosity} job:wait --dotsperline ${linesize} ${NODE_NAME}-results-subscription ${size} ${env.WORKSPACE} --ansi"
-                } finally {
-                    sh "kubectl delete job ${NODE_NAME}"
-                    sh "gcloud.phar pubsub:topic:delete ${NODE_NAME}"
-                    sh "gcloud.phar pubsub:topic:delete ${NODE_NAME}-results"
-                    sh "gcloud.phar pubsub:subscription:delete ${NODE_NAME}-subscription"
-                    sh "gcloud.phar pubsub:subscription:delete ${NODE_NAME}-results-subscription"
-
-                    junit allowEmptyResults: true, testResults: 'junit/**/*.xml'
-                    archiveArtifacts allowEmptyArchive: true, artifacts: 'artifacts/**/*.png'
-                }
-            }
-        }
-    }
-}
-
-@NonCPS
-def clearTemplateNames() {
-    // see https://issues.jenkins-ci.org/browse/JENKINS-42184
-    currentBuild.rawBuild.getAction( PodTemplateAction.class )?.stack?.clear()
-}
-
-def runBehatScenarios(scenarios, profile) {
-    def messages = new net.sf.json.JSONArray()
-
-    for (scenario in scenarios) {
-        def commands = [
-            [container: "php", script: "bin/console --env=behat --quiet pim:install --force"],
-            [container: "php", script: "touch var/logs/behat.log"],
-            [container: "php", script: "chmod 777 -R var/cache var/logs app/archive /tmp/pim app/file_storage app/uploads"],
-            [container: "php", script: "mkdir -m 777 -p app/build/logs/behat web/media"],
-            [container: "php", script: "sed -i '2 a umask(0000);' vendor/behat/behat/bin/behat"],
-            [
-                container: "php",
-                junit: [in: "/home/jenkins/pim/app/build/logs/behat/", name: "*.xml"],
-                artifacts: [in: "/tmp/behat/screenshots", name: "*.png"],
-                script: "php vendor/bin/behat --strict -vv -p " + profile + " " + scenario
-            ]
-        ]
-        def message = new net.sf.json.JSONObject()
-        message.put("name",scenario)
-        message.put("commands",commands)
-        messages.add(message)
-    }
-
-    return messages;
-}
-
-def notifySlack(String slackChannel) {
-    if (slackChannel == '') {
-        return;
-    }
-
-    // Null status means success
-    buildStatus = currentBuild.result
-
-    String color = '#42C02D'
-    if (buildStatus != null) {
-        color = '#FF0000'
-=======
     }
 }
 
@@ -506,6 +126,5 @@
         )
     } finally {
         notifySlack(slackChannel)
->>>>>>> d4051bed
     }
 }