--- conflicted
+++ resolved
@@ -7,6 +7,8 @@
 String launchUnitTests = "yes"
 String launchIntegrationTests = "yes"
 String launchBehatTests = "yes"
+String verboseOutputs = "yes"
+String dotsPerLine = "50"
 
 stage("Build") {
     milestone 1
@@ -16,6 +18,8 @@
                 choice(choices: 'yes\nno', description: 'Run unit tests and code style checks', name: 'launchUnitTests'),
                 choice(choices: 'yes\nno', description: 'Run integration tests', name: 'launchIntegrationTests'),
                 choice(choices: 'yes\nno', description: 'Run behat tests', name: 'launchBehatTests'),
+                choice(choices: 'no\nyes', description: 'Enable Verbose mode', name: 'verboseOutputs'),
+                string(defaultValue: '50', description: 'Number of dots per line', name: 'dotsperline'),
                 string(defaultValue: 'ee,ce', description: 'PIM edition the behat tests should run on (comma separated values)', name: 'editions'),
                 string(defaultValue: 'features,vendor/akeneo/pim-community-dev/features', description: 'Behat scenarios to build', name: 'features'),
             ])
@@ -25,6 +29,8 @@
             launchUnitTests = userInput['launchUnitTests']
             launchIntegrationTests = userInput['launchIntegrationTests']
             launchBehatTests = userInput['launchBehatTests']
+            verboseOutputs = userInput['verboseOutputs']
+            dotsPerLine = userInput['dotsperline']
         }
     }
     milestone 2
@@ -61,8 +67,8 @@
             if (editions.contains("ee")) {
                 withBuildNode({
                     checkout([$class: 'GitSCM',
-                      branches: [[name: 'master']],
-                      userRemoteConfigs: [[credentialsId: 'github-credentials', url: 'https://github.com/akeneo/pim-enterprise-dev.git']]
+                        branches: [[name: '2.1']],
+                        userRemoteConfigs: [[credentialsId: 'github-credentials', url: 'https://github.com/akeneo/pim-enterprise-dev.git']]
                     ])
                     // Required to avoid permission error when "composer update"
                     sh "mkdir -m 777 vendor"
@@ -180,17 +186,12 @@
             "phpunit-integration-ce": {
                 if (launchIntegrationTests.equals("yes") && editions.contains("ce")) {
                     queue({
-                        def files = sh (returnStdout: true, script: 'find /home/jenkins/pim/src /home/jenkins/pim/tests /home/jenkins/pim/vendor/akeneo/pim-community-dev -name "*Integration.php" -exec sh -c "grep -Ho \'function test\' {} | uniq -c"  \\; | sed "s/:function test//"').tokenize('\n')
+                        def files = sh (returnStdout: true, script: 'find /home/jenkins/pim/src /home/jenkins/pim/tests -name "*Integration.php" -exec sh -c "grep -Ho \'function test\' {} | uniq -c"  \\; | sed "s/:function test//"').tokenize('\n')
                         def messages = new net.sf.json.JSONArray()
 
                         for (line in files) {
-<<<<<<< HEAD
-                            def file = line.tokenize(' ') 
-                            messages.add([
-=======
                             def file = line.tokenize(' ')
                             def commands = [
->>>>>>> eab0efda
                                 [container: "php", script: "bin/console --env=test pim:install --force"],
                                 [container: "php", script: "chmod 777 -R var/cache var/logs app/archive /tmp/pim app/file_storage app/uploads"],
                                 [container: "php", script: "chmod 777 /tmp"],
@@ -200,11 +201,15 @@
                                     junit: [in: "/home/jenkins/pim/", name: "junit_output.xml"],
                                     script: "php -d error_reporting='E_ALL' vendor/bin/phpunit -c app/phpunit.xml.dist " + file[1] + " --log-junit junit_output.xml"
                                 ]
-                            ])
+                            ]
+                            def message = new net.sf.json.JSONObject()
+                            message.put("name",file[1])
+                            message.put("commands",commands)
+                            messages.add(message)
                         }
 
                         return messages
-                    }, 30, "ce")
+                    }, 30, "ce", verboseOutputs, dotsPerLine)
                 } else {
                     echo "Skipping integration test"
                 }
@@ -216,7 +221,7 @@
                         def messages = new net.sf.json.JSONArray()
 
                         for (scenario in scenarios) {
-                            messages.add([
+                            def commands = [
                                 [container: "php", script: "bin/console --env=behat --quiet pim:install --force"],
                                 [container: "php", script: "touch var/logs/behat.log"],
                                 [container: "php", script: "chmod 777 -R var/cache var/logs app/archive /tmp/pim app/file_storage app/uploads"],
@@ -228,11 +233,15 @@
                                     artifacts: [in: "/tmp/behat/screenshots", name: "*.png"],
                                     script: "php vendor/bin/behat --strict -vv " + scenario
                                 ]
-                            ])
+                            ]
+                            def message = new net.sf.json.JSONObject()
+                            message.put("name",scenario)
+                            message.put("commands",commands)
+                            messages.add(message)
                         }
 
                         return messages
-                    }, 100, "ce")
+                    }, 100, "ce", verboseOutputs, dotsPerLine)
                 } else {
                     echo "Skipping behat test"
                 }
@@ -244,8 +253,8 @@
                         def messages = new net.sf.json.JSONArray()
 
                         for (line in files) {
-                            def file = line.tokenize(' ') 
-                            messages.add([
+                            def file = line.tokenize(' ')
+                            def commands = [
                                 [container: "php", script: "bin/console --env=test pim:install --force"],
                                 [container: "php", script: "chmod 777 -R var/cache var/logs app/archive /tmp/pim app/file_storage app/uploads"],
                                 [container: "php", script: "mkdir -m 777 -p app/build/logs/behat web/media"],
@@ -254,11 +263,15 @@
                                     junit: [in: "/home/jenkins/pim/", name: "junit_output.xml"],
                                     script: "php -d error_reporting='E_ALL' vendor/bin/phpunit -c app/phpunit.xml.dist --exclude-group ce" + file[1] + " --log-junit junit_output.xml"
                                 ]
-                            ])
+                            ]
+                            def message = new net.sf.json.JSONObject()
+                            message.put("name",file[1])
+                            message.put("commands",commands)
+                            messages.add(message)
                         }
 
                         return messages
-                    }, 10, "ee")
+                    }, 10, "ee", verboseOutputs, dotsPerLine)
                 } else {
                     echo "Skipping integration test"
                 }
@@ -268,9 +281,8 @@
                     queue({
                         def scenarios = sh (returnStdout: true, script: "cd /home/jenkins/pim && php vendor/bin/behat --list-scenarios").tokenize('\n')
                         def messages = new net.sf.json.JSONArray()
-
                         for (scenario in scenarios) {
-                            messages.add([
+                            def commands = [
                                 [container: "php", script: "bin/console --env=behat --quiet pim:install --force"],
                                 [container: "php", script: "touch var/logs/behat.log"],
                                 [container: "php", script: "chmod 777 -R var/cache var/logs app/archive /tmp/pim app/file_storage app/uploads"],
@@ -283,15 +295,15 @@
                                     artifacts: [in: "/tmp/behat/screenshots", name: "*.png"],
                                     script: "php vendor/bin/behat --strict -vv " + scenario
                                 ]
-                            ])
+                            ]
+                            def message = new net.sf.json.JSONObject()
+                            message.put("name",scenario)
+                            message.put("commands",commands)
+                            messages.add(message)
                         }
 
                         return messages
-<<<<<<< HEAD
-                    }, 150, "ee")
-=======
                     }, 150, "ee", verboseOutputs, dotsPerLine)
->>>>>>> eab0efda
                 } else {
                     echo "Skipping behat test"
                 }
@@ -306,7 +318,7 @@
                 container("docker") {
                     sh "gcloud -q container images delete eu.gcr.io/akeneo-ci/pim-community-dev:pull-request-${env.CHANGE_ID}-build-${env.BUILD_NUMBER}-ce"
                     if (editions.contains("ee")) {
-                      sh "gcloud -q container images delete eu.gcr.io/akeneo-ci/pim-community-dev:pull-request-${env.CHANGE_ID}-build-${env.BUILD_NUMBER}-ee"
+                        sh "gcloud -q container images delete eu.gcr.io/akeneo-ci/pim-community-dev:pull-request-${env.CHANGE_ID}-build-${env.BUILD_NUMBER}-ee"
                     }
                 }
             }
@@ -368,12 +380,14 @@
     }
 }
 
-def queue(body, scale, edition) {
+def queue(body, scale, edition, verboseOutputs, dotsPerLine) {
+    def verbosity = (verboseOutputs == "yes") ? "-v" : ""
+    def linesize = (dotsPerLine.isNumber())? dotsPerLine :"50"
     clearTemplateNames()
     def uuid = UUID.randomUUID().toString()
     podTemplate(label: "pubsub-" + uuid, containers: [
         containerTemplate(name: "php", ttyEnabled: true, command: 'cat', image: "eu.gcr.io/akeneo-ci/php:7.1-fpm", resourceRequestCpu: '100m', resourceRequestMemory: '200Mi'),
-        containerTemplate(name: "gcloud", ttyEnabled: true, command: 'cat', image: "eu.gcr.io/akeneo-ci/gcloud:1.0.17", resourceRequestCpu: '100m', resourceRequestMemory: '200Mi', envVars: [envVar(key: "PUBSUB_PROJECT_ID", value: "akeneo-ci")])
+        containerTemplate(name: "gcloud", ttyEnabled: true, command: 'cat', image: "eu.gcr.io/akeneo-ci/gcloud:1.0.19", resourceRequestCpu: '100m', resourceRequestMemory: '200Mi', envVars: [envVar(key: "PUBSUB_PROJECT_ID", value: "akeneo-ci")])
     ], annotations: [
         podAnnotation(key: "pod.beta.kubernetes.io/init-containers", value: "[{\"name\": \"pim\", \"imagePullPolicy\": \"Always\", \"image\": \"eu.gcr.io/akeneo-ci/pim-community-dev:pull-request-${env.CHANGE_ID}-build-${env.BUILD_NUMBER}-${edition}\", \"command\": [\"sh\", \"-c\", \"cp -Rp /pim /home/jenkins\"], \"volumeMounts\":[{\"name\":\"workspace-volume\",\"mountPath\":\"/home/jenkins\"}]}]")
     ], volumes: [
@@ -407,7 +421,7 @@
 
                 try {
                     sh "kubectl apply -f /home/jenkins/pim/.ci/k8s/"
-                    sh "gcloud.phar job:wait ${NODE_NAME}-results-subscription ${size} ${env.WORKSPACE} --ansi"
+                    sh "gcloud.phar ${verbosity} job:wait --dotsperline ${linesize} ${NODE_NAME}-results-subscription ${size} ${env.WORKSPACE} --ansi"
                 } finally {
                     sh "kubectl delete job ${NODE_NAME} --namespace=jenkins-prod"
                     sh "gcloud.phar pubsub:topic:delete ${NODE_NAME}"
