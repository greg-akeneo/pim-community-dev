--- conflicted
+++ resolved
@@ -52,22 +52,12 @@
             },
             "pim-ee": {
                 if (editions.contains("ee")) {
-<<<<<<< HEAD
-                    pod(label: "build", containers: [
-                        containerTemplate(name: "docker", image: "paulwoelfel/docker-gcloud:latest", ttyEnabled: true, command: 'cat', resourceRequestCpu: '100m', resourceRequestMemory: '200Mi')
-                    ]) {container('docker') {
-                        checkout([$class: 'GitSCM',
-                            branches: [[name: '2.2']],
-                            userRemoteConfigs: [[credentialsId: 'github-credentials', url: 'https://github.com/akeneo/pim-enterprise-dev.git']]
-                        ])
-=======
                     pod {
                         container('docker') {
                             checkout([$class: 'GitSCM',
-                                branches: [[name: '2.0']],
+                                branches: [[name: '2.2']],
                                 userRemoteConfigs: [[credentialsId: 'github-credentials', url: 'https://github.com/akeneo/pim-enterprise-dev.git']]
                             ])
->>>>>>> 880ba651
 
                             dir('packages/pim-community-dev') {
                                 checkout scm
