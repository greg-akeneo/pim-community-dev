#!groovy
String[] editions = ["ce"]
<<<<<<< HEAD
String[] legacyFeatures = ["tests/legacy/features"]
String launchFrontUnitTests = "yes"
String launchBackUnitTests = "yes"
String launchFrontIntegrationTests = "yes"
String launchBackIntegrationTests = "yes"
String launchFrontAcceptanceTests = "yes"
=======
String[] features = ["features"]
String launchUnitTests = "yes"
String launchIntegrationTests = "yes"
>>>>>>> 4305b01e
String launchBackAcceptanceTests = "yes"
String launchEndToEndTests = "yes"
String verboseOutputs = "yes"
String slackChannel = ""
String tag = "eu.gcr.io/akeneo-ci/pim-community-dev:${env.BRANCH_NAME}"

stage("Build") {
    milestone 1
    if (env.BRANCH_NAME =~ /^PR-/) {
        timeout(time:5, unit:'DAYS') {
            userInput = input(message: 'Launch tests?', parameters: [
<<<<<<< HEAD
                choice(choices: 'yes\nno', description: 'Run front unit tests and code style checks', name: 'launchFrontUnitTests'),
                choice(choices: 'yes\nno', description: 'Run back unit tests and code style checks', name: 'launchBackUnitTests'),
                choice(choices: 'yes\nno', description: 'Run front integration tests', name: 'launchFrontIntegrationTests'),
                choice(choices: 'yes\nno', description: 'Run back integration tests', name: 'launchBackIntegrationTests'),
                choice(choices: 'yes\nno', description: 'Run front acceptance tests', name: 'launchFrontAcceptanceTests'),
=======
                choice(choices: 'yes\nno', description: 'Run unit tests and code style checks', name: 'launchUnitTests'),
                choice(choices: 'yes\nno', description: 'Run integration tests', name: 'launchIntegrationTests'),
>>>>>>> 4305b01e
                choice(choices: 'yes\nno', description: 'Run back acceptance tests', name: 'launchBackAcceptanceTests'),
                choice(choices: 'yes\nno', description: 'Run end to end tests (Behat)', name: 'launchEndToEndTests'),
                string(defaultValue: 'tests/legacy/features,vendor/akeneo/pim-community-dev/tests/legacy/features', description: 'End to end tests to run', name: 'legacyFeatures'),
                choice(choices: 'no\nyes', description: 'Enable Verbose mode', name: 'verboseOutputs'),
                string(defaultValue: 'ee,ce', description: 'PIM edition the End to end tests should run on (comma separated values)', name: 'editions'),
                string(defaultValue: '', description: 'Channel or user to notify (example : "#channel,@user")', name: 'slackChannel'),
            ])

            editions = userInput['editions'].tokenize(',')
<<<<<<< HEAD
            legacyFeatures = userInput['legacyFeatures'].tokenize(',')
            launchFrontUnitTests = userInput['launchFrontUnitTests']
            launchBackUnitTests = userInput['launchBackUnitTests']
            launchFrontIntegrationTests = userInput['launchFrontIntegrationTests']
            launchBackIntegrationTests = userInput['launchBackIntegrationTests']
            launchFrontAcceptanceTests = userInput['launchFrontAcceptanceTests']
=======
            features = userInput['features'].tokenize(',')
            launchUnitTests = userInput['launchUnitTests']
            launchIntegrationTests = userInput['launchIntegrationTests']
>>>>>>> 4305b01e
            launchBackAcceptanceTests = userInput['launchBackAcceptanceTests']
            launchEndToEndTests = userInput['launchEndToEndTests']
            verboseOutputs = userInput['verboseOutputs']
            slackChannel = userInput['slackChannel']
        }
    }
    milestone 2

    withCredentials([string(credentialsId: 'composer-token', variable: 'token')]) {
        parallel(
            "pim-ce": {
                pod(label: "build", containers: [
                    containerTemplate(name: "docker", image: "paulwoelfel/docker-gcloud:latest", ttyEnabled: true, command: 'cat', resourceRequestCpu: '100m', resourceRequestMemory: '200Mi')
                ]) {container('docker') {
                    checkout scm
                    sh "gcloud container builds submit --config .ci/builder.yaml --substitutions _IMAGE_TAG=${tag} ."
                }}
            },
            "pim-ee": {
                if (editions.contains("ee")) {
                    pod(label: "build", containers: [
                        containerTemplate(name: "docker", image: "paulwoelfel/docker-gcloud:latest", ttyEnabled: true, command: 'cat', resourceRequestCpu: '100m', resourceRequestMemory: '200Mi')
                    ]) {container('docker') {
                        checkout([$class: 'GitSCM',
                            branches: [[name: '2.3']],
                            userRemoteConfigs: [[credentialsId: 'github-credentials', url: 'https://github.com/akeneo/pim-enterprise-dev.git']]
                        ])

                        dir('packages/pim-community-dev') {
                            checkout scm
                        }

                        sh "gcloud container builds submit --config .ci/builder.yaml --substitutions _IMAGE_TAG=${tag}-ee ."
                    }}
                } else {
                    echo "Skipping Enterprise Edition matrix"
                }
            }
        )
    }
}

stage("Test") {
    try {
        parallel(
            // UNIT TESTS & MISC
            "back-php-coupling-detector": {testif(
                condition: launchBackUnitTests.equals("yes"),
                container: tag,
                script: "cd /var/www/pim && vendor/bin/php-coupling-detector detect --config-file=.php_cd.php src"
            )},
            "back-phpunit": {testif(
                condition: launchBackUnitTests.equals("yes"),
                container: tag,
                script: "cd /var/www/pim && vendor/bin/phpunit -c app/phpunit.xml.dist --testsuite PIM_Unit_Test --log-junit %workspace%/junit_output.xml",
                junit: "junit_output.xml"
            )},
            "back-phpspec": {testif(
                condition: launchBackUnitTests.equals("yes"),
                container: tag,
                script: "cd /var/www/pim && su -s /bin/sh www-data -c './vendor/bin/phpspec run --format=junit' > %workspace%/junit_output.xml",
                junit: "junit_output.xml"
            )},
            "back-php-cs-fixer": {testif(
                condition: launchBackUnitTests.equals("yes"),
                container: tag,
                script: "cd /var/www/pim && vendor/bin/php-cs-fixer fix --diff --dry-run --config=.php_cs.php --format=junit > %workspace%/junit_output.xml",
                junit: "junit_output.xml"
            )},
            "front-lint": {testif(
                condition: launchFrontUnitTests.equals("yes"),
                container: tag,
                script: "cd /var/www/pim && yarn run lint"
            )},
            "front-unit": {testif(
                condition: launchFrontUnitTests.equals("yes"),
                container: tag,
                script: "cd /var/www/pim && yarn run unit"
            )},

            // ACCEPTANCE TESTS
            "front-acceptance-ce": {testif(
                condition: launchFrontAcceptanceTests.equals("yes"),
                container: tag,
                script: "cd /var/www/pim && yarn run webpack-test && MAX_RANDOM_LATENCY_MS=100 yarn run acceptance /var/www/pim/tests/features"
            )},
            "front-acceptance-ee": {testif(
                condition: launchFrontAcceptanceTests.equals("yes") && editions.contains("ee"),
                container: "${tag}-ee",
                script: "cd /var/www/pim && yarn run webpack-test && MAX_RANDOM_LATENCY_MS=100 yarn run acceptance ./vendor/akeneo/pim-community-dev/tests/features ./tests/features"
            )},
            "back-acceptance-ce": {testif(
                condition: launchBackAcceptanceTests.equals("yes"),
                container: tag,
                script: "cd /var/www/pim && vendor/bin/behat --strict -p acceptance -vv"
            )},
            "back-acceptance-ee": {testif(
                condition: launchBackAcceptanceTests.equals("yes") && editions.contains("ee"),
                container: "${tag}-ee",
                script: "cd /var/www/pim && vendor/bin/behat --strict -p acceptance -vv"
            )},

            // INTEGRATION TESTS
            "front-integration-ce": {testif(
                condition: launchFrontIntegrationTests.equals("yes"),
                container: tag,
                script: "cd /var/www/pim && yarn run webpack-test && yarn run integration"
            )},
            "front-integration-ee": {testif(
                condition: launchFrontIntegrationTests.equals("yes") && editions.contains("ee"),
                container: "${tag}-ee",,
                script: "cd /var/www/pim && yarn run webpack-test && yarn run integration"
            )},
            "back-integration-ce": {queue(
                condition: launchBackIntegrationTests.equals("yes") && editions.contains("ce"),
                verbose: (verboseOutputs == "yes"),
                container: tag,
                containers: pimContainers(image: tag, selenium: false),
                fetcher: {return pimPhpunitFetcher(paths:["/var/www/pim/src", "/var/www/pim/tests"])},
                parallelism: 50
            )},
            "back-integration-ee": {queue(
                condition: launchBackIntegrationTests.equals("yes") && editions.contains("ee"),
                verbose: (verboseOutputs == "yes"),
                container: "${tag}-ee",
                containers: pimContainers(image: "${tag}-ee", selenium: false),
                fetcher: {return pimPhpunitFetcher(paths:["/var/www/pim/src", "/var/www/pim/vendor/akeneo/pim-community-dev/src", "/var/www/pim/vendor/akeneo/pim-community-dev/tests"])},
                parallelism: 50
            )},
            "back-acceptance-ce": {testif(
                condition: launchBackAcceptanceTests.equals("yes"),
                container: tag,
                script: "cd /var/www/pim && vendor/bin/behat --strict -p acceptance -vv"
            )},
<<<<<<< HEAD

            // END TO END TESTS
=======
>>>>>>> 4305b01e
            "legacy-end-to-end-behat-ce": {queue(
                condition: launchEndToEndTests.equals("yes") && editions.contains("ce"),
                verbose: (verboseOutputs == "yes"),
                container: tag,
<<<<<<< HEAD
                fetcher: {return pimBehatFetcher(profiles: ["legacy"], features: legacyFeatures)}
=======
                containers: pimContainers(image: tag),
                fetcher: {return pimBehatFetcher(hasToInstall: true, profiles: ["legacy"], features: features)}
>>>>>>> 4305b01e
            )},
            "legacy-end-to-end-behat-ee": {queue(
                condition: launchEndToEndTests.equals("yes") && editions.contains("ee"),
                verbose: (verboseOutputs == "yes"),
                container: "${tag}-ee",
<<<<<<< HEAD
                fetcher: {return pimBehatFetcher(profiles: ["legacy"], features: legacyFeatures)}
=======
                containers: pimContainers(image: "${tag}-ee"),
                fetcher: {return pimBehatFetcher(hasToInstall: true, features: features)}
>>>>>>> 4305b01e
            )}
        )
    } finally {
        notifySlack(slackChannel)
    }
}<|MERGE_RESOLUTION|>--- conflicted
+++ resolved
@@ -1,17 +1,11 @@
 #!groovy
 String[] editions = ["ce"]
-<<<<<<< HEAD
 String[] legacyFeatures = ["tests/legacy/features"]
 String launchFrontUnitTests = "yes"
 String launchBackUnitTests = "yes"
 String launchFrontIntegrationTests = "yes"
 String launchBackIntegrationTests = "yes"
 String launchFrontAcceptanceTests = "yes"
-=======
-String[] features = ["features"]
-String launchUnitTests = "yes"
-String launchIntegrationTests = "yes"
->>>>>>> 4305b01e
 String launchBackAcceptanceTests = "yes"
 String launchEndToEndTests = "yes"
 String verboseOutputs = "yes"
@@ -23,16 +17,11 @@
     if (env.BRANCH_NAME =~ /^PR-/) {
         timeout(time:5, unit:'DAYS') {
             userInput = input(message: 'Launch tests?', parameters: [
-<<<<<<< HEAD
                 choice(choices: 'yes\nno', description: 'Run front unit tests and code style checks', name: 'launchFrontUnitTests'),
                 choice(choices: 'yes\nno', description: 'Run back unit tests and code style checks', name: 'launchBackUnitTests'),
                 choice(choices: 'yes\nno', description: 'Run front integration tests', name: 'launchFrontIntegrationTests'),
                 choice(choices: 'yes\nno', description: 'Run back integration tests', name: 'launchBackIntegrationTests'),
                 choice(choices: 'yes\nno', description: 'Run front acceptance tests', name: 'launchFrontAcceptanceTests'),
-=======
-                choice(choices: 'yes\nno', description: 'Run unit tests and code style checks', name: 'launchUnitTests'),
-                choice(choices: 'yes\nno', description: 'Run integration tests', name: 'launchIntegrationTests'),
->>>>>>> 4305b01e
                 choice(choices: 'yes\nno', description: 'Run back acceptance tests', name: 'launchBackAcceptanceTests'),
                 choice(choices: 'yes\nno', description: 'Run end to end tests (Behat)', name: 'launchEndToEndTests'),
                 string(defaultValue: 'tests/legacy/features,vendor/akeneo/pim-community-dev/tests/legacy/features', description: 'End to end tests to run', name: 'legacyFeatures'),
@@ -42,18 +31,12 @@
             ])
 
             editions = userInput['editions'].tokenize(',')
-<<<<<<< HEAD
             legacyFeatures = userInput['legacyFeatures'].tokenize(',')
             launchFrontUnitTests = userInput['launchFrontUnitTests']
             launchBackUnitTests = userInput['launchBackUnitTests']
             launchFrontIntegrationTests = userInput['launchFrontIntegrationTests']
             launchBackIntegrationTests = userInput['launchBackIntegrationTests']
             launchFrontAcceptanceTests = userInput['launchFrontAcceptanceTests']
-=======
-            features = userInput['features'].tokenize(',')
-            launchUnitTests = userInput['launchUnitTests']
-            launchIntegrationTests = userInput['launchIntegrationTests']
->>>>>>> 4305b01e
             launchBackAcceptanceTests = userInput['launchBackAcceptanceTests']
             launchEndToEndTests = userInput['launchEndToEndTests']
             verboseOutputs = userInput['verboseOutputs']
@@ -183,37 +166,21 @@
                 fetcher: {return pimPhpunitFetcher(paths:["/var/www/pim/src", "/var/www/pim/vendor/akeneo/pim-community-dev/src", "/var/www/pim/vendor/akeneo/pim-community-dev/tests"])},
                 parallelism: 50
             )},
-            "back-acceptance-ce": {testif(
-                condition: launchBackAcceptanceTests.equals("yes"),
-                container: tag,
-                script: "cd /var/www/pim && vendor/bin/behat --strict -p acceptance -vv"
-            )},
-<<<<<<< HEAD
 
             // END TO END TESTS
-=======
->>>>>>> 4305b01e
             "legacy-end-to-end-behat-ce": {queue(
                 condition: launchEndToEndTests.equals("yes") && editions.contains("ce"),
                 verbose: (verboseOutputs == "yes"),
                 container: tag,
-<<<<<<< HEAD
-                fetcher: {return pimBehatFetcher(profiles: ["legacy"], features: legacyFeatures)}
-=======
                 containers: pimContainers(image: tag),
-                fetcher: {return pimBehatFetcher(hasToInstall: true, profiles: ["legacy"], features: features)}
->>>>>>> 4305b01e
+                fetcher: {return pimBehatFetcher(hasToInstall: true, profiles: ["legacy"], features: legacyFeatures)}
             )},
             "legacy-end-to-end-behat-ee": {queue(
                 condition: launchEndToEndTests.equals("yes") && editions.contains("ee"),
                 verbose: (verboseOutputs == "yes"),
                 container: "${tag}-ee",
-<<<<<<< HEAD
-                fetcher: {return pimBehatFetcher(profiles: ["legacy"], features: legacyFeatures)}
-=======
                 containers: pimContainers(image: "${tag}-ee"),
-                fetcher: {return pimBehatFetcher(hasToInstall: true, features: features)}
->>>>>>> 4305b01e
+                fetcher: {return pimBehatFetcher(hasToInstall: true, profiles: ["legacy"], features: legacyFeatures)}
             )}
         )
     } finally {
