default:
    suites:
        all:
            paths:
            filters:
                tags: "~skip&&~skip-pef&&~skip-nav&&~doc&&~unstable&&~unstable-app&&~deprecated&&~@unstable-app&&~ce"
            contexts:
                - Behat\MinkExtension\Context\MinkContext
                - Context\EnterpriseFeatureContext:
                    - 'Context\EnterpriseFeatureContext'
                    -
                        base_url: 'http://127.0.0.1/'
                        timeout: 50000
                        window_width: 1280
                        window_height: 1024
                - Context\EnterpriseFixturesContext:
                    - 'Context\EnterpriseFeatureContext'
                - Context\EnterpriseCatalogConfigurationContext:
                    - 'Context\EnterpriseFeatureContext'
                - Context\EnterpriseWebUser:
                    - 'Context\EnterpriseFeatureContext'
                - Context\EnterpriseDataGridContext:
                    - 'Context\EnterpriseFeatureContext'
                - Context\EnterpriseCommandContext:
                    - 'Context\EnterpriseFeatureContext'
                - Context\EnterpriseTransformationContext:
                    - 'Context\EnterpriseFeatureContext'
                - Context\EnterpriseAssertionContext:
                    - 'Context\EnterpriseFeatureContext'
                - Context\EnterpriseAssetContext:
                    - 'Context\EnterpriseFeatureContext'
                - Context\EnterpriseFileTransformerContext:
                    - 'Context\EnterpriseFeatureContext'
<<<<<<< HEAD
                - Context\EnterpriseItemPickerContext:
=======
                - Context\EnterpriseSecurityContext:
>>>>>>> badf77c5
                    - 'Context\EnterpriseFeatureContext'
                - Pim\Behat\Context\AttributeValidationContext:
                    - 'Context\EnterpriseFeatureContext'
                - Pim\Behat\Context\Domain\Collect\ImportProfilesContext:
                    - 'Context\EnterpriseFeatureContext'
                - Pim\Behat\Context\Domain\Enrich\AttributeTabContext:
                    - 'Context\EnterpriseFeatureContext'
                - Pim\Behat\Context\Domain\Enrich\CompletenessContext:
                    - 'Context\EnterpriseFeatureContext'
                - Pim\Behat\Context\Domain\Enrich\GridPaginationContext:
                    - 'Context\EnterpriseFeatureContext'
                - Pim\Behat\Context\Domain\Enrich\ProductGroupContext:
                    - 'Context\EnterpriseFeatureContext'
                - Pim\Behat\Context\Domain\Enrich\ProductModelContext:
                    - 'Context\EnterpriseFeatureContext'
                    - '@pim_catalog.repository.product_model'
                    - '@doctrine.orm.entity_manager'
                - Pim\Behat\Context\Domain\Enrich\VariantNavigationContext:
                    - 'Context\EnterpriseFeatureContext'
                - Pim\Behat\Context\Domain\Spread\ExportBuilderContext:
                    - 'Context\EnterpriseFeatureContext'
                - Pim\Behat\Context\Domain\Spread\ExportProfilesContext:
                    - 'Context\EnterpriseFeatureContext'
                - Pim\Behat\Context\Domain\Spread\XlsxFileContext:
                    - 'Context\EnterpriseFeatureContext'
                - Pim\Behat\Context\Domain\System\PermissionsContext:
                    - 'Context\EnterpriseFeatureContext'
                - Pim\Behat\Context\Domain\SecondaryActionsContext:
                    - 'Context\EnterpriseFeatureContext'
                - Pim\Behat\Context\Domain\TreeContext:
                    - 'Context\EnterpriseFeatureContext'
                - Pim\Behat\Context\Storage\FileInfoStorage:
                    - 'Context\EnterpriseFeatureContext'
                - PimEnterprise\Behat\Context\ViewSelectorContext:
                    - 'Context\EnterpriseFeatureContext'
                - PimEnterprise\Behat\Context\DashboardContext:
                    - 'Context\EnterpriseFeatureContext'
                - PimEnterprise\Behat\Context\TeamworkAssistant\WidgetContext:
                    - 'Context\EnterpriseFeatureContext'
                - PimEnterprise\Behat\Context\TeamworkAssistant\ProjectContext:
                    - 'Context\EnterpriseFeatureContext'
                - PimEnterprise\Behat\Context\HookContext:
                    - 'Context\EnterpriseFeatureContext'
                    - 1280
                    - 1024
                - PimEnterprise\Behat\Context\JobContext:
                    - 'Context\EnterpriseFeatureContext'
                - PimEnterprise\Behat\Context\NavigationContext:
                    - 'Context\EnterpriseFeatureContext'
                    - 'http://127.0.0.1/'
                - Pim\Behat\Context\Storage\ProductStorage:
                    - '@pim_connector.array_converter.flat_to_standard.product.attribute_column_info_extractor'
                    - '@pim_catalog.repository.product'
                    - '@doctrine.orm.default_entity_manager'
                - Pim\Behat\Context\Storage\ProductModelStorage:
                    - '@pim_connector.array_converter.flat_to_standard.product.attribute_column_info_extractor'
                    - '@pim_catalog.repository.product_model'
                    - '@pim_catalog.repository.family_variant'
                    - '@pim_catalog.factory.product_model'
                    - '@pim_catalog.updater.product_model'
                    - '@pim_catalog.validator.product_model'
                    - '@pim_catalog.saver.product_model'
                - Pim\Behat\Context\Domain\Enrich\FamilyVariantConfigurationContext:
                    - 'Context\EnterpriseFeatureContext'
                - Pim\Behat\Context\Storage\VariantProductStorage:
                    - '@pim_catalog.repository.product'
    extensions:
        Behat\ChainedStepsExtension: ~
        Behat\MinkExtension:
            default_session: symfony2
            javascript_session: selenium2
            show_cmd: chromium-browser %s
            sessions:
                symfony2:
                    symfony2: ~
                selenium2:
                    selenium2:
                        wd_host: 'http://127.0.0.1:4444/wd/hub'
            base_url: 'http://127.0.0.1/'
            files_path: 'features/Context/fixtures/'
        Behat\Symfony2Extension:
            kernel:
                env: behat
                debug: false
        SensioLabs\Behat\PageObjectExtension:
            namespaces:
                page: [Context\Page]
            factory:
                page_parameters:
                    base_url: 'http://127.0.0.1/'
        Pim\Behat\Extension\PimFormatter\PimFormatterExtension: ~
        Liuggio\Fastest\Behat\ListFeaturesExtension\Extension: ~

    formatters:
        pretty: true
        pim:
            output_path: app/build/logs/behat/<|MERGE_RESOLUTION|>--- conflicted
+++ resolved
@@ -31,11 +31,9 @@
                     - 'Context\EnterpriseFeatureContext'
                 - Context\EnterpriseFileTransformerContext:
                     - 'Context\EnterpriseFeatureContext'
-<<<<<<< HEAD
                 - Context\EnterpriseItemPickerContext:
-=======
+                    - 'Context\EnterpriseFeatureContext'
                 - Context\EnterpriseSecurityContext:
->>>>>>> badf77c5
                     - 'Context\EnterpriseFeatureContext'
                 - Pim\Behat\Context\AttributeValidationContext:
                     - 'Context\EnterpriseFeatureContext'
