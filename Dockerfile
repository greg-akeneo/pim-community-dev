--- conflicted
+++ resolved
@@ -6,10 +6,7 @@
 ENV BUILD_PACKAGES \
   apt-transport-https \
   autoconf \
-<<<<<<< HEAD
   curl \
-=======
->>>>>>> 6876bab4
   g++ \
   git \
   libcurl4-gnutls-dev \
@@ -65,10 +62,7 @@
   && docker-php-ext-configure gd --with-jpeg-dir=/usr/include/ \
   && docker-php-ext-install \
   bcmath \
-<<<<<<< HEAD
   curl \
-=======
->>>>>>> 6876bab4
   exif \
   gd \
   intl \
@@ -137,15 +131,11 @@
   && mysql -e "GRANT ALL ON \`akeneo_pim\`.* TO 'akeneo_pim'@'%' ;" \
   && mysql -e "FLUSH PRIVILEGES;" \
   && bin/console --env=test pim:install --force \
-<<<<<<< HEAD
   && bin/console --env=test pim:installer:dump-extensions \
-=======
->>>>>>> 6876bab4
   && a2ensite pim \
   && chown -R www-data:www-data var web \
   && chmod 777 -R /tmp/pim app/file_storage app/uploads app/archive tests/legacy/features/Context/fixtures/
 
-<<<<<<< HEAD
 ADD https://github.com/Yelp/dumb-init/releases/download/v1.2.0/dumb-init_1.2.0_amd64 /usr/local/bin/dumb-init
 RUN chmod +x /usr/local/bin/dumb-init \
   && cd / \
@@ -153,13 +143,8 @@
   && groupadd -r pptruser && useradd -r -g pptruser -G audio,video pptruser \
   && mkdir -p /home/pptruser/Downloads \
   && chown -R pptruser:pptruser /home/pptruser \
-  && chown -R pptruser:pptruser /node_modules 
+  && chown -R pptruser:pptruser /node_modules
 
 EXPOSE 80 9200 4444 3306
 
-CMD /bin/sh -c /var/www/pim/.ci/bin/start-mysql && /var/www/pim/.ci/bin/start-elasticsearch && /var/www/pim/.ci/bin/start-webserver && /var/www/pim/.ci/bin/start-selenium && sleep infinity
-=======
-EXPOSE 80 9200 4444 3306
-
-CMD /var/www/pim/.ci/bin/start-mysql && /var/www/pim/.ci/bin/start-elasticsearch && /var/www/pim/.ci/bin/start-webserver && /var/www/pim/.ci/bin/start-selenium && sleep infinity
->>>>>>> 6876bab4
+CMD /bin/sh -c /var/www/pim/.ci/bin/start-mysql && /var/www/pim/.ci/bin/start-elasticsearch && /var/www/pim/.ci/bin/start-webserver && /var/www/pim/.ci/bin/start-selenium && sleep infinity