FROM php:7.1.16-fpm

ENV COMPOSER_CACHE_DIR=/tmp/composer/cache
ENV YARN_CACHE_FOLDER=/tmp/yarn
ENV PIM_DATABASE_HOST=127.0.0.1
ENV PIM_INDEX_HOSTS=elastic:changeme@127.0.0.1:9200
ENV BEHAT_TMPDIR=/var/www/pim/var/cache/tmp

<<<<<<< HEAD
ENV BUILD_PACKAGES \
  apt-transport-https \
  autoconf \
  g++ \
  git \
  libcurl4-gnutls-dev \
  libicu-dev \
  libjpeg62-turbo-dev \
  libmagickwand-dev \
  libmcrypt-dev \
  libncurses5-dev \
  libpng-dev \
  libssl-dev \
  libxml2-dev \
  locales \
  zlib1g-dev

COPY --from=gcr.io/akeneo-ci/github-akeneo-ci-dependencies-warmer:master /tmp /tmp
=======
WORKDIR /var/www/pim
>>>>>>> 4305b01e

RUN apt-get update && apt-get install -y apt-transport-https \
  && curl -sS https://getcomposer.org/installer | php -- --install-dir=/usr/local/bin --filename=composer \
  && curl -sS https://deb.nodesource.com/gpgkey/nodesource.gpg.key | apt-key add - \
  && curl -sS https://dl.yarnpkg.com/debian/pubkey.gpg | apt-key add - \
  && echo "deb https://deb.nodesource.com/node_8.x jessie main" > /etc/apt/sources.list.d/nodesource.list \
  && echo "deb https://dl.yarnpkg.com/debian/ stable main" > /etc/apt/sources.list.d/yarn.list \
  && apt-get update && apt-get install -y --no-install-recommends \
    apache2 \
    git \
    imagemagick \
    libcurl4-openssl-dev \
    libicu-dev \
    libjpeg62-turbo-dev \
    libmagickwand-dev \
    libmcrypt-dev \
    libpng-dev \
    libxml2-dev \
    netcat \
    nodejs \
    perceptualdiff \
    yarn \
    zlib1g-dev \
    zlib1g-dev \
    mysql-client \
  && docker-php-ext-configure gd --with-jpeg-dir=/usr/include/ \
<<<<<<< HEAD
  && docker-php-ext-install \
  bcmath \
  exif \
  gd \
  intl \
  mbstring \
  mcrypt \
  opcache \
  pdo_mysql \
  soap \
  xml \
  zip \
  && pecl install apcu && docker-php-ext-enable apcu \
  && pecl install imagick && docker-php-ext-enable imagick \
  && curl -sS https://getcomposer.org/installer | php -- --install-dir=/usr/local/bin --filename=composer \
  && a2enmod rewrite \
  && a2enmod proxy \
  && a2enmod proxy_fcgi \
  && a2dissite 000-default \
  && curl -SLO https://download-installer.cdn.mozilla.net/pub/firefox/releases/47.0.1/linux-x86_64/en-US/firefox-47.0.1.tar.bz2 \
  && tar -C /opt -xjf firefox-47.0.1.tar.bz2 \
  && mv /opt/firefox /opt/firefox-47.0.1 \
  && ln -fs /opt/firefox-47.0.1/firefox /usr/bin/firefox \
  && curl -SLO https://github.com/mozilla/geckodriver/releases/download/v0.10.0/geckodriver-v0.10.0-linux64.tar.gz \
  && tar -C /opt -zxf geckodriver-v0.10.0-linux64.tar.gz \
  && mv /opt/geckodriver /opt/geckodriver-0.10.0 \
  && chmod 755 /opt/geckodriver-0.10.0 \
  && ln -fs /opt/geckodriver-0.10.0 /usr/bin/geckodriver \
  && mkdir -p /opt/selenium \
  && curl -SL https://selenium-release.storage.googleapis.com/2.53/selenium-server-standalone-2.53.1.jar -o /opt/selenium/selenium-server-standalone.jar \
  ## Pupeter & Cucumber JS
  && apt-get install -yq libgconf-2-4 \
  && apt-get install -y wget --no-install-recommends \
  && wget -q -O - https://dl-ssl.google.com/linux/linux_signing_key.pub | apt-key add - \
  && sh -c 'echo "deb [arch=amd64] http://dl.google.com/linux/chrome/deb/ stable main" >> /etc/apt/sources.list.d/google.list' \
  && apt-get update \
  && apt-get install -y google-chrome-unstable fonts-ipafont-gothic fonts-wqy-zenhei fonts-thai-tlwg fonts-kacst ttf-freefont --no-install-recommends \
  && apt-get install -yq gconf-service libasound2 libatk1.0-0 libc6 libcairo2 libcups2 libdbus-1-3 \
    libexpat1 libfontconfig1 libgcc1 libgconf-2-4 libgdk-pixbuf2.0-0 libglib2.0-0 libgtk-3-0 libnspr4 \
    libpango-1.0-0 libpangocairo-1.0-0 libstdc++6 libx11-6 libx11-xcb1 libxcb1 libxcomposite1 \
    libxcursor1 libxdamage1 libxext6 libxfixes3 libxi6 libxrandr2 libxrender1 libxss1 libxtst6 \
    ca-certificates fonts-liberation libappindicator1 libnss3 lsb-release xdg-utils \
  ## Cleanup
  && rm -rf /var/www/html/ \
  && apt-get remove --purge -y $BUILD_PACKAGES \
  && apt-get autoremove -y \
  && apt-get clean -y \
  && rm -rf /src/*.deb \
  && rm -rf /var/lib/apt/lists/*

ADD . /var/www/pim

WORKDIR /var/www/pim

RUN cp app/config/parameters_test.yml.dist app/config/parameters_test.yml \
  && cp .ci/php.ini /usr/local/etc/php/ \
  && cp .ci/vhost.conf /etc/apache2/sites-available/pim.conf \
  && sed -i "s#database_host: .*#database_host: 127.0.0.1#g" app/config/parameters_test.yml \
  && sed -i "s#index_hosts: .*#index_hosts: 'elastic:changeme@127.0.0.1:9200'#g" app/config/parameters_test.yml \
  && composer update --ansi --optimize-autoloader --no-interaction --no-progress --prefer-dist --ignore-platform-reqs --no-suggest \
  && yarn install --no-progress \
  && yarn run webpack \
  && .ci/bin/start-mysql \
  && .ci/bin/start-elasticsearch \
  && rm -rf /tmp/composer /tmp/yarn /usr/local/bin/composer \
  && mysql -e "CREATE DATABASE IF NOT EXISTS \`akeneo_pim\` ;" \
  && mysql -e "CREATE USER 'akeneo_pim'@'%' IDENTIFIED BY 'akeneo_pim';" \
  && mysql -e "GRANT ALL ON \`akeneo_pim\`.* TO 'akeneo_pim'@'%' ;" \
  && mysql -e "FLUSH PRIVILEGES;" \
  && bin/console --env=test pim:install --force \
  && a2ensite pim \
  && chown -R www-data:www-data var web \
  && chmod 777 -R /tmp/pim app/file_storage app/uploads app/archive tests/legacy/features/Context/fixtures/

EXPOSE 80 9200 4444 3306

CMD /var/www/pim/.ci/bin/start-mysql && /var/www/pim/.ci/bin/start-elasticsearch && /var/www/pim/.ci/bin/start-webserver && /var/www/pim/.ci/bin/start-selenium && sleep infinity
=======
  && docker-php-ext-install -j$(nproc) \
      bcmath \
      curl \
      exif \
      gd \
      intl \
      mbstring \
      mcrypt \
      opcache \
      pdo_mysql \
      soap \
      xml \
      zip \
    && pecl install apcu && docker-php-ext-enable apcu \
    && pecl install imagick && docker-php-ext-enable imagick \
    && rm -rf /tmp/pear \
    && a2enmod rewrite \
    && a2enmod proxy \
    && a2enmod proxy_fcgi

COPY --from=gcr.io/akeneo-ci/github-akeneo-ci-dependencies-warmer:master /tmp /tmp
COPY . .
COPY .ci/php.ini /usr/local/etc/php/
COPY .ci/vhost.conf /etc/apache2/sites-available/000-default.conf

RUN composer install --no-ansi --optimize-autoloader --no-interaction --no-progress --prefer-dist --no-suggest \
    && bin/console pim:installer:assets --env=prod \
    && bin/console pim:installer:dump-require-paths --env=prod \
    && yarn install \
    && yarn run webpack \
    && cp app/config/parameters.yml app/config/parameters_test.yml \
    && chown -R www-data:www-data var web \
    && chmod 777 -R features/Context/fixtures/ var web
>>>>>>> 4305b01e
<|MERGE_RESOLUTION|>--- conflicted
+++ resolved
@@ -6,28 +6,7 @@
 ENV PIM_INDEX_HOSTS=elastic:changeme@127.0.0.1:9200
 ENV BEHAT_TMPDIR=/var/www/pim/var/cache/tmp
 
-<<<<<<< HEAD
-ENV BUILD_PACKAGES \
-  apt-transport-https \
-  autoconf \
-  g++ \
-  git \
-  libcurl4-gnutls-dev \
-  libicu-dev \
-  libjpeg62-turbo-dev \
-  libmagickwand-dev \
-  libmcrypt-dev \
-  libncurses5-dev \
-  libpng-dev \
-  libssl-dev \
-  libxml2-dev \
-  locales \
-  zlib1g-dev
-
-COPY --from=gcr.io/akeneo-ci/github-akeneo-ci-dependencies-warmer:master /tmp /tmp
-=======
 WORKDIR /var/www/pim
->>>>>>> 4305b01e
 
 RUN apt-get update && apt-get install -y apt-transport-https \
   && curl -sS https://getcomposer.org/installer | php -- --install-dir=/usr/local/bin --filename=composer \
@@ -54,88 +33,8 @@
     zlib1g-dev \
     mysql-client \
   && docker-php-ext-configure gd --with-jpeg-dir=/usr/include/ \
-<<<<<<< HEAD
-  && docker-php-ext-install \
-  bcmath \
-  exif \
-  gd \
-  intl \
-  mbstring \
-  mcrypt \
-  opcache \
-  pdo_mysql \
-  soap \
-  xml \
-  zip \
-  && pecl install apcu && docker-php-ext-enable apcu \
-  && pecl install imagick && docker-php-ext-enable imagick \
-  && curl -sS https://getcomposer.org/installer | php -- --install-dir=/usr/local/bin --filename=composer \
-  && a2enmod rewrite \
-  && a2enmod proxy \
-  && a2enmod proxy_fcgi \
-  && a2dissite 000-default \
-  && curl -SLO https://download-installer.cdn.mozilla.net/pub/firefox/releases/47.0.1/linux-x86_64/en-US/firefox-47.0.1.tar.bz2 \
-  && tar -C /opt -xjf firefox-47.0.1.tar.bz2 \
-  && mv /opt/firefox /opt/firefox-47.0.1 \
-  && ln -fs /opt/firefox-47.0.1/firefox /usr/bin/firefox \
-  && curl -SLO https://github.com/mozilla/geckodriver/releases/download/v0.10.0/geckodriver-v0.10.0-linux64.tar.gz \
-  && tar -C /opt -zxf geckodriver-v0.10.0-linux64.tar.gz \
-  && mv /opt/geckodriver /opt/geckodriver-0.10.0 \
-  && chmod 755 /opt/geckodriver-0.10.0 \
-  && ln -fs /opt/geckodriver-0.10.0 /usr/bin/geckodriver \
-  && mkdir -p /opt/selenium \
-  && curl -SL https://selenium-release.storage.googleapis.com/2.53/selenium-server-standalone-2.53.1.jar -o /opt/selenium/selenium-server-standalone.jar \
-  ## Pupeter & Cucumber JS
-  && apt-get install -yq libgconf-2-4 \
-  && apt-get install -y wget --no-install-recommends \
-  && wget -q -O - https://dl-ssl.google.com/linux/linux_signing_key.pub | apt-key add - \
-  && sh -c 'echo "deb [arch=amd64] http://dl.google.com/linux/chrome/deb/ stable main" >> /etc/apt/sources.list.d/google.list' \
-  && apt-get update \
-  && apt-get install -y google-chrome-unstable fonts-ipafont-gothic fonts-wqy-zenhei fonts-thai-tlwg fonts-kacst ttf-freefont --no-install-recommends \
-  && apt-get install -yq gconf-service libasound2 libatk1.0-0 libc6 libcairo2 libcups2 libdbus-1-3 \
-    libexpat1 libfontconfig1 libgcc1 libgconf-2-4 libgdk-pixbuf2.0-0 libglib2.0-0 libgtk-3-0 libnspr4 \
-    libpango-1.0-0 libpangocairo-1.0-0 libstdc++6 libx11-6 libx11-xcb1 libxcb1 libxcomposite1 \
-    libxcursor1 libxdamage1 libxext6 libxfixes3 libxi6 libxrandr2 libxrender1 libxss1 libxtst6 \
-    ca-certificates fonts-liberation libappindicator1 libnss3 lsb-release xdg-utils \
-  ## Cleanup
-  && rm -rf /var/www/html/ \
-  && apt-get remove --purge -y $BUILD_PACKAGES \
-  && apt-get autoremove -y \
-  && apt-get clean -y \
-  && rm -rf /src/*.deb \
-  && rm -rf /var/lib/apt/lists/*
-
-ADD . /var/www/pim
-
-WORKDIR /var/www/pim
-
-RUN cp app/config/parameters_test.yml.dist app/config/parameters_test.yml \
-  && cp .ci/php.ini /usr/local/etc/php/ \
-  && cp .ci/vhost.conf /etc/apache2/sites-available/pim.conf \
-  && sed -i "s#database_host: .*#database_host: 127.0.0.1#g" app/config/parameters_test.yml \
-  && sed -i "s#index_hosts: .*#index_hosts: 'elastic:changeme@127.0.0.1:9200'#g" app/config/parameters_test.yml \
-  && composer update --ansi --optimize-autoloader --no-interaction --no-progress --prefer-dist --ignore-platform-reqs --no-suggest \
-  && yarn install --no-progress \
-  && yarn run webpack \
-  && .ci/bin/start-mysql \
-  && .ci/bin/start-elasticsearch \
-  && rm -rf /tmp/composer /tmp/yarn /usr/local/bin/composer \
-  && mysql -e "CREATE DATABASE IF NOT EXISTS \`akeneo_pim\` ;" \
-  && mysql -e "CREATE USER 'akeneo_pim'@'%' IDENTIFIED BY 'akeneo_pim';" \
-  && mysql -e "GRANT ALL ON \`akeneo_pim\`.* TO 'akeneo_pim'@'%' ;" \
-  && mysql -e "FLUSH PRIVILEGES;" \
-  && bin/console --env=test pim:install --force \
-  && a2ensite pim \
-  && chown -R www-data:www-data var web \
-  && chmod 777 -R /tmp/pim app/file_storage app/uploads app/archive tests/legacy/features/Context/fixtures/
-
-EXPOSE 80 9200 4444 3306
-
-CMD /var/www/pim/.ci/bin/start-mysql && /var/www/pim/.ci/bin/start-elasticsearch && /var/www/pim/.ci/bin/start-webserver && /var/www/pim/.ci/bin/start-selenium && sleep infinity
-=======
   && docker-php-ext-install -j$(nproc) \
       bcmath \
-      curl \
       exif \
       gd \
       intl \
@@ -151,7 +50,19 @@
     && rm -rf /tmp/pear \
     && a2enmod rewrite \
     && a2enmod proxy \
-    && a2enmod proxy_fcgi
+    && a2enmod proxy_fcgi \
+    ## Pupeter & Cucumber JS
+    && apt-get install -yq libgconf-2-4 \
+    && apt-get install -y wget --no-install-recommends \
+    && wget -q -O - https://dl-ssl.google.com/linux/linux_signing_key.pub | apt-key add - \
+    && sh -c 'echo "deb [arch=amd64] http://dl.google.com/linux/chrome/deb/ stable main" >> /etc/apt/sources.list.d/google.list' \
+    && apt-get update \
+    && apt-get install -y google-chrome-unstable fonts-ipafont-gothic fonts-wqy-zenhei fonts-thai-tlwg fonts-kacst ttf-freefont --no-install-recommends \
+    && apt-get install -yq gconf-service libasound2 libatk1.0-0 libc6 libcairo2 libcups2 libdbus-1-3 \
+    libexpat1 libfontconfig1 libgcc1 libgconf-2-4 libgdk-pixbuf2.0-0 libglib2.0-0 libgtk-3-0 libnspr4 \
+    libpango-1.0-0 libpangocairo-1.0-0 libstdc++6 libx11-6 libx11-xcb1 libxcb1 libxcomposite1 \
+    libxcursor1 libxdamage1 libxext6 libxfixes3 libxi6 libxrandr2 libxrender1 libxss1 libxtst6 \
+    ca-certificates fonts-liberation libappindicator1 libnss3 lsb-release xdg-utils
 
 COPY --from=gcr.io/akeneo-ci/github-akeneo-ci-dependencies-warmer:master /tmp /tmp
 COPY . .
@@ -165,5 +76,4 @@
     && yarn run webpack \
     && cp app/config/parameters.yml app/config/parameters_test.yml \
     && chown -R www-data:www-data var web \
-    && chmod 777 -R features/Context/fixtures/ var web
->>>>>>> 4305b01e
+    && chmod 777 -R tests/legacy/features/Context/fixtures/ var web
