#!groovy

def editions = ["ce"]
def features = "features,vendor/akeneo/pim-community-dev/features"
def phpVersion = "5.6"
def features = "features"
def launchUnitTests = "yes"
def launchIntegrationTests = "yes"
def launchBehatTests = "yes"

stage("Checkout") {
    milestone 1
    if (env.BRANCH_NAME =~ /^PR-/) {
        userInput = input(message: 'Launch tests?', parameters: [
            choice(choices: 'yes\nno', description: 'Run unit tests', name: 'launchUnitTests'),
            choice(choices: 'yes\nno', description: 'Run integration tests', name: 'launchIntegrationTests'),
            choice(choices: 'yes\nno', description: 'Run functional tests', name: 'launchBehatTests'),
            string(defaultValue: 'ee,ce', description: 'PIM edition the tests should run to (comma separated values)', name: 'editions'),
            string(defaultValue: 'features,vendor/akeneo/pim-community-dev/features', description: 'Behat scenarios to build', name: 'features'),
            choice(choices: '5.6\n7.0\n7.1', description: 'PHP version to run behat with', name: 'phpVersion'),
        ])

        editions = userInput['editions'].tokenize(',')
        features = userInput['features']
        phpVersion = userInput['phpVersion']
        launchUnitTests = userInput['launchUnitTests']
        launchIntegrationTests = userInput['launchIntegrationTests']
        launchBehatTests = userInput['launchBehatTests']
    }
    milestone 2

    node {
        deleteDir()
        checkout scm
        stash "pim_community_dev"

        if (editions.contains('ee') && 'yes' == launchBehatTests) {
           checkout([$class: 'GitSCM',
             branches: [[name: 'master']],
             userRemoteConfigs: [[credentialsId: 'github-credentials', url: 'https://github.com/akeneo/pim-enterprise-dev.git']]
           ])

           stash "pim_enterprise_dev"
        }
    }

    checkouts = [:];
    checkouts['community'] = {
        node('docker') {
            deleteDir()
            docker.image("carcel/php:5.6").inside("-v /home/akeneo/.composer:/home/akeneo/.composer -e COMPOSER_HOME=/home/akeneo/.composer") {
                unstash "pim_community_dev"
                sh "composer update --optimize-autoloader --no-interaction --no-progress --prefer-dist"
                sh "app/console oro:requirejs:generate-config"
                sh "app/console assets:install"
                stash "pim_community_dev_full"
            }
            deleteDir()
        }
    }
    if (editions.contains('ee') && 'yes' == launchBehatTests) {
        checkouts['enterprise'] = {
            node('docker') {
                deleteDir()
                docker.image("carcel/php:5.6").inside("-v /home/akeneo/.composer:/home/akeneo/.composer -e COMPOSER_HOME=/home/akeneo/.composer") {
                    unstash "pim_enterprise_dev"
                    sh "php -d memory_limit=-1 /usr/local/bin/composer update --optimize-autoloader --no-interaction --no-progress --prefer-dist"
                    sh "app/console oro:requirejs:generate-config"
                    sh "app/console assets:install"
                    stash "pim_enterprise_dev_full"
                }
                deleteDir()
            }
        }
    }

    parallel checkouts
}

if (launchUnitTests.equals("yes")) {
    stage("Unit tests and Code style") {
        def tasks = [:]

        tasks["phpunit-5.6"] = {runPhpUnitTest("5.6")}
        tasks["phpunit-7.0"] = {runPhpUnitTest("7.0")}
        tasks["phpunit-7.1"] = {runPhpUnitTest("7.1")}
        tasks["phpspec-5.6"] = {runPhpSpecTest("5.6")}
        tasks["phpspec-7.0"] = {runPhpSpecTest("7.0")}
        tasks["phpspec-7.1"] = {runPhpSpecTest("7.1")}
        tasks["php-cs-fixer-5.6"] = {runPhpCsFixerTest("5.6")}
        tasks["php-cs-fixer-7.0"] = {runPhpCsFixerTest("7.0")}
        tasks["php-cs-fixer-7.1"] = {runPhpCsFixerTest("7.1")}
        tasks["grunt"] = {runGruntTest()}

        parallel tasks
    }
}

if (launchIntegrationTests.equals("yes")) {
    stage("Integration tests") {
        def tasks = [:]

        tasks["phpunit-5.6"] = {runIntegrationTest("5.6")}
        tasks["phpunit-7.0"] = {runIntegrationTest("7.0")}
        tasks["phpunit-7.1"] = {runIntegrationTest("7.1")}

        parallel tasks
    }
}

if (launchBehatTests.equals("yes")) {
    stage("Functional tests") {
        def tasks = [:]

        if (editions.contains('ee')) {tasks["behat-ee"] = {runBehatTest("ee", features, phpVersion)}}
        if (editions.contains('ce')) {tasks["behat-ce"] = {runBehatTest("ce", features, phpVersion)}}

        parallel tasks
    }
}

def runGruntTest() {
    node('docker') {
        deleteDir()
        try {
            docker.image('digitallyseamless/nodejs-bower-grunt').inside("") {
                unstash "pim_community_dev_full"
                sh "npm install"
                sh "grunt --force"
            }
        } finally {
            deleteDir()
        }
    }
}

def runPhpUnitTest(phpVersion) {
    node('docker') {
        deleteDir()
        try {
            docker.image("carcel/php:${phpVersion}").inside("-v /home/akeneo/.composer:/home/akeneo/.composer -e COMPOSER_HOME=/home/akeneo/.composer") {
                unstash "pim_community_dev"

                sh "composer update --optimize-autoloader --no-interaction --no-progress --prefer-dist"
                sh "mkdir -p app/build/logs/"
                sh "./bin/phpunit -c app/phpunit.xml.dist --testsuite PIM_Unit_Test --log-junit app/build/logs/phpunit.xml"
            }
        } finally {
            sh "sed -i \"s/testcase name=\\\"/testcase name=\\\"[php-${phpVersion}] /\" app/build/logs/*.xml"
            junit "app/build/logs/*.xml"
            deleteDir()
        }
    }
}

def runIntegrationTest(phpVersion) {
    node('docker') {
        deleteDir()
        try {
            docker.image("elasticsearch:5.2").withRun("--name elasticsearch") {
                docker.image("mysql:5.7").withRun("--name mysql -e MYSQL_ROOT_PASSWORD=root -e MYSQL_USER=akeneo_pim -e MYSQL_PASSWORD=akeneo_pim -e MYSQL_DATABASE=akeneo_pim", "--sql_mode=ERROR_FOR_DIVISION_BY_ZERO,NO_ZERO_IN_DATE,NO_ZERO_DATE,NO_AUTO_CREATE_USER,NO_ENGINE_SUBSTITUTION") {
                    docker.image("carcel/php:${phpVersion}").inside("--link mysql:mysql --link elasticsearch:elasticsearch -v /home/akeneo/.composer:/home/akeneo/.composer -e COMPOSER_HOME=/home/akeneo/.composer") {
                        unstash "pim_community_dev"

                        sh "composer update --optimize-autoloader --no-interaction --no-progress --prefer-dist"
                        sh "cp app/config/parameters_test.yml.dist app/config/parameters_test.yml"
                        sh "sed -i \"s#database_host: .*#database_host: mysql#g\" app/config/parameters_test.yml"
                        sh "sed -i \"s#pim_es_host: .*#pim_es_host: elasticsearch#g\" app/config/parameters_test.yml"

                        sh "./app/console --env=test pim:install --force"

                        sh "mkdir -p app/build/logs/"
                        sh "./bin/phpunit -c app/phpunit.xml.dist --testsuite PIM_Integration_Test --log-junit app/build/logs/phpunit_integration.xml"
                    }
                }
            }
        } finally {
            sh "sed -i \"s/testcase name=\\\"/testcase name=\\\"[php-${phpVersion}] /\" app/build/logs/*.xml"
            junit "app/build/logs/*.xml"
            deleteDir()
        }
    }
}

def runPhpSpecTest(phpVersion) {
    node('docker') {
        deleteDir()
        try {
            docker.image("carcel/php:${phpVersion}").inside("-v /home/akeneo/.composer:/home/akeneo/.composer -e COMPOSER_HOME=/home/akeneo/.composer") {
                unstash "pim_community_dev"

                sh "composer update --optimize-autoloader --no-interaction --no-progress --prefer-dist"
                sh "mkdir -p app/build/logs/"
                sh "./bin/phpspec run --no-interaction --format=junit > app/build/logs/phpspec.xml"
            }
        } finally {
            sh "sed -i \"s/testcase name=\\\"/testcase name=\\\"[php-${phpVersion}] /\" app/build/logs/*.xml"
            junit "app/build/logs/*.xml"
            deleteDir()
        }
    }
}

def runPhpCsFixerTest(phpVersion) {
    node('docker') {
        deleteDir()
        try {
            docker.image("carcel/php:${phpVersion}").inside("-v /home/akeneo/.composer:/home/akeneo/.composer -e COMPOSER_HOME=/home/akeneo/.composer") {
                unstash "pim_community_dev"

                sh "composer update --optimize-autoloader --no-interaction --no-progress --prefer-dist"
                sh "mkdir -p app/build/logs/"
                sh "./bin/php-cs-fixer fix --diff --dry-run --format=junit --config=.php_cs.php > app/build/logs/phpcs.xml"
            }
        } finally {
            sh "sed -i \"s/testcase name=\\\"/testcase name=\\\"[php-${phpVersion}] /\" app/build/logs/*.xml"
            junit "app/build/logs/*.xml"
            deleteDir()
        }
    }
}

def runBehatTest(edition, features, phpVersion) {
    node() {
        dir("behat-${edition}") {
            deleteDir()
            if ('ce' == edition) {
               unstash "pim_community_dev_full"
               tags = "~skip&&~skip-pef&&~doc&&~unstable&&~unstable-app&&~deprecated&&~@unstable-app"
            } else {
                unstash "pim_enterprise_dev_full"
                dir('vendor/akeneo/pim-community-dev') {
                    deleteDir()
                    unstash "pim_community_dev"
                }
                tags = "~skip&&~skip-pef&&~doc&&~unstable&&~unstable-app&&~deprecated&&~@unstable-app&&~ce"
            }

            // Create mysql hostname (MySQL docker container name)
            mysqlHostName = "mysql_${env.JOB_NAME}_${env.BUILD_NUMBER}_behat-${edition}".replaceAll( '/', '_' )

            // Configure the PIM
            sh "cp behat.ci.yml behat.yml"
            sh "cp app/config/parameters.yml.dist app/config/parameters_test.yml"
            sh "sed -i \"s#database_host: .*#database_host: ${mysqlHostName}#g\" app/config/parameters_test.yml"
            sh "sed -i \"s#pim_es_host: .*#pim_es_host: elasticsearch#g\" app/config/parameters_test.yml"
            if ('ce' == edition) {
               sh "printf \"    installer_data: 'PimInstallerBundle:minimal'\n\" >> app/config/parameters_test.yml"
            } else {
               sh "printf \"    installer_data: 'PimEnterpriseInstallerBundle:minimal'\n\" >> app/config/parameters_test.yml"
            }

            sh "mkdir -p app/build/logs/behat app/build/logs/consumer app/build/screenshots"
            sh "cp behat.ci.yml behat.yml"

            try {
<<<<<<< HEAD
                sh "php /var/lib/distributed-ci/dci-master/bin/build ${env.WORKSPACE}/behat-${edition} ${env.BUILD_NUMBER} orm ${features} ${env.JOB_NAME} 5 ${phpVersion} 5.7 \"${tags}\" \"behat-${edition}-\" -e 5.2 --exit_on_failure"
=======
                sh "php /var/lib/distributed-ci/dci-master/bin/build ${env.WORKSPACE}/behat-${edition}-${storage} ${env.BUILD_NUMBER} ${storage} ${features} ${env.JOB_NAME} 5 ${phpVersion} ${mysqlVersion} \"${tags}\" \"behat-${edition}-${storage}\" -e ${esVersion} --exit_on_failure"
>>>>>>> fe03bc21
            } finally {
                sh "sed -i \"s/ name=\\\"/ name=\\\"[${edition}] /\" app/build/logs/behat/*.xml"
                junit 'app/build/logs/behat/*.xml'
                archiveArtifacts allowEmptyArchive: true, artifacts: 'app/build/screenshots/*.png'
                deleteDir()
            }
        }
    }
}<|MERGE_RESOLUTION|>--- conflicted
+++ resolved
@@ -254,11 +254,7 @@
             sh "cp behat.ci.yml behat.yml"
 
             try {
-<<<<<<< HEAD
-                sh "php /var/lib/distributed-ci/dci-master/bin/build ${env.WORKSPACE}/behat-${edition} ${env.BUILD_NUMBER} orm ${features} ${env.JOB_NAME} 5 ${phpVersion} 5.7 \"${tags}\" \"behat-${edition}-\" -e 5.2 --exit_on_failure"
-=======
-                sh "php /var/lib/distributed-ci/dci-master/bin/build ${env.WORKSPACE}/behat-${edition}-${storage} ${env.BUILD_NUMBER} ${storage} ${features} ${env.JOB_NAME} 5 ${phpVersion} ${mysqlVersion} \"${tags}\" \"behat-${edition}-${storage}\" -e ${esVersion} --exit_on_failure"
->>>>>>> fe03bc21
+                sh "php /var/lib/distributed-ci/dci-master/bin/build ${env.WORKSPACE}/behat-${edition} ${env.BUILD_NUMBER} orm ${features} ${env.JOB_NAME} 5 ${phpVersion} 5.7 \"${tags}\" \"behat-${edition}\" -e 5.2 --exit_on_failure"
             } finally {
                 sh "sed -i \"s/ name=\\\"/ name=\\\"[${edition}] /\" app/build/logs/behat/*.xml"
                 junit 'app/build/logs/behat/*.xml'
