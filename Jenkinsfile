--- conflicted
+++ resolved
@@ -10,9 +10,6 @@
 Integer nbAvailableNode = 8
 def testFilesCE = []
 def testFilesEE = []
-
-Integer nbAvailableNode = 8
-def testFilesCE = []
 
 stage("Checkout") {
     milestone 1
@@ -161,8 +158,7 @@
     }
 }
 
-<<<<<<< HEAD
-if ('yes' == launchIntegrationTests) {
+if (launchIntegrationTests.equals("yes")) {
     if (editions.contains('ce')) {
         stage("Integration tests CE") {
             def tasks = buildIntegrationTestTasks('7.1', 'ce', nbAvailableNode, testFilesCE)
@@ -175,12 +171,6 @@
             def tasks = buildIntegrationTestTasks('7.1', 'ee', nbAvailableNode, testFilesEE)
             parallel tasks
         }
-=======
-if (launchIntegrationTests.equals("yes")) {
-    stage("Integration tests") {
-        def tasks = buildIntegrationTestTasks('orm', nbAvailableNode, testFilesCE)
-        parallel tasks
->>>>>>> 0b821cc6
     }
 }
 
@@ -217,11 +207,7 @@
     node('docker') {
         deleteDir()
         try {
-<<<<<<< HEAD
-            docker.image("akeneo/php:${phpVersion}").inside("-v /home/akeneo/.composer:/home/docker/.composer -e COMPOSER_HOME=/home/docker/.composer") {
-=======
-            docker.image("akeneo/php:5.6").inside("") {
->>>>>>> 0b821cc6
+            docker.image("akeneo/php:${phpVersion}").inside("") {
                 unstash "pim_community_dev_full"
 
                 sh "mkdir -p app/build/logs/"
@@ -242,18 +228,11 @@
 }
 
 /**
-<<<<<<< HEAD
  * Build a list of tasks to run integration tests on multiple nodes in parallel.
  * Each nodes should run approximately the same number of tests.
  *
  * @param phpVersion      version of php to run the tests with
  * @param edition         edition of the PIM ('ce' or 'ee')
-=======
- * Builds a list of tasks to run integration tests on multiple nodes in parallel.
- * Each nodes should run approximately the same number of tests.
- *
- * @param storage         storage of the PIM ('orm' or 'odm')
->>>>>>> 0b821cc6
  * @param nbAvailableNode number of available nodes to execute the integration tests
  * @param testFiles       list of file containing the filepath of the file and the number of integration tests in the file
  *                        [
@@ -263,11 +242,7 @@
  *
  * @return list of tasks to execute in parallel
  */
-<<<<<<< HEAD
 def buildIntegrationTestTasks(String phpVersion, String edition, Integer nbAvailableNode, def testFiles) {
-=======
-def buildIntegrationTestTasks(String storage, Integer nbAvailableNode, def testFiles) {
->>>>>>> 0b821cc6
     def tasks = [:]
 
     def filesPerNode = getTestFilesPerNode(nbAvailableNode, testFiles)
@@ -276,44 +251,28 @@
     for (files in filesPerNode) {
         def listFiles = files
 
-<<<<<<< HEAD
         tasks["integration-${phpVersion}-${nodeId}"] = {runIntegrationTest(phpVersion, edition, listFiles)}
-=======
-        tasks["integration-${nodeId}"] = {runIntegrationTest(storage, listFiles)}
->>>>>>> 0b821cc6
         nodeId++;
     }
 
     return tasks
 }
 
-<<<<<<< HEAD
 void runIntegrationTest(String phpVersion, String edition, def testFiles) {
-=======
-void runIntegrationTest(String storage, def testFiles) {
->>>>>>> 0b821cc6
     node('docker') {
         deleteDir()
         sh "docker stop \$(docker ps -a -q) || true"
         sh "docker rm \$(docker ps -a -q) || true"
 
         try {
-<<<<<<< HEAD
             docker.image("elasticsearch:5.5").withRun("--name elasticsearch -e ES_JAVA_OPTS=\"-Xms256m -Xmx256m\"") {
                 docker.image("mysql:5.7").withRun("--name mysql -e MYSQL_ROOT_PASSWORD=root -e MYSQL_USER=akeneo_pim -e MYSQL_PASSWORD=akeneo_pim -e MYSQL_DATABASE=akeneo_pim --tmpfs=/var/lib/mysql/:rw,noexec,nosuid,size=1000m --tmpfs=/tmp/:rw,noexec,nosuid,size=300m") {
-                    docker.image("akeneo/php:${phpVersion}").inside("--link mysql:mysql --link elasticsearch:elasticsearch -v /home/akeneo/.composer:/home/docker/.composer -e COMPOSER_HOME=/home/docker/.composer") {
+                    docker.image("akeneo/php:${phpVersion}").inside("--link mysql:mysql --link elasticsearch:elasticsearch") {
                         if ('ce' == edition) {
                             unstash "pim_community_dev_full"
                         } else {
                             unstash "pim_enterprise_dev_full"
                         }
-=======
-            docker.image("mongo:2.4").withRun("--name mongodb", "--smallfiles") {
-                docker.image("mysql:5.5").withRun("--name mysql -e MYSQL_ROOT_PASSWORD=root -e MYSQL_USER=akeneo_pim -e MYSQL_PASSWORD=akeneo_pim -e MYSQL_DATABASE=akeneo_pim --tmpfs=/var/lib/mysql/:rw,noexec,nosuid,size=1000m --tmpfs=/tmp/:rw,noexec,nosuid,size=300m") {
-                    docker.image("akeneo/php:5.6").inside("--link mysql:mysql --link mongodb:mongodb") {
-                        unstash "pim_community_dev_full"
-
->>>>>>> 0b821cc6
 
                         sh "cp app/config/parameters_test.yml.dist app/config/parameters_test.yml"
                         sh "sed -i \"s#database_host: .*#database_host: mysql#g\" app/config/parameters_test.yml"
@@ -332,11 +291,7 @@
 
                         sh "sed -i \"s#<file></file>#${testSuiteFiles}#\" app/phpunit.xml.dist"
 
-<<<<<<< HEAD
                         sh "php -d error_reporting='E_ALL' ./vendor/bin/phpunit -c app/phpunit.xml.dist --testsuite PIM_Integration_Test --log-junit app/build/logs/phpunit_integration.xml"
-=======
-                        sh "php -d error_reporting='E_ALL' ./bin/phpunit -c app/phpunit.xml.dist --testsuite PIM_Integration_Test --log-junit app/build/logs/phpunit_integration.xml"
->>>>>>> 0b821cc6
                     }
                 }
             }
@@ -345,11 +300,7 @@
             sh "docker rm \$(docker ps -a -q) || true"
             sh "docker volume rm \$(docker volume ls -q) || true"
 
-<<<<<<< HEAD
             sh "sed -i \"s/testcase name=\\\"/testcase name=\\\"[integration-${phpVersion}] /\" app/build/logs/*.xml"
-=======
-            sh "sed -i \"s/testcase name=\\\"/testcase name=\\\"[integration] /\" app/build/logs/*.xml"
->>>>>>> 0b821cc6
             junit "app/build/logs/*.xml"
 
             deleteDir()
@@ -357,13 +308,119 @@
     }
 }
 
-<<<<<<< HEAD
 def runPhpSpecTest(phpVersion) {
     node('docker') {
         deleteDir()
         try {
-            docker.image("akeneo/php:${phpVersion}").inside("-v /home/akeneo/.composer:/home/docker/.composer -e COMPOSER_HOME=/home/docker/.composer") {
-=======
+            docker.image("akeneo/php:${phpVersion}").inside("") {
+                unstash "pim_community_dev_full"
+
+                sh "mkdir -p app/build/logs/"
+
+                sh "./vendor/bin/phpspec run --no-interaction --format=junit > app/build/logs/phpspec.xml"
+            }
+        } finally {
+            sh "docker stop \$(docker ps -a -q) || true"
+            sh "docker rm \$(docker ps -a -q) || true"
+            sh "docker volume rm \$(docker volume ls -q) || true"
+
+            sh "find app/build/logs/ -name \"*.xml\" | xargs sed -i \"s/testcase name=\\\"/testcase name=\\\"[phpspec-${phpVersion}] /\""
+            junit "app/build/logs/*.xml"
+
+            deleteDir()
+        }
+    }
+}
+
+def runPhpCsFixerTest() {
+    node('docker') {
+        deleteDir()
+        try {
+            docker.image("akeneo/php:7.1").inside("") {
+                unstash "pim_community_dev_full"
+
+                sh "mkdir -p app/build/logs/"
+
+                sh "./vendor/bin/php-cs-fixer fix --diff --dry-run --format=junit --config=.php_cs.php > app/build/logs/phpcs.xml"
+            }
+        } finally {
+            sh "docker stop \$(docker ps -a -q) || true"
+            sh "docker rm \$(docker ps -a -q) || true"
+            sh "docker volume rm \$(docker volume ls -q) || true"
+
+            sh "find app/build/logs/ -name \"*.xml\" | xargs sed -i \"s/testcase name=\\\"/testcase name=\\\"[php-cs-fixer] /\""
+            junit "app/build/logs/*.xml"
+
+            deleteDir()
+        }
+    }
+}
+
+def runBehatTest(edition, features, phpVersion) {
+    node() {
+        dir("behat-${edition}") {
+            deleteDir()
+            if ('ce' == edition) {
+               unstash "pim_community_dev_full"
+               tags = "~skip&&~skip-pef&&~skip-nav&&~doc&&~unstable&&~unstable-app&&~deprecated&&~@unstable-app"
+            } else {
+                unstash "pim_enterprise_dev_full"
+                tags = "~skip&&~skip-pef&&~skip-nav&&~doc&&~unstable&&~unstable-app&&~deprecated&&~@unstable-app&&~ce"
+            }
+
+            // Configure the PIM
+            dir("app") {
+                sh "ln -s ./../bin/console"
+            }
+
+            dir("bin") {
+                sh "ln -s ./../vendor/bin/behat"
+            }
+
+            sh "cp app/config/parameters.yml.dist app/config/parameters_test.yml"
+            sh "sed -i \"s#database_host: .*#database_host: mysql#g\" app/config/parameters_test.yml"
+            sh "sed -i \"s#index_hosts: .*#index_hosts: 'elasticsearch: 9200'#g\" app/config/parameters_test.yml"
+            if ('ce' == edition) {
+               sh "printf \"    installer_data: 'PimInstallerBundle:minimal'\n\" >> app/config/parameters_test.yml"
+            } else {
+               sh "printf \"    installer_data: 'PimEnterpriseInstallerBundle:minimal'\n\" >> app/config/parameters_test.yml"
+            }
+
+            sh "mkdir -p app/build/logs/behat app/build/logs/consumer app/build/screenshots"
+            sh "cp behat.ci.yml behat.yml"
+
+            try {
+                sh "php /var/lib/distributed-ci/dci-master/bin/build ${env.WORKSPACE}/behat-${edition} ${env.BUILD_NUMBER} orm ${features} ${env.JOB_NAME} 5 ${phpVersion} 5.7 \"${tags}\" \"behat-${edition}\" -e 5.5 --exit_on_failure"
+            } finally {
+                sh "find app/build/logs/behat/ -name \"*.xml\" | xargs sed -i \"s/ name=\\\"/ name=\\\"[${edition}] /\""
+                junit 'app/build/logs/behat/*.xml'
+                archiveArtifacts allowEmptyArchive: true, artifacts: 'app/build/screenshots/*.png'
+
+                deleteDir()
+            }
+        }
+    }
+}
+
+def runPhpCouplingDetectorTest() {
+    node('docker') {
+        deleteDir()
+        try {
+            docker.image("akeneo/php:7.1").inside("-v /home/akeneo/.composer:/home/docker/.composer -e COMPOSER_HOME=/home/docker/.composer") {
+                unstash "pim_community_dev_full"
+
+                sh "./vendor/bin/php-coupling-detector detect --config-file=.php_cd.php src"
+            }
+        } finally {
+            sh "docker stop \$(docker ps -a -q) || true"
+            sh "docker rm \$(docker ps -a -q) || true"
+            sh "docker volume rm \$(docker volume ls -q) || true"
+
+            deleteDir()
+        }
+    }
+}
+
 /**
  * Calculate and return a list of files to execute in each node, in order to execute approximately the same
  * number of integration tests per node.
@@ -410,170 +467,4 @@
     }
 
     return filesPerNode
-}
-
-def runPhpSpecTest() {
-    node('docker') {
-        deleteDir()
-        try {
-            docker.image("akeneo/php:5.6").inside("") {
->>>>>>> 0b821cc6
-                unstash "pim_community_dev_full"
-
-                sh "mkdir -p app/build/logs/"
-
-                sh "./vendor/bin/phpspec run --no-interaction --format=junit > app/build/logs/phpspec.xml"
-            }
-        } finally {
-            sh "docker stop \$(docker ps -a -q) || true"
-            sh "docker rm \$(docker ps -a -q) || true"
-            sh "docker volume rm \$(docker volume ls -q) || true"
-
-            sh "find app/build/logs/ -name \"*.xml\" | xargs sed -i \"s/testcase name=\\\"/testcase name=\\\"[phpspec-${phpVersion}] /\""
-            junit "app/build/logs/*.xml"
-
-            deleteDir()
-        }
-    }
-}
-
-def runPhpCsFixerTest() {
-    node('docker') {
-        deleteDir()
-        try {
-<<<<<<< HEAD
-            docker.image("akeneo/php:7.1").inside("-v /home/akeneo/.composer:/home/docker/.composer -e COMPOSER_HOME=/home/docker/.composer") {
-=======
-            docker.image("akeneo/php:5.6").inside("") {
->>>>>>> 0b821cc6
-                unstash "pim_community_dev_full"
-
-                sh "mkdir -p app/build/logs/"
-
-                sh "./vendor/bin/php-cs-fixer fix --diff --dry-run --format=junit --config=.php_cs.php > app/build/logs/phpcs.xml"
-            }
-        } finally {
-            sh "docker stop \$(docker ps -a -q) || true"
-            sh "docker rm \$(docker ps -a -q) || true"
-            sh "docker volume rm \$(docker volume ls -q) || true"
-
-            sh "find app/build/logs/ -name \"*.xml\" | xargs sed -i \"s/testcase name=\\\"/testcase name=\\\"[php-cs-fixer] /\""
-            junit "app/build/logs/*.xml"
-
-            deleteDir()
-        }
-    }
-}
-
-def runBehatTest(edition, features, phpVersion) {
-    node() {
-        dir("behat-${edition}") {
-            deleteDir()
-            if ('ce' == edition) {
-               unstash "pim_community_dev_full"
-               tags = "~skip&&~skip-pef&&~skip-nav&&~doc&&~unstable&&~unstable-app&&~deprecated&&~@unstable-app"
-            } else {
-                unstash "pim_enterprise_dev_full"
-                tags = "~skip&&~skip-pef&&~skip-nav&&~doc&&~unstable&&~unstable-app&&~deprecated&&~@unstable-app&&~ce"
-            }
-
-            // Configure the PIM
-            dir("app") {
-                sh "ln -s ./../bin/console"
-            }
-
-            dir("bin") {
-                sh "ln -s ./../vendor/bin/behat"
-            }
-
-            sh "cp app/config/parameters.yml.dist app/config/parameters_test.yml"
-            sh "sed -i \"s#database_host: .*#database_host: mysql#g\" app/config/parameters_test.yml"
-            sh "sed -i \"s#index_hosts: .*#index_hosts: 'elasticsearch: 9200'#g\" app/config/parameters_test.yml"
-            if ('ce' == edition) {
-               sh "printf \"    installer_data: 'PimInstallerBundle:minimal'\n\" >> app/config/parameters_test.yml"
-            } else {
-               sh "printf \"    installer_data: 'PimEnterpriseInstallerBundle:minimal'\n\" >> app/config/parameters_test.yml"
-            }
-
-            sh "mkdir -p app/build/logs/behat app/build/logs/consumer app/build/screenshots"
-            sh "cp behat.ci.yml behat.yml"
-
-            try {
-                sh "php /var/lib/distributed-ci/dci-master/bin/build ${env.WORKSPACE}/behat-${edition} ${env.BUILD_NUMBER} orm ${features} ${env.JOB_NAME} 5 ${phpVersion} 5.7 \"${tags}\" \"behat-${edition}\" -e 5.5 --exit_on_failure"
-            } finally {
-                sh "find app/build/logs/behat/ -name \"*.xml\" | xargs sed -i \"s/ name=\\\"/ name=\\\"[${edition}] /\""
-                junit 'app/build/logs/behat/*.xml'
-                archiveArtifacts allowEmptyArchive: true, artifacts: 'app/build/screenshots/*.png'
-
-                deleteDir()
-            }
-        }
-    }
-}
-
-def runPhpCouplingDetectorTest() {
-    node('docker') {
-        deleteDir()
-        try {
-            docker.image("akeneo/php:7.1").inside("-v /home/akeneo/.composer:/home/docker/.composer -e COMPOSER_HOME=/home/docker/.composer") {
-                unstash "pim_community_dev_full"
-
-                sh "./vendor/bin/php-coupling-detector detect --config-file=.php_cd.php src"
-            }
-        } finally {
-            sh "docker stop \$(docker ps -a -q) || true"
-            sh "docker rm \$(docker ps -a -q) || true"
-            sh "docker volume rm \$(docker volume ls -q) || true"
-
-            deleteDir()
-        }
-    }
-}
-
-/**
- * Calculate and return a list of files to execute in each node, in order to execute approximately the same
- * number of integration tests per node.
- *
- * @param nbNode number of available nodes to execute the integration tests
- * @param files   list of file containing the filepath of the file and the number of integration tests in the file
- *                [
- *                    ["path" : "filePath1", "nbTests" : 10],
- *                    ["path" : "filePath2", "nbTests" : 25]
- *                ]
- *
- * @return an array, each entry being a list of filepath to execute in a node.
- *         [
- *             ["filePath1", "filePath2"]
- *             ["filePath3", "filePath4"]
- *         ]
- */
-def getTestFilesPerNode(Integer nbNode, def files) {
-    def filesPerNode = []
-
-    Integer nbIntegrationTests = 0;
-    for (file in files) {
-        nbIntegrationTests += file["nbTests"]
-    }
-    Integer nbTestsPerNode = nbIntegrationTests.intdiv(nbNode) + 1
-
-    Integer nodeTestCounter = 0
-    def nodeFiles = []
-
-    for (file in files) {
-        nodeTestCounter += file["nbTests"]
-        nodeFiles += file["path"]
-
-        if (nodeTestCounter > nbTestsPerNode) {
-            filesPerNode << nodeFiles
-
-            nodeFiles = []
-            nodeTestCounter = 0
-        }
-    }
-
-    if (nodeTestCounter > 0) {
-        filesPerNode << nodeFiles
-    }
-
-    return filesPerNode
 }