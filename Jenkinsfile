#!groovy

def editions = ["ce", "ee"]
def storages = ["orm", "odm"]
def features = "features,vendor/akeneo/pim-community-dev/features"
<<<<<<< HEAD
def automaticBranches = ["1.4", "1.5", "1.6", "master"]
def behatAttempts = 5
def php_version = "5.6"
def mysql_version = "5.5"
=======
>>>>>>> 4c636f27

stage("Checkout") {
    milestone 1
    if (env.BRANCH_NAME =~ /^PR-/) {
        userInput = input(message: 'Launch tests?', parameters: [
<<<<<<< HEAD
            [
                $class: 'ChoiceParameterDefinition',
                name: 'storage',
                choices: 'odm\norm',
                description: 'Storage used for the build, MongoDB (default) or MySQL'
            ],
            [
                $class: 'ChoiceParameterDefinition',
                name: 'edition',
                choices: 'ee\nce',
                description: 'Run behat tests on EE or CE edition'
            ],
            [
                $class: 'TextParameterDefinition',
                name: 'features',
                defaultValue: 'features,vendor/akeneo/pim-community-dev/features',
                description: 'Behat scenarios to build'
            ],
            [
                $class: 'ChoiceParameterDefinition',
                name: 'php_version',
                choices: '5.6\n7.0\n7.1',
                description: 'PHP version to run behat with'
            ],
            [
                $class: 'ChoiceParameterDefinition',
                name: 'mysql_version',
                choices: '5.5\n5.7',
                description: 'MySQL version to run behat with'
            ]
=======
            string(defaultValue: 'odm,orm', description: 'Storage used for the build (comma separated values)', name: 'storages'),
            string(defaultValue: 'ee,ce', description: 'PIM edition the tests should run to (comma separated values)', name: 'editions'),
            string(defaultValue: 'features,vendor/akeneo/pim-community-dev/features', description: 'Behat scenarios to build', name: 'features')
>>>>>>> 4c636f27
        ])

        storages = userInput['storages'].tokenize(',')
        editions = userInput['editions'].tokenize(',')
        features = userInput['features']
        php_version = userInput['php_version']
        mysql_version = userInput['mysql_version']
    }
    milestone 2

    node {
        deleteDir()
        checkout scm
        stash "pim_community_dev"

        if (editions.contains('ee')) {
           checkout([$class: 'GitSCM',
             branches: [[name: 'master']],
             userRemoteConfigs: [[credentialsId: 'github-credentials', url: 'https://github.com/akeneo/pim-enterprise-dev.git']]
           ])

           stash "pim_enterprise_dev"
        }
    }

    parallel community: {
        node('docker') {
            deleteDir()
            docker.image("carcel/php:5.6").inside("-v /home/akeneo/.composer:/home/akeneo/.composer -e COMPOSER_HOME=/home/akeneo/.composer") {
                unstash "pim_community_dev"
                sh "composer update --optimize-autoloader --no-interaction --no-progress --prefer-dist"
                sh "app/console oro:requirejs:generate-config"
                sh "app/console assets:install"
                stash "pim_community_dev_full"
            }
        }
    }, enterprise: {
        if (editions.contains('ee')) {
            node('docker') {
                deleteDir()
                docker.image("carcel/php:5.6").inside("-v /home/akeneo/.composer:/home/akeneo/.composer -e COMPOSER_HOME=/home/akeneo/.composer") {
                    unstash "pim_enterprise_dev"
                    sh "php -d memory_limit=-1 /usr/local/bin/composer update --optimize-autoloader --no-interaction --no-progress --prefer-dist"
                    sh "app/console oro:requirejs:generate-config"
                    sh "app/console assets:install"
                    stash "pim_enterprise_dev_full"
                }
            }
        }
    }
}

// Prepare all tests definition in advance to run them in parallel
stage("Integration tests") {
    def tasks = [:]

    tasks["php-5.6"] = {runUnitTest("5.6")}
    tasks["php-7.0"] = {runUnitTest("7.0")}

    tasks['grunt'] = {
        node('docker') {
            deleteDir()
            docker.image('digitallyseamless/nodejs-bower-grunt').inside("") {
                unstash "pim_community_dev_full"

                sh "npm install"
                sh "grunt travis"
            }
        }
    }

    if (editions.contains('ee') && storages.contains('odm')) {tasks["behat-ee-odm"] = {runBehatTest("ee", "odm", features)}}
    if (editions.contains('ee') && storages.contains('orm')) {tasks["behat-ee-orm"] = {runBehatTest("ee", "orm", features)}}
    if (editions.contains('ce') && storages.contains('odm')) {tasks["behat-ce-odm"] = {runBehatTest("ce", "odm", features)}}
    if (editions.contains('ce') && storages.contains('orm')) {tasks["behat-ce-orm"] = {runBehatTest("ce", "orm", features)}}

    parallel tasks
}

def runUnitTest(phpVersion) {
    node('docker') {
        deleteDir()
        docker.image("carcel/php:${phpVersion}").inside("-v /home/akeneo/.composer:/home/akeneo/.composer -e COMPOSER_HOME=/home/akeneo/.composer") {
            unstash "pim_community_dev"

            if (phpVersion != "5.6") {
                sh "composer require --no-update alcaeus/mongo-php-adapter"
            }

            sh "composer update --ignore-platform-reqs --optimize-autoloader --no-interaction --no-progress --prefer-dist"
            sh "composer global require friendsofphp/php-cs-fixer ^2.0"
            sh "touch app/config/parameters_test.yml"

            sh "./bin/phpunit -c app/phpunit.travis.xml --testsuite PIM_Unit_Test --log-junit app/build/logs/phpunit.xml || true"
            sh "./bin/phpspec run --no-interaction --format=junit > app/build/logs/phpspec.xml || true"
            sh "/home/akeneo/.composer/vendor/friendsofphp/php-cs-fixer/php-cs-fixer fix --diff --format=junit --config=.php_cs.dist > app/build/logs/phpcs.xml || true"

            sh "sed -i \"s/testcase name=\\\"/testcase name=\\\"[php-${phpVersion}] /\" app/build/logs/*.xml"
            junit "app/build/logs/*.xml"
            sh "if test `grep 'status=\"failed\"' app/build/logs/phpunit.xml | wc -l` -ne 0; then exit 1; fi"
            sh "if test `grep 'status=\"failed\"' app/build/logs/phpspec.xml | wc -l` -ne 0; then exit 1; fi"
            sh "if test `grep '<failure ' app/build/logs/phpcs.xml | wc -l` -ne 0; then exit 1; fi"
        }
    }
}

def runBehatTest(edition, storage, features) {
    node() {
        dir("behat-${edition}-${storage}") {
            deleteDir()
            if ('ce' == edition) {
               unstash "pim_community_dev_full"
               tags = "~skip&&~skip-pef&&~doc&&~unstable&&~unstable-app&&~deprecated&&~@unstable-app"
            } else {
                unstash "pim_enterprise_dev_full"
                dir('vendor/akeneo/pim-community-dev') {
                    deleteDir()
                    unstash "pim_community_dev"
                }
                tags = "~skip&&~skip-pef&&~doc&&~unstable&&~unstable-app&&~deprecated&&~@unstable-app&&~ce"
            }

            // Create mysql hostname (MySQL docker container name)
            mysqlHostName = "mysql_akeneo_job_pim-community-dev_job_${env.JOB_BASE_NAME}_${env.BUILD_NUMBER}_behat-${edition}-${storage}"

<<<<<<< HEAD
                    sh "cp behat.ci.yml behat.yml"
                    sh "/usr/bin/php7.0 /var/lib/distributed-ci/dci-master/bin/build ${env.WORKSPACE} ${env.BUILD_NUMBER} ${storage} ${features} akeneo/job/pim-community-dev/job/${env.JOB_BASE_NAME} ${behatAttempts} ${php_version} ${mysql_version} \"${tags}\" \"behat-${edition}-${storage}\""
=======
            // Configure the PIM
            sh "cp app/config/parameters.yml.dist app/config/parameters_test.yml"
            sh "sed -i \"s#database_host: .*#database_host: ${mysqlHostName}#g\" app/config/parameters_test.yml"
            if ('ce' == edition) {
               sh "printf \"    installer_data: 'PimInstallerBundle:minimal'\n\" >> app/config/parameters_test.yml"
            } else {
               sh "printf \"    installer_data: 'PimEnterpriseInstallerBundle:minimal'\n\" >> app/config/parameters_test.yml"
            }
>>>>>>> 4c636f27

            // Activate MongoDB if needed
            if ('odm' == storage) {
               sh "sed -i \"s@// new Doctrine@new Doctrine@g\" app/AppKernel.php"
               sh "sed -i \"s@# mongodb_database: .*@mongodb_database: akeneo_pim@g\" app/config/pim_parameters.yml"
               sh "sed -i \"s@# mongodb_server: .*@mongodb_server: 'mongodb://mongodb:27017'@g\" app/config/pim_parameters.yml"
               sh "printf \"    pim_catalog_product_storage_driver: doctrine/mongodb-odm\n\" >> app/config/parameters_test.yml"
            }

            sh "mkdir -p app/build/logs/behat app/build/logs/consumer app/build/screenshots"
            sh "cp behat.ci.yml behat.yml"
            sh "php /var/lib/distributed-ci/dci-master/bin/build ${env.WORKSPACE}/behat-${edition}-${storage} ${env.BUILD_NUMBER} ${storage} ${features} akeneo/job/pim-community-dev/job/${env.JOB_BASE_NAME} 5 5.6 5.5 \"${tags}\" \"behat-${edition}-${storage}\""
            archiveArtifacts allowEmptyArchive: true, artifacts: 'app/build/screenshots/*.png'
            sh "sed -i \"s/ name=\\\"/ name=\\\"[${edition}-${storage}] /\" app/build/logs/behat/*.xml"
            junit 'app/build/logs/behat/*.xml'
            sh "if test `grep 'status=\"failed\"' app/build/logs/behat/*.xml | wc -l` -ne 0; then exit 1; fi"
        }
    }
}<|MERGE_RESOLUTION|>--- conflicted
+++ resolved
@@ -3,61 +3,28 @@
 def editions = ["ce", "ee"]
 def storages = ["orm", "odm"]
 def features = "features,vendor/akeneo/pim-community-dev/features"
-<<<<<<< HEAD
-def automaticBranches = ["1.4", "1.5", "1.6", "master"]
-def behatAttempts = 5
-def php_version = "5.6"
-def mysql_version = "5.5"
-=======
->>>>>>> 4c636f27
+def phpVersion = "5.6"
+def mysqlVersion = "5.5"
+def esVersion = "none"
 
 stage("Checkout") {
     milestone 1
     if (env.BRANCH_NAME =~ /^PR-/) {
         userInput = input(message: 'Launch tests?', parameters: [
-<<<<<<< HEAD
-            [
-                $class: 'ChoiceParameterDefinition',
-                name: 'storage',
-                choices: 'odm\norm',
-                description: 'Storage used for the build, MongoDB (default) or MySQL'
-            ],
-            [
-                $class: 'ChoiceParameterDefinition',
-                name: 'edition',
-                choices: 'ee\nce',
-                description: 'Run behat tests on EE or CE edition'
-            ],
-            [
-                $class: 'TextParameterDefinition',
-                name: 'features',
-                defaultValue: 'features,vendor/akeneo/pim-community-dev/features',
-                description: 'Behat scenarios to build'
-            ],
-            [
-                $class: 'ChoiceParameterDefinition',
-                name: 'php_version',
-                choices: '5.6\n7.0\n7.1',
-                description: 'PHP version to run behat with'
-            ],
-            [
-                $class: 'ChoiceParameterDefinition',
-                name: 'mysql_version',
-                choices: '5.5\n5.7',
-                description: 'MySQL version to run behat with'
-            ]
-=======
             string(defaultValue: 'odm,orm', description: 'Storage used for the build (comma separated values)', name: 'storages'),
             string(defaultValue: 'ee,ce', description: 'PIM edition the tests should run to (comma separated values)', name: 'editions'),
-            string(defaultValue: 'features,vendor/akeneo/pim-community-dev/features', description: 'Behat scenarios to build', name: 'features')
->>>>>>> 4c636f27
+            string(defaultValue: 'features,vendor/akeneo/pim-community-dev/features', description: 'Behat scenarios to build', name: 'features'),
+            choice(choices: '5.6\n7.0\n7.1', description: 'PHP version to run behat with', name: 'phpVersion'),
+            choice(choices: '5.5\n5.7', description: 'Mysql version to run behat with', name: 'mysqlVersion'),
+            choice(choices: 'none\n1.7\n5', description: 'ElasticSearch version to run behat with', name: 'esVersion')
         ])
 
         storages = userInput['storages'].tokenize(',')
         editions = userInput['editions'].tokenize(',')
         features = userInput['features']
-        php_version = userInput['php_version']
-        mysql_version = userInput['mysql_version']
+        phpVersion = userInput['phpVersion']
+        mysqlVersion = userInput['mysqlVersion']
+        esVersion = userInput['esVersion']
     }
     milestone 2
 
@@ -68,7 +35,7 @@
 
         if (editions.contains('ee')) {
            checkout([$class: 'GitSCM',
-             branches: [[name: 'master']],
+             branches: [[name: '1.6']],
              userRemoteConfigs: [[credentialsId: 'github-credentials', url: 'https://github.com/akeneo/pim-enterprise-dev.git']]
            ])
 
@@ -122,42 +89,48 @@
         }
     }
 
-    if (editions.contains('ee') && storages.contains('odm')) {tasks["behat-ee-odm"] = {runBehatTest("ee", "odm", features)}}
-    if (editions.contains('ee') && storages.contains('orm')) {tasks["behat-ee-orm"] = {runBehatTest("ee", "orm", features)}}
-    if (editions.contains('ce') && storages.contains('odm')) {tasks["behat-ce-odm"] = {runBehatTest("ce", "odm", features)}}
-    if (editions.contains('ce') && storages.contains('orm')) {tasks["behat-ce-orm"] = {runBehatTest("ce", "orm", features)}}
+    if (editions.contains('ee') && storages.contains('odm')) {tasks["behat-ee-odm"] = {runBehatTest("ee", "odm", features, phpVersion, mysqlVersion, esVersion)}}
+    if (editions.contains('ee') && storages.contains('orm')) {tasks["behat-ee-orm"] = {runBehatTest("ee", "orm", features, phpVersion, mysqlVersion, esVersion)}}
+    if (editions.contains('ce') && storages.contains('odm')) {tasks["behat-ce-odm"] = {runBehatTest("ce", "odm", features, phpVersion, mysqlVersion, esVersion)}}
+    if (editions.contains('ce') && storages.contains('orm')) {tasks["behat-ce-orm"] = {runBehatTest("ce", "orm", features, phpVersion, mysqlVersion, esVersion)}}
 
     parallel tasks
 }
 
-def runUnitTest(phpVersion) {
+def runUnitTest(version) {
     node('docker') {
         deleteDir()
-        docker.image("carcel/php:${phpVersion}").inside("-v /home/akeneo/.composer:/home/akeneo/.composer -e COMPOSER_HOME=/home/akeneo/.composer") {
-            unstash "pim_community_dev"
+        docker.image("mysql:5.5").withRun("--name mysql -e MYSQL_ROOT_PASSWORD=root -e MYSQL_USER=akeneo_pim -e MYSQL_PASSWORD=akeneo_pim -e MYSQL_DATABASE=akeneo_pim") {
+            docker.image("carcel/php:${version}").inside("--link mysql:mysql -v /home/akeneo/.composer:/home/akeneo/.composer -e COMPOSER_HOME=/home/akeneo/.composer") {
+                unstash "pim_community_dev"
 
-            if (phpVersion != "5.6") {
-                sh "composer require --no-update alcaeus/mongo-php-adapter"
+                if (version != "5.6") {
+                    sh "composer require --no-update alcaeus/mongo-php-adapter"
+                }
+
+                sh "composer update --ignore-platform-reqs --optimize-autoloader --no-interaction --no-progress --prefer-dist"
+                sh "composer global require friendsofphp/php-cs-fixer ^2.0"
+                sh "cp app/config/parameters_test.yml.dist app/config/parameters_test.yml"
+                sh "sed -i 's/database_host:     localhost/database_host:     mysql/' app/config/parameters_test.yml"
+                sh "./app/console --env=test pim:install --force"
+
+                sh "./bin/phpunit -c app/phpunit.travis.xml --testsuite PIM_Unit_Test --log-junit app/build/logs/phpunit.xml || true"
+                sh "./bin/phpunit -c app/phpunit.travis.xml --testsuite PIM_Integration_Test --log-junit app/build/logs/phpunit_integration.xml || true"
+                sh "./bin/phpspec run --no-interaction --format=junit > app/build/logs/phpspec.xml || true"
+                sh "/home/akeneo/.composer/vendor/friendsofphp/php-cs-fixer/php-cs-fixer fix --diff --format=junit --config=.php_cs.dist > app/build/logs/phpcs.xml || true"
+
+                sh "sed -i \"s/testcase name=\\\"/testcase name=\\\"[php-${version}] /\" app/build/logs/*.xml"
+                junit "app/build/logs/*.xml"
+                sh "if test `grep 'status=\"failed\"' app/build/logs/phpunit.xml | wc -l` -ne 0; then exit 1; fi"
+                sh "if test `grep 'status=\"failed\"' app/build/logs/phpunit_integration.xml | wc -l` -ne 0; then exit 1; fi"
+                sh "if test `grep 'status=\"failed\"' app/build/logs/phpspec.xml | wc -l` -ne 0; then exit 1; fi"
+                sh "if test `grep '<failure ' app/build/logs/phpcs.xml | wc -l` -ne 0; then exit 1; fi"
             }
-
-            sh "composer update --ignore-platform-reqs --optimize-autoloader --no-interaction --no-progress --prefer-dist"
-            sh "composer global require friendsofphp/php-cs-fixer ^2.0"
-            sh "touch app/config/parameters_test.yml"
-
-            sh "./bin/phpunit -c app/phpunit.travis.xml --testsuite PIM_Unit_Test --log-junit app/build/logs/phpunit.xml || true"
-            sh "./bin/phpspec run --no-interaction --format=junit > app/build/logs/phpspec.xml || true"
-            sh "/home/akeneo/.composer/vendor/friendsofphp/php-cs-fixer/php-cs-fixer fix --diff --format=junit --config=.php_cs.dist > app/build/logs/phpcs.xml || true"
-
-            sh "sed -i \"s/testcase name=\\\"/testcase name=\\\"[php-${phpVersion}] /\" app/build/logs/*.xml"
-            junit "app/build/logs/*.xml"
-            sh "if test `grep 'status=\"failed\"' app/build/logs/phpunit.xml | wc -l` -ne 0; then exit 1; fi"
-            sh "if test `grep 'status=\"failed\"' app/build/logs/phpspec.xml | wc -l` -ne 0; then exit 1; fi"
-            sh "if test `grep '<failure ' app/build/logs/phpcs.xml | wc -l` -ne 0; then exit 1; fi"
         }
     }
 }
 
-def runBehatTest(edition, storage, features) {
+def runBehatTest(edition, storage, features, phpVersion, mysqlVersion, esVersion) {
     node() {
         dir("behat-${edition}-${storage}") {
             deleteDir()
@@ -176,11 +149,8 @@
             // Create mysql hostname (MySQL docker container name)
             mysqlHostName = "mysql_akeneo_job_pim-community-dev_job_${env.JOB_BASE_NAME}_${env.BUILD_NUMBER}_behat-${edition}-${storage}"
 
-<<<<<<< HEAD
-                    sh "cp behat.ci.yml behat.yml"
-                    sh "/usr/bin/php7.0 /var/lib/distributed-ci/dci-master/bin/build ${env.WORKSPACE} ${env.BUILD_NUMBER} ${storage} ${features} akeneo/job/pim-community-dev/job/${env.JOB_BASE_NAME} ${behatAttempts} ${php_version} ${mysql_version} \"${tags}\" \"behat-${edition}-${storage}\""
-=======
             // Configure the PIM
+            sh "cp behat.ci.yml behat.yml"
             sh "cp app/config/parameters.yml.dist app/config/parameters_test.yml"
             sh "sed -i \"s#database_host: .*#database_host: ${mysqlHostName}#g\" app/config/parameters_test.yml"
             if ('ce' == edition) {
@@ -188,7 +158,6 @@
             } else {
                sh "printf \"    installer_data: 'PimEnterpriseInstallerBundle:minimal'\n\" >> app/config/parameters_test.yml"
             }
->>>>>>> 4c636f27
 
             // Activate MongoDB if needed
             if ('odm' == storage) {
@@ -200,7 +169,7 @@
 
             sh "mkdir -p app/build/logs/behat app/build/logs/consumer app/build/screenshots"
             sh "cp behat.ci.yml behat.yml"
-            sh "php /var/lib/distributed-ci/dci-master/bin/build ${env.WORKSPACE}/behat-${edition}-${storage} ${env.BUILD_NUMBER} ${storage} ${features} akeneo/job/pim-community-dev/job/${env.JOB_BASE_NAME} 5 5.6 5.5 \"${tags}\" \"behat-${edition}-${storage}\""
+            sh "php /var/lib/distributed-ci/dci-master/bin/build ${env.WORKSPACE}/behat-${edition}-${storage} ${env.BUILD_NUMBER} ${storage} ${features} akeneo/job/pim-community-dev/job/${env.JOB_BASE_NAME} 5 ${phpVersion} ${mysqlVersion} \"${tags}\" \"behat-${edition}-${storage}\" -e ${esVersion}"
             archiveArtifacts allowEmptyArchive: true, artifacts: 'app/build/screenshots/*.png'
             sh "sed -i \"s/ name=\\\"/ name=\\\"[${edition}-${storage}] /\" app/build/logs/behat/*.xml"
             junit 'app/build/logs/behat/*.xml'
