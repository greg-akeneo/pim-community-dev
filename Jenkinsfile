#!groovy

def editions = ["ce"]
def storages = ["orm", "odm"]
def features = "features"
def launchUnitTests = "yes"
def launchBehatTests = "yes"

stage("Checkout") {
    milestone 1
    if (env.BRANCH_NAME =~ /^PR-/) {
        userInput = input(message: 'Launch tests?', parameters: [
            choice(choices: 'yes\nno', description: 'Run unit tests', name: 'launchUnitTests'),
            choice(choices: 'yes\nno', description: 'Run functional tests', name: 'launchBehatTests'),
            string(defaultValue: 'odm,orm', description: 'Storage used for the build (comma separated values)', name: 'storages'),
            string(defaultValue: 'ee,ce', description: 'PIM edition the tests should run to (comma separated values)', name: 'editions'),
            string(defaultValue: 'features,vendor/akeneo/pim-community-dev/features', description: 'Behat scenarios to build', name: 'features')
        ])

        storages = userInput['storages'].tokenize(',')
        editions = userInput['editions'].tokenize(',')
        features = userInput['features']
        launchUnitTests = userInput['launchUnitTests']
        launchBehatTests = userInput['launchBehatTests']
    }
    milestone 2

    node {
        deleteDir()
        checkout scm
        stash "pim_community_dev"

        if (editions.contains('ee')) {
           checkout([$class: 'GitSCM',
             branches: [[name: '1.6']],
             userRemoteConfigs: [[credentialsId: 'github-credentials', url: 'https://github.com/akeneo/pim-enterprise-dev.git']]
           ])

           stash "pim_enterprise_dev"
        }
    }

    parallel community: {
        node('docker') {
            deleteDir()
            docker.image("carcel/php:5.6").inside("-v /home/akeneo/.composer:/home/akeneo/.composer -e COMPOSER_HOME=/home/akeneo/.composer") {
                unstash "pim_community_dev"
                sh "composer update --optimize-autoloader --no-interaction --no-progress --prefer-dist"
                sh "app/console oro:requirejs:generate-config"
                sh "app/console assets:install"
                stash "pim_community_dev_full"
            }
            deleteDir()
        }
    }, enterprise: {
        if (editions.contains('ee')) {
            node('docker') {
                deleteDir()
                docker.image("carcel/php:5.6").inside("-v /home/akeneo/.composer:/home/akeneo/.composer -e COMPOSER_HOME=/home/akeneo/.composer") {
                    unstash "pim_enterprise_dev"
                    sh "php -d memory_limit=-1 /usr/local/bin/composer update --optimize-autoloader --no-interaction --no-progress --prefer-dist"
                    sh "app/console oro:requirejs:generate-config"
                    sh "app/console assets:install"
                    stash "pim_enterprise_dev_full"
                }
                deleteDir()
            }
        }
    }
}

if (launchUnitTests.equals("yes")) {
    stage("Unit tests") {
        def tasks = [:]

        tasks["phpunit-5.6"] = {runPhpUnitTest("5.6")}
        tasks["phpunit-7.0"] = {runPhpUnitTest("7.0")}
        tasks["phpspec-5.6"] = {runPhpSpecTest("5.6")}
        tasks["phpspec-7.0"] = {runPhpSpecTest("7.0")}
        tasks["php-cs-fixer-5.6"] = {runPhpCsFixerTest("5.6")}
        tasks["php-cs-fixer-7.0"] = {runPhpCsFixerTest("7.0")}
        tasks["grunt"] = {runGruntTest()}

        parallel tasks
    }
}

if (launchBehatTests.equals("yes")) {
    stage("Functional tests") {
        def tasks = [:]

        if (editions.contains('ee') && storages.contains('odm')) {tasks["behat-ee-odm"] = {runBehatTest("ee", "odm", features)}}
        if (editions.contains('ee') && storages.contains('orm')) {tasks["behat-ee-orm"] = {runBehatTest("ee", "orm", features)}}
        if (editions.contains('ce') && storages.contains('odm')) {tasks["behat-ce-odm"] = {runBehatTest("ce", "odm", features)}}
        if (editions.contains('ce') && storages.contains('orm')) {tasks["behat-ce-orm"] = {runBehatTest("ce", "orm", features)}}

        parallel tasks
    }
}

def runGruntTest() {
    node('docker') {
        deleteDir()
        try {
            docker.image('digitallyseamless/nodejs-bower-grunt').inside("") {
                unstash "pim_community_dev_full"
                sh "npm install"
                sh "grunt travis"
            }
        } finally {
            deleteDir()
        }
    }
}

def runPhpUnitTest(version) {
    node('docker') {
        deleteDir()
        try {
            docker.image("carcel/php:${version}").inside("-v /home/akeneo/.composer:/home/akeneo/.composer -e COMPOSER_HOME=/home/akeneo/.composer") {
                unstash "pim_community_dev"

                if (version == "7.0") {
                    sh "composer require --no-update alcaeus/mongo-php-adapter"
                }

                sh "composer update --ignore-platform-reqs --optimize-autoloader --no-interaction --no-progress --prefer-dist"
                sh "touch app/config/parameters_test.yml"
                sh "mkdir -p app/build/logs/"
                sh "./bin/phpunit -c app/phpunit.travis.xml --testsuite PIM_Unit_Test --log-junit app/build/logs/phpunit.xml"
            }
        } finally {
            sh "sed -i \"s/testcase name=\\\"/testcase name=\\\"[php-${version}] /\" app/build/logs/*.xml"
            junit "app/build/logs/*.xml"
            deleteDir()
        }
    }
}

def runPhpSpecTest(version) {
    node('docker') {
        deleteDir()
        try {
            docker.image("carcel/php:${version}").inside("-v /home/akeneo/.composer:/home/akeneo/.composer -e COMPOSER_HOME=/home/akeneo/.composer") {
                unstash "pim_community_dev"

                if (version == "7.0") {
                    sh "composer require --no-update alcaeus/mongo-php-adapter"
                }

                sh "composer update --ignore-platform-reqs --optimize-autoloader --no-interaction --no-progress --prefer-dist"
                sh "touch app/config/parameters_test.yml"
                sh "mkdir -p app/build/logs/"
                sh "./bin/phpspec run --no-interaction --format=junit > app/build/logs/phpspec.xml"
            }
        } finally {
            sh "sed -i \"s/testcase name=\\\"/testcase name=\\\"[php-${version}] /\" app/build/logs/*.xml"
            junit "app/build/logs/*.xml"
            deleteDir()
        }
    }
}

def runPhpCsFixerTest(version) {
    node('docker') {
        deleteDir()
        try {
            docker.image("carcel/php:${version}").inside("-v /home/akeneo/.composer:/home/akeneo/.composer -e COMPOSER_HOME=/home/akeneo/.composer") {
                unstash "pim_community_dev"

                if (version == "7.0") {
                    sh "composer require --no-update alcaeus/mongo-php-adapter"
                }

<<<<<<< HEAD
                sh "composer update --ignore-platform-reqs --optimize-autoloader --no-interaction --no-progress --prefer-dist"
                sh "composer global require friendsofphp/php-cs-fixer ^2.0"
=======
                sh "composer update --optimize-autoloader --no-interaction --no-progress --prefer-dist"
>>>>>>> aa275f87
                sh "touch app/config/parameters_test.yml"
                sh "mkdir -p app/build/logs/"
                sh "./bin/php-cs-fixer fix --diff --format=junit --config=.php_cs.dist > app/build/logs/phpcs.xml"
            }
        } finally {
            sh "sed -i \"s/testcase name=\\\"/testcase name=\\\"[php-${version}] /\" app/build/logs/*.xml"
            junit "app/build/logs/*.xml"
            deleteDir()
        }
    }
}

def runBehatTest(edition, storage, features) {
    node() {
        dir("behat-${edition}-${storage}") {
            deleteDir()
            if ('ce' == edition) {
               unstash "pim_community_dev_full"
               tags = "~skip&&~skip-pef&&~doc&&~unstable&&~unstable-app&&~deprecated&&~@unstable-app"
            } else {
                unstash "pim_enterprise_dev_full"
                dir('vendor/akeneo/pim-community-dev') {
                    deleteDir()
                    unstash "pim_community_dev"
                }
                tags = "~skip&&~skip-pef&&~doc&&~unstable&&~unstable-app&&~deprecated&&~@unstable-app&&~ce"
            }

            // Create mysql hostname (MySQL docker container name)
            mysqlHostName = "mysql_${env.JOB_NAME}_${env.BUILD_NUMBER}_behat-${edition}-${storage}".replaceAll( '/', '_' )

            // Configure the PIM
            sh "cp app/config/parameters.yml.dist app/config/parameters_test.yml"
            sh "sed -i \"s#database_host: .*#database_host: ${mysqlHostName}#g\" app/config/parameters_test.yml"
            if ('ce' == edition) {
               sh "printf \"    installer_data: 'PimInstallerBundle:minimal'\n\" >> app/config/parameters_test.yml"
            } else {
               sh "printf \"    installer_data: 'PimEnterpriseInstallerBundle:minimal'\n\" >> app/config/parameters_test.yml"
            }

            // Activate MongoDB if needed
            if ('odm' == storage) {
               sh "sed -i \"s@// new Doctrine@new Doctrine@g\" app/AppKernel.php"
               sh "sed -i \"s@# mongodb_database: .*@mongodb_database: akeneo_pim@g\" app/config/pim_parameters.yml"
               sh "sed -i \"s@# mongodb_server: .*@mongodb_server: 'mongodb://mongodb:27017'@g\" app/config/pim_parameters.yml"
               sh "printf \"    pim_catalog_product_storage_driver: doctrine/mongodb-odm\n\" >> app/config/parameters_test.yml"
            }

            sh "mkdir -p app/build/logs/behat app/build/logs/consumer app/build/screenshots"
            sh "cp behat.ci.yml behat.yml"

            try {
                sh "php /var/lib/distributed-ci/dci-master/bin/build ${env.WORKSPACE}/behat-${edition}-${storage} ${env.BUILD_NUMBER} ${storage} ${features} ${env.JOB_NAME} 5 5.6 5.5 \"${tags}\" \"behat-${edition}-${storage}\" --exit_on_failure"
            } finally {
                sh "sed -i \"s/ name=\\\"/ name=\\\"[${edition}-${storage}] /\" app/build/logs/behat/*.xml"
                junit 'app/build/logs/behat/*.xml'
                archiveArtifacts allowEmptyArchive: true, artifacts: 'app/build/screenshots/*.png'
                deleteDir()
            }
        }
    }
}<|MERGE_RESOLUTION|>--- conflicted
+++ resolved
@@ -172,12 +172,7 @@
                     sh "composer require --no-update alcaeus/mongo-php-adapter"
                 }
 
-<<<<<<< HEAD
                 sh "composer update --ignore-platform-reqs --optimize-autoloader --no-interaction --no-progress --prefer-dist"
-                sh "composer global require friendsofphp/php-cs-fixer ^2.0"
-=======
-                sh "composer update --optimize-autoloader --no-interaction --no-progress --prefer-dist"
->>>>>>> aa275f87
                 sh "touch app/config/parameters_test.yml"
                 sh "mkdir -p app/build/logs/"
                 sh "./bin/php-cs-fixer fix --diff --format=junit --config=.php_cs.dist > app/build/logs/phpcs.xml"
