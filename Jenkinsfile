--- conflicted
+++ resolved
@@ -264,21 +264,11 @@
                 tags = "~skip&&~skip-pef&&~doc&&~unstable&&~unstable-app&&~deprecated&&~@unstable-app&&~ce"
             }
 
-<<<<<<< HEAD
-            // Create mysql hostname (MySQL docker container name)
-            mysqlHostName = "mysql_${env.JOB_NAME}_${env.BUILD_NUMBER}_behat-${edition}".replaceAll( '/', '_' )
-
-            // Configure the PIM
-            sh "cp behat.ci.yml behat.yml"
-            sh "cp app/config/parameters.yml.dist app/config/parameters_test.yml"
-            sh "sed -i \"s#database_host: .*#database_host: ${mysqlHostName}#g\" app/config/parameters_test.yml"
-            sh "sed -i \"s#pim_es_host: .*#pim_es_host: elasticsearch#g\" app/config/parameters_test.yml"
-=======
             // Configure the PIM
             sh "cp behat.ci.yml behat.yml"
             sh "cp app/config/parameters.yml.dist app/config/parameters_test.yml"
             sh "sed -i \"s#database_host: .*#database_host: mysql#g\" app/config/parameters_test.yml"
->>>>>>> 5790c5c0
+            sh "sed -i \"s#pim_es_host: .*#pim_es_host: elasticsearch#g\" app/config/parameters_test.yml"
             if ('ce' == edition) {
                sh "printf \"    installer_data: 'PimInstallerBundle:minimal'\n\" >> app/config/parameters_test.yml"
             } else {
