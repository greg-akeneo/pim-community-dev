--- conflicted
+++ resolved
@@ -2,7 +2,7 @@
     suites:
         all:
             paths:
-                - features/
+                - tests/legacy/features/
             filters:
                 tags: "~@skip&&~@skip-pef&&~@skip-nav&&~@doc&&~@unstable&&~@unstable-app&&~@deprecated"
             contexts:
@@ -109,7 +109,7 @@
                     selenium2:
                         wd_host: 'http://127.0.0.1:4444/wd/hub'
             base_url: 'http://127.0.0.1/'
-            files_path: 'features/Context/fixtures/'
+            files_path: 'tests/legacy/features/Context/fixtures/'
         Behat\Symfony2Extension:
             kernel:
                 env: behat
@@ -119,14 +119,20 @@
                 page: [Context\Page]
             factory:
                 page_parameters:
-<<<<<<< HEAD
-                    base_url: http://akeneo-pim-behat.local/
+                    base_url: 'http://127.0.0.1/'
+        Pim\Behat\Extension\PimFormatter\PimFormatterExtension: ~
+        Liuggio\Fastest\Behat\ListFeaturesExtension\Extension: ~
+
+    formatters:
+        pretty: true
+        pim:
+            output_path: /tmp/pod/
 
 acceptance:
     suites:
         acceptance:
             paths:
-                - '%paths.base%/tests/features/'
+                - tests/features
             contexts_services:
                 - test.locale.context
                 - test.channel.context
@@ -140,13 +146,10 @@
         FriendsOfBehat\SymfonyExtension:
             kernel:
                 env: acceptance
-=======
-                    base_url: 'http://127.0.0.1/'
         Pim\Behat\Extension\PimFormatter\PimFormatterExtension: ~
         Liuggio\Fastest\Behat\ListFeaturesExtension\Extension: ~
 
     formatters:
         pretty: true
         pim:
-            output_path: /tmp/pod/
->>>>>>> d4051bed
+            output_path: /tmp/pod/