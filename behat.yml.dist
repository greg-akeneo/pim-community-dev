legacy:
    suites:
        all:
            paths:
                - features
                - tests/features
            filters:
                tags: "~@skip&&~@skip-pef&&~@skip-nav&&~@doc&&~@unstable&&~@unstable-app&&~@deprecated&&~@acceptance"
            contexts:
                - Behat\MinkExtension\Context\MinkContext
                - Context\FeatureContext:
                    - 'Context\FeatureContext'
                    -
                        base_url: 'http://127.0.0.1/'
                        timeout: 50000
                        window_width: 1280
                        window_height: 1024
                - Context\FixturesContext:
                    - 'Context\FeatureContext'
                - Context\CatalogConfigurationContext:
                    - 'Context\FeatureContext'
                - Context\WebUser:
                    - 'Context\FeatureContext'
                - Context\DataGridContext:
                    - 'Context\FeatureContext'
                - Context\CommandContext:
                    - 'Context\FeatureContext'
                - Context\NavigationContext:
                    - 'Context\FeatureContext'
                    - 'http://127.0.0.1/'
                - Context\TransformationContext:
                    - 'Context\FeatureContext'
                - Context\AssertionContext:
                    - 'Context\FeatureContext'
                - Context\ViewSelectorContext:
                    - 'Context\FeatureContext'
                - Context\SecurityContext:
                    - 'Context\FeatureContext'
                - Pim\Behat\Context\AttributeValidationContext:
                    - 'Context\FeatureContext'
                - Pim\Behat\Context\Domain\Collect\ImportProfilesContext:
                    - 'Context\FeatureContext'
                - Pim\Behat\Context\Domain\Enrich\AttributeTabContext:
                    - 'Context\FeatureContext'
                - Pim\Behat\Context\Domain\Enrich\CompletenessContext:
                    - 'Context\FeatureContext'
                - Pim\Behat\Context\Domain\Enrich\GridPaginationContext:
                    - 'Context\FeatureContext'
                - Pim\Behat\Context\Domain\Enrich\ProductGroupContext:
                    - 'Context\FeatureContext'
                - Pim\Behat\Context\Domain\Enrich\ProductModelContext:
                    - 'Context\FeatureContext'
                    - '@pim_catalog.repository.product_model'
                    - '@doctrine.orm.entity_manager'
                - Pim\Behat\Context\Domain\Enrich\VariantNavigationContext:
                    - 'Context\FeatureContext'
                - Pim\Behat\Context\Domain\Spread\ExportBuilderContext:
                    - 'Context\FeatureContext'
                - Pim\Behat\Context\Domain\Spread\ExportProfilesContext:
                    - 'Context\FeatureContext'
                - Pim\Behat\Context\Domain\Spread\XlsxFileContext:
                    - 'Context\FeatureContext'
                - Pim\Behat\Context\Domain\System\PermissionsContext:
                    - 'Context\FeatureContext'
                - Pim\Behat\Context\Domain\SecondaryActionsContext:
                    - 'Context\FeatureContext'
                - Pim\Behat\Context\Domain\TreeContext:
                    - 'Context\FeatureContext'
                - Pim\Behat\Context\HookContext:
                    - 'Context\FeatureContext'
                    - 1280
                    - 1024
                - Pim\Behat\Context\JobContext:
                    - 'Context\FeatureContext'
                - Pim\Behat\Context\ImportFileContext:
                    - 'Context\FeatureContext'
                - Pim\Behat\Context\Storage\FileInfoStorage:
                    - 'Context\FeatureContext'
                - Pim\Behat\Context\Storage\ProductStorage:
                    - '@pim_connector.array_converter.flat_to_standard.product.attribute_column_info_extractor'
                    - '@pim_catalog.repository.product'
                    - '@doctrine.orm.default_entity_manager'
                - Pim\Behat\Context\Storage\ProductModelStorage:
                    - '@pim_connector.array_converter.flat_to_standard.product.attribute_column_info_extractor'
                    - '@pim_catalog.repository.product_model'
                    - '@pim_catalog.repository.family_variant'
                    - '@pim_catalog.factory.product_model'
                    - '@pim_catalog.updater.product_model'
                    - '@pim_catalog.validator.product_model'
                    - '@pim_catalog.saver.product_model'
                - Pim\Behat\Context\Domain\Enrich\FamilyVariantConfigurationContext:
                    - 'Context\FeatureContext'
                - Pim\Behat\Context\Storage\VariantProductStorage:
                    - '@pim_catalog.repository.product'
                - Pim\Behat\Context\Domain\Enrich\ItemPickerContext:
                    - 'Context\FeatureContext'
    extensions:
        Behat\ChainedStepsExtension: ~
        Behat\MinkExtension:
            default_session: symfony2
            javascript_session: selenium2
            show_cmd: chromium-browser %s
            sessions:
                symfony2:
                    symfony2: ~
                selenium2:
                    selenium2:
                        wd_host: 'http://127.0.0.1:4444/wd/hub'
            base_url: 'http://127.0.0.1/'
            files_path: 'features/Context/fixtures/'
        Behat\Symfony2Extension:
            kernel:
                env: behat
                debug: false
        SensioLabs\Behat\PageObjectExtension:
            namespaces:
                page: [Context\Page]
            factory:
                page_parameters:
                    base_url: 'http://127.0.0.1/'
        Pim\Behat\Extension\PimFormatter\PimFormatterExtension: ~
        Liuggio\Fastest\Behat\ListFeaturesExtension\Extension: ~

    formatters:
        pretty: true
        pim:
            output_path: /tmp/pod/

acceptance:
    suites:
        acceptance:
            paths:
<<<<<<< HEAD
                - tests/features
=======
                - '%paths.base%/tests/back/features/'
>>>>>>> ef3fa64a
            contexts_services:
                - test.locale.context
                - test.channel.context
                - test.catalog_volume_limits.attribute_per_family_context
            filters:
                tags: '@acceptance'
    extensions:
        FriendsOfBehat\ContextServiceExtension:
           imports:
               - "tests/back/Acceptance/Resources/config/behat/services.yml"
               - "src/Pim/Bundle/CatalogVolumeMonitoringBundle/tests/Acceptance/Resources/config/behat/services.yml"
        FriendsOfBehat\CrossContainerExtension: ~
        FriendsOfBehat\SymfonyExtension:
            kernel:
                env: acceptance
        Pim\Behat\Extension\PimFormatter\PimFormatterExtension: ~
        Liuggio\Fastest\Behat\ListFeaturesExtension\Extension: ~

    formatters:
        pretty: true
        pim:
            output_path: /tmp/pod/<|MERGE_RESOLUTION|>--- conflicted
+++ resolved
@@ -130,11 +130,7 @@
     suites:
         acceptance:
             paths:
-<<<<<<< HEAD
-                - tests/features
-=======
-                - '%paths.base%/tests/back/features/'
->>>>>>> ef3fa64a
+                - tests/back/features
             contexts_services:
                 - test.locale.context
                 - test.channel.context
