--- conflicted
+++ resolved
@@ -4,11 +4,7 @@
         "Read more about it at https://getcomposer.org/doc/01-basic-usage.md#installing-dependencies",
         "This file is @generated automatically"
     ],
-<<<<<<< HEAD
-    "content-hash": "f115848267f6cdce9e98ff776ae0105a",
-=======
-    "content-hash": "c9d3778e5d4ddc87d1ba18cf13fc8b7a",
->>>>>>> 3245eb1f
+    "content-hash": "dabddf39a689677066ee1f18ce5d3dfe",
     "packages": [
         {
             "name": "ass/xmlsecurity",
@@ -1594,16 +1590,16 @@
         },
         {
             "name": "egulias/email-validator",
-            "version": "2.1.13",
+            "version": "2.1.14",
             "source": {
                 "type": "git",
                 "url": "https://github.com/egulias/EmailValidator.git",
-                "reference": "834593d5900615639208417760ba6a17299e2497"
-            },
-            "dist": {
-                "type": "zip",
-                "url": "https://api.github.com/repos/egulias/EmailValidator/zipball/834593d5900615639208417760ba6a17299e2497",
-                "reference": "834593d5900615639208417760ba6a17299e2497",
+                "reference": "c4b8d12921999d8a561004371701dbc2e05b5ece"
+            },
+            "dist": {
+                "type": "zip",
+                "url": "https://api.github.com/repos/egulias/EmailValidator/zipball/c4b8d12921999d8a561004371701dbc2e05b5ece",
+                "reference": "c4b8d12921999d8a561004371701dbc2e05b5ece",
                 "shasum": ""
             },
             "require": {
@@ -1647,7 +1643,7 @@
                 "validation",
                 "validator"
             ],
-            "time": "2019-12-30T08:14:25+00:00"
+            "time": "2020-01-05T14:11:20+00:00"
         },
         {
             "name": "elasticsearch/elasticsearch",
@@ -7959,16 +7955,16 @@
         },
         {
             "name": "aws/aws-sdk-php",
-            "version": "3.131.0",
+            "version": "3.132.0",
             "source": {
                 "type": "git",
                 "url": "https://github.com/aws/aws-sdk-php.git",
-                "reference": "371ca02855c92c13e36fa5f6d38e68211354c979"
-            },
-            "dist": {
-                "type": "zip",
-                "url": "https://api.github.com/repos/aws/aws-sdk-php/zipball/371ca02855c92c13e36fa5f6d38e68211354c979",
-                "reference": "371ca02855c92c13e36fa5f6d38e68211354c979",
+                "reference": "d1ea3332539a07d122e5cf397c0eb3a1fb75eede"
+            },
+            "dist": {
+                "type": "zip",
+                "url": "https://api.github.com/repos/aws/aws-sdk-php/zipball/d1ea3332539a07d122e5cf397c0eb3a1fb75eede",
+                "reference": "d1ea3332539a07d122e5cf397c0eb3a1fb75eede",
                 "shasum": ""
             },
             "require": {
@@ -8039,7 +8035,7 @@
                 "s3",
                 "sdk"
             ],
-            "time": "2020-01-06T19:10:20+00:00"
+            "time": "2020-01-07T19:13:51+00:00"
         },
         {
             "name": "behat/behat",
@@ -10790,16 +10786,16 @@
         },
         {
             "name": "phpunit/phpunit",
-            "version": "8.5.1",
+            "version": "8.5.2",
             "source": {
                 "type": "git",
                 "url": "https://github.com/sebastianbergmann/phpunit.git",
-                "reference": "7870c78da3c5e4883eaef36ae47853ebb3cb86f2"
-            },
-            "dist": {
-                "type": "zip",
-                "url": "https://api.github.com/repos/sebastianbergmann/phpunit/zipball/7870c78da3c5e4883eaef36ae47853ebb3cb86f2",
-                "reference": "7870c78da3c5e4883eaef36ae47853ebb3cb86f2",
+                "reference": "018b6ac3c8ab20916db85fa91bf6465acb64d1e0"
+            },
+            "dist": {
+                "type": "zip",
+                "url": "https://api.github.com/repos/sebastianbergmann/phpunit/zipball/018b6ac3c8ab20916db85fa91bf6465acb64d1e0",
+                "reference": "018b6ac3c8ab20916db85fa91bf6465acb64d1e0",
                 "shasum": ""
             },
             "require": {
@@ -10869,7 +10865,7 @@
                 "testing",
                 "xunit"
             ],
-            "time": "2019-12-25T14:49:39+00:00"
+            "time": "2020-01-08T08:49:49+00:00"
         },
         {
             "name": "psr/http-message",
