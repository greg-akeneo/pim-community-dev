{
    "_readme": [
        "This file locks the dependencies of your project to a known state",
        "Read more about it at https://getcomposer.org/doc/01-basic-usage.md#installing-dependencies",
        "This file is @generated automatically"
    ],
<<<<<<< HEAD
    "content-hash": "7ebcfe7509438218ea7e0c70faef0cf5",
=======
    "content-hash": "b43795faed85d204c35d62b8193c2967",
>>>>>>> 58782e06
    "packages": [
        {
            "name": "ass/xmlsecurity",
            "version": "v1.1.1",
            "source": {
                "type": "git",
                "url": "https://github.com/aschamberger/XmlSecurity.git",
                "reference": "c8976519ebbf6e4d953cd781d09df44b7f65fbb8"
            },
            "dist": {
                "type": "zip",
                "url": "https://api.github.com/repos/aschamberger/XmlSecurity/zipball/c8976519ebbf6e4d953cd781d09df44b7f65fbb8",
                "reference": "c8976519ebbf6e4d953cd781d09df44b7f65fbb8",
                "shasum": ""
            },
            "require": {
                "ext-openssl": "*",
                "lib-openssl": ">=0.9.0",
                "php": ">=5.3.0"
            },
            "require-dev": {
                "satooshi/php-coveralls": "dev-master"
            },
            "suggest": {
                "ext-mcrypt": "*"
            },
            "type": "library",
            "extra": {
                "branch-alias": {
                    "dev-master": "1.0.x-dev"
                }
            },
            "autoload": {
                "psr-0": {
                    "ass\\XmlSecurity": "src/"
                }
            },
            "notification-url": "https://packagist.org/downloads/",
            "license": [
                "BSD-3-Clause"
            ],
            "authors": [
                {
                    "name": "Robert Richards",
                    "email": "rrichards@cdatazone.org"
                },
                {
                    "name": "Andreas Schamberger",
                    "email": "mail@andreass.net"
                }
            ],
            "description": "The XmlSecurity library is written in PHP for working with XML Encryption and Signatures",
            "homepage": "https://github.com/aschamberger/XmlSecurity",
            "keywords": [
                "encryption",
                "security",
                "signature",
                "xml"
            ],
            "time": "2015-05-31T10:10:35+00:00"
        },
        {
            "name": "behat/transliterator",
            "version": "v1.2.0",
            "source": {
                "type": "git",
                "url": "https://github.com/Behat/Transliterator.git",
                "reference": "826ce7e9c2a6664c0d1f381cbb38b1fb80a7ee2c"
            },
            "dist": {
                "type": "zip",
                "url": "https://api.github.com/repos/Behat/Transliterator/zipball/826ce7e9c2a6664c0d1f381cbb38b1fb80a7ee2c",
                "reference": "826ce7e9c2a6664c0d1f381cbb38b1fb80a7ee2c",
                "shasum": ""
            },
            "require": {
                "php": ">=5.3.3"
            },
            "require-dev": {
                "chuyskywalker/rolling-curl": "^3.1",
                "php-yaoi/php-yaoi": "^1.0"
            },
            "type": "library",
            "extra": {
                "branch-alias": {
                    "dev-master": "1.2-dev"
                }
            },
            "autoload": {
                "psr-0": {
                    "Behat\\Transliterator": "src/"
                }
            },
            "notification-url": "https://packagist.org/downloads/",
            "license": [
                "Artistic-1.0"
            ],
            "description": "String transliterator",
            "keywords": [
                "i18n",
                "slug",
                "transliterator"
            ],
            "time": "2017-04-04T11:38:05+00:00"
        },
        {
            "name": "box/spout",
            "version": "v2.7.2",
            "source": {
                "type": "git",
                "url": "https://github.com/box/spout.git",
                "reference": "4a65466b6135d2aa28dd3bc52785a5e999f95fe8"
            },
            "dist": {
                "type": "zip",
                "url": "https://api.github.com/repos/box/spout/zipball/4a65466b6135d2aa28dd3bc52785a5e999f95fe8",
                "reference": "4a65466b6135d2aa28dd3bc52785a5e999f95fe8",
                "shasum": ""
            },
            "require": {
                "ext-simplexml": "*",
                "ext-xmlreader": "*",
                "ext-zip": "*",
                "php": ">=5.4.0"
            },
            "require-dev": {
                "phpunit/phpunit": "^4.8.0"
            },
            "suggest": {
                "ext-iconv": "To handle non UTF-8 CSV files (if \"php-intl\" is not already installed or is too limited)",
                "ext-intl": "To handle non UTF-8 CSV files (if \"iconv\" is not already installed)"
            },
            "type": "library",
            "extra": {
                "branch-alias": {
                    "dev-master": "2.8.x-dev"
                }
            },
            "autoload": {
                "psr-4": {
                    "Box\\Spout\\": "src/Spout"
                }
            },
            "notification-url": "https://packagist.org/downloads/",
            "license": [
                "Apache-2.0"
            ],
            "authors": [
                {
                    "name": "Adrien Loison",
                    "email": "adrien@box.com"
                }
            ],
            "description": "PHP Library to read and write spreadsheet files (CSV, XLSX and ODS), in a fast and scalable way",
            "homepage": "https://www.github.com/box/spout",
            "keywords": [
                "OOXML",
                "csv",
                "excel",
                "memory",
                "odf",
                "ods",
                "office",
                "open",
                "php",
                "read",
                "scale",
                "spreadsheet",
                "stream",
                "write",
                "xlsx"
            ],
            "time": "2017-03-28T13:07:48+00:00"
        },
        {
            "name": "composer/ca-bundle",
            "version": "1.1.4",
            "source": {
                "type": "git",
                "url": "https://github.com/composer/ca-bundle.git",
                "reference": "558f321c52faeb4828c03e7dc0cfe39a09e09a2d"
            },
            "dist": {
                "type": "zip",
                "url": "https://api.github.com/repos/composer/ca-bundle/zipball/558f321c52faeb4828c03e7dc0cfe39a09e09a2d",
                "reference": "558f321c52faeb4828c03e7dc0cfe39a09e09a2d",
                "shasum": ""
            },
            "require": {
                "ext-openssl": "*",
                "ext-pcre": "*",
                "php": "^5.3.2 || ^7.0"
            },
            "require-dev": {
                "phpunit/phpunit": "^4.8.35 || ^5.7 || ^6.5",
                "psr/log": "^1.0",
                "symfony/process": "^2.5 || ^3.0 || ^4.0"
            },
            "type": "library",
            "extra": {
                "branch-alias": {
                    "dev-master": "1.x-dev"
                }
            },
            "autoload": {
                "psr-4": {
                    "Composer\\CaBundle\\": "src"
                }
            },
            "notification-url": "https://packagist.org/downloads/",
            "license": [
                "MIT"
            ],
            "authors": [
                {
                    "name": "Jordi Boggiano",
                    "email": "j.boggiano@seld.be",
                    "homepage": "http://seld.be"
                }
            ],
            "description": "Lets you find a path to the system CA bundle, and includes a fallback to the Mozilla CA bundle.",
            "keywords": [
                "cabundle",
                "cacert",
                "certificate",
                "ssl",
                "tls"
            ],
            "time": "2019-01-28T09:30:10+00:00"
        },
        {
            "name": "doctrine/annotations",
            "version": "v1.3.1",
            "source": {
                "type": "git",
                "url": "https://github.com/doctrine/annotations.git",
                "reference": "bd4461328621bde0ae6b1b2675fbc6aca4ceb558"
            },
            "dist": {
                "type": "zip",
                "url": "https://api.github.com/repos/doctrine/annotations/zipball/bd4461328621bde0ae6b1b2675fbc6aca4ceb558",
                "reference": "bd4461328621bde0ae6b1b2675fbc6aca4ceb558",
                "shasum": ""
            },
            "require": {
                "doctrine/lexer": "1.*",
                "php": "^5.6 || ^7.0"
            },
            "require-dev": {
                "doctrine/cache": "1.*",
                "phpunit/phpunit": "^5.6.1"
            },
            "type": "library",
            "extra": {
                "branch-alias": {
                    "dev-master": "1.4.x-dev"
                }
            },
            "autoload": {
                "psr-4": {
                    "Doctrine\\Common\\Annotations\\": "lib/Doctrine/Common/Annotations"
                }
            },
            "notification-url": "https://packagist.org/downloads/",
            "license": [
                "MIT"
            ],
            "authors": [
                {
                    "name": "Roman Borschel",
                    "email": "roman@code-factory.org"
                },
                {
                    "name": "Benjamin Eberlei",
                    "email": "kontakt@beberlei.de"
                },
                {
                    "name": "Guilherme Blanco",
                    "email": "guilhermeblanco@gmail.com"
                },
                {
                    "name": "Jonathan Wage",
                    "email": "jonwage@gmail.com"
                },
                {
                    "name": "Johannes Schmitt",
                    "email": "schmittjoh@gmail.com"
                }
            ],
            "description": "Docblock Annotations Parser",
            "homepage": "http://www.doctrine-project.org",
            "keywords": [
                "annotations",
                "docblock",
                "parser"
            ],
            "time": "2016-12-30T15:59:45+00:00"
        },
        {
            "name": "doctrine/cache",
            "version": "v1.6.1",
            "source": {
                "type": "git",
                "url": "https://github.com/doctrine/cache.git",
                "reference": "b6f544a20f4807e81f7044d31e679ccbb1866dc3"
            },
            "dist": {
                "type": "zip",
                "url": "https://api.github.com/repos/doctrine/cache/zipball/b6f544a20f4807e81f7044d31e679ccbb1866dc3",
                "reference": "b6f544a20f4807e81f7044d31e679ccbb1866dc3",
                "shasum": ""
            },
            "require": {
                "php": "~5.5|~7.0"
            },
            "conflict": {
                "doctrine/common": ">2.2,<2.4"
            },
            "require-dev": {
                "phpunit/phpunit": "~4.8|~5.0",
                "predis/predis": "~1.0",
                "satooshi/php-coveralls": "~0.6"
            },
            "type": "library",
            "extra": {
                "branch-alias": {
                    "dev-master": "1.6.x-dev"
                }
            },
            "autoload": {
                "psr-4": {
                    "Doctrine\\Common\\Cache\\": "lib/Doctrine/Common/Cache"
                }
            },
            "notification-url": "https://packagist.org/downloads/",
            "license": [
                "MIT"
            ],
            "authors": [
                {
                    "name": "Roman Borschel",
                    "email": "roman@code-factory.org"
                },
                {
                    "name": "Benjamin Eberlei",
                    "email": "kontakt@beberlei.de"
                },
                {
                    "name": "Guilherme Blanco",
                    "email": "guilhermeblanco@gmail.com"
                },
                {
                    "name": "Jonathan Wage",
                    "email": "jonwage@gmail.com"
                },
                {
                    "name": "Johannes Schmitt",
                    "email": "schmittjoh@gmail.com"
                }
            ],
            "description": "Caching library offering an object-oriented API for many cache backends",
            "homepage": "http://www.doctrine-project.org",
            "keywords": [
                "cache",
                "caching"
            ],
            "time": "2016-10-29T11:16:17+00:00"
        },
        {
            "name": "doctrine/collections",
            "version": "v1.5.0",
            "source": {
                "type": "git",
                "url": "https://github.com/doctrine/collections.git",
                "reference": "a01ee38fcd999f34d9bfbcee59dbda5105449cbf"
            },
            "dist": {
                "type": "zip",
                "url": "https://api.github.com/repos/doctrine/collections/zipball/a01ee38fcd999f34d9bfbcee59dbda5105449cbf",
                "reference": "a01ee38fcd999f34d9bfbcee59dbda5105449cbf",
                "shasum": ""
            },
            "require": {
                "php": "^7.1"
            },
            "require-dev": {
                "doctrine/coding-standard": "~0.1@dev",
                "phpunit/phpunit": "^5.7"
            },
            "type": "library",
            "extra": {
                "branch-alias": {
                    "dev-master": "1.3.x-dev"
                }
            },
            "autoload": {
                "psr-0": {
                    "Doctrine\\Common\\Collections\\": "lib/"
                }
            },
            "notification-url": "https://packagist.org/downloads/",
            "license": [
                "MIT"
            ],
            "authors": [
                {
                    "name": "Roman Borschel",
                    "email": "roman@code-factory.org"
                },
                {
                    "name": "Benjamin Eberlei",
                    "email": "kontakt@beberlei.de"
                },
                {
                    "name": "Guilherme Blanco",
                    "email": "guilhermeblanco@gmail.com"
                },
                {
                    "name": "Jonathan Wage",
                    "email": "jonwage@gmail.com"
                },
                {
                    "name": "Johannes Schmitt",
                    "email": "schmittjoh@gmail.com"
                }
            ],
            "description": "Collections Abstraction library",
            "homepage": "http://www.doctrine-project.org",
            "keywords": [
                "array",
                "collections",
                "iterator"
            ],
            "time": "2017-07-22T10:37:32+00:00"
        },
        {
            "name": "doctrine/common",
            "version": "v2.7.2",
            "source": {
                "type": "git",
                "url": "https://github.com/doctrine/common.git",
                "reference": "930297026c8009a567ac051fd545bf6124150347"
            },
            "dist": {
                "type": "zip",
                "url": "https://api.github.com/repos/doctrine/common/zipball/930297026c8009a567ac051fd545bf6124150347",
                "reference": "930297026c8009a567ac051fd545bf6124150347",
                "shasum": ""
            },
            "require": {
                "doctrine/annotations": "1.*",
                "doctrine/cache": "1.*",
                "doctrine/collections": "1.*",
                "doctrine/inflector": "1.*",
                "doctrine/lexer": "1.*",
                "php": "~5.6|~7.0"
            },
            "require-dev": {
                "phpunit/phpunit": "^5.4.6"
            },
            "type": "library",
            "extra": {
                "branch-alias": {
                    "dev-master": "2.7.x-dev"
                }
            },
            "autoload": {
                "psr-4": {
                    "Doctrine\\Common\\": "lib/Doctrine/Common"
                }
            },
            "notification-url": "https://packagist.org/downloads/",
            "license": [
                "MIT"
            ],
            "authors": [
                {
                    "name": "Roman Borschel",
                    "email": "roman@code-factory.org"
                },
                {
                    "name": "Benjamin Eberlei",
                    "email": "kontakt@beberlei.de"
                },
                {
                    "name": "Guilherme Blanco",
                    "email": "guilhermeblanco@gmail.com"
                },
                {
                    "name": "Jonathan Wage",
                    "email": "jonwage@gmail.com"
                },
                {
                    "name": "Johannes Schmitt",
                    "email": "schmittjoh@gmail.com"
                }
            ],
            "description": "Common Library for Doctrine projects",
            "homepage": "http://www.doctrine-project.org",
            "keywords": [
                "annotations",
                "collections",
                "eventmanager",
                "persistence",
                "spl"
            ],
            "time": "2017-01-13T14:02:13+00:00"
        },
        {
            "name": "doctrine/data-fixtures",
            "version": "v1.2.2",
            "source": {
                "type": "git",
                "url": "https://github.com/doctrine/data-fixtures.git",
                "reference": "17fa5bfe6ff52e35cb3d9ec37c934a2f4bd1fa2e"
            },
            "dist": {
                "type": "zip",
                "url": "https://api.github.com/repos/doctrine/data-fixtures/zipball/17fa5bfe6ff52e35cb3d9ec37c934a2f4bd1fa2e",
                "reference": "17fa5bfe6ff52e35cb3d9ec37c934a2f4bd1fa2e",
                "shasum": ""
            },
            "require": {
                "doctrine/common": "~2.2",
                "php": "^5.6 || ^7.0"
            },
            "conflict": {
                "doctrine/orm": "< 2.4"
            },
            "require-dev": {
                "doctrine/dbal": "^2.5.4",
                "doctrine/orm": "^2.5.4",
                "phpunit/phpunit": "^5.4.6"
            },
            "suggest": {
                "doctrine/mongodb-odm": "For loading MongoDB ODM fixtures",
                "doctrine/orm": "For loading ORM fixtures",
                "doctrine/phpcr-odm": "For loading PHPCR ODM fixtures"
            },
            "type": "library",
            "extra": {
                "branch-alias": {
                    "dev-master": "1.3.x-dev"
                }
            },
            "autoload": {
                "psr-0": {
                    "Doctrine\\Common\\DataFixtures": "lib/"
                }
            },
            "notification-url": "https://packagist.org/downloads/",
            "license": [
                "MIT"
            ],
            "authors": [
                {
                    "name": "Jonathan Wage",
                    "email": "jonwage@gmail.com"
                }
            ],
            "description": "Data Fixtures for all Doctrine Object Managers",
            "homepage": "http://www.doctrine-project.org",
            "keywords": [
                "database"
            ],
            "time": "2016-09-20T10:07:57+00:00"
        },
        {
            "name": "doctrine/dbal",
            "version": "v2.5.13",
            "source": {
                "type": "git",
                "url": "https://github.com/doctrine/dbal.git",
                "reference": "729340d8d1eec8f01bff708e12e449a3415af873"
            },
            "dist": {
                "type": "zip",
                "url": "https://api.github.com/repos/doctrine/dbal/zipball/729340d8d1eec8f01bff708e12e449a3415af873",
                "reference": "729340d8d1eec8f01bff708e12e449a3415af873",
                "shasum": ""
            },
            "require": {
                "doctrine/common": ">=2.4,<2.8-dev",
                "php": ">=5.3.2"
            },
            "require-dev": {
                "phpunit/phpunit": "4.*",
                "symfony/console": "2.*||^3.0"
            },
            "suggest": {
                "symfony/console": "For helpful console commands such as SQL execution and import of files."
            },
            "bin": [
                "bin/doctrine-dbal"
            ],
            "type": "library",
            "extra": {
                "branch-alias": {
                    "dev-master": "2.5.x-dev"
                }
            },
            "autoload": {
                "psr-0": {
                    "Doctrine\\DBAL\\": "lib/"
                }
            },
            "notification-url": "https://packagist.org/downloads/",
            "license": [
                "MIT"
            ],
            "authors": [
                {
                    "name": "Roman Borschel",
                    "email": "roman@code-factory.org"
                },
                {
                    "name": "Benjamin Eberlei",
                    "email": "kontakt@beberlei.de"
                },
                {
                    "name": "Guilherme Blanco",
                    "email": "guilhermeblanco@gmail.com"
                },
                {
                    "name": "Jonathan Wage",
                    "email": "jonwage@gmail.com"
                }
            ],
            "description": "Database Abstraction Layer",
            "homepage": "http://www.doctrine-project.org",
            "keywords": [
                "database",
                "dbal",
                "persistence",
                "queryobject"
            ],
            "time": "2017-07-22T20:44:48+00:00"
        },
        {
            "name": "doctrine/doctrine-bundle",
            "version": "1.6.7",
            "source": {
                "type": "git",
                "url": "https://github.com/doctrine/DoctrineBundle.git",
                "reference": "a01d99bc6c9a6c8a8ace0012690099dd957ce9b9"
            },
            "dist": {
                "type": "zip",
                "url": "https://api.github.com/repos/doctrine/DoctrineBundle/zipball/a01d99bc6c9a6c8a8ace0012690099dd957ce9b9",
                "reference": "a01d99bc6c9a6c8a8ace0012690099dd957ce9b9",
                "shasum": ""
            },
            "require": {
                "doctrine/dbal": "~2.3",
                "doctrine/doctrine-cache-bundle": "~1.0",
                "jdorn/sql-formatter": "~1.1",
                "php": ">=5.5.9",
                "symfony/console": "~2.7|~3.0",
                "symfony/dependency-injection": "~2.7|~3.0",
                "symfony/doctrine-bridge": "~2.7|~3.0",
                "symfony/framework-bundle": "~2.7|~3.0"
            },
            "require-dev": {
                "doctrine/orm": "~2.3",
                "phpunit/phpunit": "~4",
                "satooshi/php-coveralls": "^1.0",
                "symfony/phpunit-bridge": "~2.7|~3.0",
                "symfony/property-info": "~2.8|~3.0",
                "symfony/validator": "~2.7|~3.0",
                "symfony/yaml": "~2.7|~3.0",
                "twig/twig": "~1.10|~2.0"
            },
            "suggest": {
                "doctrine/orm": "The Doctrine ORM integration is optional in the bundle.",
                "symfony/web-profiler-bundle": "To use the data collector."
            },
            "type": "symfony-bundle",
            "extra": {
                "branch-alias": {
                    "dev-master": "1.6.x-dev"
                }
            },
            "autoload": {
                "psr-4": {
                    "Doctrine\\Bundle\\DoctrineBundle\\": ""
                }
            },
            "notification-url": "https://packagist.org/downloads/",
            "license": [
                "MIT"
            ],
            "authors": [
                {
                    "name": "Symfony Community",
                    "homepage": "http://symfony.com/contributors"
                },
                {
                    "name": "Benjamin Eberlei",
                    "email": "kontakt@beberlei.de"
                },
                {
                    "name": "Doctrine Project",
                    "homepage": "http://www.doctrine-project.org/"
                },
                {
                    "name": "Fabien Potencier",
                    "email": "fabien@symfony.com"
                }
            ],
            "description": "Symfony DoctrineBundle",
            "homepage": "http://www.doctrine-project.org",
            "keywords": [
                "database",
                "dbal",
                "orm",
                "persistence"
            ],
            "time": "2017-01-16T12:01:26+00:00"
        },
        {
            "name": "doctrine/doctrine-cache-bundle",
            "version": "1.3.5",
            "source": {
                "type": "git",
                "url": "https://github.com/doctrine/DoctrineCacheBundle.git",
                "reference": "5514c90d9fb595e1095e6d66ebb98ce9ef049927"
            },
            "dist": {
                "type": "zip",
                "url": "https://api.github.com/repos/doctrine/DoctrineCacheBundle/zipball/5514c90d9fb595e1095e6d66ebb98ce9ef049927",
                "reference": "5514c90d9fb595e1095e6d66ebb98ce9ef049927",
                "shasum": ""
            },
            "require": {
                "doctrine/cache": "^1.4.2",
                "doctrine/inflector": "~1.0",
                "php": ">=5.3.2",
                "symfony/doctrine-bridge": "~2.7|~3.3|~4.0"
            },
            "require-dev": {
                "instaclick/coding-standard": "~1.1",
                "instaclick/object-calisthenics-sniffs": "dev-master",
                "instaclick/symfony2-coding-standard": "dev-remaster",
                "phpunit/phpunit": "~4.8.36|~5.6|~6.5|~7.0",
                "predis/predis": "~0.8",
                "satooshi/php-coveralls": "^1.0",
                "squizlabs/php_codesniffer": "~1.5",
                "symfony/console": "~2.7|~3.3|~4.0",
                "symfony/finder": "~2.7|~3.3|~4.0",
                "symfony/framework-bundle": "~2.7|~3.3|~4.0",
                "symfony/phpunit-bridge": "~2.7|~3.3|~4.0",
                "symfony/security-acl": "~2.7|~3.3",
                "symfony/validator": "~2.7|~3.3|~4.0",
                "symfony/yaml": "~2.7|~3.3|~4.0"
            },
            "suggest": {
                "symfony/security-acl": "For using this bundle to cache ACLs"
            },
            "type": "symfony-bundle",
            "extra": {
                "branch-alias": {
                    "dev-master": "1.3.x-dev"
                }
            },
            "autoload": {
                "psr-4": {
                    "Doctrine\\Bundle\\DoctrineCacheBundle\\": ""
                },
                "exclude-from-classmap": [
                    "/Tests/"
                ]
            },
            "notification-url": "https://packagist.org/downloads/",
            "license": [
                "MIT"
            ],
            "authors": [
                {
                    "name": "Symfony Community",
                    "homepage": "http://symfony.com/contributors"
                },
                {
                    "name": "Benjamin Eberlei",
                    "email": "kontakt@beberlei.de"
                },
                {
                    "name": "Fabio B. Silva",
                    "email": "fabio.bat.silva@gmail.com"
                },
                {
                    "name": "Guilherme Blanco",
                    "email": "guilhermeblanco@hotmail.com"
                },
                {
                    "name": "Doctrine Project",
                    "homepage": "http://www.doctrine-project.org/"
                },
                {
                    "name": "Fabien Potencier",
                    "email": "fabien@symfony.com"
                }
            ],
            "description": "Symfony Bundle for Doctrine Cache",
            "homepage": "https://www.doctrine-project.org",
            "keywords": [
                "cache",
                "caching"
            ],
            "time": "2018-11-09T06:25:35+00:00"
        },
        {
            "name": "doctrine/doctrine-fixtures-bundle",
            "version": "2.3.0",
            "source": {
                "type": "git",
                "url": "https://github.com/doctrine/DoctrineFixturesBundle.git",
                "reference": "0f1a2f91b349e10f5c343f75ab71d23aace5b029"
            },
            "dist": {
                "type": "zip",
                "url": "https://api.github.com/repos/doctrine/DoctrineFixturesBundle/zipball/0f1a2f91b349e10f5c343f75ab71d23aace5b029",
                "reference": "0f1a2f91b349e10f5c343f75ab71d23aace5b029",
                "shasum": ""
            },
            "require": {
                "doctrine/data-fixtures": "~1.0",
                "doctrine/doctrine-bundle": "~1.0",
                "php": ">=5.3.2",
                "symfony/doctrine-bridge": "~2.3|~3.0"
            },
            "type": "symfony-bundle",
            "extra": {
                "branch-alias": {
                    "dev-master": "2.2.x-dev"
                }
            },
            "autoload": {
                "psr-4": {
                    "Doctrine\\Bundle\\FixturesBundle\\": ""
                }
            },
            "notification-url": "https://packagist.org/downloads/",
            "license": [
                "MIT"
            ],
            "authors": [
                {
                    "name": "Symfony Community",
                    "homepage": "http://symfony.com/contributors"
                },
                {
                    "name": "Doctrine Project",
                    "homepage": "http://www.doctrine-project.org"
                },
                {
                    "name": "Fabien Potencier",
                    "email": "fabien@symfony.com"
                }
            ],
            "description": "Symfony DoctrineFixturesBundle",
            "homepage": "http://www.doctrine-project.org",
            "keywords": [
                "Fixture",
                "persistence"
            ],
            "time": "2015-11-04T21:23:23+00:00"
        },
        {
            "name": "doctrine/doctrine-migrations-bundle",
            "version": "v1.2.1",
            "source": {
                "type": "git",
                "url": "https://github.com/doctrine/DoctrineMigrationsBundle.git",
                "reference": "6276139e0b913a4e5120fc36bb5b0eae8ac549bc"
            },
            "dist": {
                "type": "zip",
                "url": "https://api.github.com/repos/doctrine/DoctrineMigrationsBundle/zipball/6276139e0b913a4e5120fc36bb5b0eae8ac549bc",
                "reference": "6276139e0b913a4e5120fc36bb5b0eae8ac549bc",
                "shasum": ""
            },
            "require": {
                "doctrine/doctrine-bundle": "~1.0",
                "doctrine/migrations": "^1.1",
                "php": ">=5.4.0",
                "symfony/framework-bundle": "~2.3|~3.0"
            },
            "require-dev": {
                "phpunit/phpunit": "~4.8"
            },
            "type": "symfony-bundle",
            "extra": {
                "branch-alias": {
                    "dev-master": "1.2-dev"
                }
            },
            "autoload": {
                "psr-4": {
                    "Doctrine\\Bundle\\MigrationsBundle\\": ""
                }
            },
            "notification-url": "https://packagist.org/downloads/",
            "license": [
                "MIT"
            ],
            "authors": [
                {
                    "name": "Symfony Community",
                    "homepage": "http://symfony.com/contributors"
                },
                {
                    "name": "Doctrine Project",
                    "homepage": "http://www.doctrine-project.org"
                },
                {
                    "name": "Fabien Potencier",
                    "email": "fabien@symfony.com"
                }
            ],
            "description": "Symfony DoctrineMigrationsBundle",
            "homepage": "http://www.doctrine-project.org",
            "keywords": [
                "dbal",
                "migrations",
                "schema"
            ],
            "time": "2016-12-05T18:36:37+00:00"
        },
        {
            "name": "doctrine/inflector",
            "version": "v1.3.0",
            "source": {
                "type": "git",
                "url": "https://github.com/doctrine/inflector.git",
                "reference": "5527a48b7313d15261292c149e55e26eae771b0a"
            },
            "dist": {
                "type": "zip",
                "url": "https://api.github.com/repos/doctrine/inflector/zipball/5527a48b7313d15261292c149e55e26eae771b0a",
                "reference": "5527a48b7313d15261292c149e55e26eae771b0a",
                "shasum": ""
            },
            "require": {
                "php": "^7.1"
            },
            "require-dev": {
                "phpunit/phpunit": "^6.2"
            },
            "type": "library",
            "extra": {
                "branch-alias": {
                    "dev-master": "1.3.x-dev"
                }
            },
            "autoload": {
                "psr-4": {
                    "Doctrine\\Common\\Inflector\\": "lib/Doctrine/Common/Inflector"
                }
            },
            "notification-url": "https://packagist.org/downloads/",
            "license": [
                "MIT"
            ],
            "authors": [
                {
                    "name": "Roman Borschel",
                    "email": "roman@code-factory.org"
                },
                {
                    "name": "Benjamin Eberlei",
                    "email": "kontakt@beberlei.de"
                },
                {
                    "name": "Guilherme Blanco",
                    "email": "guilhermeblanco@gmail.com"
                },
                {
                    "name": "Jonathan Wage",
                    "email": "jonwage@gmail.com"
                },
                {
                    "name": "Johannes Schmitt",
                    "email": "schmittjoh@gmail.com"
                }
            ],
            "description": "Common String Manipulations with regard to casing and singular/plural rules.",
            "homepage": "http://www.doctrine-project.org",
            "keywords": [
                "inflection",
                "pluralize",
                "singularize",
                "string"
            ],
            "time": "2018-01-09T20:05:19+00:00"
        },
        {
            "name": "doctrine/instantiator",
            "version": "1.0.5",
            "source": {
                "type": "git",
                "url": "https://github.com/doctrine/instantiator.git",
                "reference": "8e884e78f9f0eb1329e445619e04456e64d8051d"
            },
            "dist": {
                "type": "zip",
                "url": "https://api.github.com/repos/doctrine/instantiator/zipball/8e884e78f9f0eb1329e445619e04456e64d8051d",
                "reference": "8e884e78f9f0eb1329e445619e04456e64d8051d",
                "shasum": ""
            },
            "require": {
                "php": ">=5.3,<8.0-DEV"
            },
            "require-dev": {
                "athletic/athletic": "~0.1.8",
                "ext-pdo": "*",
                "ext-phar": "*",
                "phpunit/phpunit": "~4.0",
                "squizlabs/php_codesniffer": "~2.0"
            },
            "type": "library",
            "extra": {
                "branch-alias": {
                    "dev-master": "1.0.x-dev"
                }
            },
            "autoload": {
                "psr-4": {
                    "Doctrine\\Instantiator\\": "src/Doctrine/Instantiator/"
                }
            },
            "notification-url": "https://packagist.org/downloads/",
            "license": [
                "MIT"
            ],
            "authors": [
                {
                    "name": "Marco Pivetta",
                    "email": "ocramius@gmail.com",
                    "homepage": "http://ocramius.github.com/"
                }
            ],
            "description": "A small, lightweight utility to instantiate objects in PHP without invoking their constructors",
            "homepage": "https://github.com/doctrine/instantiator",
            "keywords": [
                "constructor",
                "instantiate"
            ],
            "time": "2015-06-14T21:17:01+00:00"
        },
        {
            "name": "doctrine/lexer",
            "version": "v1.0.1",
            "source": {
                "type": "git",
                "url": "https://github.com/doctrine/lexer.git",
                "reference": "83893c552fd2045dd78aef794c31e694c37c0b8c"
            },
            "dist": {
                "type": "zip",
                "url": "https://api.github.com/repos/doctrine/lexer/zipball/83893c552fd2045dd78aef794c31e694c37c0b8c",
                "reference": "83893c552fd2045dd78aef794c31e694c37c0b8c",
                "shasum": ""
            },
            "require": {
                "php": ">=5.3.2"
            },
            "type": "library",
            "extra": {
                "branch-alias": {
                    "dev-master": "1.0.x-dev"
                }
            },
            "autoload": {
                "psr-0": {
                    "Doctrine\\Common\\Lexer\\": "lib/"
                }
            },
            "notification-url": "https://packagist.org/downloads/",
            "license": [
                "MIT"
            ],
            "authors": [
                {
                    "name": "Roman Borschel",
                    "email": "roman@code-factory.org"
                },
                {
                    "name": "Guilherme Blanco",
                    "email": "guilhermeblanco@gmail.com"
                },
                {
                    "name": "Johannes Schmitt",
                    "email": "schmittjoh@gmail.com"
                }
            ],
            "description": "Base library for a lexer that can be used in Top-Down, Recursive Descent Parsers.",
            "homepage": "http://www.doctrine-project.org",
            "keywords": [
                "lexer",
                "parser"
            ],
            "time": "2014-09-09T13:34:57+00:00"
        },
        {
            "name": "doctrine/migrations",
            "version": "v1.5.0",
            "source": {
                "type": "git",
                "url": "https://github.com/doctrine/migrations.git",
                "reference": "c81147c0f2938a6566594455367e095150547f72"
            },
            "dist": {
                "type": "zip",
                "url": "https://api.github.com/repos/doctrine/migrations/zipball/c81147c0f2938a6566594455367e095150547f72",
                "reference": "c81147c0f2938a6566594455367e095150547f72",
                "shasum": ""
            },
            "require": {
                "doctrine/dbal": "~2.2",
                "ocramius/proxy-manager": "^1.0|^2.0",
                "php": "^5.5|^7.0",
                "symfony/console": "~2.3|~3.0",
                "symfony/yaml": "~2.3|~3.0"
            },
            "require-dev": {
                "doctrine/coding-standard": "dev-master",
                "doctrine/orm": "2.*",
                "jdorn/sql-formatter": "~1.1",
                "johnkary/phpunit-speedtrap": "~1.0@dev",
                "mikey179/vfsstream": "^1.6",
                "mockery/mockery": "^0.9.4",
                "phpunit/phpunit": "~4.7",
                "satooshi/php-coveralls": "^1.0"
            },
            "suggest": {
                "jdorn/sql-formatter": "Allows to generate formatted SQL with the diff command."
            },
            "bin": [
                "bin/doctrine-migrations"
            ],
            "type": "library",
            "extra": {
                "branch-alias": {
                    "dev-master": "v1.6.x-dev"
                }
            },
            "autoload": {
                "psr-4": {
                    "Doctrine\\DBAL\\Migrations\\": "lib/Doctrine/DBAL/Migrations"
                }
            },
            "notification-url": "https://packagist.org/downloads/",
            "license": [
                "LGPL-2.1"
            ],
            "authors": [
                {
                    "name": "Benjamin Eberlei",
                    "email": "kontakt@beberlei.de"
                },
                {
                    "name": "Jonathan Wage",
                    "email": "jonwage@gmail.com"
                },
                {
                    "name": "Michael Simonson",
                    "email": "contact@mikesimonson.com"
                }
            ],
            "description": "Database Schema migrations using Doctrine DBAL",
            "homepage": "http://www.doctrine-project.org",
            "keywords": [
                "database",
                "migrations"
            ],
            "time": "2016-12-25T22:54:00+00:00"
        },
        {
            "name": "doctrine/orm",
            "version": "v2.5.14",
            "source": {
                "type": "git",
                "url": "https://github.com/doctrine/orm.git",
                "reference": "810a7baf81462a5ddf10e8baa8cb94b6eec02754"
            },
            "dist": {
                "type": "zip",
                "url": "https://api.github.com/repos/doctrine/orm/zipball/810a7baf81462a5ddf10e8baa8cb94b6eec02754",
                "reference": "810a7baf81462a5ddf10e8baa8cb94b6eec02754",
                "shasum": ""
            },
            "require": {
                "doctrine/cache": "~1.4",
                "doctrine/collections": "~1.2",
                "doctrine/common": ">=2.5-dev,<2.9-dev",
                "doctrine/dbal": ">=2.5-dev,<2.7-dev",
                "doctrine/instantiator": "^1.0.1",
                "ext-pdo": "*",
                "php": ">=5.4",
                "symfony/console": "~2.5|~3.0|~4.0"
            },
            "require-dev": {
                "phpunit/phpunit": "~4.0",
                "symfony/yaml": "~2.3|~3.0|~4.0"
            },
            "suggest": {
                "symfony/yaml": "If you want to use YAML Metadata Mapping Driver"
            },
            "bin": [
                "bin/doctrine",
                "bin/doctrine.php"
            ],
            "type": "library",
            "extra": {
                "branch-alias": {
                    "dev-master": "2.6.x-dev"
                }
            },
            "autoload": {
                "psr-0": {
                    "Doctrine\\ORM\\": "lib/"
                }
            },
            "notification-url": "https://packagist.org/downloads/",
            "license": [
                "MIT"
            ],
            "authors": [
                {
                    "name": "Roman Borschel",
                    "email": "roman@code-factory.org"
                },
                {
                    "name": "Benjamin Eberlei",
                    "email": "kontakt@beberlei.de"
                },
                {
                    "name": "Guilherme Blanco",
                    "email": "guilhermeblanco@gmail.com"
                },
                {
                    "name": "Jonathan Wage",
                    "email": "jonwage@gmail.com"
                }
            ],
            "description": "Object-Relational-Mapper for PHP",
            "homepage": "http://www.doctrine-project.org",
            "keywords": [
                "database",
                "orm"
            ],
            "time": "2017-12-17T02:57:51+00:00"
        },
        {
            "name": "dompdf/dompdf",
            "version": "v0.6.2",
            "source": {
                "type": "git",
                "url": "https://github.com/dompdf/dompdf.git",
                "reference": "cc06008f75262510ee135b8cbb14e333a309f651"
            },
            "dist": {
                "type": "zip",
                "url": "https://api.github.com/repos/dompdf/dompdf/zipball/cc06008f75262510ee135b8cbb14e333a309f651",
                "reference": "cc06008f75262510ee135b8cbb14e333a309f651",
                "shasum": ""
            },
            "require": {
                "phenx/php-font-lib": "0.2.*"
            },
            "type": "library",
            "autoload": {
                "classmap": [
                    "include/"
                ]
            },
            "notification-url": "https://packagist.org/downloads/",
            "license": [
                "LGPL"
            ],
            "authors": [
                {
                    "name": "Fabien Ménager",
                    "email": "fabien.menager@gmail.com"
                },
                {
                    "name": "Brian Sweeney",
                    "email": "eclecticgeek@gmail.com"
                }
            ],
            "description": "DOMPDF is a CSS 2.1 compliant HTML to PDF converter",
            "homepage": "https://github.com/dompdf/dompdf",
            "time": "2015-12-07T04:07:13+00:00"
        },
        {
            "name": "egulias/email-validator",
            "version": "2.1.7",
            "source": {
                "type": "git",
                "url": "https://github.com/egulias/EmailValidator.git",
                "reference": "709f21f92707308cdf8f9bcfa1af4cb26586521e"
            },
            "dist": {
                "type": "zip",
                "url": "https://api.github.com/repos/egulias/EmailValidator/zipball/709f21f92707308cdf8f9bcfa1af4cb26586521e",
                "reference": "709f21f92707308cdf8f9bcfa1af4cb26586521e",
                "shasum": ""
            },
            "require": {
                "doctrine/lexer": "^1.0.1",
                "php": ">= 5.5"
            },
            "require-dev": {
                "dominicsayers/isemail": "dev-master",
                "phpunit/phpunit": "^4.8.35||^5.7||^6.0",
                "satooshi/php-coveralls": "^1.0.1"
            },
            "suggest": {
                "ext-intl": "PHP Internationalization Libraries are required to use the SpoofChecking validation"
            },
            "type": "library",
            "extra": {
                "branch-alias": {
                    "dev-master": "2.0.x-dev"
                }
            },
            "autoload": {
                "psr-4": {
                    "Egulias\\EmailValidator\\": "EmailValidator"
                }
            },
            "notification-url": "https://packagist.org/downloads/",
            "license": [
                "MIT"
            ],
            "authors": [
                {
                    "name": "Eduardo Gulias Davis"
                }
            ],
            "description": "A library for validating emails against several RFCs",
            "homepage": "https://github.com/egulias/EmailValidator",
            "keywords": [
                "email",
                "emailvalidation",
                "emailvalidator",
                "validation",
                "validator"
            ],
            "time": "2018-12-04T22:38:24+00:00"
        },
        {
            "name": "elasticsearch/elasticsearch",
            "version": "v6.1.0",
            "source": {
                "type": "git",
                "url": "https://github.com/elastic/elasticsearch-php.git",
                "reference": "b237a37b2cdf23a5a17fd3576cdea771394ad00d"
            },
            "dist": {
                "type": "zip",
                "url": "https://api.github.com/repos/elastic/elasticsearch-php/zipball/b237a37b2cdf23a5a17fd3576cdea771394ad00d",
                "reference": "b237a37b2cdf23a5a17fd3576cdea771394ad00d",
                "shasum": ""
            },
            "require": {
                "ext-json": ">=1.3.7",
                "guzzlehttp/ringphp": "~1.0",
                "php": "^7.0",
                "psr/log": "~1.0"
            },
            "require-dev": {
                "cpliakas/git-wrapper": "~1.0",
                "doctrine/inflector": "^1.1",
                "mockery/mockery": "0.9.4",
                "phpstan/phpstan-shim": "0.8.3",
                "phpunit/phpunit": "6.3.0",
                "squizlabs/php_codesniffer": "3.0.2",
                "symfony/finder": "^2.8",
                "symfony/yaml": "^2.8"
            },
            "suggest": {
                "ext-curl": "*",
                "monolog/monolog": "Allows for client-level logging and tracing"
            },
            "type": "library",
            "autoload": {
                "psr-4": {
                    "Elasticsearch\\": "src/Elasticsearch/"
                }
            },
            "notification-url": "https://packagist.org/downloads/",
            "license": [
                "Apache-2.0"
            ],
            "authors": [
                {
                    "name": "Zachary Tong"
                }
            ],
            "description": "PHP Client for Elasticsearch",
            "keywords": [
                "client",
                "elasticsearch",
                "search"
            ],
            "time": "2019-01-08T18:53:46+00:00"
        },
        {
            "name": "fig/link-util",
            "version": "1.0.0",
            "source": {
                "type": "git",
                "url": "https://github.com/php-fig/link-util.git",
                "reference": "1a07821801a148be4add11ab0603e4af55a72fac"
            },
            "dist": {
                "type": "zip",
                "url": "https://api.github.com/repos/php-fig/link-util/zipball/1a07821801a148be4add11ab0603e4af55a72fac",
                "reference": "1a07821801a148be4add11ab0603e4af55a72fac",
                "shasum": ""
            },
            "require": {
                "php": ">=5.5.0",
                "psr/link": "~1.0@dev"
            },
            "require-dev": {
                "phpunit/phpunit": "^5.1",
                "squizlabs/php_codesniffer": "^2.3.1"
            },
            "type": "library",
            "extra": {
                "branch-alias": {
                    "dev-master": "1.0.x-dev"
                }
            },
            "autoload": {
                "psr-4": {
                    "Fig\\Link\\": "src/"
                }
            },
            "notification-url": "https://packagist.org/downloads/",
            "license": [
                "MIT"
            ],
            "authors": [
                {
                    "name": "PHP-FIG",
                    "homepage": "http://www.php-fig.org/"
                }
            ],
            "description": "Common utility implementations for HTTP links",
            "keywords": [
                "http",
                "http-link",
                "link",
                "psr",
                "psr-13",
                "rest"
            ],
            "time": "2016-10-17T18:31:11+00:00"
        },
        {
            "name": "friendsofsymfony/jsrouting-bundle",
            "version": "1.6.0",
            "source": {
                "type": "git",
                "url": "https://github.com/FriendsOfSymfony/FOSJsRoutingBundle.git",
                "reference": "2f52d924692647db02bbcb27c159fef03bf000c9"
            },
            "dist": {
                "type": "zip",
                "url": "https://api.github.com/repos/FriendsOfSymfony/FOSJsRoutingBundle/zipball/2f52d924692647db02bbcb27c159fef03bf000c9",
                "reference": "2f52d924692647db02bbcb27c159fef03bf000c9",
                "shasum": ""
            },
            "require": {
                "php": ">=5.3.2",
                "symfony/console": "~2.0|3.*",
                "symfony/framework-bundle": "~2.0|3.*",
                "symfony/serializer": "~2.0|3.*",
                "willdurand/jsonp-callback-validator": "~1.0"
            },
            "require-dev": {
                "symfony/expression-language": "~2.4|3.*"
            },
            "type": "symfony-bundle",
            "extra": {
                "branch-alias": {
                    "dev-master": "1.5-dev"
                }
            },
            "autoload": {
                "psr-4": {
                    "FOS\\JsRoutingBundle\\": ""
                }
            },
            "notification-url": "https://packagist.org/downloads/",
            "license": [
                "MIT"
            ],
            "authors": [
                {
                    "name": "FriendsOfSymfony Community",
                    "homepage": "https://github.com/friendsofsymfony/FOSJsRoutingBundle/contributors"
                },
                {
                    "name": "William Durand",
                    "email": "william.durand1@gmail.com"
                }
            ],
            "description": "A pretty nice way to expose your Symfony2 routing to client applications.",
            "homepage": "http://friendsofsymfony.github.com",
            "keywords": [
                "Js Routing",
                "javascript",
                "routing"
            ],
            "time": "2015-10-28T15:08:39+00:00"
        },
        {
            "name": "friendsofsymfony/oauth-server-bundle",
            "version": "1.5.2",
            "source": {
                "type": "git",
                "url": "https://github.com/FriendsOfSymfony/FOSOAuthServerBundle.git",
                "reference": "0b25cdaae8983c630bb62d14b6993219b1dadb8d"
            },
            "dist": {
                "type": "zip",
                "url": "https://api.github.com/repos/FriendsOfSymfony/FOSOAuthServerBundle/zipball/0b25cdaae8983c630bb62d14b6993219b1dadb8d",
                "reference": "0b25cdaae8983c630bb62d14b6993219b1dadb8d",
                "shasum": ""
            },
            "require": {
                "friendsofsymfony/oauth2-php": "~1.1",
                "php": "^5.3.3|^7.0",
                "symfony/framework-bundle": "~2.2|~3.0",
                "symfony/security-bundle": "~2.1|~3.0"
            },
            "require-dev": {
                "doctrine/doctrine-bundle": "~1.0",
                "doctrine/mongodb-odm": "~1.0",
                "doctrine/orm": "~2.2",
                "phing/phing": "~2.4",
                "propel/propel1": "^1.6.5",
                "symfony/class-loader": "~2.1|~3.0",
                "symfony/form": "~2.3|~3.0",
                "symfony/yaml": "~2.1|~3.0",
                "willdurand/propel-typehintable-behavior": "^1.0.4"
            },
            "suggest": {
                "doctrine/doctrine-bundle": "*",
                "doctrine/mongodb-odm-bundle": "*",
                "propel/propel-bundle": "If you want to use Propel with Symfony2, then you will have to install the PropelBundle",
                "symfony/form": "Needed to be able to use the AuthorizeFormType",
                "willdurand/propel-typehintable-behavior": "The Typehintable behavior is useful to add type hints on generated methods, to be compliant with interfaces"
            },
            "type": "symfony-bundle",
            "extra": {
                "branch-alias": {
                    "dev-master": "1.5-dev"
                }
            },
            "autoload": {
                "psr-4": {
                    "FOS\\OAuthServerBundle\\": ""
                }
            },
            "notification-url": "https://packagist.org/downloads/",
            "license": [
                "MIT"
            ],
            "authors": [
                {
                    "name": "Arnaud Le Blanc",
                    "email": "arnaud.lb@gmail.com"
                },
                {
                    "name": "FriendsOfSymfony Community",
                    "homepage": "https://github.com/FriendsOfSymfony/FOSOAuthServerBundle/contributors"
                }
            ],
            "description": "Symfony2 OAuth Server Bundle",
            "homepage": "http://friendsofsymfony.github.com",
            "keywords": [
                "oauth",
                "oauth2",
                "server"
            ],
            "time": "2016-02-22T13:57:55+00:00"
        },
        {
            "name": "friendsofsymfony/oauth2-php",
            "version": "1.2.3",
            "source": {
                "type": "git",
                "url": "https://github.com/FriendsOfSymfony/oauth2-php.git",
                "reference": "a41fef63f81ef2ef632350a6c7dc66d15baa9240"
            },
            "dist": {
                "type": "zip",
                "url": "https://api.github.com/repos/FriendsOfSymfony/oauth2-php/zipball/a41fef63f81ef2ef632350a6c7dc66d15baa9240",
                "reference": "a41fef63f81ef2ef632350a6c7dc66d15baa9240",
                "shasum": ""
            },
            "require": {
                "php": "^5.5.9|>=7.0.8",
                "symfony/http-foundation": "~3.0|~4.0"
            },
            "require-dev": {
                "phpunit/phpunit": "~4.0"
            },
            "type": "library",
            "extra": {
                "branch-alias": {
                    "dev-master": "1.2.x-dev"
                }
            },
            "autoload": {
                "psr-4": {
                    "OAuth2\\": "lib/"
                }
            },
            "notification-url": "https://packagist.org/downloads/",
            "license": [
                "MIT"
            ],
            "authors": [
                {
                    "name": "Arnaud Le Blanc",
                    "email": "arnaud.lb@gmail.com"
                },
                {
                    "name": "FriendsOfSymfony Community",
                    "homepage": "https://github.com/FriendsOfSymfony/oauth2-php/contributors"
                }
            ],
            "description": "OAuth2 library",
            "homepage": "https://github.com/FriendsOfSymfony/oauth2-php",
            "keywords": [
                "oauth",
                "oauth2"
            ],
            "time": "2018-01-30T19:58:25+00:00"
        },
        {
            "name": "friendsofsymfony/rest-bundle",
            "version": "2.1.1",
            "source": {
                "type": "git",
                "url": "https://github.com/FriendsOfSymfony/FOSRestBundle.git",
                "reference": "5a399bb434045c2b579cfe55472fff100373f4ec"
            },
            "dist": {
                "type": "zip",
                "url": "https://api.github.com/repos/FriendsOfSymfony/FOSRestBundle/zipball/5a399bb434045c2b579cfe55472fff100373f4ec",
                "reference": "5a399bb434045c2b579cfe55472fff100373f4ec",
                "shasum": ""
            },
            "require": {
                "doctrine/inflector": "^1.0",
                "php": "^5.5.9|~7.0",
                "psr/log": "^1.0",
                "symfony/config": "^2.7|^3.0",
                "symfony/debug": "^2.7|^3.0",
                "symfony/dependency-injection": "^2.7|^3.0",
                "symfony/event-dispatcher": "^2.7|^3.0",
                "symfony/finder": "^2.7|^3.0",
                "symfony/framework-bundle": "^2.7|^3.0",
                "symfony/http-foundation": "^2.7|^3.0",
                "symfony/http-kernel": "^2.7|^3.0",
                "symfony/routing": "^2.7|^3.0",
                "symfony/security-core": "^2.7|^3.0",
                "symfony/templating": "^2.7|^3.0",
                "willdurand/jsonp-callback-validator": "^1.0",
                "willdurand/negotiation": "^2.0"
            },
            "conflict": {
                "jms/serializer": "1.3.0",
                "sensio/framework-extra-bundle": "<3.0.13"
            },
            "require-dev": {
                "jms/serializer-bundle": "^1.0",
                "phpoption/phpoption": "^1.1",
                "psr/http-message": "^1.0",
                "sensio/framework-extra-bundle": "^3.0.13",
                "symfony/browser-kit": "^2.7|^3.0",
                "symfony/css-selector": "^2.7|^3.0",
                "symfony/dependency-injection": "^2.7|^3.0",
                "symfony/expression-language": "~2.7|^3.0",
                "symfony/form": "^2.7|^3.0",
                "symfony/phpunit-bridge": "~2.7|^3.0",
                "symfony/security-bundle": "^2.7|^3.0",
                "symfony/serializer": "^2.7.11|^3.0.4",
                "symfony/twig-bundle": "^2.7|^3.0",
                "symfony/validator": "^2.7|^3.0",
                "symfony/web-profiler-bundle": "^2.7|^3.0",
                "symfony/yaml": "^2.7|^3.0"
            },
            "suggest": {
                "jms/serializer-bundle": "Add support for advanced serialization capabilities, recommended, requires ^1.0",
                "sensio/framework-extra-bundle": "Add support for route annotations and the view response listener, requires ^3.0",
                "symfony/expression-language": "Add support for using the expression language in the routing, requires ^2.7|^3.0",
                "symfony/serializer": "Add support for basic serialization capabilities and xml decoding, requires ^2.7|^3.0",
                "symfony/validator": "Add support for validation capabilities in the ParamFetcher, requires ^2.7|^3.0"
            },
            "type": "symfony-bundle",
            "extra": {
                "branch-alias": {
                    "dev-master": "2.1-dev"
                }
            },
            "autoload": {
                "psr-4": {
                    "FOS\\RestBundle\\": ""
                }
            },
            "notification-url": "https://packagist.org/downloads/",
            "license": [
                "MIT"
            ],
            "authors": [
                {
                    "name": "Lukas Kahwe Smith",
                    "email": "smith@pooteeweet.org"
                },
                {
                    "name": "FriendsOfSymfony Community",
                    "homepage": "https://github.com/friendsofsymfony/FOSRestBundle/contributors"
                },
                {
                    "name": "Konstantin Kudryashov",
                    "email": "ever.zet@gmail.com"
                }
            ],
            "description": "This Bundle provides various tools to rapidly develop RESTful API's with Symfony",
            "homepage": "http://friendsofsymfony.github.com",
            "keywords": [
                "rest"
            ],
            "time": "2016-11-23T12:09:05+00:00"
        },
        {
            "name": "gedmo/doctrine-extensions",
            "version": "v2.4.26",
            "source": {
                "type": "git",
                "url": "https://github.com/Atlantic18/DoctrineExtensions.git",
                "reference": "983dd85d6860f87fb7dffd0d9f7ad1462e20a09d"
            },
            "dist": {
                "type": "zip",
                "url": "https://api.github.com/repos/Atlantic18/DoctrineExtensions/zipball/983dd85d6860f87fb7dffd0d9f7ad1462e20a09d",
                "reference": "983dd85d6860f87fb7dffd0d9f7ad1462e20a09d",
                "shasum": ""
            },
            "require": {
                "behat/transliterator": "~1.0",
                "doctrine/common": "~2.4",
                "php": ">=5.3.2"
            },
            "require-dev": {
                "doctrine/common": ">=2.5.0",
                "doctrine/mongodb-odm": ">=1.0.2",
                "doctrine/orm": ">=2.5.0",
                "phpunit/phpunit": "~4.4",
                "phpunit/phpunit-mock-objects": "~2.3",
                "symfony/yaml": "~2.6"
            },
            "suggest": {
                "doctrine/mongodb-odm": "to use the extensions with the MongoDB ODM",
                "doctrine/orm": "to use the extensions with the ORM"
            },
            "type": "library",
            "extra": {
                "branch-alias": {
                    "dev-master": "2.4.x-dev"
                }
            },
            "autoload": {
                "psr-0": {
                    "Gedmo\\": "lib/"
                }
            },
            "notification-url": "https://packagist.org/downloads/",
            "license": [
                "MIT"
            ],
            "authors": [
                {
                    "name": "David Buchmann",
                    "email": "david@liip.ch"
                },
                {
                    "name": "Gediminas Morkevicius",
                    "email": "gediminas.morkevicius@gmail.com"
                },
                {
                    "name": "Gustavo Falco",
                    "email": "comfortablynumb84@gmail.com"
                }
            ],
            "description": "Doctrine2 behavioral extensions",
            "homepage": "http://gediminasm.org/",
            "keywords": [
                "Blameable",
                "behaviors",
                "doctrine2",
                "extensions",
                "gedmo",
                "loggable",
                "nestedset",
                "sluggable",
                "sortable",
                "timestampable",
                "translatable",
                "tree",
                "uploadable"
            ],
            "time": "2016-12-21T13:46:54+00:00"
        },
        {
            "name": "guzzlehttp/ringphp",
            "version": "1.1.1",
            "source": {
                "type": "git",
                "url": "https://github.com/guzzle/RingPHP.git",
                "reference": "5e2a174052995663dd68e6b5ad838afd47dd615b"
            },
            "dist": {
                "type": "zip",
                "url": "https://api.github.com/repos/guzzle/RingPHP/zipball/5e2a174052995663dd68e6b5ad838afd47dd615b",
                "reference": "5e2a174052995663dd68e6b5ad838afd47dd615b",
                "shasum": ""
            },
            "require": {
                "guzzlehttp/streams": "~3.0",
                "php": ">=5.4.0",
                "react/promise": "~2.0"
            },
            "require-dev": {
                "ext-curl": "*",
                "phpunit/phpunit": "~4.0"
            },
            "suggest": {
                "ext-curl": "Guzzle will use specific adapters if cURL is present"
            },
            "type": "library",
            "extra": {
                "branch-alias": {
                    "dev-master": "1.1-dev"
                }
            },
            "autoload": {
                "psr-4": {
                    "GuzzleHttp\\Ring\\": "src/"
                }
            },
            "notification-url": "https://packagist.org/downloads/",
            "license": [
                "MIT"
            ],
            "authors": [
                {
                    "name": "Michael Dowling",
                    "email": "mtdowling@gmail.com",
                    "homepage": "https://github.com/mtdowling"
                }
            ],
            "description": "Provides a simple API and specification that abstracts away the details of HTTP into a single PHP function.",
            "time": "2018-07-31T13:22:33+00:00"
        },
        {
            "name": "guzzlehttp/streams",
            "version": "3.0.0",
            "source": {
                "type": "git",
                "url": "https://github.com/guzzle/streams.git",
                "reference": "47aaa48e27dae43d39fc1cea0ccf0d84ac1a2ba5"
            },
            "dist": {
                "type": "zip",
                "url": "https://api.github.com/repos/guzzle/streams/zipball/47aaa48e27dae43d39fc1cea0ccf0d84ac1a2ba5",
                "reference": "47aaa48e27dae43d39fc1cea0ccf0d84ac1a2ba5",
                "shasum": ""
            },
            "require": {
                "php": ">=5.4.0"
            },
            "require-dev": {
                "phpunit/phpunit": "~4.0"
            },
            "type": "library",
            "extra": {
                "branch-alias": {
                    "dev-master": "3.0-dev"
                }
            },
            "autoload": {
                "psr-4": {
                    "GuzzleHttp\\Stream\\": "src/"
                }
            },
            "notification-url": "https://packagist.org/downloads/",
            "license": [
                "MIT"
            ],
            "authors": [
                {
                    "name": "Michael Dowling",
                    "email": "mtdowling@gmail.com",
                    "homepage": "https://github.com/mtdowling"
                }
            ],
            "description": "Provides a simple abstraction over streams of data",
            "homepage": "http://guzzlephp.org/",
            "keywords": [
                "Guzzle",
                "stream"
            ],
            "time": "2014-10-12T19:18:40+00:00"
        },
        {
            "name": "imagine/imagine",
            "version": "v0.7.1",
            "source": {
                "type": "git",
                "url": "https://github.com/avalanche123/Imagine.git",
                "reference": "a9a702a946073cbca166718f1b02a1e72d742daa"
            },
            "dist": {
                "type": "zip",
                "url": "https://api.github.com/repos/avalanche123/Imagine/zipball/a9a702a946073cbca166718f1b02a1e72d742daa",
                "reference": "a9a702a946073cbca166718f1b02a1e72d742daa",
                "shasum": ""
            },
            "require": {
                "php": ">=5.3.2"
            },
            "require-dev": {
                "sami/sami": "^3.3",
                "symfony/phpunit-bridge": "^3.2"
            },
            "suggest": {
                "ext-gd": "to use the GD implementation",
                "ext-gmagick": "to use the Gmagick implementation",
                "ext-imagick": "to use the Imagick implementation"
            },
            "type": "library",
            "extra": {
                "branch-alias": {
                    "dev-develop": "0.7-dev"
                }
            },
            "autoload": {
                "psr-0": {
                    "Imagine": "lib/"
                }
            },
            "notification-url": "https://packagist.org/downloads/",
            "license": [
                "MIT"
            ],
            "authors": [
                {
                    "name": "Bulat Shakirzyanov",
                    "email": "mallluhuct@gmail.com",
                    "homepage": "http://avalanche123.com"
                }
            ],
            "description": "Image processing for PHP 5.3",
            "homepage": "http://imagine.readthedocs.org/",
            "keywords": [
                "drawing",
                "graphics",
                "image manipulation",
                "image processing"
            ],
            "time": "2017-05-16T10:31:22+00:00"
        },
        {
            "name": "incenteev/composer-parameter-handler",
            "version": "v2.1.2",
            "source": {
                "type": "git",
                "url": "https://github.com/Incenteev/ParameterHandler.git",
                "reference": "d7ce7f06136109e81d1cb9d57066c4d4a99cf1cc"
            },
            "dist": {
                "type": "zip",
                "url": "https://api.github.com/repos/Incenteev/ParameterHandler/zipball/d7ce7f06136109e81d1cb9d57066c4d4a99cf1cc",
                "reference": "d7ce7f06136109e81d1cb9d57066c4d4a99cf1cc",
                "shasum": ""
            },
            "require": {
                "php": ">=5.3.3",
                "symfony/yaml": "~2.3|~3.0"
            },
            "require-dev": {
                "composer/composer": "1.0.*@dev",
                "phpspec/prophecy-phpunit": "~1.0",
                "symfony/filesystem": "~2.2"
            },
            "type": "library",
            "extra": {
                "branch-alias": {
                    "dev-master": "2.1.x-dev"
                }
            },
            "autoload": {
                "psr-4": {
                    "Incenteev\\ParameterHandler\\": ""
                }
            },
            "notification-url": "https://packagist.org/downloads/",
            "license": [
                "MIT"
            ],
            "authors": [
                {
                    "name": "Christophe Coevoet",
                    "email": "stof@notk.org"
                }
            ],
            "description": "Composer script handling your ignored parameter file",
            "homepage": "https://github.com/Incenteev/ParameterHandler",
            "keywords": [
                "parameters management"
            ],
            "time": "2015-11-10T17:04:01+00:00"
        },
        {
            "name": "jdorn/sql-formatter",
            "version": "v1.2.17",
            "source": {
                "type": "git",
                "url": "https://github.com/jdorn/sql-formatter.git",
                "reference": "64990d96e0959dff8e059dfcdc1af130728d92bc"
            },
            "dist": {
                "type": "zip",
                "url": "https://api.github.com/repos/jdorn/sql-formatter/zipball/64990d96e0959dff8e059dfcdc1af130728d92bc",
                "reference": "64990d96e0959dff8e059dfcdc1af130728d92bc",
                "shasum": ""
            },
            "require": {
                "php": ">=5.2.4"
            },
            "require-dev": {
                "phpunit/phpunit": "3.7.*"
            },
            "type": "library",
            "extra": {
                "branch-alias": {
                    "dev-master": "1.3.x-dev"
                }
            },
            "autoload": {
                "classmap": [
                    "lib"
                ]
            },
            "notification-url": "https://packagist.org/downloads/",
            "license": [
                "MIT"
            ],
            "authors": [
                {
                    "name": "Jeremy Dorn",
                    "email": "jeremy@jeremydorn.com",
                    "homepage": "http://jeremydorn.com/"
                }
            ],
            "description": "a PHP SQL highlighting library",
            "homepage": "https://github.com/jdorn/sql-formatter/",
            "keywords": [
                "highlight",
                "sql"
            ],
            "time": "2014-01-12T16:20:24+00:00"
        },
        {
            "name": "jms/metadata",
            "version": "1.7.0",
            "source": {
                "type": "git",
                "url": "https://github.com/schmittjoh/metadata.git",
                "reference": "e5854ab1aa643623dc64adde718a8eec32b957a8"
            },
            "dist": {
                "type": "zip",
                "url": "https://api.github.com/repos/schmittjoh/metadata/zipball/e5854ab1aa643623dc64adde718a8eec32b957a8",
                "reference": "e5854ab1aa643623dc64adde718a8eec32b957a8",
                "shasum": ""
            },
            "require": {
                "php": ">=5.3.0"
            },
            "require-dev": {
                "doctrine/cache": "~1.0",
                "symfony/cache": "~3.1"
            },
            "type": "library",
            "extra": {
                "branch-alias": {
                    "dev-master": "1.5.x-dev"
                }
            },
            "autoload": {
                "psr-0": {
                    "Metadata\\": "src/"
                }
            },
            "notification-url": "https://packagist.org/downloads/",
            "license": [
                "MIT"
            ],
            "authors": [
                {
                    "name": "Asmir Mustafic",
                    "email": "goetas@gmail.com"
                },
                {
                    "name": "Johannes M. Schmitt",
                    "email": "schmittjoh@gmail.com"
                }
            ],
            "description": "Class/method/property metadata management in PHP",
            "keywords": [
                "annotations",
                "metadata",
                "xml",
                "yaml"
            ],
            "time": "2018-10-26T12:40:10+00:00"
        },
        {
            "name": "jms/parser-lib",
            "version": "1.0.0",
            "source": {
                "type": "git",
                "url": "https://github.com/schmittjoh/parser-lib.git",
                "reference": "c509473bc1b4866415627af0e1c6cc8ac97fa51d"
            },
            "dist": {
                "type": "zip",
                "url": "https://api.github.com/repos/schmittjoh/parser-lib/zipball/c509473bc1b4866415627af0e1c6cc8ac97fa51d",
                "reference": "c509473bc1b4866415627af0e1c6cc8ac97fa51d",
                "shasum": ""
            },
            "require": {
                "phpoption/phpoption": ">=0.9,<2.0-dev"
            },
            "type": "library",
            "extra": {
                "branch-alias": {
                    "dev-master": "1.0-dev"
                }
            },
            "autoload": {
                "psr-0": {
                    "JMS\\": "src/"
                }
            },
            "notification-url": "https://packagist.org/downloads/",
            "license": [
                "Apache2"
            ],
            "description": "A library for easily creating recursive-descent parsers.",
            "time": "2012-11-18T18:08:43+00:00"
        },
        {
            "name": "jms/serializer",
            "version": "1.8.1",
            "source": {
                "type": "git",
                "url": "https://github.com/schmittjoh/serializer.git",
                "reference": "ce65798f722c836f16d5d7d2e3ca9d21e0fb4331"
            },
            "dist": {
                "type": "zip",
                "url": "https://api.github.com/repos/schmittjoh/serializer/zipball/ce65798f722c836f16d5d7d2e3ca9d21e0fb4331",
                "reference": "ce65798f722c836f16d5d7d2e3ca9d21e0fb4331",
                "shasum": ""
            },
            "require": {
                "doctrine/annotations": "^1.0",
                "doctrine/instantiator": "^1.0.3",
                "jms/metadata": "~1.1",
                "jms/parser-lib": "1.*",
                "php": ">=5.5.0",
                "phpcollection/phpcollection": "~0.1",
                "phpoption/phpoption": "^1.1"
            },
            "conflict": {
                "jms/serializer-bundle": "<1.2.1",
                "twig/twig": "<1.12"
            },
            "require-dev": {
                "doctrine/orm": "~2.1",
                "doctrine/phpcr-odm": "^1.3|^2.0",
                "ext-pdo_sqlite": "*",
                "jackalope/jackalope-doctrine-dbal": "^1.1.5",
                "phpunit/phpunit": "^4.8|^5.0",
                "propel/propel1": "~1.7",
                "symfony/expression-language": "^2.6|^3.0",
                "symfony/filesystem": "^2.1",
                "symfony/form": "~2.1|^3.0",
                "symfony/translation": "^2.1|^3.0",
                "symfony/validator": "^2.2|^3.0",
                "symfony/yaml": "^2.1|^3.0",
                "twig/twig": "~1.12|~2.0"
            },
            "suggest": {
                "doctrine/cache": "Required if you like to use cache functionality.",
                "doctrine/collections": "Required if you like to use doctrine collection types as ArrayCollection.",
                "symfony/yaml": "Required if you'd like to serialize data to YAML format."
            },
            "type": "library",
            "extra": {
                "branch-alias": {
                    "dev-master": "1.8-dev"
                }
            },
            "autoload": {
                "psr-0": {
                    "JMS\\Serializer": "src/"
                }
            },
            "notification-url": "https://packagist.org/downloads/",
            "license": [
                "Apache-2.0"
            ],
            "authors": [
                {
                    "name": "Asmir Mustafic",
                    "email": "goetas@gmail.com"
                },
                {
                    "name": "Johannes M. Schmitt",
                    "email": "schmittjoh@gmail.com"
                }
            ],
            "description": "Library for (de-)serializing data of any complexity; supports XML, JSON, and YAML.",
            "homepage": "http://jmsyst.com/libs/serializer",
            "keywords": [
                "deserialization",
                "jaxb",
                "json",
                "serialization",
                "xml"
            ],
            "time": "2017-07-13T11:23:56+00:00"
        },
        {
            "name": "jms/serializer-bundle",
            "version": "2.0.0",
            "source": {
                "type": "git",
                "url": "https://github.com/schmittjoh/JMSSerializerBundle.git",
                "reference": "90373f0ed225b204bed66cc3f6837746c5902ac5"
            },
            "dist": {
                "type": "zip",
                "url": "https://api.github.com/repos/schmittjoh/JMSSerializerBundle/zipball/90373f0ed225b204bed66cc3f6837746c5902ac5",
                "reference": "90373f0ed225b204bed66cc3f6837746c5902ac5",
                "shasum": ""
            },
            "require": {
                "jms/serializer": "^1.7",
                "php": ">=5.4.0",
                "phpoption/phpoption": "^1.1.0",
                "symfony/framework-bundle": "~2.3|~3.0"
            },
            "require-dev": {
                "doctrine/doctrine-bundle": "*",
                "doctrine/orm": "*",
                "phpunit/phpunit": "^4.2|^5.0",
                "symfony/browser-kit": "*",
                "symfony/class-loader": "*",
                "symfony/css-selector": "*",
                "symfony/expression-language": "~2.6|~3.0",
                "symfony/finder": "*",
                "symfony/form": "*",
                "symfony/process": "*",
                "symfony/stopwatch": "*",
                "symfony/twig-bundle": "*",
                "symfony/validator": "*",
                "symfony/yaml": "*"
            },
            "suggest": {
                "jms/di-extra-bundle": "Required to get lazy loading (de)serialization visitors, ~1.3"
            },
            "type": "symfony-bundle",
            "extra": {
                "branch-alias": {
                    "dev-master": "2.x-dev"
                }
            },
            "autoload": {
                "psr-4": {
                    "JMS\\SerializerBundle\\": ""
                },
                "exclude-from-classmap": [
                    "/Tests/"
                ]
            },
            "notification-url": "https://packagist.org/downloads/",
            "license": [
                "Apache-2.0"
            ],
            "authors": [
                {
                    "name": "Asmir Mustafic",
                    "email": "goetas@gmail.com"
                },
                {
                    "name": "Johannes M. Schmitt",
                    "email": "schmittjoh@gmail.com"
                }
            ],
            "description": "Allows you to easily serialize, and deserialize data of any complexity",
            "homepage": "http://jmsyst.com/bundles/JMSSerializerBundle",
            "keywords": [
                "deserialization",
                "jaxb",
                "json",
                "serialization",
                "xml"
            ],
            "time": "2017-05-17T10:26:43+00:00"
        },
        {
            "name": "knplabs/knp-menu",
            "version": "2.2.0",
            "source": {
                "type": "git",
                "url": "https://github.com/KnpLabs/KnpMenu.git",
                "reference": "964b5b3ca7fd23019147991f4f75f361d061eb20"
            },
            "dist": {
                "type": "zip",
                "url": "https://api.github.com/repos/KnpLabs/KnpMenu/zipball/964b5b3ca7fd23019147991f4f75f361d061eb20",
                "reference": "964b5b3ca7fd23019147991f4f75f361d061eb20",
                "shasum": ""
            },
            "require": {
                "php": ">=5.3.0"
            },
            "require-dev": {
                "pimple/pimple": "~1.0",
                "silex/silex": "~1.0",
                "symfony/phpunit-bridge": "~2.7|~3.0",
                "symfony/routing": "~2.3|~3.0",
                "twig/twig": "~1.16|~2.0"
            },
            "suggest": {
                "pimple/pimple": "for the built-in implementations of the menu provider and renderer provider",
                "silex/silex": "for the integration with your silex application",
                "twig/twig": "for the TwigRenderer and the integration with your templates"
            },
            "type": "library",
            "extra": {
                "branch-alias": {
                    "dev-master": "2.2-dev"
                }
            },
            "autoload": {
                "psr-4": {
                    "Knp\\Menu\\": "src/Knp/Menu"
                }
            },
            "notification-url": "https://packagist.org/downloads/",
            "license": [
                "MIT"
            ],
            "authors": [
                {
                    "name": "Christophe Coevoet",
                    "email": "stof@notk.org"
                },
                {
                    "name": "Knplabs",
                    "homepage": "http://knplabs.com"
                },
                {
                    "name": "Symfony Community",
                    "homepage": "https://github.com/KnpLabs/KnpMenu/contributors"
                }
            ],
            "description": "An object oriented menu library",
            "homepage": "http://knplabs.com",
            "keywords": [
                "menu",
                "tree"
            ],
            "time": "2016-09-22T07:36:19+00:00"
        },
        {
            "name": "knplabs/knp-menu-bundle",
            "version": "2.1.3",
            "source": {
                "type": "git",
                "url": "https://github.com/KnpLabs/KnpMenuBundle.git",
                "reference": "0e4af7209dc03e39c51ec70b68ab2ba3177c25de"
            },
            "dist": {
                "type": "zip",
                "url": "https://api.github.com/repos/KnpLabs/KnpMenuBundle/zipball/0e4af7209dc03e39c51ec70b68ab2ba3177c25de",
                "reference": "0e4af7209dc03e39c51ec70b68ab2ba3177c25de",
                "shasum": ""
            },
            "require": {
                "knplabs/knp-menu": "~2.2",
                "symfony/framework-bundle": "~2.3|~3.0"
            },
            "require-dev": {
                "symfony/expression-language": "~2.4|~3.0",
                "symfony/phpunit-bridge": "~2.7|~3.0"
            },
            "type": "symfony-bundle",
            "extra": {
                "branch-alias": {
                    "dev-master": "2.2.x-dev"
                }
            },
            "autoload": {
                "psr-4": {
                    "Knp\\Bundle\\MenuBundle\\": ""
                }
            },
            "notification-url": "https://packagist.org/downloads/",
            "license": [
                "MIT"
            ],
            "authors": [
                {
                    "name": "Christophe Coevoet",
                    "email": "stof@notk.org"
                },
                {
                    "name": "Knplabs",
                    "homepage": "http://knplabs.com"
                },
                {
                    "name": "Symfony Community",
                    "homepage": "https://github.com/KnpLabs/KnpMenuBundle/contributors"
                }
            ],
            "description": "This bundle provides an integration of the KnpMenu library",
            "keywords": [
                "menu"
            ],
            "time": "2016-09-22T12:24:40+00:00"
        },
        {
            "name": "kriswallsmith/assetic",
            "version": "v1.4.0",
            "source": {
                "type": "git",
                "url": "https://github.com/kriswallsmith/assetic.git",
                "reference": "e911c437dbdf006a8f62c2f59b15b2d69a5e0aa1"
            },
            "dist": {
                "type": "zip",
                "url": "https://api.github.com/repos/kriswallsmith/assetic/zipball/e911c437dbdf006a8f62c2f59b15b2d69a5e0aa1",
                "reference": "e911c437dbdf006a8f62c2f59b15b2d69a5e0aa1",
                "shasum": ""
            },
            "require": {
                "php": ">=5.3.1",
                "symfony/process": "~2.1|~3.0"
            },
            "conflict": {
                "twig/twig": "<1.27"
            },
            "require-dev": {
                "leafo/lessphp": "^0.3.7",
                "leafo/scssphp": "~0.1",
                "meenie/javascript-packer": "^1.1",
                "mrclay/minify": "<2.3",
                "natxet/cssmin": "3.0.4",
                "patchwork/jsqueeze": "~1.0|~2.0",
                "phpunit/phpunit": "~4.8 || ^5.6",
                "psr/log": "~1.0",
                "ptachoire/cssembed": "~1.0",
                "symfony/phpunit-bridge": "~2.7|~3.0",
                "twig/twig": "~1.23|~2.0",
                "yfix/packager": "dev-master"
            },
            "suggest": {
                "leafo/lessphp": "Assetic provides the integration with the lessphp LESS compiler",
                "leafo/scssphp": "Assetic provides the integration with the scssphp SCSS compiler",
                "leafo/scssphp-compass": "Assetic provides the integration with the SCSS compass plugin",
                "patchwork/jsqueeze": "Assetic provides the integration with the JSqueeze JavaScript compressor",
                "ptachoire/cssembed": "Assetic provides the integration with phpcssembed to embed data uris",
                "twig/twig": "Assetic provides the integration with the Twig templating engine"
            },
            "type": "library",
            "extra": {
                "branch-alias": {
                    "dev-master": "1.4-dev"
                }
            },
            "autoload": {
                "psr-0": {
                    "Assetic": "src/"
                },
                "files": [
                    "src/functions.php"
                ]
            },
            "notification-url": "https://packagist.org/downloads/",
            "license": [
                "MIT"
            ],
            "authors": [
                {
                    "name": "Kris Wallsmith",
                    "email": "kris.wallsmith@gmail.com",
                    "homepage": "http://kriswallsmith.net/"
                }
            ],
            "description": "Asset Management for PHP",
            "homepage": "https://github.com/kriswallsmith/assetic",
            "keywords": [
                "assets",
                "compression",
                "minification"
            ],
            "time": "2016-11-11T18:43:20+00:00"
        },
        {
            "name": "leafo/lessphp",
            "version": "v0.5.0",
            "source": {
                "type": "git",
                "url": "https://github.com/leafo/lessphp.git",
                "reference": "0f5a7f5545d2bcf4e9fad9a228c8ad89cc9aa283"
            },
            "dist": {
                "type": "zip",
                "url": "https://api.github.com/repos/leafo/lessphp/zipball/0f5a7f5545d2bcf4e9fad9a228c8ad89cc9aa283",
                "reference": "0f5a7f5545d2bcf4e9fad9a228c8ad89cc9aa283",
                "shasum": ""
            },
            "type": "library",
            "extra": {
                "branch-alias": {
                    "dev-master": "0.4.x-dev"
                }
            },
            "autoload": {
                "classmap": [
                    "lessc.inc.php"
                ]
            },
            "notification-url": "https://packagist.org/downloads/",
            "license": [
                "MIT",
                "GPL-3.0"
            ],
            "authors": [
                {
                    "name": "Leaf Corcoran",
                    "email": "leafot@gmail.com",
                    "homepage": "http://leafo.net"
                }
            ],
            "description": "lessphp is a compiler for LESS written in PHP.",
            "homepage": "http://leafo.net/lessphp/",
            "time": "2014-11-24T18:39:20+00:00"
        },
        {
            "name": "league/flysystem",
            "version": "1.0.40",
            "source": {
                "type": "git",
                "url": "https://github.com/thephpleague/flysystem.git",
                "reference": "3828f0b24e2c1918bb362d57a53205d6dc8fde61"
            },
            "dist": {
                "type": "zip",
                "url": "https://api.github.com/repos/thephpleague/flysystem/zipball/3828f0b24e2c1918bb362d57a53205d6dc8fde61",
                "reference": "3828f0b24e2c1918bb362d57a53205d6dc8fde61",
                "shasum": ""
            },
            "require": {
                "php": ">=5.5.9"
            },
            "conflict": {
                "league/flysystem-sftp": "<1.0.6"
            },
            "require-dev": {
                "ext-fileinfo": "*",
                "mockery/mockery": "~0.9",
                "phpspec/phpspec": "^2.2",
                "phpunit/phpunit": "~4.8"
            },
            "suggest": {
                "ext-fileinfo": "Required for MimeType",
                "league/flysystem-aws-s3-v2": "Allows you to use S3 storage with AWS SDK v2",
                "league/flysystem-aws-s3-v3": "Allows you to use S3 storage with AWS SDK v3",
                "league/flysystem-azure": "Allows you to use Windows Azure Blob storage",
                "league/flysystem-cached-adapter": "Flysystem adapter decorator for metadata caching",
                "league/flysystem-copy": "Allows you to use Copy.com storage",
                "league/flysystem-eventable-filesystem": "Allows you to use EventableFilesystem",
                "league/flysystem-rackspace": "Allows you to use Rackspace Cloud Files",
                "league/flysystem-sftp": "Allows you to use SFTP server storage via phpseclib",
                "league/flysystem-webdav": "Allows you to use WebDAV storage",
                "league/flysystem-ziparchive": "Allows you to use ZipArchive adapter",
                "spatie/flysystem-dropbox": "Allows you to use Dropbox storage"
            },
            "type": "library",
            "extra": {
                "branch-alias": {
                    "dev-master": "1.1-dev"
                }
            },
            "autoload": {
                "psr-4": {
                    "League\\Flysystem\\": "src/"
                }
            },
            "notification-url": "https://packagist.org/downloads/",
            "license": [
                "MIT"
            ],
            "authors": [
                {
                    "name": "Frank de Jonge",
                    "email": "info@frenky.net"
                }
            ],
            "description": "Filesystem abstraction: Many filesystems, one API.",
            "keywords": [
                "Cloud Files",
                "WebDAV",
                "abstraction",
                "aws",
                "cloud",
                "copy.com",
                "dropbox",
                "file systems",
                "files",
                "filesystem",
                "filesystems",
                "ftp",
                "rackspace",
                "remote",
                "s3",
                "sftp",
                "storage"
            ],
            "time": "2017-04-28T10:15:08+00:00"
        },
        {
            "name": "league/flysystem-ziparchive",
            "version": "1.0.3",
            "source": {
                "type": "git",
                "url": "https://github.com/thephpleague/flysystem-ziparchive.git",
                "reference": "c6d7c7ea23a57ee802d533ab9eb9f19dd5c5fc45"
            },
            "dist": {
                "type": "zip",
                "url": "https://api.github.com/repos/thephpleague/flysystem-ziparchive/zipball/c6d7c7ea23a57ee802d533ab9eb9f19dd5c5fc45",
                "reference": "c6d7c7ea23a57ee802d533ab9eb9f19dd5c5fc45",
                "shasum": ""
            },
            "require": {
                "ext-zip": "*",
                "league/flysystem": "~1.0",
                "php": ">=5.4.0"
            },
            "require-dev": {
                "mockery/mockery": "0.9.*",
                "phpunit/phpunit": "~4.0"
            },
            "type": "library",
            "extra": {
                "branch-alias": {
                    "dev-master": "1.0-dev"
                }
            },
            "autoload": {
                "psr-4": {
                    "League\\Flysystem\\ZipArchive\\": "src/"
                }
            },
            "notification-url": "https://packagist.org/downloads/",
            "license": [
                "MIT"
            ],
            "authors": [
                {
                    "name": "Frank de Jonge",
                    "email": "info@frenky.net"
                }
            ],
            "description": "Flysystem adapter for ZipArchive's",
            "time": "2016-12-20T08:36:16+00:00"
        },
        {
            "name": "liip/imagine-bundle",
            "version": "1.9.1",
            "source": {
                "type": "git",
                "url": "https://github.com/liip/LiipImagineBundle.git",
                "reference": "3084c77e984ec669e0d645250a3cb1077d8b92f6"
            },
            "dist": {
                "type": "zip",
                "url": "https://api.github.com/repos/liip/LiipImagineBundle/zipball/3084c77e984ec669e0d645250a3cb1077d8b92f6",
                "reference": "3084c77e984ec669e0d645250a3cb1077d8b92f6",
                "shasum": ""
            },
            "require": {
                "imagine/imagine": "^0.6.3|^0.7.0,<0.8",
                "php": "^5.3.9|^7.0",
                "symfony/asset": "~2.3|~3.0",
                "symfony/filesystem": "~2.3|~3.0",
                "symfony/finder": "~2.3|~3.0",
                "symfony/framework-bundle": "~2.3|~3.0",
                "symfony/options-resolver": "~2.3|~3.0",
                "symfony/process": "~2.3|~3.0",
                "symfony/templating": "~2.3|~3.0",
                "symfony/translation": "~2.3|~3.0"
            },
            "require-dev": {
                "amazonwebservices/aws-sdk-for-php": "~1.0",
                "aws/aws-sdk-php": "~2.4",
                "doctrine/cache": "~1.1",
                "doctrine/orm": "~2.3",
                "ext-gd": "*",
                "friendsofphp/php-cs-fixer": "~1.0",
                "phpunit/phpunit": "~4.3|~5.0",
                "psr/log": "~1.0",
                "satooshi/php-coveralls": "~1.0",
                "sllh/php-cs-fixer-styleci-bridge": "~2.1",
                "symfony/browser-kit": "~2.3|~3.0",
                "symfony/console": "~2.3|~3.0",
                "symfony/dependency-injection": "~2.3|~3.0",
                "symfony/form": "~2.3|~3.0",
                "symfony/phpunit-bridge": "~2.3|~3.0",
                "symfony/validator": "~2.3|~3.0",
                "symfony/yaml": "~2.3|~3.0",
                "twig/twig": "~1.12|~2.0"
            },
            "suggest": {
                "alcaeus/mongo-php-adapter": "required on PHP >= 7.0 to use mongo components with mongodb extension",
                "amazonwebservices/aws-sdk-for-php": "required to use AWS version 1 cache resolver",
                "aws/aws-sdk-php": "required to use AWS version 2/3 cache resolver",
                "doctrine/mongodb-odm": "required to use mongodb-backed doctrine components",
                "enqueue/enqueue-bundle": "add if you like to process images in background",
                "ext-exif": "required to read EXIF metadata from images",
                "ext-gd": "required to use gd driver",
                "ext-gmagick": "required to use gmagick driver",
                "ext-imagick": "required to use imagick driver",
                "ext-mongo": "required for mongodb components on PHP <7.0",
                "ext-mongodb": "required for mongodb components on PHP >=7.0",
                "league/flysystem": "required to use FlySystem data loader or cache resolver",
                "monolog/monolog": "A psr/log compatible logger is required to enable logging",
                "twig/twig": "required to use the provided Twig extension. Version 1.12 or greater needed"
            },
            "type": "symfony-bundle",
            "extra": {
                "branch-alias": {
                    "dev-1.0": "1.7-dev"
                }
            },
            "autoload": {
                "psr-4": {
                    "Liip\\ImagineBundle\\": ""
                },
                "exclude-from-classmap": [
                    "/Tests/"
                ]
            },
            "notification-url": "https://packagist.org/downloads/",
            "license": [
                "MIT"
            ],
            "authors": [
                {
                    "name": "Liip and other contributors",
                    "homepage": "https://github.com/liip/LiipImagineBundle/contributors"
                }
            ],
            "description": "This bundle provides an image manipulation abstraction toolkit for Symfony-based projects.",
            "homepage": "http://liip.ch",
            "keywords": [
                "bundle",
                "image",
                "imagine",
                "liip",
                "manipulation",
                "photos",
                "pictures",
                "symfony",
                "transformation"
            ],
            "time": "2017-09-09T03:53:30+00:00"
        },
        {
            "name": "monolog/monolog",
            "version": "1.23.0",
            "source": {
                "type": "git",
                "url": "https://github.com/Seldaek/monolog.git",
                "reference": "fd8c787753b3a2ad11bc60c063cff1358a32a3b4"
            },
            "dist": {
                "type": "zip",
                "url": "https://api.github.com/repos/Seldaek/monolog/zipball/fd8c787753b3a2ad11bc60c063cff1358a32a3b4",
                "reference": "fd8c787753b3a2ad11bc60c063cff1358a32a3b4",
                "shasum": ""
            },
            "require": {
                "php": ">=5.3.0",
                "psr/log": "~1.0"
            },
            "provide": {
                "psr/log-implementation": "1.0.0"
            },
            "require-dev": {
                "aws/aws-sdk-php": "^2.4.9 || ^3.0",
                "doctrine/couchdb": "~1.0@dev",
                "graylog2/gelf-php": "~1.0",
                "jakub-onderka/php-parallel-lint": "0.9",
                "php-amqplib/php-amqplib": "~2.4",
                "php-console/php-console": "^3.1.3",
                "phpunit/phpunit": "~4.5",
                "phpunit/phpunit-mock-objects": "2.3.0",
                "ruflin/elastica": ">=0.90 <3.0",
                "sentry/sentry": "^0.13",
                "swiftmailer/swiftmailer": "^5.3|^6.0"
            },
            "suggest": {
                "aws/aws-sdk-php": "Allow sending log messages to AWS services like DynamoDB",
                "doctrine/couchdb": "Allow sending log messages to a CouchDB server",
                "ext-amqp": "Allow sending log messages to an AMQP server (1.0+ required)",
                "ext-mongo": "Allow sending log messages to a MongoDB server",
                "graylog2/gelf-php": "Allow sending log messages to a GrayLog2 server",
                "mongodb/mongodb": "Allow sending log messages to a MongoDB server via PHP Driver",
                "php-amqplib/php-amqplib": "Allow sending log messages to an AMQP server using php-amqplib",
                "php-console/php-console": "Allow sending log messages to Google Chrome",
                "rollbar/rollbar": "Allow sending log messages to Rollbar",
                "ruflin/elastica": "Allow sending log messages to an Elastic Search server",
                "sentry/sentry": "Allow sending log messages to a Sentry server"
            },
            "type": "library",
            "extra": {
                "branch-alias": {
                    "dev-master": "2.0.x-dev"
                }
            },
            "autoload": {
                "psr-4": {
                    "Monolog\\": "src/Monolog"
                }
            },
            "notification-url": "https://packagist.org/downloads/",
            "license": [
                "MIT"
            ],
            "authors": [
                {
                    "name": "Jordi Boggiano",
                    "email": "j.boggiano@seld.be",
                    "homepage": "http://seld.be"
                }
            ],
            "description": "Sends your logs to files, sockets, inboxes, databases and various web services",
            "homepage": "http://github.com/Seldaek/monolog",
            "keywords": [
                "log",
                "logging",
                "psr-3"
            ],
            "time": "2017-06-19T01:22:40+00:00"
        },
        {
            "name": "ocramius/package-versions",
            "version": "1.3.0",
            "source": {
                "type": "git",
                "url": "https://github.com/Ocramius/PackageVersions.git",
                "reference": "4489d5002c49d55576fa0ba786f42dbb009be46f"
            },
            "dist": {
                "type": "zip",
                "url": "https://api.github.com/repos/Ocramius/PackageVersions/zipball/4489d5002c49d55576fa0ba786f42dbb009be46f",
                "reference": "4489d5002c49d55576fa0ba786f42dbb009be46f",
                "shasum": ""
            },
            "require": {
                "composer-plugin-api": "^1.0.0",
                "php": "^7.1.0"
            },
            "require-dev": {
                "composer/composer": "^1.6.3",
                "ext-zip": "*",
                "infection/infection": "^0.7.1",
                "phpunit/phpunit": "^7.0.0"
            },
            "type": "composer-plugin",
            "extra": {
                "class": "PackageVersions\\Installer",
                "branch-alias": {
                    "dev-master": "2.0.x-dev"
                }
            },
            "autoload": {
                "psr-4": {
                    "PackageVersions\\": "src/PackageVersions"
                }
            },
            "notification-url": "https://packagist.org/downloads/",
            "license": [
                "MIT"
            ],
            "authors": [
                {
                    "name": "Marco Pivetta",
                    "email": "ocramius@gmail.com"
                }
            ],
            "description": "Composer plugin that provides efficient querying for installed package versions (no runtime IO)",
            "time": "2018-02-05T13:05:30+00:00"
        },
        {
            "name": "ocramius/proxy-manager",
            "version": "2.1.1",
            "source": {
                "type": "git",
                "url": "https://github.com/Ocramius/ProxyManager.git",
                "reference": "e18ac876b2e4819c76349de8f78ccc8ef1554cd7"
            },
            "dist": {
                "type": "zip",
                "url": "https://api.github.com/repos/Ocramius/ProxyManager/zipball/e18ac876b2e4819c76349de8f78ccc8ef1554cd7",
                "reference": "e18ac876b2e4819c76349de8f78ccc8ef1554cd7",
                "shasum": ""
            },
            "require": {
                "ocramius/package-versions": "^1.1.1",
                "php": "^7.1.0",
                "zendframework/zend-code": "^3.1.0"
            },
            "require-dev": {
                "couscous/couscous": "^1.5.2",
                "ext-phar": "*",
                "humbug/humbug": "dev-master@DEV",
                "nikic/php-parser": "^3.0.4",
                "phpbench/phpbench": "^0.12.2",
                "phpstan/phpstan": "^0.6.4",
                "phpunit/phpunit": "^5.6.4",
                "phpunit/phpunit-mock-objects": "^3.4.1",
                "squizlabs/php_codesniffer": "^2.7.0"
            },
            "suggest": {
                "ocramius/generated-hydrator": "To have very fast object to array to object conversion for ghost objects",
                "zendframework/zend-json": "To have the JsonRpc adapter (Remote Object feature)",
                "zendframework/zend-soap": "To have the Soap adapter (Remote Object feature)",
                "zendframework/zend-xmlrpc": "To have the XmlRpc adapter (Remote Object feature)"
            },
            "type": "library",
            "extra": {
                "branch-alias": {
                    "dev-master": "3.0.x-dev"
                }
            },
            "autoload": {
                "psr-0": {
                    "ProxyManager\\": "src"
                }
            },
            "notification-url": "https://packagist.org/downloads/",
            "license": [
                "MIT"
            ],
            "authors": [
                {
                    "name": "Marco Pivetta",
                    "email": "ocramius@gmail.com",
                    "homepage": "http://ocramius.github.io/"
                }
            ],
            "description": "A library providing utilities to generate, instantiate and generally operate with Object Proxies",
            "homepage": "https://github.com/Ocramius/ProxyManager",
            "keywords": [
                "aop",
                "lazy loading",
                "proxy",
                "proxy pattern",
                "service proxies"
            ],
            "time": "2017-05-04T11:12:50+00:00"
        },
        {
            "name": "oneup/flysystem-bundle",
            "version": "1.14.0",
            "source": {
                "type": "git",
                "url": "https://github.com/1up-lab/OneupFlysystemBundle.git",
                "reference": "1224bd9f50b5c655fea312a10f624d029768d3ff"
            },
            "dist": {
                "type": "zip",
                "url": "https://api.github.com/repos/1up-lab/OneupFlysystemBundle/zipball/1224bd9f50b5c655fea312a10f624d029768d3ff",
                "reference": "1224bd9f50b5c655fea312a10f624d029768d3ff",
                "shasum": ""
            },
            "require": {
                "league/flysystem": "^1.0.26",
                "php": ">=5.4.0",
                "symfony/framework-bundle": "~2.0|~3.0"
            },
            "require-dev": {
                "jenko/flysystem-gaufrette": "^1.0",
                "league/flysystem-aws-s3-v2": "^1.0",
                "league/flysystem-cached-adapter": "^1.0",
                "league/flysystem-dropbox": "^1.0",
                "league/flysystem-gridfs": "^1.0",
                "league/flysystem-memory": "^1.0",
                "league/flysystem-rackspace": "^1.0",
                "league/flysystem-replicate-adapter": "^1.0",
                "league/flysystem-sftp": "^1.0",
                "league/flysystem-webdav": "^1.0",
                "league/flysystem-ziparchive": "^1.0",
                "litipk/flysystem-fallback-adapter": "^0.1",
                "phpunit/phpunit": "^4.4",
                "superbalist/flysystem-google-storage": "^4.0",
                "symfony/asset": "^2.0|^3.0",
                "symfony/browser-kit": "^2.0|^3.0",
                "symfony/finder": "^2.0|^3.0",
                "symfony/templating": "^2.0|^3.0",
                "symfony/translation": "^2.0|^3.0",
                "twistor/flysystem-stream-wrapper": "^1.0"
            },
            "suggest": {
                "ext-fileinfo": "Required for MimeType",
                "ext-ftp": "Required for FTP and SFTP",
                "jenko/flysystem-gaufrette": "Allows you to use gaufrette adapter",
                "league/flysystem-aws-s3-v2": "Use S3 storage with AWS SDK v2",
                "league/flysystem-aws-s3-v3": "Use S3 storage with AWS SDK v3",
                "league/flysystem-cached-adapter": "Flysystem adapter decorator for metadata caching",
                "league/flysystem-dropbox": "Use Dropbox storage",
                "league/flysystem-gridfs": "Allows you to use GridFS adapter",
                "league/flysystem-rackspace": "Allows you to use Rackspace Cloud Files",
                "league/flysystem-replicate-adapter": "Allows you to use the Replica adapter from Flysystem",
                "league/flysystem-sftp": "Allows SFTP server storage via phpseclib",
                "league/flysystem-webdav": "Allows you to use WebDAV storage",
                "league/flysystem-ziparchive": "Allows you to use ZipArchive adapter",
                "litipk/flysystem-fallback-adapter": "Allows you to use a fallback filesystem",
                "superbalist/flysystem-google-storage": "Allows you to use Google Cloud Storage buckets",
                "twistor/flysystem-stream-wrapper": "Allows you to use stream wrapper"
            },
            "type": "symfony-bundle",
            "autoload": {
                "psr-4": {
                    "Oneup\\FlysystemBundle\\": ""
                }
            },
            "notification-url": "https://packagist.org/downloads/",
            "license": [
                "MIT"
            ],
            "authors": [
                {
                    "name": "Jim Schmid",
                    "email": "js@1up.io",
                    "homepage": "http://1up.io",
                    "role": "Developer"
                }
            ],
            "description": "Integrates Flysystem filesystem abstraction library to your Symfony2 project.",
            "homepage": "http://1up.io",
            "keywords": [
                "Flysystem",
                "Symfony2",
                "abstraction",
                "filesystem"
            ],
            "time": "2017-06-13T08:16:42+00:00"
        },
        {
            "name": "paragonie/random_compat",
            "version": "v2.0.18",
            "source": {
                "type": "git",
                "url": "https://github.com/paragonie/random_compat.git",
                "reference": "0a58ef6e3146256cc3dc7cc393927bcc7d1b72db"
            },
            "dist": {
                "type": "zip",
                "url": "https://api.github.com/repos/paragonie/random_compat/zipball/0a58ef6e3146256cc3dc7cc393927bcc7d1b72db",
                "reference": "0a58ef6e3146256cc3dc7cc393927bcc7d1b72db",
                "shasum": ""
            },
            "require": {
                "php": ">=5.2.0"
            },
            "require-dev": {
                "phpunit/phpunit": "4.*|5.*"
            },
            "suggest": {
                "ext-libsodium": "Provides a modern crypto API that can be used to generate random bytes."
            },
            "type": "library",
            "autoload": {
                "files": [
                    "lib/random.php"
                ]
            },
            "notification-url": "https://packagist.org/downloads/",
            "license": [
                "MIT"
            ],
            "authors": [
                {
                    "name": "Paragon Initiative Enterprises",
                    "email": "security@paragonie.com",
                    "homepage": "https://paragonie.com"
                }
            ],
            "description": "PHP 5.x polyfill for random_bytes() and random_int() from PHP 7",
            "keywords": [
                "csprng",
                "polyfill",
                "pseudorandom",
                "random"
            ],
            "time": "2019-01-03T20:59:08+00:00"
        },
        {
            "name": "phenx/php-font-lib",
            "version": "0.2.2",
            "source": {
                "type": "git",
                "url": "https://github.com/PhenX/php-font-lib.git",
                "reference": "c30c7fc00a6b0d863e9bb4c5d5dd015298b2dc82"
            },
            "dist": {
                "type": "zip",
                "url": "https://api.github.com/repos/PhenX/php-font-lib/zipball/c30c7fc00a6b0d863e9bb4c5d5dd015298b2dc82",
                "reference": "c30c7fc00a6b0d863e9bb4c5d5dd015298b2dc82",
                "shasum": ""
            },
            "type": "library",
            "autoload": {
                "classmap": [
                    "classes/"
                ]
            },
            "notification-url": "https://packagist.org/downloads/",
            "license": [
                "LGPL"
            ],
            "authors": [
                {
                    "name": "Fabien Ménager",
                    "email": "fabien.menager@gmail.com"
                }
            ],
            "description": "A library to read, parse, export and make subsets of different types of font files.",
            "homepage": "https://github.com/PhenX/php-font-lib",
            "time": "2014-02-01T15:22:28+00:00"
        },
        {
            "name": "phpcollection/phpcollection",
            "version": "0.5.0",
            "source": {
                "type": "git",
                "url": "https://github.com/schmittjoh/php-collection.git",
                "reference": "f2bcff45c0da7c27991bbc1f90f47c4b7fb434a6"
            },
            "dist": {
                "type": "zip",
                "url": "https://api.github.com/repos/schmittjoh/php-collection/zipball/f2bcff45c0da7c27991bbc1f90f47c4b7fb434a6",
                "reference": "f2bcff45c0da7c27991bbc1f90f47c4b7fb434a6",
                "shasum": ""
            },
            "require": {
                "phpoption/phpoption": "1.*"
            },
            "type": "library",
            "extra": {
                "branch-alias": {
                    "dev-master": "0.4-dev"
                }
            },
            "autoload": {
                "psr-0": {
                    "PhpCollection": "src/"
                }
            },
            "notification-url": "https://packagist.org/downloads/",
            "license": [
                "Apache2"
            ],
            "authors": [
                {
                    "name": "Johannes M. Schmitt",
                    "email": "schmittjoh@gmail.com"
                }
            ],
            "description": "General-Purpose Collection Library for PHP",
            "keywords": [
                "collection",
                "list",
                "map",
                "sequence",
                "set"
            ],
            "time": "2015-05-17T12:39:23+00:00"
        },
        {
            "name": "phpoption/phpoption",
            "version": "1.5.0",
            "source": {
                "type": "git",
                "url": "https://github.com/schmittjoh/php-option.git",
                "reference": "94e644f7d2051a5f0fcf77d81605f152eecff0ed"
            },
            "dist": {
                "type": "zip",
                "url": "https://api.github.com/repos/schmittjoh/php-option/zipball/94e644f7d2051a5f0fcf77d81605f152eecff0ed",
                "reference": "94e644f7d2051a5f0fcf77d81605f152eecff0ed",
                "shasum": ""
            },
            "require": {
                "php": ">=5.3.0"
            },
            "require-dev": {
                "phpunit/phpunit": "4.7.*"
            },
            "type": "library",
            "extra": {
                "branch-alias": {
                    "dev-master": "1.3-dev"
                }
            },
            "autoload": {
                "psr-0": {
                    "PhpOption\\": "src/"
                }
            },
            "notification-url": "https://packagist.org/downloads/",
            "license": [
                "Apache2"
            ],
            "authors": [
                {
                    "name": "Johannes M. Schmitt",
                    "email": "schmittjoh@gmail.com"
                }
            ],
            "description": "Option Type for PHP",
            "keywords": [
                "language",
                "option",
                "php",
                "type"
            ],
            "time": "2015-07-25T16:39:46+00:00"
        },
        {
            "name": "psr/cache",
            "version": "1.0.1",
            "source": {
                "type": "git",
                "url": "https://github.com/php-fig/cache.git",
                "reference": "d11b50ad223250cf17b86e38383413f5a6764bf8"
            },
            "dist": {
                "type": "zip",
                "url": "https://api.github.com/repos/php-fig/cache/zipball/d11b50ad223250cf17b86e38383413f5a6764bf8",
                "reference": "d11b50ad223250cf17b86e38383413f5a6764bf8",
                "shasum": ""
            },
            "require": {
                "php": ">=5.3.0"
            },
            "type": "library",
            "extra": {
                "branch-alias": {
                    "dev-master": "1.0.x-dev"
                }
            },
            "autoload": {
                "psr-4": {
                    "Psr\\Cache\\": "src/"
                }
            },
            "notification-url": "https://packagist.org/downloads/",
            "license": [
                "MIT"
            ],
            "authors": [
                {
                    "name": "PHP-FIG",
                    "homepage": "http://www.php-fig.org/"
                }
            ],
            "description": "Common interface for caching libraries",
            "keywords": [
                "cache",
                "psr",
                "psr-6"
            ],
            "time": "2016-08-06T20:24:11+00:00"
        },
        {
            "name": "psr/container",
            "version": "1.0.0",
            "source": {
                "type": "git",
                "url": "https://github.com/php-fig/container.git",
                "reference": "b7ce3b176482dbbc1245ebf52b181af44c2cf55f"
            },
            "dist": {
                "type": "zip",
                "url": "https://api.github.com/repos/php-fig/container/zipball/b7ce3b176482dbbc1245ebf52b181af44c2cf55f",
                "reference": "b7ce3b176482dbbc1245ebf52b181af44c2cf55f",
                "shasum": ""
            },
            "require": {
                "php": ">=5.3.0"
            },
            "type": "library",
            "extra": {
                "branch-alias": {
                    "dev-master": "1.0.x-dev"
                }
            },
            "autoload": {
                "psr-4": {
                    "Psr\\Container\\": "src/"
                }
            },
            "notification-url": "https://packagist.org/downloads/",
            "license": [
                "MIT"
            ],
            "authors": [
                {
                    "name": "PHP-FIG",
                    "homepage": "http://www.php-fig.org/"
                }
            ],
            "description": "Common Container Interface (PHP FIG PSR-11)",
            "homepage": "https://github.com/php-fig/container",
            "keywords": [
                "PSR-11",
                "container",
                "container-interface",
                "container-interop",
                "psr"
            ],
            "time": "2017-02-14T16:28:37+00:00"
        },
        {
            "name": "psr/link",
            "version": "1.0.0",
            "source": {
                "type": "git",
                "url": "https://github.com/php-fig/link.git",
                "reference": "eea8e8662d5cd3ae4517c9b864493f59fca95562"
            },
            "dist": {
                "type": "zip",
                "url": "https://api.github.com/repos/php-fig/link/zipball/eea8e8662d5cd3ae4517c9b864493f59fca95562",
                "reference": "eea8e8662d5cd3ae4517c9b864493f59fca95562",
                "shasum": ""
            },
            "require": {
                "php": ">=5.3.0"
            },
            "type": "library",
            "extra": {
                "branch-alias": {
                    "dev-master": "1.0.x-dev"
                }
            },
            "autoload": {
                "psr-4": {
                    "Psr\\Link\\": "src/"
                }
            },
            "notification-url": "https://packagist.org/downloads/",
            "license": [
                "MIT"
            ],
            "authors": [
                {
                    "name": "PHP-FIG",
                    "homepage": "http://www.php-fig.org/"
                }
            ],
            "description": "Common interfaces for HTTP links",
            "keywords": [
                "http",
                "http-link",
                "link",
                "psr",
                "psr-13",
                "rest"
            ],
            "time": "2016-10-28T16:06:13+00:00"
        },
        {
            "name": "psr/log",
            "version": "1.1.0",
            "source": {
                "type": "git",
                "url": "https://github.com/php-fig/log.git",
                "reference": "6c001f1daafa3a3ac1d8ff69ee4db8e799a654dd"
            },
            "dist": {
                "type": "zip",
                "url": "https://api.github.com/repos/php-fig/log/zipball/6c001f1daafa3a3ac1d8ff69ee4db8e799a654dd",
                "reference": "6c001f1daafa3a3ac1d8ff69ee4db8e799a654dd",
                "shasum": ""
            },
            "require": {
                "php": ">=5.3.0"
            },
            "type": "library",
            "extra": {
                "branch-alias": {
                    "dev-master": "1.0.x-dev"
                }
            },
            "autoload": {
                "psr-4": {
                    "Psr\\Log\\": "Psr/Log/"
                }
            },
            "notification-url": "https://packagist.org/downloads/",
            "license": [
                "MIT"
            ],
            "authors": [
                {
                    "name": "PHP-FIG",
                    "homepage": "http://www.php-fig.org/"
                }
            ],
            "description": "Common interface for logging libraries",
            "homepage": "https://github.com/php-fig/log",
            "keywords": [
                "log",
                "psr",
                "psr-3"
            ],
            "time": "2018-11-20T15:27:04+00:00"
        },
        {
            "name": "psr/simple-cache",
            "version": "1.0.1",
            "source": {
                "type": "git",
                "url": "https://github.com/php-fig/simple-cache.git",
                "reference": "408d5eafb83c57f6365a3ca330ff23aa4a5fa39b"
            },
            "dist": {
                "type": "zip",
                "url": "https://api.github.com/repos/php-fig/simple-cache/zipball/408d5eafb83c57f6365a3ca330ff23aa4a5fa39b",
                "reference": "408d5eafb83c57f6365a3ca330ff23aa4a5fa39b",
                "shasum": ""
            },
            "require": {
                "php": ">=5.3.0"
            },
            "type": "library",
            "extra": {
                "branch-alias": {
                    "dev-master": "1.0.x-dev"
                }
            },
            "autoload": {
                "psr-4": {
                    "Psr\\SimpleCache\\": "src/"
                }
            },
            "notification-url": "https://packagist.org/downloads/",
            "license": [
                "MIT"
            ],
            "authors": [
                {
                    "name": "PHP-FIG",
                    "homepage": "http://www.php-fig.org/"
                }
            ],
            "description": "Common interfaces for simple caching",
            "keywords": [
                "cache",
                "caching",
                "psr",
                "psr-16",
                "simple-cache"
            ],
            "time": "2017-10-23T01:57:42+00:00"
        },
        {
            "name": "ramsey/uuid",
            "version": "3.7.0",
            "source": {
                "type": "git",
                "url": "https://github.com/ramsey/uuid.git",
                "reference": "0ef23d1b10cf1bc576e9d865a7e9c47982c5715e"
            },
            "dist": {
                "type": "zip",
                "url": "https://api.github.com/repos/ramsey/uuid/zipball/0ef23d1b10cf1bc576e9d865a7e9c47982c5715e",
                "reference": "0ef23d1b10cf1bc576e9d865a7e9c47982c5715e",
                "shasum": ""
            },
            "require": {
                "paragonie/random_compat": "^1.0|^2.0",
                "php": "^5.4 || ^7.0"
            },
            "replace": {
                "rhumsaa/uuid": "self.version"
            },
            "require-dev": {
                "apigen/apigen": "^4.1",
                "codeception/aspect-mock": "^1.0 | ^2.0",
                "doctrine/annotations": "~1.2.0",
                "goaop/framework": "1.0.0-alpha.2 | ^1.0 | ^2.1",
                "ircmaxell/random-lib": "^1.1",
                "jakub-onderka/php-parallel-lint": "^0.9.0",
                "mockery/mockery": "^0.9.4",
                "moontoast/math": "^1.1",
                "php-mock/php-mock-phpunit": "^0.3|^1.1",
                "phpunit/phpunit": "^4.7|>=5.0 <5.4",
                "satooshi/php-coveralls": "^0.6.1",
                "squizlabs/php_codesniffer": "^2.3"
            },
            "suggest": {
                "ext-libsodium": "Provides the PECL libsodium extension for use with the SodiumRandomGenerator",
                "ext-uuid": "Provides the PECL UUID extension for use with the PeclUuidTimeGenerator and PeclUuidRandomGenerator",
                "ircmaxell/random-lib": "Provides RandomLib for use with the RandomLibAdapter",
                "moontoast/math": "Provides support for converting UUID to 128-bit integer (in string form).",
                "ramsey/uuid-console": "A console application for generating UUIDs with ramsey/uuid",
                "ramsey/uuid-doctrine": "Allows the use of Ramsey\\Uuid\\Uuid as Doctrine field type."
            },
            "type": "library",
            "extra": {
                "branch-alias": {
                    "dev-master": "3.x-dev"
                }
            },
            "autoload": {
                "psr-4": {
                    "Ramsey\\Uuid\\": "src/"
                }
            },
            "notification-url": "https://packagist.org/downloads/",
            "license": [
                "MIT"
            ],
            "authors": [
                {
                    "name": "Marijn Huizendveld",
                    "email": "marijn.huizendveld@gmail.com"
                },
                {
                    "name": "Thibaud Fabre",
                    "email": "thibaud@aztech.io"
                },
                {
                    "name": "Ben Ramsey",
                    "email": "ben@benramsey.com",
                    "homepage": "https://benramsey.com"
                }
            ],
            "description": "Formerly rhumsaa/uuid. A PHP 5.4+ library for generating RFC 4122 version 1, 3, 4, and 5 universally unique identifiers (UUID).",
            "homepage": "https://github.com/ramsey/uuid",
            "keywords": [
                "guid",
                "identifier",
                "uuid"
            ],
            "time": "2017-08-04T13:39:04+00:00"
        },
        {
            "name": "react/promise",
            "version": "v2.7.1",
            "source": {
                "type": "git",
                "url": "https://github.com/reactphp/promise.git",
                "reference": "31ffa96f8d2ed0341a57848cbb84d88b89dd664d"
            },
            "dist": {
                "type": "zip",
                "url": "https://api.github.com/repos/reactphp/promise/zipball/31ffa96f8d2ed0341a57848cbb84d88b89dd664d",
                "reference": "31ffa96f8d2ed0341a57848cbb84d88b89dd664d",
                "shasum": ""
            },
            "require": {
                "php": ">=5.4.0"
            },
            "require-dev": {
                "phpunit/phpunit": "~4.8"
            },
            "type": "library",
            "autoload": {
                "psr-4": {
                    "React\\Promise\\": "src/"
                },
                "files": [
                    "src/functions_include.php"
                ]
            },
            "notification-url": "https://packagist.org/downloads/",
            "license": [
                "MIT"
            ],
            "authors": [
                {
                    "name": "Jan Sorgalla",
                    "email": "jsorgalla@gmail.com"
                }
            ],
            "description": "A lightweight implementation of CommonJS Promises/A for PHP",
            "keywords": [
                "promise",
                "promises"
            ],
            "time": "2019-01-07T21:25:54+00:00"
        },
        {
            "name": "sensio/distribution-bundle",
            "version": "v5.0.20",
            "source": {
                "type": "git",
                "url": "https://github.com/sensiolabs/SensioDistributionBundle.git",
                "reference": "4b019d4c0bd64438c42e4b6b0726085b409be8d9"
            },
            "dist": {
                "type": "zip",
                "url": "https://api.github.com/repos/sensiolabs/SensioDistributionBundle/zipball/4b019d4c0bd64438c42e4b6b0726085b409be8d9",
                "reference": "4b019d4c0bd64438c42e4b6b0726085b409be8d9",
                "shasum": ""
            },
            "require": {
                "php": ">=5.3.9",
                "sensiolabs/security-checker": "~3.0|~4.0",
                "symfony/class-loader": "~2.3|~3.0",
                "symfony/config": "~2.3|~3.0",
                "symfony/dependency-injection": "~2.3|~3.0",
                "symfony/filesystem": "~2.3|~3.0",
                "symfony/http-kernel": "~2.3|~3.0",
                "symfony/process": "~2.3|~3.0"
            },
            "type": "symfony-bundle",
            "extra": {
                "branch-alias": {
                    "dev-master": "5.0.x-dev"
                }
            },
            "autoload": {
                "psr-4": {
                    "Sensio\\Bundle\\DistributionBundle\\": ""
                }
            },
            "notification-url": "https://packagist.org/downloads/",
            "license": [
                "MIT"
            ],
            "authors": [
                {
                    "name": "Fabien Potencier",
                    "email": "fabien@symfony.com"
                }
            ],
            "description": "Base bundle for Symfony Distributions",
            "keywords": [
                "configuration",
                "distribution"
            ],
            "time": "2017-05-11T16:21:03+00:00"
        },
        {
            "name": "sensio/framework-extra-bundle",
            "version": "v3.0.26",
            "source": {
                "type": "git",
                "url": "https://github.com/sensiolabs/SensioFrameworkExtraBundle.git",
                "reference": "6d6cbe971554f0a2cc84965850481eb04a2a0059"
            },
            "dist": {
                "type": "zip",
                "url": "https://api.github.com/repos/sensiolabs/SensioFrameworkExtraBundle/zipball/6d6cbe971554f0a2cc84965850481eb04a2a0059",
                "reference": "6d6cbe971554f0a2cc84965850481eb04a2a0059",
                "shasum": ""
            },
            "require": {
                "doctrine/common": "~2.2",
                "symfony/dependency-injection": "~2.3|~3.0",
                "symfony/framework-bundle": "~2.3|~3.0"
            },
            "require-dev": {
                "doctrine/doctrine-bundle": "~1.5",
                "doctrine/orm": "~2.4,>=2.4.5",
                "symfony/asset": "~2.7|~3.0",
                "symfony/browser-kit": "~2.3|~3.0",
                "symfony/dom-crawler": "~2.3|~3.0",
                "symfony/expression-language": "~2.4|~3.0",
                "symfony/finder": "~2.3|~3.0",
                "symfony/phpunit-bridge": "~3.2",
                "symfony/psr-http-message-bridge": "^0.3",
                "symfony/security-bundle": "~2.4|~3.0",
                "symfony/templating": "~2.3|~3.0",
                "symfony/translation": "~2.3|~3.0",
                "symfony/twig-bundle": "~2.3|~3.0",
                "symfony/yaml": "~2.3|~3.0",
                "twig/twig": "~1.12|~2.0",
                "zendframework/zend-diactoros": "^1.3"
            },
            "suggest": {
                "symfony/expression-language": "",
                "symfony/psr-http-message-bridge": "To use the PSR-7 converters",
                "symfony/security-bundle": ""
            },
            "type": "symfony-bundle",
            "extra": {
                "branch-alias": {
                    "dev-master": "3.0.x-dev"
                }
            },
            "autoload": {
                "psr-4": {
                    "Sensio\\Bundle\\FrameworkExtraBundle\\": ""
                }
            },
            "notification-url": "https://packagist.org/downloads/",
            "license": [
                "MIT"
            ],
            "authors": [
                {
                    "name": "Fabien Potencier",
                    "email": "fabien@symfony.com"
                }
            ],
            "description": "This bundle provides a way to configure your controllers with annotations",
            "keywords": [
                "annotations",
                "controllers"
            ],
            "time": "2017-05-11T17:01:57+00:00"
        },
        {
            "name": "sensio/generator-bundle",
            "version": "v3.1.6",
            "source": {
                "type": "git",
                "url": "https://github.com/sensiolabs/SensioGeneratorBundle.git",
                "reference": "128bc5dabc91ca40b7445f094968dd70ccd58305"
            },
            "dist": {
                "type": "zip",
                "url": "https://api.github.com/repos/sensiolabs/SensioGeneratorBundle/zipball/128bc5dabc91ca40b7445f094968dd70ccd58305",
                "reference": "128bc5dabc91ca40b7445f094968dd70ccd58305",
                "shasum": ""
            },
            "require": {
                "symfony/console": "~2.7|~3.0",
                "symfony/framework-bundle": "~2.7|~3.0",
                "symfony/process": "~2.7|~3.0",
                "symfony/yaml": "~2.7|~3.0",
                "twig/twig": "^1.28.2|^2.0"
            },
            "require-dev": {
                "doctrine/orm": "~2.4",
                "symfony/doctrine-bridge": "~2.7|~3.0",
                "symfony/filesystem": "~2.7|~3.0",
                "symfony/phpunit-bridge": "^3.3"
            },
            "type": "symfony-bundle",
            "extra": {
                "branch-alias": {
                    "dev-master": "3.1.x-dev"
                }
            },
            "autoload": {
                "psr-4": {
                    "Sensio\\Bundle\\GeneratorBundle\\": ""
                },
                "exclude-from-classmap": [
                    "/Tests/"
                ]
            },
            "notification-url": "https://packagist.org/downloads/",
            "license": [
                "MIT"
            ],
            "authors": [
                {
                    "name": "Fabien Potencier",
                    "email": "fabien@symfony.com"
                }
            ],
            "description": "This bundle generates code for you",
            "time": "2017-07-18T07:57:44+00:00"
        },
        {
            "name": "sensiolabs/security-checker",
            "version": "v4.1.8",
            "source": {
                "type": "git",
                "url": "https://github.com/sensiolabs/security-checker.git",
                "reference": "dc270d5fec418cc6ac983671dba5d80ffaffb142"
            },
            "dist": {
                "type": "zip",
                "url": "https://api.github.com/repos/sensiolabs/security-checker/zipball/dc270d5fec418cc6ac983671dba5d80ffaffb142",
                "reference": "dc270d5fec418cc6ac983671dba5d80ffaffb142",
                "shasum": ""
            },
            "require": {
                "composer/ca-bundle": "^1.0",
                "symfony/console": "~2.7|~3.0|~4.0"
            },
            "bin": [
                "security-checker"
            ],
            "type": "library",
            "extra": {
                "branch-alias": {
                    "dev-master": "4.1-dev"
                }
            },
            "autoload": {
                "psr-0": {
                    "SensioLabs\\Security": ""
                }
            },
            "notification-url": "https://packagist.org/downloads/",
            "license": [
                "MIT"
            ],
            "authors": [
                {
                    "name": "Fabien Potencier",
                    "email": "fabien.potencier@gmail.com"
                }
            ],
            "description": "A security checker for your composer.lock",
            "time": "2018-02-28T22:10:01+00:00"
        },
        {
            "name": "swiftmailer/swiftmailer",
            "version": "v6.1.3",
            "source": {
                "type": "git",
                "url": "https://github.com/swiftmailer/swiftmailer.git",
                "reference": "8ddcb66ac10c392d3beb54829eef8ac1438595f4"
            },
            "dist": {
                "type": "zip",
                "url": "https://api.github.com/repos/swiftmailer/swiftmailer/zipball/8ddcb66ac10c392d3beb54829eef8ac1438595f4",
                "reference": "8ddcb66ac10c392d3beb54829eef8ac1438595f4",
                "shasum": ""
            },
            "require": {
                "egulias/email-validator": "~2.0",
                "php": ">=7.0.0"
            },
            "require-dev": {
                "mockery/mockery": "~0.9.1",
                "symfony/phpunit-bridge": "~3.3@dev"
            },
            "suggest": {
                "ext-intl": "Needed to support internationalized email addresses",
                "true/punycode": "Needed to support internationalized email addresses, if ext-intl is not installed"
            },
            "type": "library",
            "extra": {
                "branch-alias": {
                    "dev-master": "6.1-dev"
                }
            },
            "autoload": {
                "files": [
                    "lib/swift_required.php"
                ]
            },
            "notification-url": "https://packagist.org/downloads/",
            "license": [
                "MIT"
            ],
            "authors": [
                {
                    "name": "Chris Corbyn"
                },
                {
                    "name": "Fabien Potencier",
                    "email": "fabien@symfony.com"
                }
            ],
            "description": "Swiftmailer, free feature-rich PHP mailer",
            "homepage": "https://swiftmailer.symfony.com",
            "keywords": [
                "email",
                "mail",
                "mailer"
            ],
            "time": "2018-09-11T07:12:52+00:00"
        },
        {
            "name": "symfony/assetic-bundle",
            "version": "v2.8.2",
            "source": {
                "type": "git",
                "url": "https://github.com/symfony/assetic-bundle.git",
                "reference": "2e0a23a4874838e26de6f025e02fc63328921a4c"
            },
            "dist": {
                "type": "zip",
                "url": "https://api.github.com/repos/symfony/assetic-bundle/zipball/2e0a23a4874838e26de6f025e02fc63328921a4c",
                "reference": "2e0a23a4874838e26de6f025e02fc63328921a4c",
                "shasum": ""
            },
            "require": {
                "kriswallsmith/assetic": "~1.4",
                "php": ">=5.3.0",
                "symfony/console": "~2.3|~3.0",
                "symfony/dependency-injection": "~2.3|~3.0",
                "symfony/framework-bundle": "~2.3|~3.0",
                "symfony/yaml": "~2.3|~3.0"
            },
            "conflict": {
                "kriswallsmith/spork": "<=0.2",
                "twig/twig": "<1.27"
            },
            "require-dev": {
                "kriswallsmith/spork": "~0.3",
                "patchwork/jsqueeze": "~1.0",
                "symfony/class-loader": "~2.3|~3.0",
                "symfony/css-selector": "~2.3|~3.0",
                "symfony/dom-crawler": "~2.3|~3.0",
                "symfony/phpunit-bridge": "~2.7|~3.0",
                "symfony/twig-bundle": "~2.3|~3.0"
            },
            "suggest": {
                "kriswallsmith/spork": "to be able to dump assets in parallel",
                "symfony/twig-bundle": "to use the Twig integration"
            },
            "type": "symfony-bundle",
            "extra": {
                "branch-alias": {
                    "dev-master": "2.8-dev"
                }
            },
            "autoload": {
                "psr-4": {
                    "Symfony\\Bundle\\AsseticBundle\\": ""
                }
            },
            "notification-url": "https://packagist.org/downloads/",
            "license": [
                "MIT"
            ],
            "authors": [
                {
                    "name": "Kris Wallsmith",
                    "email": "kris.wallsmith@gmail.com",
                    "homepage": "http://kriswallsmith.net/"
                }
            ],
            "description": "Integrates Assetic into Symfony2",
            "homepage": "https://github.com/symfony/AsseticBundle",
            "keywords": [
                "assets",
                "compression",
                "minification"
            ],
            "abandoned": "symfony/webpack-encore-pack",
            "time": "2017-07-14T07:26:46+00:00"
        },
        {
            "name": "symfony/monolog-bundle",
            "version": "v3.1.2",
            "source": {
                "type": "git",
                "url": "https://github.com/symfony/monolog-bundle.git",
                "reference": "2b41b8b6d2c6edb1a5494f02f8e4129be2a44784"
            },
            "dist": {
                "type": "zip",
                "url": "https://api.github.com/repos/symfony/monolog-bundle/zipball/2b41b8b6d2c6edb1a5494f02f8e4129be2a44784",
                "reference": "2b41b8b6d2c6edb1a5494f02f8e4129be2a44784",
                "shasum": ""
            },
            "require": {
                "monolog/monolog": "~1.22",
                "php": ">=5.3.2",
                "symfony/config": "~2.7|~3.0|~4.0",
                "symfony/dependency-injection": "~2.7|~3.0|~4.0",
                "symfony/http-kernel": "~2.7|~3.0|~4.0",
                "symfony/monolog-bridge": "~2.7|~3.0|~4.0"
            },
            "require-dev": {
                "symfony/console": "~2.3|~3.0|~4.0",
                "symfony/phpunit-bridge": "^3.3|^4.0",
                "symfony/yaml": "~2.3|~3.0|~4.0"
            },
            "type": "symfony-bundle",
            "extra": {
                "branch-alias": {
                    "dev-master": "3.x-dev"
                }
            },
            "autoload": {
                "psr-4": {
                    "Symfony\\Bundle\\MonologBundle\\": ""
                },
                "exclude-from-classmap": [
                    "/Tests/"
                ]
            },
            "notification-url": "https://packagist.org/downloads/",
            "license": [
                "MIT"
            ],
            "authors": [
                {
                    "name": "Symfony Community",
                    "homepage": "http://symfony.com/contributors"
                },
                {
                    "name": "Fabien Potencier",
                    "email": "fabien@symfony.com"
                }
            ],
            "description": "Symfony MonologBundle",
            "homepage": "http://symfony.com",
            "keywords": [
                "log",
                "logging"
            ],
            "time": "2017-11-06T16:02:17+00:00"
        },
        {
            "name": "symfony/polyfill-apcu",
            "version": "v1.4.0",
            "source": {
                "type": "git",
                "url": "https://github.com/symfony/polyfill-apcu.git",
                "reference": "2e7965b8cdfbba50d0092d3f6dca97dddec409e2"
            },
            "dist": {
                "type": "zip",
                "url": "https://api.github.com/repos/symfony/polyfill-apcu/zipball/2e7965b8cdfbba50d0092d3f6dca97dddec409e2",
                "reference": "2e7965b8cdfbba50d0092d3f6dca97dddec409e2",
                "shasum": ""
            },
            "require": {
                "php": ">=5.3.3"
            },
            "type": "library",
            "extra": {
                "branch-alias": {
                    "dev-master": "1.4-dev"
                }
            },
            "autoload": {
                "files": [
                    "bootstrap.php"
                ]
            },
            "notification-url": "https://packagist.org/downloads/",
            "license": [
                "MIT"
            ],
            "authors": [
                {
                    "name": "Nicolas Grekas",
                    "email": "p@tchwork.com"
                },
                {
                    "name": "Symfony Community",
                    "homepage": "https://symfony.com/contributors"
                }
            ],
            "description": "Symfony polyfill backporting apcu_* functions to lower PHP versions",
            "homepage": "https://symfony.com",
            "keywords": [
                "apcu",
                "compatibility",
                "polyfill",
                "portable",
                "shim"
            ],
            "time": "2017-06-09T08:25:21+00:00"
        },
        {
            "name": "symfony/polyfill-ctype",
            "version": "v1.10.0",
            "source": {
                "type": "git",
                "url": "https://github.com/symfony/polyfill-ctype.git",
                "reference": "e3d826245268269cd66f8326bd8bc066687b4a19"
            },
            "dist": {
                "type": "zip",
                "url": "https://api.github.com/repos/symfony/polyfill-ctype/zipball/e3d826245268269cd66f8326bd8bc066687b4a19",
                "reference": "e3d826245268269cd66f8326bd8bc066687b4a19",
                "shasum": ""
            },
            "require": {
                "php": ">=5.3.3"
            },
            "suggest": {
                "ext-ctype": "For best performance"
            },
            "type": "library",
            "extra": {
                "branch-alias": {
                    "dev-master": "1.9-dev"
                }
            },
            "autoload": {
                "psr-4": {
                    "Symfony\\Polyfill\\Ctype\\": ""
                },
                "files": [
                    "bootstrap.php"
                ]
            },
            "notification-url": "https://packagist.org/downloads/",
            "license": [
                "MIT"
            ],
            "authors": [
                {
                    "name": "Symfony Community",
                    "homepage": "https://symfony.com/contributors"
                },
                {
                    "name": "Gert de Pagter",
                    "email": "BackEndTea@gmail.com"
                }
            ],
            "description": "Symfony polyfill for ctype functions",
            "homepage": "https://symfony.com",
            "keywords": [
                "compatibility",
                "ctype",
                "polyfill",
                "portable"
            ],
            "time": "2018-08-06T14:22:27+00:00"
        },
        {
            "name": "symfony/polyfill-intl-icu",
            "version": "v1.10.0",
            "source": {
                "type": "git",
                "url": "https://github.com/symfony/polyfill-intl-icu.git",
                "reference": "f22a90256d577c7ef7efad8df1f0201663d57644"
            },
            "dist": {
                "type": "zip",
                "url": "https://api.github.com/repos/symfony/polyfill-intl-icu/zipball/f22a90256d577c7ef7efad8df1f0201663d57644",
                "reference": "f22a90256d577c7ef7efad8df1f0201663d57644",
                "shasum": ""
            },
            "require": {
                "php": ">=5.3.3",
                "symfony/intl": "~2.3|~3.0|~4.0"
            },
            "suggest": {
                "ext-intl": "For best performance"
            },
            "type": "library",
            "extra": {
                "branch-alias": {
                    "dev-master": "1.9-dev"
                }
            },
            "autoload": {
                "files": [
                    "bootstrap.php"
                ]
            },
            "notification-url": "https://packagist.org/downloads/",
            "license": [
                "MIT"
            ],
            "authors": [
                {
                    "name": "Nicolas Grekas",
                    "email": "p@tchwork.com"
                },
                {
                    "name": "Symfony Community",
                    "homepage": "https://symfony.com/contributors"
                }
            ],
            "description": "Symfony polyfill for intl's ICU-related data and classes",
            "homepage": "https://symfony.com",
            "keywords": [
                "compatibility",
                "icu",
                "intl",
                "polyfill",
                "portable",
                "shim"
            ],
            "time": "2018-08-06T14:22:27+00:00"
        },
        {
            "name": "symfony/polyfill-mbstring",
            "version": "v1.10.0",
            "source": {
                "type": "git",
                "url": "https://github.com/symfony/polyfill-mbstring.git",
                "reference": "c79c051f5b3a46be09205c73b80b346e4153e494"
            },
            "dist": {
                "type": "zip",
                "url": "https://api.github.com/repos/symfony/polyfill-mbstring/zipball/c79c051f5b3a46be09205c73b80b346e4153e494",
                "reference": "c79c051f5b3a46be09205c73b80b346e4153e494",
                "shasum": ""
            },
            "require": {
                "php": ">=5.3.3"
            },
            "suggest": {
                "ext-mbstring": "For best performance"
            },
            "type": "library",
            "extra": {
                "branch-alias": {
                    "dev-master": "1.9-dev"
                }
            },
            "autoload": {
                "psr-4": {
                    "Symfony\\Polyfill\\Mbstring\\": ""
                },
                "files": [
                    "bootstrap.php"
                ]
            },
            "notification-url": "https://packagist.org/downloads/",
            "license": [
                "MIT"
            ],
            "authors": [
                {
                    "name": "Nicolas Grekas",
                    "email": "p@tchwork.com"
                },
                {
                    "name": "Symfony Community",
                    "homepage": "https://symfony.com/contributors"
                }
            ],
            "description": "Symfony polyfill for the Mbstring extension",
            "homepage": "https://symfony.com",
            "keywords": [
                "compatibility",
                "mbstring",
                "polyfill",
                "portable",
                "shim"
            ],
            "time": "2018-09-21T13:07:52+00:00"
        },
        {
            "name": "symfony/polyfill-php56",
            "version": "v1.10.0",
            "source": {
                "type": "git",
                "url": "https://github.com/symfony/polyfill-php56.git",
                "reference": "ff208829fe1aa48ab9af356992bb7199fed551af"
            },
            "dist": {
                "type": "zip",
                "url": "https://api.github.com/repos/symfony/polyfill-php56/zipball/ff208829fe1aa48ab9af356992bb7199fed551af",
                "reference": "ff208829fe1aa48ab9af356992bb7199fed551af",
                "shasum": ""
            },
            "require": {
                "php": ">=5.3.3",
                "symfony/polyfill-util": "~1.0"
            },
            "type": "library",
            "extra": {
                "branch-alias": {
                    "dev-master": "1.9-dev"
                }
            },
            "autoload": {
                "psr-4": {
                    "Symfony\\Polyfill\\Php56\\": ""
                },
                "files": [
                    "bootstrap.php"
                ]
            },
            "notification-url": "https://packagist.org/downloads/",
            "license": [
                "MIT"
            ],
            "authors": [
                {
                    "name": "Nicolas Grekas",
                    "email": "p@tchwork.com"
                },
                {
                    "name": "Symfony Community",
                    "homepage": "https://symfony.com/contributors"
                }
            ],
            "description": "Symfony polyfill backporting some PHP 5.6+ features to lower PHP versions",
            "homepage": "https://symfony.com",
            "keywords": [
                "compatibility",
                "polyfill",
                "portable",
                "shim"
            ],
            "time": "2018-09-21T06:26:08+00:00"
        },
        {
            "name": "symfony/polyfill-php70",
            "version": "v1.10.0",
            "source": {
                "type": "git",
                "url": "https://github.com/symfony/polyfill-php70.git",
                "reference": "6b88000cdd431cd2e940caa2cb569201f3f84224"
            },
            "dist": {
                "type": "zip",
                "url": "https://api.github.com/repos/symfony/polyfill-php70/zipball/6b88000cdd431cd2e940caa2cb569201f3f84224",
                "reference": "6b88000cdd431cd2e940caa2cb569201f3f84224",
                "shasum": ""
            },
            "require": {
                "paragonie/random_compat": "~1.0|~2.0|~9.99",
                "php": ">=5.3.3"
            },
            "type": "library",
            "extra": {
                "branch-alias": {
                    "dev-master": "1.9-dev"
                }
            },
            "autoload": {
                "psr-4": {
                    "Symfony\\Polyfill\\Php70\\": ""
                },
                "files": [
                    "bootstrap.php"
                ],
                "classmap": [
                    "Resources/stubs"
                ]
            },
            "notification-url": "https://packagist.org/downloads/",
            "license": [
                "MIT"
            ],
            "authors": [
                {
                    "name": "Nicolas Grekas",
                    "email": "p@tchwork.com"
                },
                {
                    "name": "Symfony Community",
                    "homepage": "https://symfony.com/contributors"
                }
            ],
            "description": "Symfony polyfill backporting some PHP 7.0+ features to lower PHP versions",
            "homepage": "https://symfony.com",
            "keywords": [
                "compatibility",
                "polyfill",
                "portable",
                "shim"
            ],
            "time": "2018-09-21T06:26:08+00:00"
        },
        {
            "name": "symfony/polyfill-util",
            "version": "v1.10.0",
            "source": {
                "type": "git",
                "url": "https://github.com/symfony/polyfill-util.git",
                "reference": "3b58903eae668d348a7126f999b0da0f2f93611c"
            },
            "dist": {
                "type": "zip",
                "url": "https://api.github.com/repos/symfony/polyfill-util/zipball/3b58903eae668d348a7126f999b0da0f2f93611c",
                "reference": "3b58903eae668d348a7126f999b0da0f2f93611c",
                "shasum": ""
            },
            "require": {
                "php": ">=5.3.3"
            },
            "type": "library",
            "extra": {
                "branch-alias": {
                    "dev-master": "1.9-dev"
                }
            },
            "autoload": {
                "psr-4": {
                    "Symfony\\Polyfill\\Util\\": ""
                }
            },
            "notification-url": "https://packagist.org/downloads/",
            "license": [
                "MIT"
            ],
            "authors": [
                {
                    "name": "Nicolas Grekas",
                    "email": "p@tchwork.com"
                },
                {
                    "name": "Symfony Community",
                    "homepage": "https://symfony.com/contributors"
                }
            ],
            "description": "Symfony utilities for portability of PHP codes",
            "homepage": "https://symfony.com",
            "keywords": [
                "compat",
                "compatibility",
                "polyfill",
                "shim"
            ],
            "time": "2018-09-30T16:36:12+00:00"
        },
        {
            "name": "symfony/security-acl",
            "version": "v3.0.0",
            "source": {
                "type": "git",
                "url": "https://github.com/symfony/security-acl.git",
                "reference": "053b49bf4aa333a392c83296855989bcf88ddad1"
            },
            "dist": {
                "type": "zip",
                "url": "https://api.github.com/repos/symfony/security-acl/zipball/053b49bf4aa333a392c83296855989bcf88ddad1",
                "reference": "053b49bf4aa333a392c83296855989bcf88ddad1",
                "shasum": ""
            },
            "require": {
                "php": ">=5.5.9",
                "symfony/security-core": "~2.8|~3.0"
            },
            "require-dev": {
                "doctrine/common": "~2.2",
                "doctrine/dbal": "~2.2",
                "psr/log": "~1.0",
                "symfony/phpunit-bridge": "~2.8|~3.0"
            },
            "suggest": {
                "doctrine/dbal": "For using the built-in ACL implementation",
                "symfony/class-loader": "For using the ACL generateSql script",
                "symfony/finder": "For using the ACL generateSql script"
            },
            "type": "library",
            "extra": {
                "branch-alias": {
                    "dev-master": "3.0-dev"
                }
            },
            "autoload": {
                "psr-4": {
                    "Symfony\\Component\\Security\\Acl\\": ""
                },
                "exclude-from-classmap": [
                    "/Tests/"
                ]
            },
            "notification-url": "https://packagist.org/downloads/",
            "license": [
                "MIT"
            ],
            "authors": [
                {
                    "name": "Fabien Potencier",
                    "email": "fabien@symfony.com"
                },
                {
                    "name": "Symfony Community",
                    "homepage": "https://symfony.com/contributors"
                }
            ],
            "description": "Symfony Security Component - ACL (Access Control List)",
            "homepage": "https://symfony.com",
            "time": "2015-12-28T09:39:46+00:00"
        },
        {
            "name": "symfony/swiftmailer-bundle",
            "version": "v3.0.3",
            "source": {
                "type": "git",
                "url": "https://github.com/symfony/swiftmailer-bundle.git",
                "reference": "1c870bdd6ad0cccd45a7e553f80ca881b60a14d6"
            },
            "dist": {
                "type": "zip",
                "url": "https://api.github.com/repos/symfony/swiftmailer-bundle/zipball/1c870bdd6ad0cccd45a7e553f80ca881b60a14d6",
                "reference": "1c870bdd6ad0cccd45a7e553f80ca881b60a14d6",
                "shasum": ""
            },
            "require": {
                "php": ">=5.3.2",
                "swiftmailer/swiftmailer": "^6.0.1",
                "symfony/config": "~2.8|~3.0",
                "symfony/dependency-injection": "~2.7|~3.0",
                "symfony/http-kernel": "~2.7|~3.0"
            },
            "require-dev": {
                "symfony/console": "~2.7|~3.0",
                "symfony/framework-bundle": "~2.7|~3.0",
                "symfony/phpunit-bridge": "~3.3@dev",
                "symfony/yaml": "~2.7|~3.0"
            },
            "suggest": {
                "psr/log": "Allows logging"
            },
            "type": "symfony-bundle",
            "extra": {
                "branch-alias": {
                    "dev-master": "3.0-dev"
                }
            },
            "autoload": {
                "psr-4": {
                    "Symfony\\Bundle\\SwiftmailerBundle\\": ""
                }
            },
            "notification-url": "https://packagist.org/downloads/",
            "license": [
                "MIT"
            ],
            "authors": [
                {
                    "name": "Symfony Community",
                    "homepage": "http://symfony.com/contributors"
                },
                {
                    "name": "Fabien Potencier",
                    "email": "fabien@symfony.com"
                }
            ],
            "description": "Symfony SwiftmailerBundle",
            "homepage": "http://symfony.com",
            "time": "2017-06-09T00:03:44+00:00"
        },
        {
            "name": "symfony/symfony",
            "version": "v3.4.22",
            "source": {
                "type": "git",
                "url": "https://github.com/symfony/symfony.git",
                "reference": "907d4d1d1a419663c3c37cfb33dd65c48fa62d1b"
            },
            "dist": {
                "type": "zip",
                "url": "https://api.github.com/repos/symfony/symfony/zipball/907d4d1d1a419663c3c37cfb33dd65c48fa62d1b",
                "reference": "907d4d1d1a419663c3c37cfb33dd65c48fa62d1b",
                "shasum": ""
            },
            "require": {
                "doctrine/common": "~2.4",
                "ext-xml": "*",
                "fig/link-util": "^1.0",
                "php": "^5.5.9|>=7.0.8",
                "psr/cache": "~1.0",
                "psr/container": "^1.0",
                "psr/link": "^1.0",
                "psr/log": "~1.0",
                "psr/simple-cache": "^1.0",
                "symfony/polyfill-apcu": "~1.1",
                "symfony/polyfill-ctype": "~1.8",
                "symfony/polyfill-intl-icu": "~1.0",
                "symfony/polyfill-mbstring": "~1.0",
                "symfony/polyfill-php56": "~1.0",
                "symfony/polyfill-php70": "~1.6",
                "twig/twig": "^1.35|^2.4.4"
            },
            "conflict": {
                "phpdocumentor/reflection-docblock": "<3.0||>=3.2.0,<3.2.2",
                "phpdocumentor/type-resolver": "<0.3.0",
                "phpunit/phpunit": "<4.8.35|<5.4.3,>=5.0"
            },
            "provide": {
                "psr/cache-implementation": "1.0",
                "psr/container-implementation": "1.0",
                "psr/log-implementation": "1.0",
                "psr/simple-cache-implementation": "1.0"
            },
            "replace": {
                "symfony/asset": "self.version",
                "symfony/browser-kit": "self.version",
                "symfony/cache": "self.version",
                "symfony/class-loader": "self.version",
                "symfony/config": "self.version",
                "symfony/console": "self.version",
                "symfony/css-selector": "self.version",
                "symfony/debug": "self.version",
                "symfony/debug-bundle": "self.version",
                "symfony/dependency-injection": "self.version",
                "symfony/doctrine-bridge": "self.version",
                "symfony/dom-crawler": "self.version",
                "symfony/dotenv": "self.version",
                "symfony/event-dispatcher": "self.version",
                "symfony/expression-language": "self.version",
                "symfony/filesystem": "self.version",
                "symfony/finder": "self.version",
                "symfony/form": "self.version",
                "symfony/framework-bundle": "self.version",
                "symfony/http-foundation": "self.version",
                "symfony/http-kernel": "self.version",
                "symfony/inflector": "self.version",
                "symfony/intl": "self.version",
                "symfony/ldap": "self.version",
                "symfony/lock": "self.version",
                "symfony/monolog-bridge": "self.version",
                "symfony/options-resolver": "self.version",
                "symfony/process": "self.version",
                "symfony/property-access": "self.version",
                "symfony/property-info": "self.version",
                "symfony/proxy-manager-bridge": "self.version",
                "symfony/routing": "self.version",
                "symfony/security": "self.version",
                "symfony/security-bundle": "self.version",
                "symfony/security-core": "self.version",
                "symfony/security-csrf": "self.version",
                "symfony/security-guard": "self.version",
                "symfony/security-http": "self.version",
                "symfony/serializer": "self.version",
                "symfony/stopwatch": "self.version",
                "symfony/templating": "self.version",
                "symfony/translation": "self.version",
                "symfony/twig-bridge": "self.version",
                "symfony/twig-bundle": "self.version",
                "symfony/validator": "self.version",
                "symfony/var-dumper": "self.version",
                "symfony/web-link": "self.version",
                "symfony/web-profiler-bundle": "self.version",
                "symfony/web-server-bundle": "self.version",
                "symfony/workflow": "self.version",
                "symfony/yaml": "self.version"
            },
            "require-dev": {
                "cache/integration-tests": "dev-master",
                "doctrine/annotations": "~1.0",
                "doctrine/cache": "~1.6",
                "doctrine/data-fixtures": "1.0.*",
                "doctrine/dbal": "~2.4",
                "doctrine/doctrine-bundle": "~1.4",
                "doctrine/orm": "~2.4,>=2.4.5",
                "egulias/email-validator": "~1.2,>=1.2.8|~2.0",
                "monolog/monolog": "~1.11",
                "ocramius/proxy-manager": "~0.4|~1.0|~2.0",
                "phpdocumentor/reflection-docblock": "^3.0|^4.0",
                "predis/predis": "~1.0",
                "symfony/phpunit-bridge": "~3.4|~4.0",
                "symfony/security-acl": "~2.8|~3.0"
            },
            "type": "library",
            "extra": {
                "branch-alias": {
                    "dev-master": "3.4-dev"
                }
            },
            "autoload": {
                "psr-4": {
                    "Symfony\\Bridge\\Doctrine\\": "src/Symfony/Bridge/Doctrine/",
                    "Symfony\\Bridge\\Monolog\\": "src/Symfony/Bridge/Monolog/",
                    "Symfony\\Bridge\\ProxyManager\\": "src/Symfony/Bridge/ProxyManager/",
                    "Symfony\\Bridge\\Twig\\": "src/Symfony/Bridge/Twig/",
                    "Symfony\\Bundle\\": "src/Symfony/Bundle/",
                    "Symfony\\Component\\": "src/Symfony/Component/"
                },
                "classmap": [
                    "src/Symfony/Component/Intl/Resources/stubs"
                ],
                "exclude-from-classmap": [
                    "**/Tests/"
                ]
            },
            "notification-url": "https://packagist.org/downloads/",
            "license": [
                "MIT"
            ],
            "authors": [
                {
                    "name": "Fabien Potencier",
                    "email": "fabien@symfony.com"
                },
                {
                    "name": "Symfony Community",
                    "homepage": "https://symfony.com/contributors"
                }
            ],
            "description": "The Symfony PHP framework",
            "homepage": "https://symfony.com",
            "keywords": [
                "framework"
            ],
            "time": "2019-02-03T12:23:08+00:00"
        },
        {
            "name": "symfony/thanks",
            "version": "v1.1.0",
            "source": {
                "type": "git",
                "url": "https://github.com/symfony/thanks.git",
                "reference": "9474a631b52737c623b6aeba22f00bbc003251da"
            },
            "dist": {
                "type": "zip",
                "url": "https://api.github.com/repos/symfony/thanks/zipball/9474a631b52737c623b6aeba22f00bbc003251da",
                "reference": "9474a631b52737c623b6aeba22f00bbc003251da",
                "shasum": ""
            },
            "require": {
                "composer-plugin-api": "^1.0",
                "php": "^5.5.9|^7.0.0"
            },
            "type": "composer-plugin",
            "extra": {
                "branch-alias": {
                    "dev-master": "1.0-dev"
                },
                "class": "Symfony\\Thanks\\Thanks"
            },
            "autoload": {
                "psr-4": {
                    "Symfony\\Thanks\\": "src"
                }
            },
            "notification-url": "https://packagist.org/downloads/",
            "license": [
                "MIT"
            ],
            "authors": [
                {
                    "name": "Nicolas Grekas",
                    "email": "p@tchwork.com"
                }
            ],
            "description": "Give thanks (in the form of a GitHub ⭐) to your fellow PHP package maintainers (not limited to Symfony components)!",
            "time": "2018-08-24T14:08:13+00:00"
        },
        {
            "name": "twig/extensions",
            "version": "v1.3.0",
            "source": {
                "type": "git",
                "url": "https://github.com/twigphp/Twig-extensions.git",
                "reference": "449e3c8a9ffad7c2479c7864557275a32b037499"
            },
            "dist": {
                "type": "zip",
                "url": "https://api.github.com/repos/twigphp/Twig-extensions/zipball/449e3c8a9ffad7c2479c7864557275a32b037499",
                "reference": "449e3c8a9ffad7c2479c7864557275a32b037499",
                "shasum": ""
            },
            "require": {
                "twig/twig": "~1.20|~2.0"
            },
            "require-dev": {
                "symfony/translation": "~2.3"
            },
            "suggest": {
                "symfony/translation": "Allow the time_diff output to be translated"
            },
            "type": "library",
            "extra": {
                "branch-alias": {
                    "dev-master": "1.3-dev"
                }
            },
            "autoload": {
                "psr-0": {
                    "Twig_Extensions_": "lib/"
                }
            },
            "notification-url": "https://packagist.org/downloads/",
            "license": [
                "MIT"
            ],
            "authors": [
                {
                    "name": "Fabien Potencier",
                    "email": "fabien@symfony.com"
                }
            ],
            "description": "Common additional features for Twig that do not directly belong in core",
            "homepage": "http://twig.sensiolabs.org/doc/extensions/index.html",
            "keywords": [
                "i18n",
                "text"
            ],
            "time": "2015-08-22T16:38:35+00:00"
        },
        {
            "name": "twig/twig",
            "version": "v1.36.0",
            "source": {
                "type": "git",
                "url": "https://github.com/twigphp/Twig.git",
                "reference": "730c9c4471b5152d23061feb02b03382264c8a15"
            },
            "dist": {
                "type": "zip",
                "url": "https://api.github.com/repos/twigphp/Twig/zipball/730c9c4471b5152d23061feb02b03382264c8a15",
                "reference": "730c9c4471b5152d23061feb02b03382264c8a15",
                "shasum": ""
            },
            "require": {
                "php": ">=5.3.3",
                "symfony/polyfill-ctype": "^1.8"
            },
            "require-dev": {
                "psr/container": "^1.0",
                "symfony/debug": "^2.7",
                "symfony/phpunit-bridge": "^3.4.19|^4.1.8"
            },
            "type": "library",
            "extra": {
                "branch-alias": {
                    "dev-master": "1.36-dev"
                }
            },
            "autoload": {
                "psr-0": {
                    "Twig_": "lib/"
                },
                "psr-4": {
                    "Twig\\": "src/"
                }
            },
            "notification-url": "https://packagist.org/downloads/",
            "license": [
                "BSD-3-Clause"
            ],
            "authors": [
                {
                    "name": "Fabien Potencier",
                    "email": "fabien@symfony.com",
                    "homepage": "http://fabien.potencier.org",
                    "role": "Lead Developer"
                },
                {
                    "name": "Armin Ronacher",
                    "email": "armin.ronacher@active-4.com",
                    "role": "Project Founder"
                },
                {
                    "name": "Twig Team",
                    "homepage": "https://twig.symfony.com/contributors",
                    "role": "Contributors"
                }
            ],
            "description": "Twig, the flexible, fast, and secure template language for PHP",
            "homepage": "https://twig.symfony.com",
            "keywords": [
                "templating"
            ],
            "time": "2018-12-16T10:34:11+00:00"
        },
        {
            "name": "webmozart/assert",
            "version": "1.3.0",
            "source": {
                "type": "git",
                "url": "https://github.com/webmozart/assert.git",
                "reference": "0df1908962e7a3071564e857d86874dad1ef204a"
            },
            "dist": {
                "type": "zip",
                "url": "https://api.github.com/repos/webmozart/assert/zipball/0df1908962e7a3071564e857d86874dad1ef204a",
                "reference": "0df1908962e7a3071564e857d86874dad1ef204a",
                "shasum": ""
            },
            "require": {
                "php": "^5.3.3 || ^7.0"
            },
            "require-dev": {
                "phpunit/phpunit": "^4.6",
                "sebastian/version": "^1.0.1"
            },
            "type": "library",
            "extra": {
                "branch-alias": {
                    "dev-master": "1.3-dev"
                }
            },
            "autoload": {
                "psr-4": {
                    "Webmozart\\Assert\\": "src/"
                }
            },
            "notification-url": "https://packagist.org/downloads/",
            "license": [
                "MIT"
            ],
            "authors": [
                {
                    "name": "Bernhard Schussek",
                    "email": "bschussek@gmail.com"
                }
            ],
            "description": "Assertions to validate method input/output with nice error messages.",
            "keywords": [
                "assert",
                "check",
                "validate"
            ],
            "time": "2018-01-29T19:49:41+00:00"
        },
        {
            "name": "willdurand/jsonp-callback-validator",
            "version": "v1.1.0",
            "source": {
                "type": "git",
                "url": "https://github.com/willdurand/JsonpCallbackValidator.git",
                "reference": "1a7d388bb521959e612ef50c5c7b1691b097e909"
            },
            "dist": {
                "type": "zip",
                "url": "https://api.github.com/repos/willdurand/JsonpCallbackValidator/zipball/1a7d388bb521959e612ef50c5c7b1691b097e909",
                "reference": "1a7d388bb521959e612ef50c5c7b1691b097e909",
                "shasum": ""
            },
            "require": {
                "php": ">=5.3.0"
            },
            "require-dev": {
                "phpunit/phpunit": "~3.7"
            },
            "type": "library",
            "autoload": {
                "psr-0": {
                    "JsonpCallbackValidator": "src/"
                }
            },
            "notification-url": "https://packagist.org/downloads/",
            "license": [
                "MIT"
            ],
            "authors": [
                {
                    "name": "William Durand",
                    "email": "william.durand1@gmail.com",
                    "homepage": "http://www.willdurand.fr"
                }
            ],
            "description": "JSONP callback validator.",
            "time": "2014-01-20T22:35:06+00:00"
        },
        {
            "name": "willdurand/negotiation",
            "version": "v2.3.1",
            "source": {
                "type": "git",
                "url": "https://github.com/willdurand/Negotiation.git",
                "reference": "03436ededa67c6e83b9b12defac15384cb399dc9"
            },
            "dist": {
                "type": "zip",
                "url": "https://api.github.com/repos/willdurand/Negotiation/zipball/03436ededa67c6e83b9b12defac15384cb399dc9",
                "reference": "03436ededa67c6e83b9b12defac15384cb399dc9",
                "shasum": ""
            },
            "require": {
                "php": ">=5.4.0"
            },
            "require-dev": {
                "phpunit/phpunit": "~4.5"
            },
            "type": "library",
            "extra": {
                "branch-alias": {
                    "dev-master": "2.3-dev"
                }
            },
            "autoload": {
                "psr-4": {
                    "Negotiation\\": "src/Negotiation"
                }
            },
            "notification-url": "https://packagist.org/downloads/",
            "license": [
                "MIT"
            ],
            "authors": [
                {
                    "name": "William Durand",
                    "email": "will+git@drnd.me"
                }
            ],
            "description": "Content Negotiation tools for PHP provided as a standalone library.",
            "homepage": "http://williamdurand.fr/Negotiation/",
            "keywords": [
                "accept",
                "content",
                "format",
                "header",
                "negotiation"
            ],
            "time": "2017-05-14T17:21:12+00:00"
        },
        {
            "name": "zendframework/zend-code",
            "version": "3.3.1",
            "source": {
                "type": "git",
                "url": "https://github.com/zendframework/zend-code.git",
                "reference": "c21db169075c6ec4b342149f446e7b7b724f95eb"
            },
            "dist": {
                "type": "zip",
                "url": "https://api.github.com/repos/zendframework/zend-code/zipball/c21db169075c6ec4b342149f446e7b7b724f95eb",
                "reference": "c21db169075c6ec4b342149f446e7b7b724f95eb",
                "shasum": ""
            },
            "require": {
                "php": "^7.1",
                "zendframework/zend-eventmanager": "^2.6 || ^3.0"
            },
            "require-dev": {
                "doctrine/annotations": "~1.0",
                "ext-phar": "*",
                "phpunit/phpunit": "^6.2.3",
                "zendframework/zend-coding-standard": "^1.0.0",
                "zendframework/zend-stdlib": "^2.7 || ^3.0"
            },
            "suggest": {
                "doctrine/annotations": "Doctrine\\Common\\Annotations >=1.0 for annotation features",
                "zendframework/zend-stdlib": "Zend\\Stdlib component"
            },
            "type": "library",
            "extra": {
                "branch-alias": {
                    "dev-master": "3.3.x-dev",
                    "dev-develop": "3.4.x-dev"
                }
            },
            "autoload": {
                "psr-4": {
                    "Zend\\Code\\": "src/"
                }
            },
            "notification-url": "https://packagist.org/downloads/",
            "license": [
                "BSD-3-Clause"
            ],
            "description": "provides facilities to generate arbitrary code using an object oriented interface",
            "homepage": "https://github.com/zendframework/zend-code",
            "keywords": [
                "code",
                "zf2"
            ],
            "time": "2018-08-13T20:36:59+00:00"
        },
        {
            "name": "zendframework/zend-eventmanager",
            "version": "3.2.1",
            "source": {
                "type": "git",
                "url": "https://github.com/zendframework/zend-eventmanager.git",
                "reference": "a5e2583a211f73604691586b8406ff7296a946dd"
            },
            "dist": {
                "type": "zip",
                "url": "https://api.github.com/repos/zendframework/zend-eventmanager/zipball/a5e2583a211f73604691586b8406ff7296a946dd",
                "reference": "a5e2583a211f73604691586b8406ff7296a946dd",
                "shasum": ""
            },
            "require": {
                "php": "^5.6 || ^7.0"
            },
            "require-dev": {
                "athletic/athletic": "^0.1",
                "container-interop/container-interop": "^1.1.0",
                "phpunit/phpunit": "^5.7.27 || ^6.5.8 || ^7.1.2",
                "zendframework/zend-coding-standard": "~1.0.0",
                "zendframework/zend-stdlib": "^2.7.3 || ^3.0"
            },
            "suggest": {
                "container-interop/container-interop": "^1.1.0, to use the lazy listeners feature",
                "zendframework/zend-stdlib": "^2.7.3 || ^3.0, to use the FilterChain feature"
            },
            "type": "library",
            "extra": {
                "branch-alias": {
                    "dev-master": "3.2-dev",
                    "dev-develop": "3.3-dev"
                }
            },
            "autoload": {
                "psr-4": {
                    "Zend\\EventManager\\": "src/"
                }
            },
            "notification-url": "https://packagist.org/downloads/",
            "license": [
                "BSD-3-Clause"
            ],
            "description": "Trigger and listen to events within a PHP application",
            "homepage": "https://github.com/zendframework/zend-eventmanager",
            "keywords": [
                "event",
                "eventmanager",
                "events",
                "zf2"
            ],
            "time": "2018-04-25T15:33:34+00:00"
        }
    ],
    "packages-dev": [
        {
            "name": "akeneo/php-coupling-detector",
            "version": "0.3.1",
            "source": {
                "type": "git",
                "url": "https://github.com/akeneo/php-coupling-detector.git",
                "reference": "b7f7217ebc06ab082d3deca6ccb5b6725c069044"
            },
            "dist": {
                "type": "zip",
                "url": "https://api.github.com/repos/akeneo/php-coupling-detector/zipball/b7f7217ebc06ab082d3deca6ccb5b6725c069044",
                "reference": "b7f7217ebc06ab082d3deca6ccb5b6725c069044",
                "shasum": ""
            },
            "require": {
                "friendsofphp/php-cs-fixer": "^2.1",
                "php": "^7.1",
                "symfony/console": "^3.0||^4.0",
                "symfony/event-dispatcher": "^3.0||^4.0",
                "symfony/filesystem": "^3.0||^4.0",
                "symfony/finder": "^3.0||^4.0"
            },
            "require-dev": {
                "phpspec/phpspec": "^3.0||^4.0",
                "phpstan/phpstan": "^0.10.2"
            },
            "bin": [
                "bin/php-coupling-detector"
            ],
            "type": "library",
            "extra": {
                "branch-alias": {
                    "dev-master": "1.0.x-dev"
                }
            },
            "autoload": {
                "psr-4": {
                    "Akeneo\\CouplingDetector\\": "src/"
                }
            },
            "notification-url": "https://packagist.org/downloads/",
            "license": [
                "MIT"
            ],
            "authors": [
                {
                    "name": "Nicolas Dupont <nicolas@akeneo.com>",
                    "homepage": "http://www.akeneo.com"
                },
                {
                    "name": "Julien Janvier <j.janvier@gmail.com>",
                    "homepage": "http://jjanvier.com"
                }
            ],
            "description": "Detect all the coupling issues of your project with respect to the coupling rules you have defined.",
            "time": "2018-10-16T20:00:38+00:00"
        },
        {
            "name": "akeneo/phpspec-skip-example-extension",
            "version": "v2.0.0",
            "source": {
                "type": "git",
                "url": "https://github.com/akeneo/PhpSpecSkipExampleExtension.git",
                "reference": "b378baaa372020f81f9cc1492acdc495a185b96f"
            },
            "dist": {
                "type": "zip",
                "url": "https://api.github.com/repos/akeneo/PhpSpecSkipExampleExtension/zipball/b378baaa372020f81f9cc1492acdc495a185b96f",
                "reference": "b378baaa372020f81f9cc1492acdc495a185b96f",
                "shasum": ""
            },
            "require": {
                "phpspec/phpspec": "^3.0"
            },
            "type": "library",
            "extra": {
                "branch-alias": {
                    "dev-master": "2.0.x-dev",
                    "dev-1.2": "1.2.x-dev",
                    "dev-1.1": "1.1.x-dev",
                    "dev-1.0": "1.0.x-dev"
                }
            },
            "autoload": {
                "psr-0": {
                    "Akeneo": "src/"
                }
            },
            "notification-url": "https://packagist.org/downloads/",
            "license": [
                "MIT"
            ],
            "authors": [
                {
                    "name": "Gildas Quéméner",
                    "email": "gildas@akeneo.com"
                },
                {
                    "name": "Nicolas Dupont",
                    "email": "nicolas@akeneo.com"
                }
            ],
            "description": "Skip your PhpSpec examples through annotations",
            "time": "2016-07-21T08:04:58+00:00"
        },
        {
            "name": "behat/behat",
            "version": "v3.4.3",
            "source": {
                "type": "git",
                "url": "https://github.com/Behat/Behat.git",
                "reference": "d60b161bff1b95ec4bb80bb8cb210ccf890314c2"
            },
            "dist": {
                "type": "zip",
                "url": "https://api.github.com/repos/Behat/Behat/zipball/d60b161bff1b95ec4bb80bb8cb210ccf890314c2",
                "reference": "d60b161bff1b95ec4bb80bb8cb210ccf890314c2",
                "shasum": ""
            },
            "require": {
                "behat/gherkin": "^4.5.1",
                "behat/transliterator": "^1.2",
                "container-interop/container-interop": "^1.2",
                "ext-mbstring": "*",
                "php": ">=5.3.3",
                "psr/container": "^1.0",
                "symfony/class-loader": "~2.1||~3.0||~4.0",
                "symfony/config": "~2.3||~3.0||~4.0",
                "symfony/console": "~2.5||~3.0||~4.0",
                "symfony/dependency-injection": "~2.1||~3.0||~4.0",
                "symfony/event-dispatcher": "~2.1||~3.0||~4.0",
                "symfony/translation": "~2.3||~3.0||~4.0",
                "symfony/yaml": "~2.1||~3.0||~4.0"
            },
            "require-dev": {
                "herrera-io/box": "~1.6.1",
                "phpunit/phpunit": "^4.8.36|^6.3",
                "symfony/process": "~2.5|~3.0|~4.0"
            },
            "suggest": {
                "behat/mink-extension": "for integration with Mink testing framework",
                "behat/symfony2-extension": "for integration with Symfony2 web framework",
                "behat/yii-extension": "for integration with Yii web framework"
            },
            "bin": [
                "bin/behat"
            ],
            "type": "library",
            "extra": {
                "branch-alias": {
                    "dev-master": "3.2.x-dev"
                }
            },
            "autoload": {
                "psr-0": {
                    "Behat\\Behat": "src/",
                    "Behat\\Testwork": "src/"
                }
            },
            "notification-url": "https://packagist.org/downloads/",
            "license": [
                "MIT"
            ],
            "authors": [
                {
                    "name": "Konstantin Kudryashov",
                    "email": "ever.zet@gmail.com",
                    "homepage": "http://everzet.com"
                }
            ],
            "description": "Scenario-oriented BDD framework for PHP 5.3",
            "homepage": "http://behat.org/",
            "keywords": [
                "Agile",
                "BDD",
                "ScenarioBDD",
                "Scrum",
                "StoryBDD",
                "User story",
                "business",
                "development",
                "documentation",
                "examples",
                "symfony",
                "testing"
            ],
            "time": "2017-11-27T10:37:56+00:00"
        },
        {
            "name": "behat/gherkin",
            "version": "v4.5.1",
            "source": {
                "type": "git",
                "url": "https://github.com/Behat/Gherkin.git",
                "reference": "74ac03d52c5e23ad8abd5c5cce4ab0e8dc1b530a"
            },
            "dist": {
                "type": "zip",
                "url": "https://api.github.com/repos/Behat/Gherkin/zipball/74ac03d52c5e23ad8abd5c5cce4ab0e8dc1b530a",
                "reference": "74ac03d52c5e23ad8abd5c5cce4ab0e8dc1b530a",
                "shasum": ""
            },
            "require": {
                "php": ">=5.3.1"
            },
            "require-dev": {
                "phpunit/phpunit": "~4.5|~5",
                "symfony/phpunit-bridge": "~2.7|~3",
                "symfony/yaml": "~2.3|~3"
            },
            "suggest": {
                "symfony/yaml": "If you want to parse features, represented in YAML files"
            },
            "type": "library",
            "extra": {
                "branch-alias": {
                    "dev-master": "4.4-dev"
                }
            },
            "autoload": {
                "psr-0": {
                    "Behat\\Gherkin": "src/"
                }
            },
            "notification-url": "https://packagist.org/downloads/",
            "license": [
                "MIT"
            ],
            "authors": [
                {
                    "name": "Konstantin Kudryashov",
                    "email": "ever.zet@gmail.com",
                    "homepage": "http://everzet.com"
                }
            ],
            "description": "Gherkin DSL parser for PHP 5.3",
            "homepage": "http://behat.org/",
            "keywords": [
                "BDD",
                "Behat",
                "Cucumber",
                "DSL",
                "gherkin",
                "parser"
            ],
            "time": "2017-08-30T11:04:43+00:00"
        },
        {
            "name": "behat/mink",
            "version": "v1.7.1",
            "source": {
                "type": "git",
                "url": "https://github.com/minkphp/Mink.git",
                "reference": "e6930b9c74693dff7f4e58577e1b1743399f3ff9"
            },
            "dist": {
                "type": "zip",
                "url": "https://api.github.com/repos/minkphp/Mink/zipball/e6930b9c74693dff7f4e58577e1b1743399f3ff9",
                "reference": "e6930b9c74693dff7f4e58577e1b1743399f3ff9",
                "shasum": ""
            },
            "require": {
                "php": ">=5.3.1",
                "symfony/css-selector": "~2.1|~3.0"
            },
            "require-dev": {
                "symfony/phpunit-bridge": "~2.7|~3.0"
            },
            "suggest": {
                "behat/mink-browserkit-driver": "extremely fast headless driver for Symfony\\Kernel-based apps (Sf2, Silex)",
                "behat/mink-goutte-driver": "fast headless driver for any app without JS emulation",
                "behat/mink-selenium2-driver": "slow, but JS-enabled driver for any app (requires Selenium2)",
                "behat/mink-zombie-driver": "fast and JS-enabled headless driver for any app (requires node.js)"
            },
            "type": "library",
            "extra": {
                "branch-alias": {
                    "dev-master": "1.7.x-dev"
                }
            },
            "autoload": {
                "psr-4": {
                    "Behat\\Mink\\": "src/"
                }
            },
            "notification-url": "https://packagist.org/downloads/",
            "license": [
                "MIT"
            ],
            "authors": [
                {
                    "name": "Konstantin Kudryashov",
                    "email": "ever.zet@gmail.com",
                    "homepage": "http://everzet.com"
                }
            ],
            "description": "Browser controller/emulator abstraction for PHP",
            "homepage": "http://mink.behat.org/",
            "keywords": [
                "browser",
                "testing",
                "web"
            ],
            "time": "2016-03-05T08:26:18+00:00"
        },
        {
            "name": "behat/mink-browserkit-driver",
            "version": "1.3.3",
            "source": {
                "type": "git",
                "url": "https://github.com/minkphp/MinkBrowserKitDriver.git",
                "reference": "1b9a7ce903cfdaaec5fb32bfdbb26118343662eb"
            },
            "dist": {
                "type": "zip",
                "url": "https://api.github.com/repos/minkphp/MinkBrowserKitDriver/zipball/1b9a7ce903cfdaaec5fb32bfdbb26118343662eb",
                "reference": "1b9a7ce903cfdaaec5fb32bfdbb26118343662eb",
                "shasum": ""
            },
            "require": {
                "behat/mink": "^1.7.1@dev",
                "php": ">=5.3.6",
                "symfony/browser-kit": "~2.3|~3.0|~4.0",
                "symfony/dom-crawler": "~2.3|~3.0|~4.0"
            },
            "require-dev": {
                "mink/driver-testsuite": "dev-master",
                "symfony/http-kernel": "~2.3|~3.0|~4.0"
            },
            "type": "mink-driver",
            "extra": {
                "branch-alias": {
                    "dev-master": "1.3.x-dev"
                }
            },
            "autoload": {
                "psr-4": {
                    "Behat\\Mink\\Driver\\": "src/"
                }
            },
            "notification-url": "https://packagist.org/downloads/",
            "license": [
                "MIT"
            ],
            "authors": [
                {
                    "name": "Konstantin Kudryashov",
                    "email": "ever.zet@gmail.com",
                    "homepage": "http://everzet.com"
                }
            ],
            "description": "Symfony2 BrowserKit driver for Mink framework",
            "homepage": "http://mink.behat.org/",
            "keywords": [
                "Mink",
                "Symfony2",
                "browser",
                "testing"
            ],
            "time": "2018-05-02T09:25:31+00:00"
        },
        {
            "name": "behat/mink-extension",
            "version": "2.3.1",
            "source": {
                "type": "git",
                "url": "https://github.com/Behat/MinkExtension.git",
                "reference": "80f7849ba53867181b7e412df9210e12fba50177"
            },
            "dist": {
                "type": "zip",
                "url": "https://api.github.com/repos/Behat/MinkExtension/zipball/80f7849ba53867181b7e412df9210e12fba50177",
                "reference": "80f7849ba53867181b7e412df9210e12fba50177",
                "shasum": ""
            },
            "require": {
                "behat/behat": "^3.0.5",
                "behat/mink": "^1.5",
                "php": ">=5.3.2",
                "symfony/config": "^2.7|^3.0|^4.0"
            },
            "require-dev": {
                "behat/mink-goutte-driver": "^1.1",
                "phpspec/phpspec": "^2.0"
            },
            "type": "behat-extension",
            "extra": {
                "branch-alias": {
                    "dev-master": "2.1.x-dev"
                }
            },
            "autoload": {
                "psr-0": {
                    "Behat\\MinkExtension": "src/"
                }
            },
            "notification-url": "https://packagist.org/downloads/",
            "license": [
                "MIT"
            ],
            "authors": [
                {
                    "name": "Christophe Coevoet",
                    "email": "stof@notk.org"
                },
                {
                    "name": "Konstantin Kudryashov",
                    "email": "ever.zet@gmail.com"
                }
            ],
            "description": "Mink extension for Behat",
            "homepage": "http://extensions.behat.org/mink",
            "keywords": [
                "browser",
                "gui",
                "test",
                "web"
            ],
            "time": "2018-02-06T15:36:30+00:00"
        },
        {
            "name": "behat/mink-selenium2-driver",
            "version": "dev-master",
            "source": {
                "type": "git",
                "url": "https://github.com/minkphp/MinkSelenium2Driver.git",
                "reference": "8684ee4e634db7abda9039ea53545f86fc1e105a"
            },
            "dist": {
                "type": "zip",
                "url": "https://api.github.com/repos/minkphp/MinkSelenium2Driver/zipball/8684ee4e634db7abda9039ea53545f86fc1e105a",
                "reference": "8684ee4e634db7abda9039ea53545f86fc1e105a",
                "shasum": ""
            },
            "require": {
                "behat/mink": "~1.7@dev",
                "instaclick/php-webdriver": "~1.1",
                "php": ">=5.3.1"
            },
            "require-dev": {
                "mink/driver-testsuite": "dev-master"
            },
            "type": "mink-driver",
            "extra": {
                "branch-alias": {
                    "dev-master": "1.3.x-dev"
                }
            },
            "autoload": {
                "psr-4": {
                    "Behat\\Mink\\Driver\\": "src/"
                }
            },
            "notification-url": "https://packagist.org/downloads/",
            "license": [
                "MIT"
            ],
            "authors": [
                {
                    "name": "Konstantin Kudryashov",
                    "email": "ever.zet@gmail.com",
                    "homepage": "http://everzet.com"
                },
                {
                    "name": "Pete Otaqui",
                    "email": "pete@otaqui.com",
                    "homepage": "https://github.com/pete-otaqui"
                }
            ],
            "description": "Selenium2 (WebDriver) driver for Mink framework",
            "homepage": "http://mink.behat.org/",
            "keywords": [
                "ajax",
                "browser",
                "javascript",
                "selenium",
                "testing",
                "webdriver"
            ],
            "time": "2018-10-10T12:39:06+00:00"
        },
        {
            "name": "behat/symfony2-extension",
            "version": "2.1.4",
            "source": {
                "type": "git",
                "url": "https://github.com/Behat/Symfony2Extension.git",
                "reference": "022ece0c1f7e88be720fd94a47e5a512cebdc328"
            },
            "dist": {
                "type": "zip",
                "url": "https://api.github.com/repos/Behat/Symfony2Extension/zipball/022ece0c1f7e88be720fd94a47e5a512cebdc328",
                "reference": "022ece0c1f7e88be720fd94a47e5a512cebdc328",
                "shasum": ""
            },
            "require": {
                "behat/behat": "^3.4.3",
                "php": ">=5.3.3",
                "symfony/framework-bundle": "~2.0|~3.0|~4.0"
            },
            "require-dev": {
                "behat/mink": "~1.7@dev",
                "behat/mink-browserkit-driver": "~1.3@dev",
                "behat/mink-extension": "~2.0",
                "phpspec/phpspec": "~2.0|~3.0|~4.0",
                "phpunit/phpunit": "~4.0|~5.0",
                "symfony/symfony": "~2.1|~3.0|~4.0"
            },
            "type": "behat-extension",
            "extra": {
                "branch-alias": {
                    "dev-master": "2.1.x-dev"
                }
            },
            "autoload": {
                "psr-0": {
                    "Behat\\Symfony2Extension": "src/"
                }
            },
            "notification-url": "https://packagist.org/downloads/",
            "license": [
                "MIT"
            ],
            "authors": [
                {
                    "name": "Christophe Coevoet",
                    "email": "stof@notk.org"
                },
                {
                    "name": "Konstantin Kudryashov",
                    "email": "ever.zet@gmail.com"
                }
            ],
            "description": "Symfony2 framework extension for Behat",
            "homepage": "http://behat.org",
            "keywords": [
                "BDD",
                "framework",
                "symfony"
            ],
            "time": "2017-12-13T16:50:51+00:00"
        },
        {
            "name": "composer/semver",
            "version": "1.4.2",
            "source": {
                "type": "git",
                "url": "https://github.com/composer/semver.git",
                "reference": "c7cb9a2095a074d131b65a8a0cd294479d785573"
            },
            "dist": {
                "type": "zip",
                "url": "https://api.github.com/repos/composer/semver/zipball/c7cb9a2095a074d131b65a8a0cd294479d785573",
                "reference": "c7cb9a2095a074d131b65a8a0cd294479d785573",
                "shasum": ""
            },
            "require": {
                "php": "^5.3.2 || ^7.0"
            },
            "require-dev": {
                "phpunit/phpunit": "^4.5 || ^5.0.5",
                "phpunit/phpunit-mock-objects": "2.3.0 || ^3.0"
            },
            "type": "library",
            "extra": {
                "branch-alias": {
                    "dev-master": "1.x-dev"
                }
            },
            "autoload": {
                "psr-4": {
                    "Composer\\Semver\\": "src"
                }
            },
            "notification-url": "https://packagist.org/downloads/",
            "license": [
                "MIT"
            ],
            "authors": [
                {
                    "name": "Nils Adermann",
                    "email": "naderman@naderman.de",
                    "homepage": "http://www.naderman.de"
                },
                {
                    "name": "Jordi Boggiano",
                    "email": "j.boggiano@seld.be",
                    "homepage": "http://seld.be"
                },
                {
                    "name": "Rob Bast",
                    "email": "rob.bast@gmail.com",
                    "homepage": "http://robbast.nl"
                }
            ],
            "description": "Semver library that offers utilities, version constraint parsing and validation.",
            "keywords": [
                "semantic",
                "semver",
                "validation",
                "versioning"
            ],
            "time": "2016-08-30T16:08:34+00:00"
        },
        {
            "name": "composer/xdebug-handler",
            "version": "1.3.2",
            "source": {
                "type": "git",
                "url": "https://github.com/composer/xdebug-handler.git",
                "reference": "d17708133b6c276d6e42ef887a877866b909d892"
            },
            "dist": {
                "type": "zip",
                "url": "https://api.github.com/repos/composer/xdebug-handler/zipball/d17708133b6c276d6e42ef887a877866b909d892",
                "reference": "d17708133b6c276d6e42ef887a877866b909d892",
                "shasum": ""
            },
            "require": {
                "php": "^5.3.2 || ^7.0",
                "psr/log": "^1.0"
            },
            "require-dev": {
                "phpunit/phpunit": "^4.8.35 || ^5.7 || ^6.5"
            },
            "type": "library",
            "autoload": {
                "psr-4": {
                    "Composer\\XdebugHandler\\": "src"
                }
            },
            "notification-url": "https://packagist.org/downloads/",
            "license": [
                "MIT"
            ],
            "authors": [
                {
                    "name": "John Stevenson",
                    "email": "john-stevenson@blueyonder.co.uk"
                }
            ],
            "description": "Restarts a process without xdebug.",
            "keywords": [
                "Xdebug",
                "performance"
            ],
            "time": "2019-01-28T20:25:53+00:00"
        },
        {
            "name": "container-interop/container-interop",
            "version": "1.2.0",
            "source": {
                "type": "git",
                "url": "https://github.com/container-interop/container-interop.git",
                "reference": "79cbf1341c22ec75643d841642dd5d6acd83bdb8"
            },
            "dist": {
                "type": "zip",
                "url": "https://api.github.com/repos/container-interop/container-interop/zipball/79cbf1341c22ec75643d841642dd5d6acd83bdb8",
                "reference": "79cbf1341c22ec75643d841642dd5d6acd83bdb8",
                "shasum": ""
            },
            "require": {
                "psr/container": "^1.0"
            },
            "type": "library",
            "autoload": {
                "psr-4": {
                    "Interop\\Container\\": "src/Interop/Container/"
                }
            },
            "notification-url": "https://packagist.org/downloads/",
            "license": [
                "MIT"
            ],
            "description": "Promoting the interoperability of container objects (DIC, SL, etc.)",
            "homepage": "https://github.com/container-interop/container-interop",
            "time": "2017-02-14T19:40:03+00:00"
        },
        {
            "name": "friends-of-behat/context-service-extension",
            "version": "v1.3.0",
            "source": {
                "type": "git",
                "url": "https://github.com/FriendsOfBehat/ContextServiceExtension.git",
                "reference": "850299407ff45d3a71b1639f6a1975ed898975db"
            },
            "dist": {
                "type": "zip",
                "url": "https://api.github.com/repos/FriendsOfBehat/ContextServiceExtension/zipball/850299407ff45d3a71b1639f6a1975ed898975db",
                "reference": "850299407ff45d3a71b1639f6a1975ed898975db",
                "shasum": ""
            },
            "require": {
                "behat/behat": "^3.1",
                "php": "^7.1",
                "symfony/dependency-injection": "^3.4|^4.1"
            },
            "require-dev": {
                "friends-of-behat/cross-container-extension": "^1.0",
                "friends-of-behat/test-context": "^1.0",
                "phpspec/phpspec": "^5.0"
            },
            "suggest": {
                "friends-of-behat/cross-container-extension": "^1.0",
                "ocramius/proxy-manager": "^2.0",
                "symfony/proxy-manager-bridge": "^3.4|^4.2"
            },
            "type": "library",
            "autoload": {
                "psr-4": {
                    "FriendsOfBehat\\ContextServiceExtension\\": "src/"
                }
            },
            "notification-url": "https://packagist.org/downloads/",
            "license": [
                "MIT"
            ],
            "authors": [
                {
                    "name": "Kamil Kokot",
                    "email": "kamil@kokot.me",
                    "homepage": "http://kamil.kokot.me"
                }
            ],
            "description": "Allows to declare and use contexts services in scenario scoped container.",
            "abandoned": "friends-of-behat/symfony-extension",
            "time": "2019-01-21T17:12:48+00:00"
        },
        {
            "name": "friends-of-behat/cross-container-extension",
            "version": "v1.1.0",
            "source": {
                "type": "git",
                "url": "https://github.com/FriendsOfBehat/CrossContainerExtension.git",
                "reference": "97c376c450c46d2af7d440464f490b914da0dc89"
            },
            "dist": {
                "type": "zip",
                "url": "https://api.github.com/repos/FriendsOfBehat/CrossContainerExtension/zipball/97c376c450c46d2af7d440464f490b914da0dc89",
                "reference": "97c376c450c46d2af7d440464f490b914da0dc89",
                "shasum": ""
            },
            "require": {
                "behat/behat": "^3.1",
                "php": "^7.1",
                "symfony/dependency-injection": "^3.3|^4.0"
            },
            "require-dev": {
                "friends-of-behat/test-context": "^1.0",
                "phpspec/phpspec": "^4.0",
                "phpunit/phpunit": "^6.0",
                "symfony/http-kernel": "^3.3|^4.0"
            },
            "suggest": {
                "symfony/http-kernel": "^3.3|^4.0"
            },
            "type": "library",
            "autoload": {
                "psr-4": {
                    "FriendsOfBehat\\CrossContainerExtension\\": "src/"
                }
            },
            "notification-url": "https://packagist.org/downloads/",
            "license": [
                "MIT"
            ],
            "authors": [
                {
                    "name": "Kamil Kokot",
                    "email": "kamil@kokot.me",
                    "homepage": "http://kamil.kokot.me"
                }
            ],
            "description": "Makes possible to inject services and parameters from other containers.",
            "abandoned": "friends-of-behat/symfony-extension",
            "time": "2018-02-13T17:55:39+00:00"
        },
        {
            "name": "friends-of-behat/symfony-extension",
            "version": "v1.4.0",
            "source": {
                "type": "git",
                "url": "https://github.com/FriendsOfBehat/SymfonyExtension.git",
                "reference": "3ef0d0dcf32c48edc928e7a188a94c3afe1c1a31"
            },
            "dist": {
                "type": "zip",
                "url": "https://api.github.com/repos/FriendsOfBehat/SymfonyExtension/zipball/3ef0d0dcf32c48edc928e7a188a94c3afe1c1a31",
                "reference": "3ef0d0dcf32c48edc928e7a188a94c3afe1c1a31",
                "shasum": ""
            },
            "require": {
                "behat/behat": "^3.4",
                "php": "^7.1",
                "symfony/dotenv": "^3.4|^4.1",
                "symfony/http-kernel": "^3.4|^4.1"
            },
            "require-dev": {
                "behat/mink": "^1.7",
                "behat/mink-browserkit-driver": "^1.3",
                "behat/mink-extension": "^2.2",
                "friends-of-behat/cross-container-extension": "^1.0",
                "friends-of-behat/test-context": "^1.0",
                "phpstan/phpstan-shim": "^0.10",
                "sylius-labs/coding-standard": "^3.0",
                "symfony/framework-bundle": "^3.4|^4.1"
            },
            "suggest": {
                "behat/mink-browserkit-driver": "^1.3",
                "friends-of-behat/cross-container-extension": "^1.0"
            },
            "type": "library",
            "autoload": {
                "psr-4": {
                    "FriendsOfBehat\\SymfonyExtension\\": "src/"
                }
            },
            "notification-url": "https://packagist.org/downloads/",
            "license": [
                "MIT"
            ],
            "authors": [
                {
                    "name": "Kamil Kokot",
                    "email": "kamil@kokot.me",
                    "homepage": "http://kamil.kokot.me"
                }
            ],
            "description": "Integrates Behat with Symfony.",
            "time": "2018-12-19T14:42:27+00:00"
        },
        {
            "name": "friendsofphp/php-cs-fixer",
            "version": "v2.14.0",
            "source": {
                "type": "git",
                "url": "https://github.com/FriendsOfPHP/PHP-CS-Fixer.git",
                "reference": "b788ea0af899cedc8114dca7db119c93b6685da2"
            },
            "dist": {
                "type": "zip",
                "url": "https://api.github.com/repos/FriendsOfPHP/PHP-CS-Fixer/zipball/b788ea0af899cedc8114dca7db119c93b6685da2",
                "reference": "b788ea0af899cedc8114dca7db119c93b6685da2",
                "shasum": ""
            },
            "require": {
                "composer/semver": "^1.4",
                "composer/xdebug-handler": "^1.2",
                "doctrine/annotations": "^1.2",
                "ext-json": "*",
                "ext-tokenizer": "*",
                "php": "^5.6 || ^7.0",
                "php-cs-fixer/diff": "^1.3",
                "symfony/console": "^3.4.17 || ^4.1.6",
                "symfony/event-dispatcher": "^3.0 || ^4.0",
                "symfony/filesystem": "^3.0 || ^4.0",
                "symfony/finder": "^3.0 || ^4.0",
                "symfony/options-resolver": "^3.0 || ^4.0",
                "symfony/polyfill-php70": "^1.0",
                "symfony/polyfill-php72": "^1.4",
                "symfony/process": "^3.0 || ^4.0",
                "symfony/stopwatch": "^3.0 || ^4.0"
            },
            "conflict": {
                "hhvm": "*"
            },
            "require-dev": {
                "johnkary/phpunit-speedtrap": "^1.1 || ^2.0 || ^3.0",
                "justinrainbow/json-schema": "^5.0",
                "keradus/cli-executor": "^1.2",
                "mikey179/vfsstream": "^1.6",
                "php-coveralls/php-coveralls": "^2.1",
                "php-cs-fixer/accessible-object": "^1.0",
                "php-cs-fixer/phpunit-constraint-isidenticalstring": "^1.0.1",
                "php-cs-fixer/phpunit-constraint-xmlmatchesxsd": "^1.0.1",
                "phpunit/phpunit": "^5.7.27 || ^6.5.8 || ^7.1",
                "phpunitgoodpractices/traits": "^1.5.1",
                "symfony/phpunit-bridge": "^4.0"
            },
            "suggest": {
                "ext-mbstring": "For handling non-UTF8 characters in cache signature.",
                "php-cs-fixer/phpunit-constraint-isidenticalstring": "For IsIdenticalString constraint.",
                "php-cs-fixer/phpunit-constraint-xmlmatchesxsd": "For XmlMatchesXsd constraint.",
                "symfony/polyfill-mbstring": "When enabling `ext-mbstring` is not possible."
            },
            "bin": [
                "php-cs-fixer"
            ],
            "type": "application",
            "extra": {
                "branch-alias": {
                    "dev-master": "2.14-dev"
                }
            },
            "autoload": {
                "psr-4": {
                    "PhpCsFixer\\": "src/"
                },
                "classmap": [
                    "tests/Test/AbstractFixerTestCase.php",
                    "tests/Test/AbstractIntegrationCaseFactory.php",
                    "tests/Test/AbstractIntegrationTestCase.php",
                    "tests/Test/Assert/AssertTokensTrait.php",
                    "tests/Test/IntegrationCase.php",
                    "tests/Test/IntegrationCaseFactory.php",
                    "tests/Test/IntegrationCaseFactoryInterface.php",
                    "tests/Test/InternalIntegrationCaseFactory.php",
                    "tests/TestCase.php"
                ]
            },
            "notification-url": "https://packagist.org/downloads/",
            "license": [
                "MIT"
            ],
            "authors": [
                {
                    "name": "Dariusz Rumiński",
                    "email": "dariusz.ruminski@gmail.com"
                },
                {
                    "name": "Fabien Potencier",
                    "email": "fabien@symfony.com"
                }
            ],
            "description": "A tool to automatically fix PHP code style",
            "time": "2019-01-04T18:29:47+00:00"
        },
        {
            "name": "instaclick/php-webdriver",
            "version": "1.4.5",
            "source": {
                "type": "git",
                "url": "https://github.com/instaclick/php-webdriver.git",
                "reference": "6fa959452e774dcaed543faad3a9d1a37d803327"
            },
            "dist": {
                "type": "zip",
                "url": "https://api.github.com/repos/instaclick/php-webdriver/zipball/6fa959452e774dcaed543faad3a9d1a37d803327",
                "reference": "6fa959452e774dcaed543faad3a9d1a37d803327",
                "shasum": ""
            },
            "require": {
                "ext-curl": "*",
                "php": ">=5.3.2"
            },
            "require-dev": {
                "phpunit/phpunit": "^4.8",
                "satooshi/php-coveralls": "^1.0||^2.0"
            },
            "type": "library",
            "extra": {
                "branch-alias": {
                    "dev-master": "1.4.x-dev"
                }
            },
            "autoload": {
                "psr-0": {
                    "WebDriver": "lib/"
                }
            },
            "notification-url": "https://packagist.org/downloads/",
            "license": [
                "Apache-2.0"
            ],
            "authors": [
                {
                    "name": "Justin Bishop",
                    "email": "jubishop@gmail.com",
                    "role": "Developer"
                },
                {
                    "name": "Anthon Pang",
                    "email": "apang@softwaredevelopment.ca",
                    "role": "Fork Maintainer"
                }
            ],
            "description": "PHP WebDriver for Selenium 2",
            "homepage": "http://instaclick.com/",
            "keywords": [
                "browser",
                "selenium",
                "webdriver",
                "webtest"
            ],
            "time": "2017-06-30T04:02:48+00:00"
        },
        {
            "name": "jean85/pretty-package-versions",
            "version": "1.2",
            "source": {
                "type": "git",
                "url": "https://github.com/Jean85/pretty-package-versions.git",
                "reference": "75c7effcf3f77501d0e0caa75111aff4daa0dd48"
            },
            "dist": {
                "type": "zip",
                "url": "https://api.github.com/repos/Jean85/pretty-package-versions/zipball/75c7effcf3f77501d0e0caa75111aff4daa0dd48",
                "reference": "75c7effcf3f77501d0e0caa75111aff4daa0dd48",
                "shasum": ""
            },
            "require": {
                "ocramius/package-versions": "^1.2.0",
                "php": "^7.0"
            },
            "require-dev": {
                "phpunit/phpunit": "^6.0"
            },
            "type": "library",
            "extra": {
                "branch-alias": {
                    "dev-master": "1.x-dev"
                }
            },
            "autoload": {
                "psr-4": {
                    "Jean85\\": "src/"
                }
            },
            "notification-url": "https://packagist.org/downloads/",
            "license": [
                "MIT"
            ],
            "authors": [
                {
                    "name": "Alessandro Lai",
                    "email": "alessandro.lai85@gmail.com"
                }
            ],
            "description": "A wrapper for ocramius/package-versions to get pretty versions strings",
            "keywords": [
                "composer",
                "package",
                "release",
                "versions"
            ],
            "time": "2018-06-13T13:22:40+00:00"
        },
        {
            "name": "kriswallsmith/buzz",
            "version": "v0.15.2",
            "source": {
                "type": "git",
                "url": "https://github.com/kriswallsmith/Buzz.git",
                "reference": "d0b82d8a6169276f91f445c26792ff4a2b11e831"
            },
            "dist": {
                "type": "zip",
                "url": "https://api.github.com/repos/kriswallsmith/Buzz/zipball/d0b82d8a6169276f91f445c26792ff4a2b11e831",
                "reference": "d0b82d8a6169276f91f445c26792ff4a2b11e831",
                "shasum": ""
            },
            "require": {
                "php": "^5.3.3 || ^7.0"
            },
            "require-dev": {
                "symfony/phpunit-bridge": "^3.3"
            },
            "suggest": {
                "ext-curl": "*"
            },
            "type": "library",
            "autoload": {
                "psr-4": {
                    "Buzz\\": "lib/Buzz"
                }
            },
            "notification-url": "https://packagist.org/downloads/",
            "license": [
                "MIT"
            ],
            "authors": [
                {
                    "name": "Kris Wallsmith",
                    "email": "kris.wallsmith@gmail.com",
                    "homepage": "http://kriswallsmith.net/"
                }
            ],
            "description": "Lightweight HTTP client",
            "homepage": "https://github.com/kriswallsmith/Buzz",
            "keywords": [
                "curl",
                "http client"
            ],
            "time": "2017-11-24T19:18:50+00:00"
        },
        {
            "name": "liuggio/fastest",
            "version": "v1.6.1",
            "source": {
                "type": "git",
                "url": "https://github.com/liuggio/fastest.git",
                "reference": "f61c3b0936998dfb342e0882d510128212a5fe6f"
            },
            "dist": {
                "type": "zip",
                "url": "https://api.github.com/repos/liuggio/fastest/zipball/f61c3b0936998dfb342e0882d510128212a5fe6f",
                "reference": "f61c3b0936998dfb342e0882d510128212a5fe6f",
                "shasum": ""
            },
            "require": {
                "doctrine/collections": "^1.2",
                "php": "^5.6|^7.0",
                "symfony/console": "^2.7|^3.0|^4.0",
                "symfony/process": "^2.7|^3.0|^4.0",
                "symfony/stopwatch": "^2.7|^3.0|^4.0"
            },
            "require-dev": {
                "behat/behat": "^3.3"
            },
            "suggest": {
                "behat/behat": "Install it if you want to run tests with the provided Behat extension"
            },
            "bin": [
                "fastest"
            ],
            "type": "library",
            "extra": {
                "branch-alias": {
                    "dev-master": "1.6-dev"
                }
            },
            "autoload": {
                "psr-4": {
                    "Liuggio\\Fastest\\": [
                        "src",
                        "adapters"
                    ]
                }
            },
            "notification-url": "https://packagist.org/downloads/",
            "license": [
                "MIT"
            ],
            "authors": [
                {
                    "name": "liuggio",
                    "email": "liuggio@gmail.com"
                }
            ],
            "description": "Simple parallel testing execution... with some goodies for functional tests.",
            "time": "2018-03-04T11:30:31+00:00"
        },
        {
            "name": "myclabs/deep-copy",
            "version": "1.8.1",
            "source": {
                "type": "git",
                "url": "https://github.com/myclabs/DeepCopy.git",
                "reference": "3e01bdad3e18354c3dce54466b7fbe33a9f9f7f8"
            },
            "dist": {
                "type": "zip",
                "url": "https://api.github.com/repos/myclabs/DeepCopy/zipball/3e01bdad3e18354c3dce54466b7fbe33a9f9f7f8",
                "reference": "3e01bdad3e18354c3dce54466b7fbe33a9f9f7f8",
                "shasum": ""
            },
            "require": {
                "php": "^7.1"
            },
            "replace": {
                "myclabs/deep-copy": "self.version"
            },
            "require-dev": {
                "doctrine/collections": "^1.0",
                "doctrine/common": "^2.6",
                "phpunit/phpunit": "^7.1"
            },
            "type": "library",
            "autoload": {
                "psr-4": {
                    "DeepCopy\\": "src/DeepCopy/"
                },
                "files": [
                    "src/DeepCopy/deep_copy.php"
                ]
            },
            "notification-url": "https://packagist.org/downloads/",
            "license": [
                "MIT"
            ],
            "description": "Create deep copies (clones) of your objects",
            "keywords": [
                "clone",
                "copy",
                "duplicate",
                "object",
                "object graph"
            ],
            "time": "2018-06-11T23:09:50+00:00"
        },
        {
            "name": "nette/bootstrap",
            "version": "v2.4.6",
            "source": {
                "type": "git",
                "url": "https://github.com/nette/bootstrap.git",
                "reference": "268816e3f1bb7426c3a4ceec2bd38a036b532543"
            },
            "dist": {
                "type": "zip",
                "url": "https://api.github.com/repos/nette/bootstrap/zipball/268816e3f1bb7426c3a4ceec2bd38a036b532543",
                "reference": "268816e3f1bb7426c3a4ceec2bd38a036b532543",
                "shasum": ""
            },
            "require": {
                "nette/di": "~2.4.7",
                "nette/utils": "~2.4",
                "php": ">=5.6.0"
            },
            "conflict": {
                "nette/nette": "<2.2"
            },
            "require-dev": {
                "latte/latte": "~2.2",
                "nette/application": "~2.3",
                "nette/caching": "~2.3",
                "nette/database": "~2.3",
                "nette/forms": "~2.3",
                "nette/http": "~2.4.0",
                "nette/mail": "~2.3",
                "nette/robot-loader": "^2.4.2 || ^3.0",
                "nette/safe-stream": "~2.2",
                "nette/security": "~2.3",
                "nette/tester": "~2.0",
                "tracy/tracy": "^2.4.1"
            },
            "suggest": {
                "nette/robot-loader": "to use Configurator::createRobotLoader()",
                "tracy/tracy": "to use Configurator::enableTracy()"
            },
            "type": "library",
            "extra": {
                "branch-alias": {
                    "dev-master": "2.4-dev"
                }
            },
            "autoload": {
                "classmap": [
                    "src/"
                ]
            },
            "notification-url": "https://packagist.org/downloads/",
            "license": [
                "BSD-3-Clause",
                "GPL-2.0",
                "GPL-3.0"
            ],
            "authors": [
                {
                    "name": "David Grudl",
                    "homepage": "https://davidgrudl.com"
                },
                {
                    "name": "Nette Community",
                    "homepage": "https://nette.org/contributors"
                }
            ],
            "description": "🅱 Nette Bootstrap: the simple way to configure and bootstrap your Nette application.",
            "homepage": "https://nette.org",
            "keywords": [
                "bootstrapping",
                "configurator",
                "nette"
            ],
            "time": "2018-05-17T12:52:20+00:00"
        },
        {
            "name": "nette/di",
            "version": "v2.4.15",
            "source": {
                "type": "git",
                "url": "https://github.com/nette/di.git",
                "reference": "d0561b8f77e8ef2ed6d83328860e16c81a5a8649"
            },
            "dist": {
                "type": "zip",
                "url": "https://api.github.com/repos/nette/di/zipball/d0561b8f77e8ef2ed6d83328860e16c81a5a8649",
                "reference": "d0561b8f77e8ef2ed6d83328860e16c81a5a8649",
                "shasum": ""
            },
            "require": {
                "ext-tokenizer": "*",
                "nette/neon": "^2.3.3 || ~3.0.0",
                "nette/php-generator": "^2.6.1 || ^3.0.0",
                "nette/utils": "^2.5.0 || ~3.0.0",
                "php": ">=5.6.0"
            },
            "conflict": {
                "nette/bootstrap": "<2.4",
                "nette/nette": "<2.2"
            },
            "require-dev": {
                "nette/tester": "^2.0",
                "tracy/tracy": "^2.3"
            },
            "type": "library",
            "extra": {
                "branch-alias": {
                    "dev-master": "2.4-dev"
                }
            },
            "autoload": {
                "classmap": [
                    "src/"
                ]
            },
            "notification-url": "https://packagist.org/downloads/",
            "license": [
                "BSD-3-Clause",
                "GPL-2.0",
                "GPL-3.0"
            ],
            "authors": [
                {
                    "name": "David Grudl",
                    "homepage": "https://davidgrudl.com"
                },
                {
                    "name": "Nette Community",
                    "homepage": "https://nette.org/contributors"
                }
            ],
            "description": "💎 Nette Dependency Injection Container: Flexible, compiled and full-featured DIC with perfectly usable autowiring and support for all new PHP 7.1 features.",
            "homepage": "https://nette.org",
            "keywords": [
                "compiled",
                "di",
                "dic",
                "factory",
                "ioc",
                "nette",
                "static"
            ],
            "time": "2019-01-30T13:26:05+00:00"
        },
        {
            "name": "nette/finder",
            "version": "v2.4.2",
            "source": {
                "type": "git",
                "url": "https://github.com/nette/finder.git",
                "reference": "ee951a656cb8ac622e5dd33474a01fd2470505a0"
            },
            "dist": {
                "type": "zip",
                "url": "https://api.github.com/repos/nette/finder/zipball/ee951a656cb8ac622e5dd33474a01fd2470505a0",
                "reference": "ee951a656cb8ac622e5dd33474a01fd2470505a0",
                "shasum": ""
            },
            "require": {
                "nette/utils": "~2.4",
                "php": ">=5.6.0"
            },
            "conflict": {
                "nette/nette": "<2.2"
            },
            "require-dev": {
                "nette/tester": "~2.0",
                "tracy/tracy": "^2.3"
            },
            "type": "library",
            "extra": {
                "branch-alias": {
                    "dev-master": "2.4-dev"
                }
            },
            "autoload": {
                "classmap": [
                    "src/"
                ]
            },
            "notification-url": "https://packagist.org/downloads/",
            "license": [
                "BSD-3-Clause",
                "GPL-2.0",
                "GPL-3.0"
            ],
            "authors": [
                {
                    "name": "David Grudl",
                    "homepage": "https://davidgrudl.com"
                },
                {
                    "name": "Nette Community",
                    "homepage": "https://nette.org/contributors"
                }
            ],
            "description": "🔍 Nette Finder: find files and directories with an intuitive API.",
            "homepage": "https://nette.org",
            "keywords": [
                "filesystem",
                "glob",
                "iterator",
                "nette"
            ],
            "time": "2018-06-28T11:49:23+00:00"
        },
        {
            "name": "nette/neon",
            "version": "v2.4.3",
            "source": {
                "type": "git",
                "url": "https://github.com/nette/neon.git",
                "reference": "5e72b1dd3e2d34f0863c5561139a19df6a1ef398"
            },
            "dist": {
                "type": "zip",
                "url": "https://api.github.com/repos/nette/neon/zipball/5e72b1dd3e2d34f0863c5561139a19df6a1ef398",
                "reference": "5e72b1dd3e2d34f0863c5561139a19df6a1ef398",
                "shasum": ""
            },
            "require": {
                "ext-iconv": "*",
                "ext-json": "*",
                "php": ">=5.6.0"
            },
            "require-dev": {
                "nette/tester": "~2.0",
                "tracy/tracy": "^2.3"
            },
            "type": "library",
            "extra": {
                "branch-alias": {
                    "dev-master": "2.4-dev"
                }
            },
            "autoload": {
                "classmap": [
                    "src/"
                ]
            },
            "notification-url": "https://packagist.org/downloads/",
            "license": [
                "BSD-3-Clause",
                "GPL-2.0",
                "GPL-3.0"
            ],
            "authors": [
                {
                    "name": "David Grudl",
                    "homepage": "https://davidgrudl.com"
                },
                {
                    "name": "Nette Community",
                    "homepage": "https://nette.org/contributors"
                }
            ],
            "description": "🍸 Nette NEON: encodes and decodes NEON file format.",
            "homepage": "http://ne-on.org",
            "keywords": [
                "export",
                "import",
                "neon",
                "nette",
                "yaml"
            ],
            "time": "2018-03-21T12:12:21+00:00"
        },
        {
            "name": "nette/php-generator",
            "version": "v3.2.1",
            "source": {
                "type": "git",
                "url": "https://github.com/nette/php-generator.git",
                "reference": "9de4e093a130f7a1bd175198799ebc0efbac6924"
            },
            "dist": {
                "type": "zip",
                "url": "https://api.github.com/repos/nette/php-generator/zipball/9de4e093a130f7a1bd175198799ebc0efbac6924",
                "reference": "9de4e093a130f7a1bd175198799ebc0efbac6924",
                "shasum": ""
            },
            "require": {
                "nette/utils": "^2.4.2 || ~3.0.0",
                "php": ">=7.1"
            },
            "conflict": {
                "nette/nette": "<2.2"
            },
            "require-dev": {
                "nette/tester": "^2.0",
                "tracy/tracy": "^2.3"
            },
            "type": "library",
            "extra": {
                "branch-alias": {
                    "dev-master": "3.2-dev"
                }
            },
            "autoload": {
                "classmap": [
                    "src/"
                ]
            },
            "notification-url": "https://packagist.org/downloads/",
            "license": [
                "BSD-3-Clause",
                "GPL-2.0",
                "GPL-3.0"
            ],
            "authors": [
                {
                    "name": "David Grudl",
                    "homepage": "https://davidgrudl.com"
                },
                {
                    "name": "Nette Community",
                    "homepage": "https://nette.org/contributors"
                }
            ],
            "description": "🐘 Nette PHP Generator: generates neat PHP code for you. Supports new PHP 7.3 features.",
            "homepage": "https://nette.org",
            "keywords": [
                "code",
                "nette",
                "php",
                "scaffolding"
            ],
            "time": "2018-11-27T19:00:14+00:00"
        },
        {
            "name": "nette/robot-loader",
            "version": "v3.1.0",
            "source": {
                "type": "git",
                "url": "https://github.com/nette/robot-loader.git",
                "reference": "fc76c70e740b10f091e502b2e393d0be912f38d4"
            },
            "dist": {
                "type": "zip",
                "url": "https://api.github.com/repos/nette/robot-loader/zipball/fc76c70e740b10f091e502b2e393d0be912f38d4",
                "reference": "fc76c70e740b10f091e502b2e393d0be912f38d4",
                "shasum": ""
            },
            "require": {
                "ext-tokenizer": "*",
                "nette/finder": "^2.3 || ^3.0",
                "nette/utils": "^2.4 || ^3.0",
                "php": ">=5.6.0"
            },
            "conflict": {
                "nette/nette": "<2.2"
            },
            "require-dev": {
                "nette/tester": "^2.0",
                "tracy/tracy": "^2.3"
            },
            "type": "library",
            "extra": {
                "branch-alias": {
                    "dev-master": "3.1-dev"
                }
            },
            "autoload": {
                "classmap": [
                    "src/"
                ]
            },
            "notification-url": "https://packagist.org/downloads/",
            "license": [
                "BSD-3-Clause",
                "GPL-2.0",
                "GPL-3.0"
            ],
            "authors": [
                {
                    "name": "David Grudl",
                    "homepage": "https://davidgrudl.com"
                },
                {
                    "name": "Nette Community",
                    "homepage": "https://nette.org/contributors"
                }
            ],
            "description": "🍀 Nette RobotLoader: high performance and comfortable autoloader that will search and autoload classes within your application.",
            "homepage": "https://nette.org",
            "keywords": [
                "autoload",
                "class",
                "interface",
                "nette",
                "trait"
            ],
            "time": "2018-08-13T14:19:06+00:00"
        },
        {
            "name": "nette/utils",
            "version": "v2.5.3",
            "source": {
                "type": "git",
                "url": "https://github.com/nette/utils.git",
                "reference": "17b9f76f2abd0c943adfb556e56f2165460b15ce"
            },
            "dist": {
                "type": "zip",
                "url": "https://api.github.com/repos/nette/utils/zipball/17b9f76f2abd0c943adfb556e56f2165460b15ce",
                "reference": "17b9f76f2abd0c943adfb556e56f2165460b15ce",
                "shasum": ""
            },
            "require": {
                "php": ">=5.6.0"
            },
            "conflict": {
                "nette/nette": "<2.2"
            },
            "require-dev": {
                "nette/tester": "~2.0",
                "tracy/tracy": "^2.3"
            },
            "suggest": {
                "ext-gd": "to use Image",
                "ext-iconv": "to use Strings::webalize() and toAscii()",
                "ext-intl": "for script transliteration in Strings::webalize() and toAscii()",
                "ext-json": "to use Nette\\Utils\\Json",
                "ext-mbstring": "to use Strings::lower() etc...",
                "ext-xml": "to use Strings::length() etc. when mbstring is not available"
            },
            "type": "library",
            "extra": {
                "branch-alias": {
                    "dev-master": "2.5-dev"
                }
            },
            "autoload": {
                "classmap": [
                    "src/"
                ],
                "files": [
                    "src/loader.php"
                ]
            },
            "notification-url": "https://packagist.org/downloads/",
            "license": [
                "BSD-3-Clause",
                "GPL-2.0",
                "GPL-3.0"
            ],
            "authors": [
                {
                    "name": "David Grudl",
                    "homepage": "https://davidgrudl.com"
                },
                {
                    "name": "Nette Community",
                    "homepage": "https://nette.org/contributors"
                }
            ],
            "description": "🛠 Nette Utils: lightweight utilities for string & array manipulation, image handling, safe JSON encoding/decoding, validation, slug or strong password generating etc.",
            "homepage": "https://nette.org",
            "keywords": [
                "array",
                "core",
                "datetime",
                "images",
                "json",
                "nette",
                "paginator",
                "password",
                "slugify",
                "string",
                "unicode",
                "utf-8",
                "utility",
                "validation"
            ],
            "time": "2018-09-18T10:22:16+00:00"
        },
        {
            "name": "nikic/php-parser",
            "version": "v4.2.0",
            "source": {
                "type": "git",
                "url": "https://github.com/nikic/PHP-Parser.git",
                "reference": "594bcae1fc0bccd3993d2f0d61a018e26ac2865a"
            },
            "dist": {
                "type": "zip",
                "url": "https://api.github.com/repos/nikic/PHP-Parser/zipball/594bcae1fc0bccd3993d2f0d61a018e26ac2865a",
                "reference": "594bcae1fc0bccd3993d2f0d61a018e26ac2865a",
                "shasum": ""
            },
            "require": {
                "ext-tokenizer": "*",
                "php": ">=7.0"
            },
            "require-dev": {
                "phpunit/phpunit": "^6.5 || ^7.0"
            },
            "bin": [
                "bin/php-parse"
            ],
            "type": "library",
            "extra": {
                "branch-alias": {
                    "dev-master": "4.2-dev"
                }
            },
            "autoload": {
                "psr-4": {
                    "PhpParser\\": "lib/PhpParser"
                }
            },
            "notification-url": "https://packagist.org/downloads/",
            "license": [
                "BSD-3-Clause"
            ],
            "authors": [
                {
                    "name": "Nikita Popov"
                }
            ],
            "description": "A PHP parser written in PHP",
            "keywords": [
                "parser",
                "php"
            ],
            "time": "2019-01-12T16:31:37+00:00"
        },
        {
            "name": "pdepend/pdepend",
            "version": "2.1.0",
            "source": {
                "type": "git",
                "url": "https://github.com/pdepend/pdepend.git",
                "reference": "f58902a774449f73f1a1d9cd1a07aeac8fbee367"
            },
            "dist": {
                "type": "zip",
                "url": "https://api.github.com/repos/pdepend/pdepend/zipball/f58902a774449f73f1a1d9cd1a07aeac8fbee367",
                "reference": "f58902a774449f73f1a1d9cd1a07aeac8fbee367",
                "shasum": ""
            },
            "require": {
                "symfony/config": ">=2.4",
                "symfony/dependency-injection": ">=2.4",
                "symfony/filesystem": ">=2.4"
            },
            "require-dev": {
                "phpunit/phpunit": "4.*@stable",
                "squizlabs/php_codesniffer": "@stable"
            },
            "bin": [
                "src/bin/pdepend"
            ],
            "type": "library",
            "autoload": {
                "psr-0": {
                    "PDepend\\": "src/main/php/"
                }
            },
            "notification-url": "https://packagist.org/downloads/",
            "license": [
                "BSD-3-Clause"
            ],
            "description": "Official version of pdepend to be handled with Composer",
            "time": "2015-05-21T18:09:06+00:00"
        },
        {
            "name": "phar-io/manifest",
            "version": "1.0.1",
            "source": {
                "type": "git",
                "url": "https://github.com/phar-io/manifest.git",
                "reference": "2df402786ab5368a0169091f61a7c1e0eb6852d0"
            },
            "dist": {
                "type": "zip",
                "url": "https://api.github.com/repos/phar-io/manifest/zipball/2df402786ab5368a0169091f61a7c1e0eb6852d0",
                "reference": "2df402786ab5368a0169091f61a7c1e0eb6852d0",
                "shasum": ""
            },
            "require": {
                "ext-dom": "*",
                "ext-phar": "*",
                "phar-io/version": "^1.0.1",
                "php": "^5.6 || ^7.0"
            },
            "type": "library",
            "extra": {
                "branch-alias": {
                    "dev-master": "1.0.x-dev"
                }
            },
            "autoload": {
                "classmap": [
                    "src/"
                ]
            },
            "notification-url": "https://packagist.org/downloads/",
            "license": [
                "BSD-3-Clause"
            ],
            "authors": [
                {
                    "name": "Arne Blankerts",
                    "email": "arne@blankerts.de",
                    "role": "Developer"
                },
                {
                    "name": "Sebastian Heuer",
                    "email": "sebastian@phpeople.de",
                    "role": "Developer"
                },
                {
                    "name": "Sebastian Bergmann",
                    "email": "sebastian@phpunit.de",
                    "role": "Developer"
                }
            ],
            "description": "Component for reading phar.io manifest information from a PHP Archive (PHAR)",
            "time": "2017-03-05T18:14:27+00:00"
        },
        {
            "name": "phar-io/version",
            "version": "1.0.1",
            "source": {
                "type": "git",
                "url": "https://github.com/phar-io/version.git",
                "reference": "a70c0ced4be299a63d32fa96d9281d03e94041df"
            },
            "dist": {
                "type": "zip",
                "url": "https://api.github.com/repos/phar-io/version/zipball/a70c0ced4be299a63d32fa96d9281d03e94041df",
                "reference": "a70c0ced4be299a63d32fa96d9281d03e94041df",
                "shasum": ""
            },
            "require": {
                "php": "^5.6 || ^7.0"
            },
            "type": "library",
            "autoload": {
                "classmap": [
                    "src/"
                ]
            },
            "notification-url": "https://packagist.org/downloads/",
            "license": [
                "BSD-3-Clause"
            ],
            "authors": [
                {
                    "name": "Arne Blankerts",
                    "email": "arne@blankerts.de",
                    "role": "Developer"
                },
                {
                    "name": "Sebastian Heuer",
                    "email": "sebastian@phpeople.de",
                    "role": "Developer"
                },
                {
                    "name": "Sebastian Bergmann",
                    "email": "sebastian@phpunit.de",
                    "role": "Developer"
                }
            ],
            "description": "Library for handling version information and constraints",
            "time": "2017-03-05T17:38:23+00:00"
        },
        {
            "name": "php-cs-fixer/diff",
            "version": "v1.3.0",
            "source": {
                "type": "git",
                "url": "https://github.com/PHP-CS-Fixer/diff.git",
                "reference": "78bb099e9c16361126c86ce82ec4405ebab8e756"
            },
            "dist": {
                "type": "zip",
                "url": "https://api.github.com/repos/PHP-CS-Fixer/diff/zipball/78bb099e9c16361126c86ce82ec4405ebab8e756",
                "reference": "78bb099e9c16361126c86ce82ec4405ebab8e756",
                "shasum": ""
            },
            "require": {
                "php": "^5.6 || ^7.0"
            },
            "require-dev": {
                "phpunit/phpunit": "^5.7.23 || ^6.4.3",
                "symfony/process": "^3.3"
            },
            "type": "library",
            "autoload": {
                "classmap": [
                    "src/"
                ]
            },
            "notification-url": "https://packagist.org/downloads/",
            "license": [
                "BSD-3-Clause"
            ],
            "authors": [
                {
                    "name": "Kore Nordmann",
                    "email": "mail@kore-nordmann.de"
                },
                {
                    "name": "Sebastian Bergmann",
                    "email": "sebastian@phpunit.de"
                },
                {
                    "name": "SpacePossum"
                }
            ],
            "description": "sebastian/diff v2 backport support for PHP5.6",
            "homepage": "https://github.com/PHP-CS-Fixer",
            "keywords": [
                "diff"
            ],
            "time": "2018-02-15T16:58:55+00:00"
        },
        {
            "name": "phpdocumentor/reflection-common",
            "version": "1.0.1",
            "source": {
                "type": "git",
                "url": "https://github.com/phpDocumentor/ReflectionCommon.git",
                "reference": "21bdeb5f65d7ebf9f43b1b25d404f87deab5bfb6"
            },
            "dist": {
                "type": "zip",
                "url": "https://api.github.com/repos/phpDocumentor/ReflectionCommon/zipball/21bdeb5f65d7ebf9f43b1b25d404f87deab5bfb6",
                "reference": "21bdeb5f65d7ebf9f43b1b25d404f87deab5bfb6",
                "shasum": ""
            },
            "require": {
                "php": ">=5.5"
            },
            "require-dev": {
                "phpunit/phpunit": "^4.6"
            },
            "type": "library",
            "extra": {
                "branch-alias": {
                    "dev-master": "1.0.x-dev"
                }
            },
            "autoload": {
                "psr-4": {
                    "phpDocumentor\\Reflection\\": [
                        "src"
                    ]
                }
            },
            "notification-url": "https://packagist.org/downloads/",
            "license": [
                "MIT"
            ],
            "authors": [
                {
                    "name": "Jaap van Otterdijk",
                    "email": "opensource@ijaap.nl"
                }
            ],
            "description": "Common reflection classes used by phpdocumentor to reflect the code structure",
            "homepage": "http://www.phpdoc.org",
            "keywords": [
                "FQSEN",
                "phpDocumentor",
                "phpdoc",
                "reflection",
                "static analysis"
            ],
            "time": "2017-09-11T18:02:19+00:00"
        },
        {
            "name": "phpdocumentor/reflection-docblock",
            "version": "4.3.0",
            "source": {
                "type": "git",
                "url": "https://github.com/phpDocumentor/ReflectionDocBlock.git",
                "reference": "94fd0001232e47129dd3504189fa1c7225010d08"
            },
            "dist": {
                "type": "zip",
                "url": "https://api.github.com/repos/phpDocumentor/ReflectionDocBlock/zipball/94fd0001232e47129dd3504189fa1c7225010d08",
                "reference": "94fd0001232e47129dd3504189fa1c7225010d08",
                "shasum": ""
            },
            "require": {
                "php": "^7.0",
                "phpdocumentor/reflection-common": "^1.0.0",
                "phpdocumentor/type-resolver": "^0.4.0",
                "webmozart/assert": "^1.0"
            },
            "require-dev": {
                "doctrine/instantiator": "~1.0.5",
                "mockery/mockery": "^1.0",
                "phpunit/phpunit": "^6.4"
            },
            "type": "library",
            "extra": {
                "branch-alias": {
                    "dev-master": "4.x-dev"
                }
            },
            "autoload": {
                "psr-4": {
                    "phpDocumentor\\Reflection\\": [
                        "src/"
                    ]
                }
            },
            "notification-url": "https://packagist.org/downloads/",
            "license": [
                "MIT"
            ],
            "authors": [
                {
                    "name": "Mike van Riel",
                    "email": "me@mikevanriel.com"
                }
            ],
            "description": "With this component, a library can provide support for annotations via DocBlocks or otherwise retrieve information that is embedded in a DocBlock.",
            "time": "2017-11-30T07:14:17+00:00"
        },
        {
            "name": "phpdocumentor/type-resolver",
            "version": "0.4.0",
            "source": {
                "type": "git",
                "url": "https://github.com/phpDocumentor/TypeResolver.git",
                "reference": "9c977708995954784726e25d0cd1dddf4e65b0f7"
            },
            "dist": {
                "type": "zip",
                "url": "https://api.github.com/repos/phpDocumentor/TypeResolver/zipball/9c977708995954784726e25d0cd1dddf4e65b0f7",
                "reference": "9c977708995954784726e25d0cd1dddf4e65b0f7",
                "shasum": ""
            },
            "require": {
                "php": "^5.5 || ^7.0",
                "phpdocumentor/reflection-common": "^1.0"
            },
            "require-dev": {
                "mockery/mockery": "^0.9.4",
                "phpunit/phpunit": "^5.2||^4.8.24"
            },
            "type": "library",
            "extra": {
                "branch-alias": {
                    "dev-master": "1.0.x-dev"
                }
            },
            "autoload": {
                "psr-4": {
                    "phpDocumentor\\Reflection\\": [
                        "src/"
                    ]
                }
            },
            "notification-url": "https://packagist.org/downloads/",
            "license": [
                "MIT"
            ],
            "authors": [
                {
                    "name": "Mike van Riel",
                    "email": "me@mikevanriel.com"
                }
            ],
            "time": "2017-07-14T14:27:02+00:00"
        },
        {
            "name": "phpmd/phpmd",
            "version": "1.5.0",
            "source": {
                "type": "git",
                "url": "https://github.com/phpmd/phpmd.git",
                "reference": "692b7b1b64518091b2b1bea91b489dbb13598c07"
            },
            "dist": {
                "type": "zip",
                "url": "https://api.github.com/repos/phpmd/phpmd/zipball/692b7b1b64518091b2b1bea91b489dbb13598c07",
                "reference": "692b7b1b64518091b2b1bea91b489dbb13598c07",
                "shasum": ""
            },
            "require": {
                "pdepend/pdepend": ">=1.1.1",
                "php": ">=5.3.0"
            },
            "bin": [
                "src/bin/phpmd"
            ],
            "type": "library",
            "notification-url": "https://packagist.org/downloads/",
            "include-path": [
                "../../pdepend/pdepend/src/main/php",
                "src/main/php"
            ],
            "description": "Official version of PHPMD handled with Composer.",
            "time": "2013-07-26T14:47:02+00:00"
        },
        {
            "name": "phpspec/php-diff",
            "version": "v1.1.0",
            "source": {
                "type": "git",
                "url": "https://github.com/phpspec/php-diff.git",
                "reference": "0464787bfa7cd13576c5a1e318709768798bec6a"
            },
            "dist": {
                "type": "zip",
                "url": "https://api.github.com/repos/phpspec/php-diff/zipball/0464787bfa7cd13576c5a1e318709768798bec6a",
                "reference": "0464787bfa7cd13576c5a1e318709768798bec6a",
                "shasum": ""
            },
            "type": "library",
            "extra": {
                "branch-alias": {
                    "dev-master": "1.0.x-dev"
                }
            },
            "autoload": {
                "psr-0": {
                    "Diff": "lib/"
                }
            },
            "notification-url": "https://packagist.org/downloads/",
            "license": [
                "BSD-3-Clause"
            ],
            "authors": [
                {
                    "name": "Chris Boulton",
                    "homepage": "http://github.com/chrisboulton"
                }
            ],
            "description": "A comprehensive library for generating differences between two hashable objects (strings or arrays).",
            "time": "2016-04-07T12:29:16+00:00"
        },
        {
            "name": "phpspec/phpspec",
            "version": "3.4.3",
            "source": {
                "type": "git",
                "url": "https://github.com/phpspec/phpspec.git",
                "reference": "8e72ed3576f6e26baebb2c214a8dba344508e3bd"
            },
            "dist": {
                "type": "zip",
                "url": "https://api.github.com/repos/phpspec/phpspec/zipball/8e72ed3576f6e26baebb2c214a8dba344508e3bd",
                "reference": "8e72ed3576f6e26baebb2c214a8dba344508e3bd",
                "shasum": ""
            },
            "require": {
                "doctrine/instantiator": "^1.0.1",
                "ext-tokenizer": "*",
                "php": "^5.6 || ^7.0",
                "phpspec/php-diff": "^1.0.0",
                "phpspec/prophecy": "^1.5",
                "sebastian/exporter": "^1.0 || ^2.0 || ^3.0",
                "symfony/console": "^2.7 || ^3.0",
                "symfony/event-dispatcher": "^2.7 || ^3.0",
                "symfony/finder": "^2.7 || ^3.0",
                "symfony/process": "^2.7 || ^3.0",
                "symfony/yaml": "^2.7 || ^3.0"
            },
            "require-dev": {
                "behat/behat": "^3.3",
                "ciaranmcnulty/versionbasedtestskipper": "^0.2.1",
                "phpunit/phpunit": "^5.5|^6.0",
                "symfony/filesystem": "^3.0"
            },
            "suggest": {
                "phpspec/nyan-formatters": "Adds Nyan formatters"
            },
            "bin": [
                "bin/phpspec"
            ],
            "type": "library",
            "extra": {
                "branch-alias": {
                    "dev-master": "3.0.x-dev"
                }
            },
            "autoload": {
                "psr-0": {
                    "PhpSpec": "src/"
                }
            },
            "notification-url": "https://packagist.org/downloads/",
            "license": [
                "MIT"
            ],
            "authors": [
                {
                    "name": "Konstantin Kudryashov",
                    "email": "ever.zet@gmail.com",
                    "homepage": "http://everzet.com"
                },
                {
                    "name": "Marcello Duarte",
                    "homepage": "http://marcelloduarte.net/"
                },
                {
                    "name": "Ciaran McNulty",
                    "homepage": "https://ciaranmcnulty.com/"
                }
            ],
            "description": "Specification-oriented BDD framework for PHP 5.6+",
            "homepage": "http://phpspec.net/",
            "keywords": [
                "BDD",
                "SpecBDD",
                "TDD",
                "spec",
                "specification",
                "testing",
                "tests"
            ],
            "time": "2017-12-06T09:12:11+00:00"
        },
        {
            "name": "phpspec/prophecy",
            "version": "1.8.0",
            "source": {
                "type": "git",
                "url": "https://github.com/phpspec/prophecy.git",
                "reference": "4ba436b55987b4bf311cb7c6ba82aa528aac0a06"
            },
            "dist": {
                "type": "zip",
                "url": "https://api.github.com/repos/phpspec/prophecy/zipball/4ba436b55987b4bf311cb7c6ba82aa528aac0a06",
                "reference": "4ba436b55987b4bf311cb7c6ba82aa528aac0a06",
                "shasum": ""
            },
            "require": {
                "doctrine/instantiator": "^1.0.2",
                "php": "^5.3|^7.0",
                "phpdocumentor/reflection-docblock": "^2.0|^3.0.2|^4.0",
                "sebastian/comparator": "^1.1|^2.0|^3.0",
                "sebastian/recursion-context": "^1.0|^2.0|^3.0"
            },
            "require-dev": {
                "phpspec/phpspec": "^2.5|^3.2",
                "phpunit/phpunit": "^4.8.35 || ^5.7 || ^6.5 || ^7.1"
            },
            "type": "library",
            "extra": {
                "branch-alias": {
                    "dev-master": "1.8.x-dev"
                }
            },
            "autoload": {
                "psr-0": {
                    "Prophecy\\": "src/"
                }
            },
            "notification-url": "https://packagist.org/downloads/",
            "license": [
                "MIT"
            ],
            "authors": [
                {
                    "name": "Konstantin Kudryashov",
                    "email": "ever.zet@gmail.com",
                    "homepage": "http://everzet.com"
                },
                {
                    "name": "Marcello Duarte",
                    "email": "marcello.duarte@gmail.com"
                }
            ],
            "description": "Highly opinionated mocking framework for PHP 5.3+",
            "homepage": "https://github.com/phpspec/prophecy",
            "keywords": [
                "Double",
                "Dummy",
                "fake",
                "mock",
                "spy",
                "stub"
            ],
            "time": "2018-08-05T17:53:17+00:00"
        },
        {
            "name": "phpstan/phpdoc-parser",
            "version": "0.3.1",
            "source": {
                "type": "git",
                "url": "https://github.com/phpstan/phpdoc-parser.git",
                "reference": "2cc49f47c69b023eaf05b48e6529389893b13d74"
            },
            "dist": {
                "type": "zip",
                "url": "https://api.github.com/repos/phpstan/phpdoc-parser/zipball/2cc49f47c69b023eaf05b48e6529389893b13d74",
                "reference": "2cc49f47c69b023eaf05b48e6529389893b13d74",
                "shasum": ""
            },
            "require": {
                "php": "~7.1"
            },
            "require-dev": {
                "consistence/coding-standard": "^2.0.0",
                "jakub-onderka/php-parallel-lint": "^0.9.2",
                "phing/phing": "^2.16.0",
                "phpstan/phpstan": "^0.10",
                "phpunit/phpunit": "^6.3",
                "slevomat/coding-standard": "^3.3.0",
                "symfony/process": "^3.4 || ^4.0"
            },
            "type": "library",
            "extra": {
                "branch-alias": {
                    "dev-master": "0.3-dev"
                }
            },
            "autoload": {
                "psr-4": {
                    "PHPStan\\PhpDocParser\\": [
                        "src/"
                    ]
                }
            },
            "notification-url": "https://packagist.org/downloads/",
            "license": [
                "MIT"
            ],
            "description": "PHPDoc parser with support for nullable, intersection and generic types",
            "time": "2019-01-14T12:26:23+00:00"
        },
        {
            "name": "phpstan/phpstan",
            "version": "0.10.8",
            "source": {
                "type": "git",
                "url": "https://github.com/phpstan/phpstan.git",
                "reference": "4f828460a0276180da76c670a0a6e592e7c38b71"
            },
            "dist": {
                "type": "zip",
                "url": "https://api.github.com/repos/phpstan/phpstan/zipball/4f828460a0276180da76c670a0a6e592e7c38b71",
                "reference": "4f828460a0276180da76c670a0a6e592e7c38b71",
                "shasum": ""
            },
            "require": {
                "composer/xdebug-handler": "^1.3.0",
                "jean85/pretty-package-versions": "^1.0.3",
                "nette/bootstrap": "^2.4 || ^3.0",
                "nette/di": "^2.4.7 || ^3.0",
                "nette/robot-loader": "^3.0.1",
                "nette/utils": "^2.4.5 || ^3.0",
                "nikic/php-parser": "^4.0.2",
                "php": "~7.1",
                "phpstan/phpdoc-parser": "^0.3",
                "symfony/console": "~3.2 || ~4.0",
                "symfony/finder": "~3.2 || ~4.0"
            },
            "conflict": {
                "symfony/console": "3.4.16 || 4.1.5"
            },
            "require-dev": {
                "brianium/paratest": "^2.0",
                "consistence/coding-standard": "^3.5",
                "dealerdirect/phpcodesniffer-composer-installer": "^0.4.4",
                "ext-gd": "*",
                "ext-intl": "*",
                "ext-mysqli": "*",
                "ext-zip": "*",
                "jakub-onderka/php-parallel-lint": "^1.0",
                "localheinz/composer-normalize": "~0.9.0",
                "phing/phing": "^2.16.0",
                "phpstan/phpstan-deprecation-rules": "^0.10.2",
                "phpstan/phpstan-php-parser": "^0.10",
                "phpstan/phpstan-phpunit": "^0.10",
                "phpstan/phpstan-strict-rules": "^0.10",
                "phpunit/phpunit": "^7.0",
                "slevomat/coding-standard": "^4.7.2",
                "squizlabs/php_codesniffer": "^3.3.2"
            },
            "bin": [
                "bin/phpstan"
            ],
            "type": "library",
            "extra": {
                "branch-alias": {
                    "dev-master": "0.10-dev"
                }
            },
            "autoload": {
                "psr-4": {
                    "PHPStan\\": [
                        "src/",
                        "build/PHPStan"
                    ]
                }
            },
            "notification-url": "https://packagist.org/downloads/",
            "license": [
                "MIT"
            ],
            "description": "PHPStan - PHP Static Analysis Tool",
            "time": "2019-01-08T09:51:19+00:00"
        },
        {
            "name": "phpunit/php-code-coverage",
            "version": "5.3.2",
            "source": {
                "type": "git",
                "url": "https://github.com/sebastianbergmann/php-code-coverage.git",
                "reference": "c89677919c5dd6d3b3852f230a663118762218ac"
            },
            "dist": {
                "type": "zip",
                "url": "https://api.github.com/repos/sebastianbergmann/php-code-coverage/zipball/c89677919c5dd6d3b3852f230a663118762218ac",
                "reference": "c89677919c5dd6d3b3852f230a663118762218ac",
                "shasum": ""
            },
            "require": {
                "ext-dom": "*",
                "ext-xmlwriter": "*",
                "php": "^7.0",
                "phpunit/php-file-iterator": "^1.4.2",
                "phpunit/php-text-template": "^1.2.1",
                "phpunit/php-token-stream": "^2.0.1",
                "sebastian/code-unit-reverse-lookup": "^1.0.1",
                "sebastian/environment": "^3.0",
                "sebastian/version": "^2.0.1",
                "theseer/tokenizer": "^1.1"
            },
            "require-dev": {
                "phpunit/phpunit": "^6.0"
            },
            "suggest": {
                "ext-xdebug": "^2.5.5"
            },
            "type": "library",
            "extra": {
                "branch-alias": {
                    "dev-master": "5.3.x-dev"
                }
            },
            "autoload": {
                "classmap": [
                    "src/"
                ]
            },
            "notification-url": "https://packagist.org/downloads/",
            "license": [
                "BSD-3-Clause"
            ],
            "authors": [
                {
                    "name": "Sebastian Bergmann",
                    "email": "sebastian@phpunit.de",
                    "role": "lead"
                }
            ],
            "description": "Library that provides collection, processing, and rendering functionality for PHP code coverage information.",
            "homepage": "https://github.com/sebastianbergmann/php-code-coverage",
            "keywords": [
                "coverage",
                "testing",
                "xunit"
            ],
            "time": "2018-04-06T15:36:58+00:00"
        },
        {
            "name": "phpunit/php-file-iterator",
            "version": "1.4.5",
            "source": {
                "type": "git",
                "url": "https://github.com/sebastianbergmann/php-file-iterator.git",
                "reference": "730b01bc3e867237eaac355e06a36b85dd93a8b4"
            },
            "dist": {
                "type": "zip",
                "url": "https://api.github.com/repos/sebastianbergmann/php-file-iterator/zipball/730b01bc3e867237eaac355e06a36b85dd93a8b4",
                "reference": "730b01bc3e867237eaac355e06a36b85dd93a8b4",
                "shasum": ""
            },
            "require": {
                "php": ">=5.3.3"
            },
            "type": "library",
            "extra": {
                "branch-alias": {
                    "dev-master": "1.4.x-dev"
                }
            },
            "autoload": {
                "classmap": [
                    "src/"
                ]
            },
            "notification-url": "https://packagist.org/downloads/",
            "license": [
                "BSD-3-Clause"
            ],
            "authors": [
                {
                    "name": "Sebastian Bergmann",
                    "email": "sb@sebastian-bergmann.de",
                    "role": "lead"
                }
            ],
            "description": "FilterIterator implementation that filters files based on a list of suffixes.",
            "homepage": "https://github.com/sebastianbergmann/php-file-iterator/",
            "keywords": [
                "filesystem",
                "iterator"
            ],
            "time": "2017-11-27T13:52:08+00:00"
        },
        {
            "name": "phpunit/php-text-template",
            "version": "1.2.1",
            "source": {
                "type": "git",
                "url": "https://github.com/sebastianbergmann/php-text-template.git",
                "reference": "31f8b717e51d9a2afca6c9f046f5d69fc27c8686"
            },
            "dist": {
                "type": "zip",
                "url": "https://api.github.com/repos/sebastianbergmann/php-text-template/zipball/31f8b717e51d9a2afca6c9f046f5d69fc27c8686",
                "reference": "31f8b717e51d9a2afca6c9f046f5d69fc27c8686",
                "shasum": ""
            },
            "require": {
                "php": ">=5.3.3"
            },
            "type": "library",
            "autoload": {
                "classmap": [
                    "src/"
                ]
            },
            "notification-url": "https://packagist.org/downloads/",
            "license": [
                "BSD-3-Clause"
            ],
            "authors": [
                {
                    "name": "Sebastian Bergmann",
                    "email": "sebastian@phpunit.de",
                    "role": "lead"
                }
            ],
            "description": "Simple template engine.",
            "homepage": "https://github.com/sebastianbergmann/php-text-template/",
            "keywords": [
                "template"
            ],
            "time": "2015-06-21T13:50:34+00:00"
        },
        {
            "name": "phpunit/php-timer",
            "version": "1.0.9",
            "source": {
                "type": "git",
                "url": "https://github.com/sebastianbergmann/php-timer.git",
                "reference": "3dcf38ca72b158baf0bc245e9184d3fdffa9c46f"
            },
            "dist": {
                "type": "zip",
                "url": "https://api.github.com/repos/sebastianbergmann/php-timer/zipball/3dcf38ca72b158baf0bc245e9184d3fdffa9c46f",
                "reference": "3dcf38ca72b158baf0bc245e9184d3fdffa9c46f",
                "shasum": ""
            },
            "require": {
                "php": "^5.3.3 || ^7.0"
            },
            "require-dev": {
                "phpunit/phpunit": "^4.8.35 || ^5.7 || ^6.0"
            },
            "type": "library",
            "extra": {
                "branch-alias": {
                    "dev-master": "1.0-dev"
                }
            },
            "autoload": {
                "classmap": [
                    "src/"
                ]
            },
            "notification-url": "https://packagist.org/downloads/",
            "license": [
                "BSD-3-Clause"
            ],
            "authors": [
                {
                    "name": "Sebastian Bergmann",
                    "email": "sb@sebastian-bergmann.de",
                    "role": "lead"
                }
            ],
            "description": "Utility class for timing",
            "homepage": "https://github.com/sebastianbergmann/php-timer/",
            "keywords": [
                "timer"
            ],
            "time": "2017-02-26T11:10:40+00:00"
        },
        {
            "name": "phpunit/php-token-stream",
            "version": "2.0.2",
            "source": {
                "type": "git",
                "url": "https://github.com/sebastianbergmann/php-token-stream.git",
                "reference": "791198a2c6254db10131eecfe8c06670700904db"
            },
            "dist": {
                "type": "zip",
                "url": "https://api.github.com/repos/sebastianbergmann/php-token-stream/zipball/791198a2c6254db10131eecfe8c06670700904db",
                "reference": "791198a2c6254db10131eecfe8c06670700904db",
                "shasum": ""
            },
            "require": {
                "ext-tokenizer": "*",
                "php": "^7.0"
            },
            "require-dev": {
                "phpunit/phpunit": "^6.2.4"
            },
            "type": "library",
            "extra": {
                "branch-alias": {
                    "dev-master": "2.0-dev"
                }
            },
            "autoload": {
                "classmap": [
                    "src/"
                ]
            },
            "notification-url": "https://packagist.org/downloads/",
            "license": [
                "BSD-3-Clause"
            ],
            "authors": [
                {
                    "name": "Sebastian Bergmann",
                    "email": "sebastian@phpunit.de"
                }
            ],
            "description": "Wrapper around PHP's tokenizer extension.",
            "homepage": "https://github.com/sebastianbergmann/php-token-stream/",
            "keywords": [
                "tokenizer"
            ],
            "time": "2017-11-27T05:48:46+00:00"
        },
        {
            "name": "phpunit/phpunit",
            "version": "6.5.3",
            "source": {
                "type": "git",
                "url": "https://github.com/sebastianbergmann/phpunit.git",
                "reference": "882e886cc928a0abd3c61282b2a64026237d14a4"
            },
            "dist": {
                "type": "zip",
                "url": "https://api.github.com/repos/sebastianbergmann/phpunit/zipball/882e886cc928a0abd3c61282b2a64026237d14a4",
                "reference": "882e886cc928a0abd3c61282b2a64026237d14a4",
                "shasum": ""
            },
            "require": {
                "ext-dom": "*",
                "ext-json": "*",
                "ext-libxml": "*",
                "ext-mbstring": "*",
                "ext-xml": "*",
                "myclabs/deep-copy": "^1.6.1",
                "phar-io/manifest": "^1.0.1",
                "phar-io/version": "^1.0",
                "php": "^7.0",
                "phpspec/prophecy": "^1.7",
                "phpunit/php-code-coverage": "^5.3",
                "phpunit/php-file-iterator": "^1.4.3",
                "phpunit/php-text-template": "^1.2.1",
                "phpunit/php-timer": "^1.0.9",
                "phpunit/phpunit-mock-objects": "^5.0.4",
                "sebastian/comparator": "^2.1",
                "sebastian/diff": "^2.0",
                "sebastian/environment": "^3.1",
                "sebastian/exporter": "^3.1",
                "sebastian/global-state": "^2.0",
                "sebastian/object-enumerator": "^3.0.3",
                "sebastian/resource-operations": "^1.0",
                "sebastian/version": "^2.0.1"
            },
            "conflict": {
                "phpdocumentor/reflection-docblock": "3.0.2",
                "phpunit/dbunit": "<3.0"
            },
            "require-dev": {
                "ext-pdo": "*"
            },
            "suggest": {
                "ext-xdebug": "*",
                "phpunit/php-invoker": "^1.1"
            },
            "bin": [
                "phpunit"
            ],
            "type": "library",
            "extra": {
                "branch-alias": {
                    "dev-master": "6.5.x-dev"
                }
            },
            "autoload": {
                "classmap": [
                    "src/"
                ]
            },
            "notification-url": "https://packagist.org/downloads/",
            "license": [
                "BSD-3-Clause"
            ],
            "authors": [
                {
                    "name": "Sebastian Bergmann",
                    "email": "sebastian@phpunit.de",
                    "role": "lead"
                }
            ],
            "description": "The PHP Unit Testing framework.",
            "homepage": "https://phpunit.de/",
            "keywords": [
                "phpunit",
                "testing",
                "xunit"
            ],
            "time": "2017-12-06T09:42:03+00:00"
        },
        {
            "name": "phpunit/phpunit-mock-objects",
            "version": "5.0.10",
            "source": {
                "type": "git",
                "url": "https://github.com/sebastianbergmann/phpunit-mock-objects.git",
                "reference": "cd1cf05c553ecfec36b170070573e540b67d3f1f"
            },
            "dist": {
                "type": "zip",
                "url": "https://api.github.com/repos/sebastianbergmann/phpunit-mock-objects/zipball/cd1cf05c553ecfec36b170070573e540b67d3f1f",
                "reference": "cd1cf05c553ecfec36b170070573e540b67d3f1f",
                "shasum": ""
            },
            "require": {
                "doctrine/instantiator": "^1.0.5",
                "php": "^7.0",
                "phpunit/php-text-template": "^1.2.1",
                "sebastian/exporter": "^3.1"
            },
            "conflict": {
                "phpunit/phpunit": "<6.0"
            },
            "require-dev": {
                "phpunit/phpunit": "^6.5.11"
            },
            "suggest": {
                "ext-soap": "*"
            },
            "type": "library",
            "extra": {
                "branch-alias": {
                    "dev-master": "5.0.x-dev"
                }
            },
            "autoload": {
                "classmap": [
                    "src/"
                ]
            },
            "notification-url": "https://packagist.org/downloads/",
            "license": [
                "BSD-3-Clause"
            ],
            "authors": [
                {
                    "name": "Sebastian Bergmann",
                    "email": "sebastian@phpunit.de",
                    "role": "lead"
                }
            ],
            "description": "Mock Object library for PHPUnit",
            "homepage": "https://github.com/sebastianbergmann/phpunit-mock-objects/",
            "keywords": [
                "mock",
                "xunit"
            ],
            "time": "2018-08-09T05:50:03+00:00"
        },
        {
            "name": "sebastian/code-unit-reverse-lookup",
            "version": "1.0.1",
            "source": {
                "type": "git",
                "url": "https://github.com/sebastianbergmann/code-unit-reverse-lookup.git",
                "reference": "4419fcdb5eabb9caa61a27c7a1db532a6b55dd18"
            },
            "dist": {
                "type": "zip",
                "url": "https://api.github.com/repos/sebastianbergmann/code-unit-reverse-lookup/zipball/4419fcdb5eabb9caa61a27c7a1db532a6b55dd18",
                "reference": "4419fcdb5eabb9caa61a27c7a1db532a6b55dd18",
                "shasum": ""
            },
            "require": {
                "php": "^5.6 || ^7.0"
            },
            "require-dev": {
                "phpunit/phpunit": "^5.7 || ^6.0"
            },
            "type": "library",
            "extra": {
                "branch-alias": {
                    "dev-master": "1.0.x-dev"
                }
            },
            "autoload": {
                "classmap": [
                    "src/"
                ]
            },
            "notification-url": "https://packagist.org/downloads/",
            "license": [
                "BSD-3-Clause"
            ],
            "authors": [
                {
                    "name": "Sebastian Bergmann",
                    "email": "sebastian@phpunit.de"
                }
            ],
            "description": "Looks up which function or method a line of code belongs to",
            "homepage": "https://github.com/sebastianbergmann/code-unit-reverse-lookup/",
            "time": "2017-03-04T06:30:41+00:00"
        },
        {
            "name": "sebastian/comparator",
            "version": "2.1.3",
            "source": {
                "type": "git",
                "url": "https://github.com/sebastianbergmann/comparator.git",
                "reference": "34369daee48eafb2651bea869b4b15d75ccc35f9"
            },
            "dist": {
                "type": "zip",
                "url": "https://api.github.com/repos/sebastianbergmann/comparator/zipball/34369daee48eafb2651bea869b4b15d75ccc35f9",
                "reference": "34369daee48eafb2651bea869b4b15d75ccc35f9",
                "shasum": ""
            },
            "require": {
                "php": "^7.0",
                "sebastian/diff": "^2.0 || ^3.0",
                "sebastian/exporter": "^3.1"
            },
            "require-dev": {
                "phpunit/phpunit": "^6.4"
            },
            "type": "library",
            "extra": {
                "branch-alias": {
                    "dev-master": "2.1.x-dev"
                }
            },
            "autoload": {
                "classmap": [
                    "src/"
                ]
            },
            "notification-url": "https://packagist.org/downloads/",
            "license": [
                "BSD-3-Clause"
            ],
            "authors": [
                {
                    "name": "Jeff Welch",
                    "email": "whatthejeff@gmail.com"
                },
                {
                    "name": "Volker Dusch",
                    "email": "github@wallbash.com"
                },
                {
                    "name": "Bernhard Schussek",
                    "email": "bschussek@2bepublished.at"
                },
                {
                    "name": "Sebastian Bergmann",
                    "email": "sebastian@phpunit.de"
                }
            ],
            "description": "Provides the functionality to compare PHP values for equality",
            "homepage": "https://github.com/sebastianbergmann/comparator",
            "keywords": [
                "comparator",
                "compare",
                "equality"
            ],
            "time": "2018-02-01T13:46:46+00:00"
        },
        {
            "name": "sebastian/diff",
            "version": "2.0.1",
            "source": {
                "type": "git",
                "url": "https://github.com/sebastianbergmann/diff.git",
                "reference": "347c1d8b49c5c3ee30c7040ea6fc446790e6bddd"
            },
            "dist": {
                "type": "zip",
                "url": "https://api.github.com/repos/sebastianbergmann/diff/zipball/347c1d8b49c5c3ee30c7040ea6fc446790e6bddd",
                "reference": "347c1d8b49c5c3ee30c7040ea6fc446790e6bddd",
                "shasum": ""
            },
            "require": {
                "php": "^7.0"
            },
            "require-dev": {
                "phpunit/phpunit": "^6.2"
            },
            "type": "library",
            "extra": {
                "branch-alias": {
                    "dev-master": "2.0-dev"
                }
            },
            "autoload": {
                "classmap": [
                    "src/"
                ]
            },
            "notification-url": "https://packagist.org/downloads/",
            "license": [
                "BSD-3-Clause"
            ],
            "authors": [
                {
                    "name": "Kore Nordmann",
                    "email": "mail@kore-nordmann.de"
                },
                {
                    "name": "Sebastian Bergmann",
                    "email": "sebastian@phpunit.de"
                }
            ],
            "description": "Diff implementation",
            "homepage": "https://github.com/sebastianbergmann/diff",
            "keywords": [
                "diff"
            ],
            "time": "2017-08-03T08:09:46+00:00"
        },
        {
            "name": "sebastian/environment",
            "version": "3.1.0",
            "source": {
                "type": "git",
                "url": "https://github.com/sebastianbergmann/environment.git",
                "reference": "cd0871b3975fb7fc44d11314fd1ee20925fce4f5"
            },
            "dist": {
                "type": "zip",
                "url": "https://api.github.com/repos/sebastianbergmann/environment/zipball/cd0871b3975fb7fc44d11314fd1ee20925fce4f5",
                "reference": "cd0871b3975fb7fc44d11314fd1ee20925fce4f5",
                "shasum": ""
            },
            "require": {
                "php": "^7.0"
            },
            "require-dev": {
                "phpunit/phpunit": "^6.1"
            },
            "type": "library",
            "extra": {
                "branch-alias": {
                    "dev-master": "3.1.x-dev"
                }
            },
            "autoload": {
                "classmap": [
                    "src/"
                ]
            },
            "notification-url": "https://packagist.org/downloads/",
            "license": [
                "BSD-3-Clause"
            ],
            "authors": [
                {
                    "name": "Sebastian Bergmann",
                    "email": "sebastian@phpunit.de"
                }
            ],
            "description": "Provides functionality to handle HHVM/PHP environments",
            "homepage": "http://www.github.com/sebastianbergmann/environment",
            "keywords": [
                "Xdebug",
                "environment",
                "hhvm"
            ],
            "time": "2017-07-01T08:51:00+00:00"
        },
        {
            "name": "sebastian/exporter",
            "version": "3.1.0",
            "source": {
                "type": "git",
                "url": "https://github.com/sebastianbergmann/exporter.git",
                "reference": "234199f4528de6d12aaa58b612e98f7d36adb937"
            },
            "dist": {
                "type": "zip",
                "url": "https://api.github.com/repos/sebastianbergmann/exporter/zipball/234199f4528de6d12aaa58b612e98f7d36adb937",
                "reference": "234199f4528de6d12aaa58b612e98f7d36adb937",
                "shasum": ""
            },
            "require": {
                "php": "^7.0",
                "sebastian/recursion-context": "^3.0"
            },
            "require-dev": {
                "ext-mbstring": "*",
                "phpunit/phpunit": "^6.0"
            },
            "type": "library",
            "extra": {
                "branch-alias": {
                    "dev-master": "3.1.x-dev"
                }
            },
            "autoload": {
                "classmap": [
                    "src/"
                ]
            },
            "notification-url": "https://packagist.org/downloads/",
            "license": [
                "BSD-3-Clause"
            ],
            "authors": [
                {
                    "name": "Jeff Welch",
                    "email": "whatthejeff@gmail.com"
                },
                {
                    "name": "Volker Dusch",
                    "email": "github@wallbash.com"
                },
                {
                    "name": "Bernhard Schussek",
                    "email": "bschussek@2bepublished.at"
                },
                {
                    "name": "Sebastian Bergmann",
                    "email": "sebastian@phpunit.de"
                },
                {
                    "name": "Adam Harvey",
                    "email": "aharvey@php.net"
                }
            ],
            "description": "Provides the functionality to export PHP variables for visualization",
            "homepage": "http://www.github.com/sebastianbergmann/exporter",
            "keywords": [
                "export",
                "exporter"
            ],
            "time": "2017-04-03T13:19:02+00:00"
        },
        {
            "name": "sebastian/global-state",
            "version": "2.0.0",
            "source": {
                "type": "git",
                "url": "https://github.com/sebastianbergmann/global-state.git",
                "reference": "e8ba02eed7bbbb9e59e43dedd3dddeff4a56b0c4"
            },
            "dist": {
                "type": "zip",
                "url": "https://api.github.com/repos/sebastianbergmann/global-state/zipball/e8ba02eed7bbbb9e59e43dedd3dddeff4a56b0c4",
                "reference": "e8ba02eed7bbbb9e59e43dedd3dddeff4a56b0c4",
                "shasum": ""
            },
            "require": {
                "php": "^7.0"
            },
            "require-dev": {
                "phpunit/phpunit": "^6.0"
            },
            "suggest": {
                "ext-uopz": "*"
            },
            "type": "library",
            "extra": {
                "branch-alias": {
                    "dev-master": "2.0-dev"
                }
            },
            "autoload": {
                "classmap": [
                    "src/"
                ]
            },
            "notification-url": "https://packagist.org/downloads/",
            "license": [
                "BSD-3-Clause"
            ],
            "authors": [
                {
                    "name": "Sebastian Bergmann",
                    "email": "sebastian@phpunit.de"
                }
            ],
            "description": "Snapshotting of global state",
            "homepage": "http://www.github.com/sebastianbergmann/global-state",
            "keywords": [
                "global state"
            ],
            "time": "2017-04-27T15:39:26+00:00"
        },
        {
            "name": "sebastian/object-enumerator",
            "version": "3.0.3",
            "source": {
                "type": "git",
                "url": "https://github.com/sebastianbergmann/object-enumerator.git",
                "reference": "7cfd9e65d11ffb5af41198476395774d4c8a84c5"
            },
            "dist": {
                "type": "zip",
                "url": "https://api.github.com/repos/sebastianbergmann/object-enumerator/zipball/7cfd9e65d11ffb5af41198476395774d4c8a84c5",
                "reference": "7cfd9e65d11ffb5af41198476395774d4c8a84c5",
                "shasum": ""
            },
            "require": {
                "php": "^7.0",
                "sebastian/object-reflector": "^1.1.1",
                "sebastian/recursion-context": "^3.0"
            },
            "require-dev": {
                "phpunit/phpunit": "^6.0"
            },
            "type": "library",
            "extra": {
                "branch-alias": {
                    "dev-master": "3.0.x-dev"
                }
            },
            "autoload": {
                "classmap": [
                    "src/"
                ]
            },
            "notification-url": "https://packagist.org/downloads/",
            "license": [
                "BSD-3-Clause"
            ],
            "authors": [
                {
                    "name": "Sebastian Bergmann",
                    "email": "sebastian@phpunit.de"
                }
            ],
            "description": "Traverses array structures and object graphs to enumerate all referenced objects",
            "homepage": "https://github.com/sebastianbergmann/object-enumerator/",
            "time": "2017-08-03T12:35:26+00:00"
        },
        {
            "name": "sebastian/object-reflector",
            "version": "1.1.1",
            "source": {
                "type": "git",
                "url": "https://github.com/sebastianbergmann/object-reflector.git",
                "reference": "773f97c67f28de00d397be301821b06708fca0be"
            },
            "dist": {
                "type": "zip",
                "url": "https://api.github.com/repos/sebastianbergmann/object-reflector/zipball/773f97c67f28de00d397be301821b06708fca0be",
                "reference": "773f97c67f28de00d397be301821b06708fca0be",
                "shasum": ""
            },
            "require": {
                "php": "^7.0"
            },
            "require-dev": {
                "phpunit/phpunit": "^6.0"
            },
            "type": "library",
            "extra": {
                "branch-alias": {
                    "dev-master": "1.1-dev"
                }
            },
            "autoload": {
                "classmap": [
                    "src/"
                ]
            },
            "notification-url": "https://packagist.org/downloads/",
            "license": [
                "BSD-3-Clause"
            ],
            "authors": [
                {
                    "name": "Sebastian Bergmann",
                    "email": "sebastian@phpunit.de"
                }
            ],
            "description": "Allows reflection of object attributes, including inherited and non-public ones",
            "homepage": "https://github.com/sebastianbergmann/object-reflector/",
            "time": "2017-03-29T09:07:27+00:00"
        },
        {
            "name": "sebastian/recursion-context",
            "version": "3.0.0",
            "source": {
                "type": "git",
                "url": "https://github.com/sebastianbergmann/recursion-context.git",
                "reference": "5b0cd723502bac3b006cbf3dbf7a1e3fcefe4fa8"
            },
            "dist": {
                "type": "zip",
                "url": "https://api.github.com/repos/sebastianbergmann/recursion-context/zipball/5b0cd723502bac3b006cbf3dbf7a1e3fcefe4fa8",
                "reference": "5b0cd723502bac3b006cbf3dbf7a1e3fcefe4fa8",
                "shasum": ""
            },
            "require": {
                "php": "^7.0"
            },
            "require-dev": {
                "phpunit/phpunit": "^6.0"
            },
            "type": "library",
            "extra": {
                "branch-alias": {
                    "dev-master": "3.0.x-dev"
                }
            },
            "autoload": {
                "classmap": [
                    "src/"
                ]
            },
            "notification-url": "https://packagist.org/downloads/",
            "license": [
                "BSD-3-Clause"
            ],
            "authors": [
                {
                    "name": "Jeff Welch",
                    "email": "whatthejeff@gmail.com"
                },
                {
                    "name": "Sebastian Bergmann",
                    "email": "sebastian@phpunit.de"
                },
                {
                    "name": "Adam Harvey",
                    "email": "aharvey@php.net"
                }
            ],
            "description": "Provides functionality to recursively process PHP variables",
            "homepage": "http://www.github.com/sebastianbergmann/recursion-context",
            "time": "2017-03-03T06:23:57+00:00"
        },
        {
            "name": "sebastian/resource-operations",
            "version": "1.0.0",
            "source": {
                "type": "git",
                "url": "https://github.com/sebastianbergmann/resource-operations.git",
                "reference": "ce990bb21759f94aeafd30209e8cfcdfa8bc3f52"
            },
            "dist": {
                "type": "zip",
                "url": "https://api.github.com/repos/sebastianbergmann/resource-operations/zipball/ce990bb21759f94aeafd30209e8cfcdfa8bc3f52",
                "reference": "ce990bb21759f94aeafd30209e8cfcdfa8bc3f52",
                "shasum": ""
            },
            "require": {
                "php": ">=5.6.0"
            },
            "type": "library",
            "extra": {
                "branch-alias": {
                    "dev-master": "1.0.x-dev"
                }
            },
            "autoload": {
                "classmap": [
                    "src/"
                ]
            },
            "notification-url": "https://packagist.org/downloads/",
            "license": [
                "BSD-3-Clause"
            ],
            "authors": [
                {
                    "name": "Sebastian Bergmann",
                    "email": "sebastian@phpunit.de"
                }
            ],
            "description": "Provides a list of PHP built-in functions that operate on resources",
            "homepage": "https://www.github.com/sebastianbergmann/resource-operations",
            "time": "2015-07-28T20:34:47+00:00"
        },
        {
            "name": "sebastian/version",
            "version": "2.0.1",
            "source": {
                "type": "git",
                "url": "https://github.com/sebastianbergmann/version.git",
                "reference": "99732be0ddb3361e16ad77b68ba41efc8e979019"
            },
            "dist": {
                "type": "zip",
                "url": "https://api.github.com/repos/sebastianbergmann/version/zipball/99732be0ddb3361e16ad77b68ba41efc8e979019",
                "reference": "99732be0ddb3361e16ad77b68ba41efc8e979019",
                "shasum": ""
            },
            "require": {
                "php": ">=5.6"
            },
            "type": "library",
            "extra": {
                "branch-alias": {
                    "dev-master": "2.0.x-dev"
                }
            },
            "autoload": {
                "classmap": [
                    "src/"
                ]
            },
            "notification-url": "https://packagist.org/downloads/",
            "license": [
                "BSD-3-Clause"
            ],
            "authors": [
                {
                    "name": "Sebastian Bergmann",
                    "email": "sebastian@phpunit.de",
                    "role": "lead"
                }
            ],
            "description": "Library that helps with managing the version number of Git-hosted PHP projects",
            "homepage": "https://github.com/sebastianbergmann/version",
            "time": "2016-10-03T07:35:21+00:00"
        },
        {
            "name": "sensiolabs/behat-page-object-extension",
            "version": "v2.1.0",
            "source": {
                "type": "git",
                "url": "https://github.com/sensiolabs/BehatPageObjectExtension.git",
                "reference": "bd2a34221ba65ea8c86d8e693992d718de03dbae"
            },
            "dist": {
                "type": "zip",
                "url": "https://api.github.com/repos/sensiolabs/BehatPageObjectExtension/zipball/bd2a34221ba65ea8c86d8e693992d718de03dbae",
                "reference": "bd2a34221ba65ea8c86d8e693992d718de03dbae",
                "shasum": ""
            },
            "require": {
                "behat/behat": "^3.0.6",
                "behat/mink": "^1.6",
                "behat/mink-extension": "^2.0",
                "ocramius/proxy-manager": "^1.0||^2.0",
                "php": ">=5.3.0"
            },
            "require-dev": {
                "behat/mink-goutte-driver": "^1.0",
                "bossa/phpspec2-expect": "^1.0.3||^2.0",
                "fabpot/goutte": "^1.0.4||^2.0||^3.0",
                "phpspec/phpspec": "^2.5||^3.0",
                "symfony/filesystem": "^2.8||^3.0",
                "symfony/process": "^2.8||^3.0",
                "symfony/yaml": "^2.8||^3.0"
            },
            "suggest": {
                "bossa/phpspec2-expect": "Allows to use PHPSpec2 matchers in Behat context files"
            },
            "type": "library",
            "extra": {
                "branch-alias": {
                    "dev-master": "2.0-dev"
                }
            },
            "autoload": {
                "psr-0": {
                    "SensioLabs\\Behat\\PageObjectExtension\\": "src/"
                }
            },
            "notification-url": "https://packagist.org/downloads/",
            "license": [
                "MIT"
            ],
            "authors": [
                {
                    "name": "Marcello Duarte",
                    "email": "mduarte@inviqa.com"
                },
                {
                    "name": "Jakub Zalas",
                    "email": "jakub@zalas.pl"
                }
            ],
            "description": "Page object extension for Behat",
            "homepage": "https://github.com/sensiolabs/BehatPageObjectExtension",
            "keywords": [
                "BDD",
                "Behat",
                "page"
            ],
            "time": "2017-05-22T14:16:06+00:00"
        },
        {
            "name": "squizlabs/php_codesniffer",
            "version": "2.9.2",
            "source": {
                "type": "git",
                "url": "https://github.com/squizlabs/PHP_CodeSniffer.git",
                "reference": "2acf168de78487db620ab4bc524135a13cfe6745"
            },
            "dist": {
                "type": "zip",
                "url": "https://api.github.com/repos/squizlabs/PHP_CodeSniffer/zipball/2acf168de78487db620ab4bc524135a13cfe6745",
                "reference": "2acf168de78487db620ab4bc524135a13cfe6745",
                "shasum": ""
            },
            "require": {
                "ext-simplexml": "*",
                "ext-tokenizer": "*",
                "ext-xmlwriter": "*",
                "php": ">=5.1.2"
            },
            "require-dev": {
                "phpunit/phpunit": "~4.0"
            },
            "bin": [
                "scripts/phpcs",
                "scripts/phpcbf"
            ],
            "type": "library",
            "extra": {
                "branch-alias": {
                    "dev-master": "2.x-dev"
                }
            },
            "autoload": {
                "classmap": [
                    "CodeSniffer.php",
                    "CodeSniffer/CLI.php",
                    "CodeSniffer/Exception.php",
                    "CodeSniffer/File.php",
                    "CodeSniffer/Fixer.php",
                    "CodeSniffer/Report.php",
                    "CodeSniffer/Reporting.php",
                    "CodeSniffer/Sniff.php",
                    "CodeSniffer/Tokens.php",
                    "CodeSniffer/Reports/",
                    "CodeSniffer/Tokenizers/",
                    "CodeSniffer/DocGenerators/",
                    "CodeSniffer/Standards/AbstractPatternSniff.php",
                    "CodeSniffer/Standards/AbstractScopeSniff.php",
                    "CodeSniffer/Standards/AbstractVariableSniff.php",
                    "CodeSniffer/Standards/IncorrectPatternException.php",
                    "CodeSniffer/Standards/Generic/Sniffs/",
                    "CodeSniffer/Standards/MySource/Sniffs/",
                    "CodeSniffer/Standards/PEAR/Sniffs/",
                    "CodeSniffer/Standards/PSR1/Sniffs/",
                    "CodeSniffer/Standards/PSR2/Sniffs/",
                    "CodeSniffer/Standards/Squiz/Sniffs/",
                    "CodeSniffer/Standards/Zend/Sniffs/"
                ]
            },
            "notification-url": "https://packagist.org/downloads/",
            "license": [
                "BSD-3-Clause"
            ],
            "authors": [
                {
                    "name": "Greg Sherwood",
                    "role": "lead"
                }
            ],
            "description": "PHP_CodeSniffer tokenizes PHP, JavaScript and CSS files and detects violations of a defined set of coding standards.",
            "homepage": "http://www.squizlabs.com/php-codesniffer",
            "keywords": [
                "phpcs",
                "standards"
            ],
            "time": "2018-11-07T22:31:41+00:00"
        },
        {
            "name": "symfony/polyfill-php72",
            "version": "v1.10.0",
            "source": {
                "type": "git",
                "url": "https://github.com/symfony/polyfill-php72.git",
                "reference": "9050816e2ca34a8e916c3a0ae8b9c2fccf68b631"
            },
            "dist": {
                "type": "zip",
                "url": "https://api.github.com/repos/symfony/polyfill-php72/zipball/9050816e2ca34a8e916c3a0ae8b9c2fccf68b631",
                "reference": "9050816e2ca34a8e916c3a0ae8b9c2fccf68b631",
                "shasum": ""
            },
            "require": {
                "php": ">=5.3.3"
            },
            "type": "library",
            "extra": {
                "branch-alias": {
                    "dev-master": "1.9-dev"
                }
            },
            "autoload": {
                "psr-4": {
                    "Symfony\\Polyfill\\Php72\\": ""
                },
                "files": [
                    "bootstrap.php"
                ]
            },
            "notification-url": "https://packagist.org/downloads/",
            "license": [
                "MIT"
            ],
            "authors": [
                {
                    "name": "Nicolas Grekas",
                    "email": "p@tchwork.com"
                },
                {
                    "name": "Symfony Community",
                    "homepage": "https://symfony.com/contributors"
                }
            ],
            "description": "Symfony polyfill backporting some PHP 7.2+ features to lower PHP versions",
            "homepage": "https://symfony.com",
            "keywords": [
                "compatibility",
                "polyfill",
                "portable",
                "shim"
            ],
            "time": "2018-09-21T13:07:52+00:00"
        },
        {
            "name": "theseer/tokenizer",
            "version": "1.1.0",
            "source": {
                "type": "git",
                "url": "https://github.com/theseer/tokenizer.git",
                "reference": "cb2f008f3f05af2893a87208fe6a6c4985483f8b"
            },
            "dist": {
                "type": "zip",
                "url": "https://api.github.com/repos/theseer/tokenizer/zipball/cb2f008f3f05af2893a87208fe6a6c4985483f8b",
                "reference": "cb2f008f3f05af2893a87208fe6a6c4985483f8b",
                "shasum": ""
            },
            "require": {
                "ext-dom": "*",
                "ext-tokenizer": "*",
                "ext-xmlwriter": "*",
                "php": "^7.0"
            },
            "type": "library",
            "autoload": {
                "classmap": [
                    "src/"
                ]
            },
            "notification-url": "https://packagist.org/downloads/",
            "license": [
                "BSD-3-Clause"
            ],
            "authors": [
                {
                    "name": "Arne Blankerts",
                    "email": "arne@blankerts.de",
                    "role": "Developer"
                }
            ],
            "description": "A small library for converting tokenized PHP source code into XML and potentially other formats",
            "time": "2017-04-07T12:08:54+00:00"
        }
    ],
    "aliases": [],
    "minimum-stability": "stable",
    "stability-flags": {
        "dompdf/dompdf": 20,
        "behat/mink-selenium2-driver": 20
    },
    "prefer-stable": false,
    "prefer-lowest": false,
    "platform": {
        "php": ">=7.2.0"
    },
    "platform-dev": []
}<|MERGE_RESOLUTION|>--- conflicted
+++ resolved
@@ -4,11 +4,7 @@
         "Read more about it at https://getcomposer.org/doc/01-basic-usage.md#installing-dependencies",
         "This file is @generated automatically"
     ],
-<<<<<<< HEAD
     "content-hash": "7ebcfe7509438218ea7e0c70faef0cf5",
-=======
-    "content-hash": "b43795faed85d204c35d62b8193c2967",
->>>>>>> 58782e06
     "packages": [
         {
             "name": "ass/xmlsecurity",
