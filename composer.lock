--- conflicted
+++ resolved
@@ -4,11 +4,7 @@
         "Read more about it at https://getcomposer.org/doc/01-basic-usage.md#installing-dependencies",
         "This file is @generated automatically"
     ],
-<<<<<<< HEAD
-    "content-hash": "82714bf53ab31929a4e28c87d85c3acf",
-=======
-    "content-hash": "a08578c5a12d0261308f2f0db50699c8",
->>>>>>> decbfb3e
+    "content-hash": "bf6756257ce81fbdcd753c7d33ab7f70",
     "packages": [
         {
             "name": "ass/xmlsecurity",
@@ -1811,7 +1807,7 @@
                     "homepage": "https://github.com/friendsofsymfony/FOSJsRoutingBundle/contributors"
                 },
                 {
-                    "name": "William DURAND",
+                    "name": "William Durand",
                     "email": "william.durand1@gmail.com"
                 }
             ],
@@ -3002,7 +2998,6 @@
                 "shasum": ""
             },
             "require": {
-<<<<<<< HEAD
                 "sabberworm/php-css-parser": "^8.3"
             },
             "require-dev": {
@@ -3012,75 +3007,10 @@
             "autoload": {
                 "psr-4": {
                     "Svg\\": "src/Svg"
-=======
-                "phpoption/phpoption": "1.*"
-            },
-            "type": "library",
-            "extra": {
-                "branch-alias": {
-                    "dev-master": "0.4-dev"
-                }
-            },
-            "autoload": {
-                "psr-0": {
-                    "PhpCollection": "src/"
-                }
-            },
-            "notification-url": "https://packagist.org/downloads/",
-            "license": [
-                "Apache2"
-            ],
-            "authors": [
-                {
-                    "name": "Johannes M. Schmitt",
-                    "email": "schmittjoh@gmail.com"
-                }
-            ],
-            "description": "General-Purpose Collection Library for PHP",
-            "keywords": [
-                "collection",
-                "list",
-                "map",
-                "sequence",
-                "set"
-            ],
-            "time": "2015-05-17T12:39:23+00:00"
-        },
-        {
-            "name": "phpoption/phpoption",
-            "version": "1.6.0",
-            "source": {
-                "type": "git",
-                "url": "https://github.com/schmittjoh/php-option.git",
-                "reference": "f4e7a6a1382183412246f0d361078c29fb85089e"
-            },
-            "dist": {
-                "type": "zip",
-                "url": "https://api.github.com/repos/schmittjoh/php-option/zipball/f4e7a6a1382183412246f0d361078c29fb85089e",
-                "reference": "f4e7a6a1382183412246f0d361078c29fb85089e",
-                "shasum": ""
-            },
-            "require": {
-                "php": "^5.5.9 || ^7.0"
-            },
-            "require-dev": {
-                "phpunit/phpunit": "^4.8.35 || ^5.0 || ^6.0 || ^7.0"
-            },
-            "type": "library",
-            "extra": {
-                "branch-alias": {
-                    "dev-master": "1.6-dev"
-                }
-            },
-            "autoload": {
-                "psr-4": {
-                    "PhpOption\\": "src/PhpOption/"
->>>>>>> decbfb3e
-                }
-            },
-            "notification-url": "https://packagist.org/downloads/",
-            "license": [
-<<<<<<< HEAD
+                }
+            },
+            "notification-url": "https://packagist.org/downloads/",
+            "license": [
                 "LGPL-3.0"
             ],
             "authors": [
@@ -3092,28 +3022,6 @@
             "description": "A library to read, parse and export to PDF SVG files.",
             "homepage": "https://github.com/PhenX/php-svg-lib",
             "time": "2019-09-11T20:02:13+00:00"
-=======
-                "Apache-2.0"
-            ],
-            "authors": [
-                {
-                    "name": "Johannes M. Schmitt",
-                    "email": "schmittjoh@gmail.com"
-                },
-                {
-                    "name": "Graham Campbell",
-                    "email": "graham@alt-three.com"
-                }
-            ],
-            "description": "Option Type for PHP",
-            "keywords": [
-                "language",
-                "option",
-                "php",
-                "type"
-            ],
-            "time": "2019-11-30T20:20:49+00:00"
->>>>>>> decbfb3e
         },
         {
             "name": "psr/cache",
@@ -5190,16 +5098,16 @@
         },
         {
             "name": "aws/aws-sdk-php",
-            "version": "3.110.7",
+            "version": "3.128.0",
             "source": {
                 "type": "git",
                 "url": "https://github.com/aws/aws-sdk-php.git",
-                "reference": "57d9dd171a5afe0b48ce44f05be2d8875c2f7b34"
-            },
-            "dist": {
-                "type": "zip",
-                "url": "https://api.github.com/repos/aws/aws-sdk-php/zipball/57d9dd171a5afe0b48ce44f05be2d8875c2f7b34",
-                "reference": "57d9dd171a5afe0b48ce44f05be2d8875c2f7b34",
+                "reference": "811e55f20b6455a0cce07ecdebe1398b9668c255"
+            },
+            "dist": {
+                "type": "zip",
+                "url": "https://api.github.com/repos/aws/aws-sdk-php/zipball/811e55f20b6455a0cce07ecdebe1398b9668c255",
+                "reference": "811e55f20b6455a0cce07ecdebe1398b9668c255",
                 "shasum": ""
             },
             "require": {
@@ -5224,7 +5132,8 @@
                 "nette/neon": "^2.3",
                 "phpunit/phpunit": "^4.8.35|^5.4.3",
                 "psr/cache": "^1.0",
-                "psr/simple-cache": "^1.0"
+                "psr/simple-cache": "^1.0",
+                "sebastian/comparator": "^1.2.3"
             },
             "suggest": {
                 "aws/aws-php-sns-message-validator": "To validate incoming SNS notifications",
@@ -5269,7 +5178,7 @@
                 "s3",
                 "sdk"
             ],
-            "time": "2019-08-30T18:07:59+00:00"
+            "time": "2019-12-05T01:33:15+00:00"
         },
         {
             "name": "behat/behat",
@@ -5996,27 +5905,28 @@
         },
         {
             "name": "guzzlehttp/guzzle",
-            "version": "6.3.3",
+            "version": "6.4.1",
             "source": {
                 "type": "git",
                 "url": "https://github.com/guzzle/guzzle.git",
-                "reference": "407b0cb880ace85c9b63c5f9551db498cb2d50ba"
-            },
-            "dist": {
-                "type": "zip",
-                "url": "https://api.github.com/repos/guzzle/guzzle/zipball/407b0cb880ace85c9b63c5f9551db498cb2d50ba",
-                "reference": "407b0cb880ace85c9b63c5f9551db498cb2d50ba",
-                "shasum": ""
-            },
-            "require": {
+                "reference": "0895c932405407fd3a7368b6910c09a24d26db11"
+            },
+            "dist": {
+                "type": "zip",
+                "url": "https://api.github.com/repos/guzzle/guzzle/zipball/0895c932405407fd3a7368b6910c09a24d26db11",
+                "reference": "0895c932405407fd3a7368b6910c09a24d26db11",
+                "shasum": ""
+            },
+            "require": {
+                "ext-json": "*",
                 "guzzlehttp/promises": "^1.0",
-                "guzzlehttp/psr7": "^1.4",
+                "guzzlehttp/psr7": "^1.6.1",
                 "php": ">=5.5"
             },
             "require-dev": {
                 "ext-curl": "*",
                 "phpunit/phpunit": "^4.8.35 || ^5.7 || ^6.4 || ^7.0",
-                "psr/log": "^1.0"
+                "psr/log": "^1.1"
             },
             "suggest": {
                 "psr/log": "Required for using the Log middleware"
@@ -6028,12 +5938,12 @@
                 }
             },
             "autoload": {
+                "psr-4": {
+                    "GuzzleHttp\\": "src/"
+                },
                 "files": [
                     "src/functions_include.php"
-                ],
-                "psr-4": {
-                    "GuzzleHttp\\": "src/"
-                }
+                ]
             },
             "notification-url": "https://packagist.org/downloads/",
             "license": [
@@ -6057,7 +5967,7 @@
                 "rest",
                 "web service"
             ],
-            "time": "2018-04-22T15:46:56+00:00"
+            "time": "2019-10-23T15:58:00+00:00"
         },
         {
             "name": "guzzlehttp/promises",
@@ -6699,7 +6609,7 @@
                     "homepage": "https://nette.org/contributors"
                 }
             ],
-            "description": "? Nette Finder: find files and directories with an intuitive API.",
+            "description": "🔍 Nette Finder: find files and directories with an intuitive API.",
             "homepage": "https://nette.org",
             "keywords": [
                 "filesystem",
@@ -6759,7 +6669,7 @@
                     "homepage": "https://nette.org/contributors"
                 }
             ],
-            "description": "? Nette NEON: encodes and decodes NEON file format.",
+            "description": "🍸 Nette NEON: encodes and decodes NEON file format.",
             "homepage": "http://ne-on.org",
             "keywords": [
                 "export",
@@ -7420,16 +7330,16 @@
         },
         {
             "name": "phpspec/phpspec",
-            "version": "5.1.1",
+            "version": "5.1.2",
             "source": {
                 "type": "git",
                 "url": "https://github.com/phpspec/phpspec.git",
-                "reference": "1bf4b5a7cf5fea43288e9283d340f7e1d5b69cae"
-            },
-            "dist": {
-                "type": "zip",
-                "url": "https://api.github.com/repos/phpspec/phpspec/zipball/1bf4b5a7cf5fea43288e9283d340f7e1d5b69cae",
-                "reference": "1bf4b5a7cf5fea43288e9283d340f7e1d5b69cae",
+                "reference": "ff4119650a76de25eb674530547f1924082d3703"
+            },
+            "dist": {
+                "type": "zip",
+                "url": "https://api.github.com/repos/phpspec/phpspec/zipball/ff4119650a76de25eb674530547f1924082d3703",
+                "reference": "ff4119650a76de25eb674530547f1924082d3703",
                 "shasum": ""
             },
             "require": {
@@ -7497,7 +7407,7 @@
                 "testing",
                 "tests"
             ],
-            "time": "2019-08-05T10:24:38+00:00"
+            "time": "2019-10-02T09:45:39+00:00"
         },
         {
             "name": "phpspec/prophecy",
@@ -7611,16 +7521,16 @@
         },
         {
             "name": "phpstan/phpstan",
-            "version": "0.11.15",
+            "version": "0.11.19",
             "source": {
                 "type": "git",
                 "url": "https://github.com/phpstan/phpstan.git",
-                "reference": "1be5b3a706db16ac472a4c40ec03cf4c810b118d"
-            },
-            "dist": {
-                "type": "zip",
-                "url": "https://api.github.com/repos/phpstan/phpstan/zipball/1be5b3a706db16ac472a4c40ec03cf4c810b118d",
-                "reference": "1be5b3a706db16ac472a4c40ec03cf4c810b118d",
+                "reference": "63cc502f6957b7f74efbac444b4cf219dcadffd7"
+            },
+            "dist": {
+                "type": "zip",
+                "url": "https://api.github.com/repos/phpstan/phpstan/zipball/63cc502f6957b7f74efbac444b4cf219dcadffd7",
+                "reference": "63cc502f6957b7f74efbac444b4cf219dcadffd7",
                 "shasum": ""
             },
             "require": {
@@ -7628,6 +7538,7 @@
                 "jean85/pretty-package-versions": "^1.0.3",
                 "nette/bootstrap": "^2.4 || ^3.0",
                 "nette/di": "^2.4.7 || ^3.0",
+                "nette/neon": "^2.4.3 || ^3.0",
                 "nette/robot-loader": "^3.0.1",
                 "nette/schema": "^1.0",
                 "nette/utils": "^2.4.5 || ^3.0",
@@ -7672,8 +7583,7 @@
             "autoload": {
                 "psr-4": {
                     "PHPStan\\": [
-                        "src/",
-                        "build/PHPStan"
+                        "src/"
                     ]
                 }
             },
@@ -7682,7 +7592,7 @@
                 "MIT"
             ],
             "description": "PHPStan - PHP Static Analysis Tool",
-            "time": "2019-08-18T20:51:53+00:00"
+            "time": "2019-10-22T20:20:22+00:00"
         },
         {
             "name": "phpstan/phpstan-symfony",
@@ -7755,16 +7665,16 @@
         },
         {
             "name": "phpunit/php-code-coverage",
-            "version": "7.0.7",
+            "version": "7.0.10",
             "source": {
                 "type": "git",
                 "url": "https://github.com/sebastianbergmann/php-code-coverage.git",
-                "reference": "7743bbcfff2a907e9ee4a25be13d0f8ec5e73800"
-            },
-            "dist": {
-                "type": "zip",
-                "url": "https://api.github.com/repos/sebastianbergmann/php-code-coverage/zipball/7743bbcfff2a907e9ee4a25be13d0f8ec5e73800",
-                "reference": "7743bbcfff2a907e9ee4a25be13d0f8ec5e73800",
+                "reference": "f1884187926fbb755a9aaf0b3836ad3165b478bf"
+            },
+            "dist": {
+                "type": "zip",
+                "url": "https://api.github.com/repos/sebastianbergmann/php-code-coverage/zipball/f1884187926fbb755a9aaf0b3836ad3165b478bf",
+                "reference": "f1884187926fbb755a9aaf0b3836ad3165b478bf",
                 "shasum": ""
             },
             "require": {
@@ -7773,7 +7683,7 @@
                 "php": "^7.2",
                 "phpunit/php-file-iterator": "^2.0.2",
                 "phpunit/php-text-template": "^1.2.1",
-                "phpunit/php-token-stream": "^3.1.0",
+                "phpunit/php-token-stream": "^3.1.1",
                 "sebastian/code-unit-reverse-lookup": "^1.0.1",
                 "sebastian/environment": "^4.2.2",
                 "sebastian/version": "^2.0.1",
@@ -7814,7 +7724,7 @@
                 "testing",
                 "xunit"
             ],
-            "time": "2019-07-25T05:31:54+00:00"
+            "time": "2019-11-20T13:55:58+00:00"
         },
         {
             "name": "phpunit/php-file-iterator",
@@ -7958,16 +7868,16 @@
         },
         {
             "name": "phpunit/php-token-stream",
-            "version": "3.1.0",
+            "version": "3.1.1",
             "source": {
                 "type": "git",
                 "url": "https://github.com/sebastianbergmann/php-token-stream.git",
-                "reference": "e899757bb3df5ff6e95089132f32cd59aac2220a"
-            },
-            "dist": {
-                "type": "zip",
-                "url": "https://api.github.com/repos/sebastianbergmann/php-token-stream/zipball/e899757bb3df5ff6e95089132f32cd59aac2220a",
-                "reference": "e899757bb3df5ff6e95089132f32cd59aac2220a",
+                "reference": "995192df77f63a59e47f025390d2d1fdf8f425ff"
+            },
+            "dist": {
+                "type": "zip",
+                "url": "https://api.github.com/repos/sebastianbergmann/php-token-stream/zipball/995192df77f63a59e47f025390d2d1fdf8f425ff",
+                "reference": "995192df77f63a59e47f025390d2d1fdf8f425ff",
                 "shasum": ""
             },
             "require": {
@@ -8003,7 +7913,7 @@
             "keywords": [
                 "tokenizer"
             ],
-            "time": "2019-07-25T05:29:42+00:00"
+            "time": "2019-09-17T06:23:10+00:00"
         },
         {
             "name": "phpunit/phpunit",
@@ -8344,16 +8254,16 @@
         },
         {
             "name": "sebastian/environment",
-            "version": "4.2.2",
+            "version": "4.2.3",
             "source": {
                 "type": "git",
                 "url": "https://github.com/sebastianbergmann/environment.git",
-                "reference": "f2a2c8e1c97c11ace607a7a667d73d47c19fe404"
-            },
-            "dist": {
-                "type": "zip",
-                "url": "https://api.github.com/repos/sebastianbergmann/environment/zipball/f2a2c8e1c97c11ace607a7a667d73d47c19fe404",
-                "reference": "f2a2c8e1c97c11ace607a7a667d73d47c19fe404",
+                "reference": "464c90d7bdf5ad4e8a6aea15c091fec0603d4368"
+            },
+            "dist": {
+                "type": "zip",
+                "url": "https://api.github.com/repos/sebastianbergmann/environment/zipball/464c90d7bdf5ad4e8a6aea15c091fec0603d4368",
+                "reference": "464c90d7bdf5ad4e8a6aea15c091fec0603d4368",
                 "shasum": ""
             },
             "require": {
@@ -8393,7 +8303,7 @@
                 "environment",
                 "hhvm"
             ],
-            "time": "2019-05-05T09:05:15+00:00"
+            "time": "2019-11-20T08:46:58+00:00"
         },
         {
             "name": "sebastian/exporter",
