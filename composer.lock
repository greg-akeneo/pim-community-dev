{
    "_readme": [
        "This file locks the dependencies of your project to a known state",
        "Read more about it at http://getcomposer.org/doc/01-basic-usage.md#composer-lock-the-lock-file"
    ],
    "hash": "ffbd521143e7f4a4852410d04c2405c7",
    "packages": [
        {
            "name": "a2lix/translation-form-bundle",
            "version": "dev-master",
            "target-dir": "A2lix/TranslationFormBundle",
            "source": {
                "type": "git",
                "url": "https://github.com/a2lix/TranslationFormBundle.git",
                "reference": "397506777b2ae35432f963da553a765bac5fe720"
            },
            "dist": {
                "type": "zip",
                "url": "https://api.github.com/repos/a2lix/TranslationFormBundle/zipball/397506777b2ae35432f963da553a765bac5fe720",
                "reference": "397506777b2ae35432f963da553a765bac5fe720",
                "shasum": ""
            },
            "require": {
                "symfony/symfony": "2.3.*"
            },
            "suggest": {
                "a2lix/i18n-doctrine-bundle": "For A2lix strategy",
                "knplabs/doctrine-behaviors": "For Knp strategy",
                "stof/doctrine-extensions-bundle": "For Gedmo strategy"
            },
            "type": "symfony-bundle",
            "extra": {
                "branch-alias": {
                    "dev-master": "1.x-dev"
                }
            },
            "autoload": {
                "psr-0": {
                    "A2lix\\TranslationFormBundle": ""
                }
            },
            "notification-url": "https://packagist.org/downloads/",
            "license": [
                "MIT"
            ],
            "authors": [
                {
                    "name": "A2lix",
                    "homepage": "http://www.a2lix.fr"
                },
                {
                    "name": "David ALLIX"
                }
            ],
            "description": "Translate your doctrine objects easily with a custom form field",
            "homepage": "https://github.com/a2lix/TranslationFormBundle",
            "keywords": [
                "Symfony2",
                "doctrine2",
                "form",
                "gedmo",
                "i18n",
                "internationalization",
                "knplabs",
                "translatable",
                "translation"
            ],
            "time": "2013-10-07 19:50:34"
        },
        {
            "name": "apy/jsfv-bundle",
            "version": "dev-master",
            "target-dir": "APY/JsFormValidationBundle",
            "source": {
                "type": "git",
                "url": "https://github.com/Abhoryo/APYJsFormValidationBundle.git",
                "reference": "a7dbcb403f79bed6ed0c3e6a5b575035e4cf6699"
            },
            "dist": {
                "type": "zip",
                "url": "https://api.github.com/repos/Abhoryo/APYJsFormValidationBundle/zipball/a7dbcb403f79bed6ed0c3e6a5b575035e4cf6699",
                "reference": "a7dbcb403f79bed6ed0c3e6a5b575035e4cf6699",
                "shasum": ""
            },
            "require": {
                "php": ">=5.3.3",
                "symfony/form": "~2.1",
                "symfony/framework-bundle": "~2.1",
                "willdurand/expose-translation-bundle": ">=0.2.1"
            },
            "require-dev": {
                "doctrine/doctrine-bundle": "*",
                "doctrine/doctrine-fixtures-bundle": "*",
                "doctrine/orm": "*",
                "jms/aop-bundle": "*",
                "jms/di-extra-bundle": "*",
                "liip/functional-test-bundle": "*",
                "sensio/framework-extra-bundle": "*",
                "symfony/assetic-bundle": "~2.1",
                "symfony/symfony": "~2.1"
            },
            "type": "symfony-bundle",
            "extra": {
                "branch-alias": {
                    "dev-master": "2.1-dev"
                }
            },
            "autoload": {
                "psr-0": {
                    "APY\\JsFormValidationBundle": ""
                }
            },
            "notification-url": "https://packagist.org/downloads/",
            "license": [
                "MIT"
            ],
            "authors": [
                {
                    "name": "Yoann Petit",
                    "email": "abhoryo@free.fr"
                },
                {
                    "name": "Community contributions",
                    "homepage": "https://github.com/Abhoryo/APYJsFormValidationBundle/graphs/contributors"
                }
            ],
            "description": "Symfony2 Javascript Form Validation Bundle with localisation support",
            "homepage": "https://github.com/Abhoryo/APYJsFormValidationBundle",
            "keywords": [
                "form",
                "g11n",
                "i18n",
                "javascript",
                "l10n",
                "symfony",
                "validation"
            ],
            "time": "2013-10-02 19:15:46"
        },
        {
            "name": "ass/xmlsecurity",
            "version": "dev-master",
            "source": {
                "type": "git",
                "url": "https://github.com/aschamberger/XmlSecurity.git",
                "reference": "68d2cc03c8eef3e2089c576b1c05561660ce0c8d"
            },
            "dist": {
                "type": "zip",
                "url": "https://api.github.com/repos/aschamberger/XmlSecurity/zipball/68d2cc03c8eef3e2089c576b1c05561660ce0c8d",
                "reference": "68d2cc03c8eef3e2089c576b1c05561660ce0c8d",
                "shasum": ""
            },
            "require": {
                "lib-openssl": ">=0.9.0",
                "php": ">=5.3.0"
            },
            "type": "library",
            "autoload": {
                "psr-0": {
                    "ass\\XmlSecurity": "src/"
                }
            },
            "notification-url": "https://packagist.org/downloads/",
            "license": [
                "BSD-3-Clause"
            ],
            "authors": [
                {
                    "name": "Robert Richards",
                    "email": "rrichards@cdatazone.org"
                },
                {
                    "name": "Andreas Schamberger",
                    "email": "mail@andreass.net"
                }
            ],
            "description": "The XmlSecurity library is written in PHP for working with XML Encryption and Signatures",
            "homepage": "https://github.com/aschamberger/XmlSecurity",
            "keywords": [
                "encryption",
                "security",
                "signature",
                "xml"
            ],
            "time": "2013-08-21 20:18:42"
        },
        {
            "name": "besimple/soap-bundle",
            "version": "dev-master",
            "target-dir": "BeSimple/SoapBundle",
            "source": {
                "type": "git",
                "url": "https://github.com/BeSimple/BeSimpleSoapBundle.git",
                "reference": "52b7d4f635f66b27a80f23470d3723f278ece121"
            },
            "dist": {
                "type": "zip",
                "url": "https://api.github.com/repos/BeSimple/BeSimpleSoapBundle/zipball/52b7d4f635f66b27a80f23470d3723f278ece121",
                "reference": "52b7d4f635f66b27a80f23470d3723f278ece121",
                "shasum": ""
            },
            "require": {
                "ass/xmlsecurity": "dev-master",
                "besimple/soap-common": "0.2.*",
                "ext-soap": "*",
                "php": ">=5.3.0",
                "symfony/framework-bundle": "~2.0",
                "zendframework/zend-mail": "2.1.*",
                "zendframework/zend-mime": "2.1.*",
                "zendframework/zend-soap": "2.1.*"
            },
            "suggest": {
                "besimple/soap-client": "0.2.*",
                "besimple/soap-server": "0.2.*"
            },
            "type": "symfony-bundle",
            "extra": {
                "branch-alias": {
                    "dev-master": "0.2-dev"
                }
            },
            "autoload": {
                "psr-0": {
                    "BeSimple\\SoapBundle": ""
                }
            },
            "notification-url": "https://packagist.org/downloads/",
            "license": [
                "MIT"
            ],
            "authors": [
                {
                    "name": "Francis Besset",
                    "email": "francis.besset@gmail.com",
                    "homepage": "http://www.apercite.fr"
                },
                {
                    "name": "Andreas Schamberger",
                    "email": "mail@andreass.net"
                },
                {
                    "name": "Christian Kerl",
                    "email": "christian-kerl@web.de"
                }
            ],
            "description": "Build and consume SOAP and WSDL based web services with Symfony2",
            "homepage": "https://github.com/BeSimple/BeSimpleSoapBundle",
            "keywords": [
                "soap",
                "soap-bundle"
            ],
            "time": "2013-10-15 09:46:12"
        },
        {
            "name": "besimple/soap-common",
            "version": "dev-master",
            "target-dir": "BeSimple/SoapCommon",
            "source": {
                "type": "git",
                "url": "https://github.com/BeSimple/BeSimpleSoapCommon.git",
                "reference": "d60eb191ab8bf8e33fd61a48a237a758eebdbf2c"
            },
            "dist": {
                "type": "zip",
                "url": "https://api.github.com/repos/BeSimple/BeSimpleSoapCommon/zipball/d60eb191ab8bf8e33fd61a48a237a758eebdbf2c",
                "reference": "d60eb191ab8bf8e33fd61a48a237a758eebdbf2c",
                "shasum": ""
            },
            "require": {
                "ass/xmlsecurity": "dev-master",
                "ext-soap": "*",
                "php": ">=5.3.0"
            },
            "require-dev": {
                "ext-mcrypt": "*",
                "mikey179/vfsstream": "dev-master"
            },
            "type": "library",
            "extra": {
                "branch-alias": {
                    "dev-master": "0.2-dev"
                }
            },
            "autoload": {
                "psr-0": {
                    "BeSimple\\SoapCommon": ""
                }
            },
            "notification-url": "https://packagist.org/downloads/",
            "license": [
                "MIT"
            ],
            "authors": [
                {
                    "name": "Francis Besset",
                    "email": "francis.besset@gmail.com",
                    "homepage": "http://www.apercite.fr"
                },
                {
                    "name": "Andreas Schamberger",
                    "email": "mail@andreass.net"
                },
                {
                    "name": "Christian Kerl",
                    "email": "christian-kerl@web.de"
                }
            ],
            "description": "Build and consume SOAP Common based web services",
            "homepage": "https://github.com/BeSimple/BeSimpleSoapCommon",
            "keywords": [
                "soap",
                "soap-common"
            ],
            "time": "2013-10-15 09:46:12"
        },
        {
            "name": "besimple/soap-server",
            "version": "dev-master",
            "target-dir": "BeSimple/SoapServer",
            "source": {
                "type": "git",
                "url": "https://github.com/BeSimple/BeSimpleSoapServer.git",
                "reference": "2e9cbadb8cd6f415fbb4fdb1951284248640079c"
            },
            "dist": {
                "type": "zip",
                "url": "https://api.github.com/repos/BeSimple/BeSimpleSoapServer/zipball/2e9cbadb8cd6f415fbb4fdb1951284248640079c",
                "reference": "2e9cbadb8cd6f415fbb4fdb1951284248640079c",
                "shasum": ""
            },
            "require": {
                "besimple/soap-common": "0.2.*",
                "ext-soap": "*",
                "php": ">=5.3.0"
            },
            "type": "library",
            "extra": {
                "branch-alias": {
                    "dev-master": "0.2-dev"
                }
            },
            "autoload": {
                "psr-0": {
                    "BeSimple\\SoapServer": ""
                }
            },
            "notification-url": "https://packagist.org/downloads/",
            "license": [
                "MIT"
            ],
            "authors": [
                {
                    "name": "Francis Besset",
                    "email": "francis.besset@gmail.com",
                    "homepage": "http://www.apercite.fr"
                },
                {
                    "name": "Andreas Schamberger",
                    "email": "mail@andreass.net"
                },
                {
                    "name": "Christian Kerl",
                    "email": "christian-kerl@web.de"
                }
            ],
            "description": "Build and consume SOAP Server based web services",
            "homepage": "https://github.com/BeSimple/BeSimpleSoapServer",
            "keywords": [
                "soap",
                "soap-server"
            ],
            "time": "2013-10-15 09:46:12"
        },
        {
            "name": "cboden/ratchet",
            "version": "v0.2.8",
            "source": {
                "type": "git",
                "url": "https://github.com/cboden/Ratchet.git",
                "reference": "ebd17c6675b51044e711a1089b1534fd8c68c9e0"
            },
            "dist": {
                "type": "zip",
                "url": "https://api.github.com/repos/cboden/Ratchet/zipball/ebd17c6675b51044e711a1089b1534fd8c68c9e0",
                "reference": "ebd17c6675b51044e711a1089b1534fd8c68c9e0",
                "shasum": ""
            },
            "require": {
                "guzzle/http": ">=3.6.0,<3.8.0-dev",
                "php": ">=5.3.3",
                "react/socket": ">=0.2.0,<0.4.0-dev",
                "symfony/http-foundation": "~2.1"
            },
            "type": "library",
            "autoload": {
                "psr-0": {
                    "Ratchet": "src",
                    "Ratchet\\Tests": "tests"
                }
            },
            "notification-url": "https://packagist.org/downloads/",
            "license": [
                "MIT"
            ],
            "authors": [
                {
                    "name": "Chris Boden",
                    "email": "cboden@gmail.com",
                    "homepage": "http://res.im",
                    "role": "Developer"
                }
            ],
            "description": "PHP WebSocket library",
            "homepage": "http://socketo.me",
            "keywords": [
                "Ratchet",
                "WebSockets",
                "server",
                "sockets"
            ],
            "time": "2013-09-20 00:55:12"
        },
        {
            "name": "ddeboer/data-import",
            "version": "dev-master",
            "source": {
                "type": "git",
                "url": "https://github.com/ddeboer/data-import.git",
                "reference": "38e463da12333acdb7d59f72c93cd16878774a08"
            },
            "dist": {
                "type": "zip",
                "url": "https://api.github.com/repos/ddeboer/data-import/zipball/38e463da12333acdb7d59f72c93cd16878774a08",
                "reference": "38e463da12333acdb7d59f72c93cd16878774a08",
                "shasum": ""
            },
            "require": {
                "php": ">=5.3.0"
            },
            "require-dev": {
                "doctrine/dbal": "*",
                "doctrine/orm": "*",
                "ext-iconv": "*",
                "ext-mbstring": "*",
                "ext-sqlite3": "*",
                "phpoffice/phpexcel": "*",
                "symfony/console": ">=2.2",
                "symfony/property-access": "*"
            },
            "suggest": {
                "doctrine/dbal": "If you want to use the DbalReader",
                "ext-iconv": "For the CharsetValueConverter",
                "ext-mbstring": "For the CharsetValueConverter",
                "phpoffice/phpexcel": "If you want to use the ExcelReader",
                "symfony/console": "If you want to use the ConsoleProgressWriter",
                "symfony/property-access": "If you want to use the ObjectConverter"
            },
            "type": "library",
            "autoload": {
                "psr-0": {
                    "Ddeboer\\DataImport": "src"
                }
            },
            "notification-url": "https://packagist.org/downloads/",
            "license": [
                "MIT"
            ],
            "authors": [
                {
                    "name": "David de Boer",
                    "email": "david@ddeboer.nl",
                    "homepage": "http://ddeboer.nl"
                },
                {
                    "name": "The community",
                    "homepage": "https://github.com/ddeboer/data-import/graphs/contributors"
                }
            ],
            "description": "Import data from, and export data to, a range of file formats and media",
            "keywords": [
                "csv",
                "data",
                "doctrine",
                "excel",
                "export",
                "import"
            ],
            "time": "2013-10-11 09:09:18"
        },
        {
            "name": "dflydev/markdown",
            "version": "dev-master",
            "source": {
                "type": "git",
                "url": "https://github.com/dflydev/dflydev-markdown.git",
                "reference": "6baed9b50f29c980795b6656d43722aadb126f7e"
            },
            "dist": {
                "type": "zip",
                "url": "https://api.github.com/repos/dflydev/dflydev-markdown/zipball/6baed9b50f29c980795b6656d43722aadb126f7e",
                "reference": "6baed9b50f29c980795b6656d43722aadb126f7e",
                "shasum": ""
            },
            "require": {
                "php": ">=5.3"
            },
            "type": "library",
            "extra": {
                "branch-alias": {
                    "dev-master": "1.0-dev"
                }
            },
            "autoload": {
                "psr-0": {
                    "dflydev\\markdown": "src"
                }
            },
            "notification-url": "https://packagist.org/downloads/",
            "license": [
                "BSD-3-Clause"
            ],
            "authors": [
                {
                    "name": "Dragonfly Development Inc.",
                    "email": "info@dflydev.com",
                    "homepage": "http://dflydev.com"
                },
                {
                    "name": "Beau Simensen",
                    "email": "beau@dflydev.com",
                    "homepage": "http://beausimensen.com"
                },
                {
                    "name": "Michel Fortin",
                    "homepage": "http://michelf.com"
                },
                {
                    "name": "John Gruber",
                    "homepage": "http://daringfireball.net"
                }
            ],
            "description": "PHP Markdown & Extra",
            "homepage": "http://github.com/dflydev/dflydev-markdown",
            "keywords": [
                "markdown"
            ],
            "time": "2013-09-23 12:00:18"
        },
        {
            "name": "doctrine/annotations",
            "version": "v1.1.2",
            "source": {
                "type": "git",
                "url": "https://github.com/doctrine/annotations.git",
                "reference": "v1.1.2"
            },
            "dist": {
                "type": "zip",
                "url": "https://api.github.com/repos/doctrine/annotations/zipball/v1.1.2",
                "reference": "v1.1.2",
                "shasum": ""
            },
            "require": {
                "doctrine/lexer": "1.*",
                "php": ">=5.3.2"
            },
            "require-dev": {
                "doctrine/cache": "1.*"
            },
            "type": "library",
            "extra": {
                "branch-alias": {
                    "dev-master": "1.0.x-dev"
                }
            },
            "autoload": {
                "psr-0": {
                    "Doctrine\\Common\\Annotations\\": "lib/"
                }
            },
            "notification-url": "https://packagist.org/downloads/",
            "license": [
                "MIT"
            ],
            "authors": [
                {
                    "name": "Jonathan Wage",
                    "email": "jonwage@gmail.com",
                    "homepage": "http://www.jwage.com/"
                },
                {
                    "name": "Guilherme Blanco",
                    "email": "guilhermeblanco@gmail.com",
                    "homepage": "http://www.instaclick.com"
                },
                {
                    "name": "Roman Borschel",
                    "email": "roman@code-factory.org"
                },
                {
                    "name": "Benjamin Eberlei",
                    "email": "kontakt@beberlei.de"
                },
                {
                    "name": "Johannes Schmitt",
                    "email": "schmittjoh@gmail.com",
                    "homepage": "https://github.com/schmittjoh",
                    "role": "Developer of wrapped JMSSerializerBundle"
                }
            ],
            "description": "Docblock Annotations Parser",
            "homepage": "http://www.doctrine-project.org",
            "keywords": [
                "annotations",
                "docblock",
                "parser"
            ],
            "time": "2013-06-16 21:33:03"
        },
        {
            "name": "doctrine/cache",
            "version": "v1.3.0",
            "source": {
                "type": "git",
                "url": "https://github.com/doctrine/cache.git",
                "reference": "e16d7adf45664a50fa86f515b6d5e7f670130449"
            },
            "dist": {
                "type": "zip",
                "url": "https://api.github.com/repos/doctrine/cache/zipball/e16d7adf45664a50fa86f515b6d5e7f670130449",
                "reference": "e16d7adf45664a50fa86f515b6d5e7f670130449",
                "shasum": ""
            },
            "require": {
                "php": ">=5.3.2"
            },
            "conflict": {
                "doctrine/common": ">2.2,<2.4"
            },
            "require-dev": {
                "phpunit/phpunit": ">=3.7",
                "satooshi/php-coveralls": "~0.6"
            },
            "type": "library",
            "extra": {
                "branch-alias": {
                    "dev-master": "1.0.x-dev"
                }
            },
            "autoload": {
                "psr-0": {
                    "Doctrine\\Common\\Cache\\": "lib/"
                }
            },
            "notification-url": "https://packagist.org/downloads/",
            "license": [
                "MIT"
            ],
            "authors": [
                {
                    "name": "Jonathan Wage",
                    "email": "jonwage@gmail.com",
                    "homepage": "http://www.jwage.com/"
                },
                {
                    "name": "Guilherme Blanco",
                    "email": "guilhermeblanco@gmail.com",
                    "homepage": "http://www.instaclick.com"
                },
                {
                    "name": "Roman Borschel",
                    "email": "roman@code-factory.org"
                },
                {
                    "name": "Benjamin Eberlei",
                    "email": "kontakt@beberlei.de"
                },
                {
                    "name": "Johannes Schmitt",
                    "email": "schmittjoh@gmail.com",
                    "homepage": "http://jmsyst.com",
                    "role": "Developer of wrapped JMSSerializerBundle"
                }
            ],
            "description": "Caching library offering an object-oriented API for many cache backends",
            "homepage": "http://www.doctrine-project.org",
            "keywords": [
                "cache",
                "caching"
            ],
            "time": "2013-10-25 19:04:14"
        },
        {
            "name": "doctrine/collections",
            "version": "dev-master",
            "source": {
                "type": "git",
                "url": "https://github.com/doctrine/collections.git",
                "reference": "bcb53776a096a0c64579cc8d8ec0db62f1109fbc"
            },
            "dist": {
                "type": "zip",
                "url": "https://api.github.com/repos/doctrine/collections/zipball/bcb53776a096a0c64579cc8d8ec0db62f1109fbc",
                "reference": "bcb53776a096a0c64579cc8d8ec0db62f1109fbc",
                "shasum": ""
            },
            "require": {
                "php": ">=5.3.2"
            },
            "type": "library",
            "extra": {
                "branch-alias": {
                    "dev-master": "1.2.x-dev"
                }
            },
            "autoload": {
                "psr-0": {
                    "Doctrine\\Common\\Collections\\": "lib/"
                }
            },
            "notification-url": "https://packagist.org/downloads/",
            "license": [
                "MIT"
            ],
            "authors": [
                {
                    "name": "Jonathan Wage",
                    "email": "jonwage@gmail.com",
                    "homepage": "http://www.jwage.com/"
                },
                {
                    "name": "Guilherme Blanco",
                    "email": "guilhermeblanco@gmail.com",
                    "homepage": "http://www.instaclick.com"
                },
                {
                    "name": "Roman Borschel",
                    "email": "roman@code-factory.org"
                },
                {
                    "name": "Benjamin Eberlei",
                    "email": "kontakt@beberlei.de"
                },
                {
                    "name": "Johannes Schmitt",
                    "email": "schmittjoh@gmail.com",
                    "homepage": "https://github.com/schmittjoh",
                    "role": "Developer of wrapped JMSSerializerBundle"
                }
            ],
            "description": "Collections Abstraction library",
            "homepage": "http://www.doctrine-project.org",
            "keywords": [
                "array",
                "collections",
                "iterator"
            ],
            "time": "2013-08-29 16:56:45"
        },
        {
            "name": "doctrine/common",
            "version": "2.4.x-dev",
            "source": {
                "type": "git",
                "url": "https://github.com/doctrine/common.git",
                "reference": "c94d6ff79e25418b1225e187c782bf4742f23a8b"
            },
            "dist": {
                "type": "zip",
                "url": "https://api.github.com/repos/doctrine/common/zipball/c94d6ff79e25418b1225e187c782bf4742f23a8b",
                "reference": "c94d6ff79e25418b1225e187c782bf4742f23a8b",
                "shasum": ""
            },
            "require": {
                "doctrine/annotations": "1.*",
                "doctrine/cache": "1.*",
                "doctrine/collections": "1.*",
                "doctrine/inflector": "1.*",
                "doctrine/lexer": "1.*",
                "php": ">=5.3.2"
            },
            "type": "library",
            "extra": {
                "branch-alias": {
                    "dev-master": "2.4.x-dev"
                }
            },
            "autoload": {
                "psr-0": {
                    "Doctrine\\Common\\": "lib/"
                }
            },
            "notification-url": "https://packagist.org/downloads/",
            "license": [
                "MIT"
            ],
            "authors": [
                {
                    "name": "Jonathan Wage",
                    "email": "jonwage@gmail.com",
                    "homepage": "http://www.jwage.com/"
                },
                {
                    "name": "Guilherme Blanco",
                    "email": "guilhermeblanco@gmail.com",
                    "homepage": "http://www.instaclick.com"
                },
                {
                    "name": "Roman Borschel",
                    "email": "roman@code-factory.org"
                },
                {
                    "name": "Benjamin Eberlei",
                    "email": "kontakt@beberlei.de"
                },
                {
                    "name": "Johannes Schmitt",
                    "email": "schmittjoh@gmail.com",
                    "homepage": "http://jmsyst.com",
                    "role": "Developer of wrapped JMSSerializerBundle"
                }
            ],
            "description": "Common Library for Doctrine projects",
            "homepage": "http://www.doctrine-project.org",
            "keywords": [
                "annotations",
                "collections",
                "eventmanager",
                "persistence",
                "spl"
            ],
            "time": "2013-09-07 10:20:35"
        },
        {
            "name": "doctrine/data-fixtures",
            "version": "dev-master",
            "source": {
                "type": "git",
                "url": "https://github.com/doctrine/data-fixtures.git",
                "reference": "dfc0dc9a3f6258c878768218fe49cc092ea8a8d1"
            },
            "dist": {
                "type": "zip",
                "url": "https://api.github.com/repos/doctrine/data-fixtures/zipball/dfc0dc9a3f6258c878768218fe49cc092ea8a8d1",
                "reference": "dfc0dc9a3f6258c878768218fe49cc092ea8a8d1",
                "shasum": ""
            },
            "require": {
                "doctrine/common": ">=2.2,<2.5-dev",
                "php": ">=5.3.2"
            },
            "require-dev": {
                "doctrine/orm": ">=2.2,<2.5-dev"
            },
            "suggest": {
                "doctrine/mongodb-odm": "For loading MongoDB ODM fixtures",
                "doctrine/orm": "For loading ORM fixtures",
                "doctrine/phpcr-odm": "For loading PHPCR ODM fixtures"
            },
            "type": "library",
            "extra": {
                "branch-alias": {
                    "dev-master": "1.0.x-dev"
                }
            },
            "autoload": {
                "psr-0": {
                    "Doctrine\\Common\\DataFixtures": "lib/"
                }
            },
            "notification-url": "https://packagist.org/downloads/",
            "license": [
                "MIT"
            ],
            "authors": [
                {
                    "name": "Jonathan Wage",
                    "email": "jonwage@gmail.com",
                    "homepage": "http://www.jwage.com/"
                }
            ],
            "description": "Data Fixtures for all Doctrine Object Managers",
            "homepage": "http://www.doctrine-project.org",
            "keywords": [
                "database"
            ],
            "time": "2013-10-16 14:26:38"
        },
        {
            "name": "doctrine/dbal",
            "version": "2.3.x-dev",
            "source": {
                "type": "git",
                "url": "https://github.com/doctrine/dbal.git",
                "reference": "59c310ba2aeea882c0fde6f47462462ba9ce9878"
            },
            "dist": {
                "type": "zip",
                "url": "https://api.github.com/repos/doctrine/dbal/zipball/59c310ba2aeea882c0fde6f47462462ba9ce9878",
                "reference": "59c310ba2aeea882c0fde6f47462462ba9ce9878",
                "shasum": ""
            },
            "require": {
                "doctrine/common": ">=2.3.0,<2.5-dev",
                "php": ">=5.3.2"
            },
            "type": "library",
            "extra": {
                "branch-alias": {
                    "dev-master": "2.3.x-dev"
                }
            },
            "autoload": {
                "psr-0": {
                    "Doctrine\\DBAL": "lib/"
                }
            },
            "notification-url": "https://packagist.org/downloads/",
            "license": [
                "MIT"
            ],
            "authors": [
                {
                    "name": "Jonathan Wage",
                    "email": "jonwage@gmail.com",
                    "homepage": "http://www.jwage.com/"
                },
                {
                    "name": "Guilherme Blanco",
                    "email": "guilhermeblanco@gmail.com",
                    "homepage": "http://www.instaclick.com"
                },
                {
                    "name": "Roman Borschel",
                    "email": "roman@code-factory.org"
                },
                {
                    "name": "Benjamin Eberlei",
                    "email": "kontakt@beberlei.de"
                }
            ],
            "description": "Database Abstraction Layer",
            "homepage": "http://www.doctrine-project.org",
            "keywords": [
                "database",
                "dbal",
                "persistence",
                "queryobject"
            ],
            "time": "2013-09-26 21:18:35"
        },
        {
            "name": "doctrine/doctrine-bundle",
            "version": "dev-master",
            "target-dir": "Doctrine/Bundle/DoctrineBundle",
            "source": {
                "type": "git",
                "url": "https://github.com/doctrine/DoctrineBundle.git",
                "reference": "ef6c4381a1d182f78b83bc3890cfab0fa08a89f9"
            },
            "dist": {
                "type": "zip",
                "url": "https://api.github.com/repos/doctrine/DoctrineBundle/zipball/ef6c4381a1d182f78b83bc3890cfab0fa08a89f9",
                "reference": "ef6c4381a1d182f78b83bc3890cfab0fa08a89f9",
                "shasum": ""
            },
            "require": {
                "doctrine/dbal": ">=2.2,<2.6-dev",
                "jdorn/sql-formatter": "~1.1",
                "php": ">=5.3.2",
                "symfony/doctrine-bridge": "~2.2",
                "symfony/framework-bundle": "~2.2"
            },
            "require-dev": {
                "doctrine/orm": ">=2.2,<2.5-dev",
                "symfony/validator": "~2.2",
                "symfony/yaml": "~2.2"
            },
            "suggest": {
                "doctrine/orm": "The Doctrine ORM integration is optional in the bundle.",
                "symfony/web-profiler-bundle": "to use the data collector"
            },
            "type": "symfony-bundle",
            "extra": {
                "branch-alias": {
                    "dev-master": "1.2.x-dev"
                }
            },
            "autoload": {
                "psr-0": {
                    "Doctrine\\Bundle\\DoctrineBundle": ""
                }
            },
            "notification-url": "https://packagist.org/downloads/",
            "license": [
                "MIT"
            ],
            "authors": [
                {
                    "name": "Fabien Potencier",
                    "email": "fabien@symfony.com"
                },
                {
                    "name": "Symfony Community",
                    "homepage": "http://symfony.com/contributors"
                },
                {
                    "name": "Benjamin Eberlei",
                    "email": "kontakt@beberlei.de"
                }
            ],
            "description": "Symfony DoctrineBundle",
            "homepage": "http://www.doctrine-project.org",
            "keywords": [
                "database",
                "dbal",
                "orm",
                "persistence"
            ],
            "time": "2013-10-12 16:02:36"
        },
        {
            "name": "doctrine/doctrine-fixtures-bundle",
            "version": "dev-master",
            "target-dir": "Doctrine/Bundle/FixturesBundle",
            "source": {
                "type": "git",
                "url": "https://github.com/doctrine/DoctrineFixturesBundle.git",
                "reference": "3caec4826e58fe47520b591f965b4adcdfc8a6c8"
            },
            "dist": {
                "type": "zip",
                "url": "https://api.github.com/repos/doctrine/DoctrineFixturesBundle/zipball/3caec4826e58fe47520b591f965b4adcdfc8a6c8",
                "reference": "3caec4826e58fe47520b591f965b4adcdfc8a6c8",
                "shasum": ""
            },
            "require": {
                "doctrine/data-fixtures": "~1.0",
                "doctrine/doctrine-bundle": "~1.0",
                "php": ">=5.3.2",
                "symfony/doctrine-bridge": "~2.1"
            },
            "type": "symfony-bundle",
            "extra": {
                "branch-alias": {
                    "dev-master": "2.2.x-dev"
                }
            },
            "autoload": {
                "psr-0": {
                    "Doctrine\\Bundle\\FixturesBundle": ""
                }
            },
            "notification-url": "https://packagist.org/downloads/",
            "license": [
                "MIT"
            ],
            "authors": [
                {
                    "name": "Fabien Potencier",
                    "email": "fabien@symfony.com"
                },
                {
                    "name": "Symfony Community",
                    "homepage": "http://symfony.com/contributors"
                },
                {
                    "name": "Doctrine Project",
                    "homepage": "http://www.doctrine-project.org"
                }
            ],
            "description": "Symfony DoctrineFixturesBundle",
            "homepage": "http://www.doctrine-project.org",
            "keywords": [
                "Fixture",
                "persistence"
            ],
            "time": "2013-09-16 10:15:05"
        },
        {
            "name": "doctrine/inflector",
            "version": "dev-master",
            "source": {
                "type": "git",
                "url": "https://github.com/doctrine/inflector.git",
                "reference": "8b4b3ccec7aafc596e2fc1e593c9f2e78f939c8c"
            },
            "dist": {
                "type": "zip",
                "url": "https://api.github.com/repos/doctrine/inflector/zipball/8b4b3ccec7aafc596e2fc1e593c9f2e78f939c8c",
                "reference": "8b4b3ccec7aafc596e2fc1e593c9f2e78f939c8c",
                "shasum": ""
            },
            "require": {
                "php": ">=5.3.2"
            },
            "type": "library",
            "extra": {
                "branch-alias": {
                    "dev-master": "1.0.x-dev"
                }
            },
            "autoload": {
                "psr-0": {
                    "Doctrine\\Common\\Inflector\\": "lib/"
                }
            },
            "notification-url": "https://packagist.org/downloads/",
            "license": [
                "MIT"
            ],
            "authors": [
                {
                    "name": "Jonathan Wage",
                    "email": "jonwage@gmail.com",
                    "homepage": "http://www.jwage.com/"
                },
                {
                    "name": "Guilherme Blanco",
                    "email": "guilhermeblanco@gmail.com",
                    "homepage": "http://www.instaclick.com"
                },
                {
                    "name": "Roman Borschel",
                    "email": "roman@code-factory.org"
                },
                {
                    "name": "Benjamin Eberlei",
                    "email": "kontakt@beberlei.de"
                },
                {
                    "name": "Johannes Schmitt",
                    "email": "schmittjoh@gmail.com",
                    "homepage": "https://github.com/schmittjoh",
                    "role": "Developer of wrapped JMSSerializerBundle"
                }
            ],
            "description": "Common String Manipulations with regard to casing and singular/plural rules.",
            "homepage": "http://www.doctrine-project.org",
            "keywords": [
                "inflection",
                "pluralize",
                "singularize",
                "string"
            ],
            "time": "2013-04-10 16:14:30"
        },
        {
            "name": "doctrine/lexer",
            "version": "dev-master",
            "source": {
                "type": "git",
                "url": "https://github.com/doctrine/lexer.git",
                "reference": "bc0e1f0cc285127a38c6c8ea88bc5dba2fd53e94"
            },
            "dist": {
                "type": "zip",
                "url": "https://api.github.com/repos/doctrine/lexer/zipball/bc0e1f0cc285127a38c6c8ea88bc5dba2fd53e94",
                "reference": "bc0e1f0cc285127a38c6c8ea88bc5dba2fd53e94",
                "shasum": ""
            },
            "require": {
                "php": ">=5.3.2"
            },
            "type": "library",
            "extra": {
                "branch-alias": {
                    "dev-master": "1.0.x-dev"
                }
            },
            "autoload": {
                "psr-0": {
                    "Doctrine\\Common\\Lexer\\": "lib/"
                }
            },
            "notification-url": "https://packagist.org/downloads/",
            "license": [
                "MIT"
            ],
            "authors": [
                {
                    "name": "Guilherme Blanco",
                    "email": "guilhermeblanco@gmail.com",
                    "homepage": "http://www.instaclick.com"
                },
                {
                    "name": "Roman Borschel",
                    "email": "roman@code-factory.org"
                },
                {
                    "name": "Johannes Schmitt",
                    "email": "schmittjoh@gmail.com",
                    "homepage": "https://github.com/schmittjoh",
                    "role": "Developer of wrapped JMSSerializerBundle"
                }
            ],
            "description": "Base library for a lexer that can be used in Top-Down, Recursive Descent Parsers.",
            "homepage": "http://www.doctrine-project.org",
            "keywords": [
                "lexer",
                "parser"
            ],
            "time": "2013-03-07 12:15:25"
        },
        {
            "name": "doctrine/mongodb",
            "version": "1.0.x-dev",
            "source": {
                "type": "git",
                "url": "https://github.com/doctrine/mongodb.git",
                "reference": "401796e7a5ec3cea099d993fd0034235b917f1a8"
            },
            "dist": {
                "type": "zip",
                "url": "https://api.github.com/repos/doctrine/mongodb/zipball/401796e7a5ec3cea099d993fd0034235b917f1a8",
                "reference": "401796e7a5ec3cea099d993fd0034235b917f1a8",
                "shasum": ""
            },
            "require": {
                "doctrine/common": ">=2.1.0,<2.5-dev",
                "php": ">=5.3.2"
            },
            "suggest": {
                "ext-mongo": ">=1.2.12,<1.6-dev"
            },
            "type": "library",
            "autoload": {
                "psr-0": {
                    "Doctrine\\MongoDB": "lib/"
                }
            },
            "notification-url": "https://packagist.org/downloads/",
            "license": [
                "MIT"
            ],
            "authors": [
                {
                    "name": "Bulat Shakirzyanov",
                    "email": "mallluhuct@gmail.com",
                    "homepage": "http://avalanche123.com"
                },
                {
                    "name": "Jonathan H. Wage",
                    "email": "jonwage@gmail.com",
                    "homepage": "http://www.jwage.com/",
                    "role": "Creator"
                },
                {
                    "name": "Kris Wallsmith",
                    "email": "kris.wallsmith@gmail.com",
                    "homepage": "http://kriswallsmith.net/"
                },
                {
                    "name": "Jeremy Mikola",
                    "email": "jmikola@gmail.com",
                    "homepage": "http://jmikola.net"
                }
            ],
            "description": "Doctrine MongoDB Abstraction Layer",
            "homepage": "http://www.doctrine-project.org",
            "keywords": [
                "database",
                "mongodb",
                "persistence"
            ],
            "time": "2013-11-01 17:12:21"
        },
        {
            "name": "doctrine/mongodb-odm",
            "version": "dev-master",
            "source": {
                "type": "git",
                "url": "https://github.com/doctrine/mongodb-odm.git",
                "reference": "4a2d7755c225f5b27f69e3ef0187ae0caec24aea"
            },
            "dist": {
                "type": "zip",
                "url": "https://api.github.com/repos/doctrine/mongodb-odm/zipball/4a2d7755c225f5b27f69e3ef0187ae0caec24aea",
                "reference": "4a2d7755c225f5b27f69e3ef0187ae0caec24aea",
                "shasum": ""
            },
            "require": {
                "doctrine/annotations": "~1.0",
                "doctrine/cache": "~1.0",
                "doctrine/collections": "~1.0",
                "doctrine/common": "2.4.*",
                "doctrine/inflector": "~1.0",
                "doctrine/mongodb": "1.0.*",
                "php": ">=5.3.2",
                "symfony/console": "~2.0"
            },
            "require-dev": {
                "symfony/yaml": "~2.0"
            },
            "suggest": {
                "symfony/yaml": "Enables the YAML metadata mapping driver"
            },
            "type": "library",
            "extra": {
                "branch-alias": {
                    "dev-master": "1.0.x-dev"
                }
            },
            "autoload": {
                "psr-0": {
                    "Doctrine\\ODM\\MongoDB": "lib/"
                }
            },
            "notification-url": "https://packagist.org/downloads/",
            "license": [
                "MIT"
            ],
            "authors": [
                {
                    "name": "Bulat Shakirzyanov",
                    "email": "mallluhuct@gmail.com",
                    "homepage": "http://avalanche123.com"
                },
                {
                    "name": "Jonathan H. Wage",
                    "email": "jonwage@gmail.com",
                    "homepage": "http://www.jwage.com/",
                    "role": "Creator"
                },
                {
                    "name": "Kris Wallsmith",
                    "email": "kris.wallsmith@gmail.com",
                    "homepage": "http://kriswallsmith.net/"
                },
                {
                    "name": "Jeremy Mikola",
                    "email": "jmikola@gmail.com",
                    "homepage": "http://jmikola.net"
                }
            ],
            "description": "Doctrine MongoDB Object Document Mapper",
            "homepage": "http://www.doctrine-project.org",
            "keywords": [
                "database",
                "mongodb",
                "odm",
                "persistence"
            ],
            "time": "2013-10-28 17:53:12"
        },
        {
            "name": "doctrine/mongodb-odm-bundle",
            "version": "dev-master",
            "target-dir": "Doctrine/Bundle/MongoDBBundle",
            "source": {
                "type": "git",
                "url": "https://github.com/doctrine/DoctrineMongoDBBundle.git",
                "reference": "b7d25d7fab0149942d3a19c73c0544ef54b1bab7"
            },
            "dist": {
                "type": "zip",
                "url": "https://api.github.com/repos/doctrine/DoctrineMongoDBBundle/zipball/b7d25d7fab0149942d3a19c73c0544ef54b1bab7",
                "reference": "b7d25d7fab0149942d3a19c73c0544ef54b1bab7",
                "shasum": ""
            },
            "require": {
                "doctrine/mongodb-odm": "~1.0.0-beta5@dev",
                "php": ">=5.3.2",
                "symfony/doctrine-bridge": "~2.1",
                "symfony/framework-bundle": "~2.1",
                "symfony/options-resolver": "~2.1"
            },
            "require-dev": {
                "doctrine/data-fixtures": "@dev",
                "symfony/form": "~2.1",
                "symfony/yaml": "~2.1"
            },
            "suggest": {
                "doctrine/data-fixtures": "Load data fixtures"
            },
            "type": "symfony-bundle",
            "extra": {
                "branch-alias": {
                    "dev-master": "3.0-dev"
                }
            },
            "autoload": {
                "psr-0": {
                    "Doctrine\\Bundle\\MongoDBBundle": ""
                }
            },
            "notification-url": "https://packagist.org/downloads/",
            "license": [
                "MIT"
            ],
            "authors": [
                {
                    "name": "Bulat Shakirzyanov",
                    "email": "mallluhuct@gmail.com",
                    "homepage": "http://avalanche123.com"
                },
                {
                    "name": "Jonathan H. Wage",
                    "email": "jonwage@gmail.com",
                    "homepage": "http://www.jwage.com/",
                    "role": "Creator"
                },
                {
                    "name": "Kris Wallsmith",
                    "email": "kris@symfony.com"
                }
            ],
            "description": "Symfony2 Doctrine MongoDB Bundle",
            "homepage": "http://www.doctrine-project.org",
            "keywords": [
                "mongodb",
                "persistence",
                "symfony"
            ],
            "time": "2013-10-28 20:35:52"
        },
        {
            "name": "doctrine/orm",
            "version": "2.3.x-dev",
            "source": {
                "type": "git",
                "url": "https://github.com/doctrine/doctrine2.git",
                "reference": "08e636368471c4232e83be0abf2f31b35336d641"
            },
            "dist": {
                "type": "zip",
                "url": "https://api.github.com/repos/doctrine/doctrine2/zipball/08e636368471c4232e83be0abf2f31b35336d641",
                "reference": "08e636368471c4232e83be0abf2f31b35336d641",
                "shasum": ""
            },
            "require": {
                "doctrine/dbal": "2.3.*",
                "ext-pdo": "*",
                "php": ">=5.3.2",
                "symfony/console": "2.*"
            },
            "suggest": {
                "symfony/yaml": "If you want to use YAML Metadata Mapping Driver"
            },
            "bin": [
                "bin/doctrine",
                "bin/doctrine.php"
            ],
            "type": "library",
            "extra": {
                "branch-alias": {
                    "dev-master": "2.3.x-dev"
                }
            },
            "autoload": {
                "psr-0": {
                    "Doctrine\\ORM": "lib/"
                }
            },
            "notification-url": "https://packagist.org/downloads/",
            "license": [
                "MIT"
            ],
            "authors": [
                {
                    "name": "Jonathan Wage",
                    "email": "jonwage@gmail.com",
                    "homepage": "http://www.jwage.com/"
                },
                {
                    "name": "Guilherme Blanco",
                    "email": "guilhermeblanco@gmail.com",
                    "homepage": "http://www.instaclick.com"
                },
                {
                    "name": "Roman Borschel",
                    "email": "roman@code-factory.org"
                },
                {
                    "name": "Benjamin Eberlei",
                    "email": "kontakt@beberlei.de"
                }
            ],
            "description": "Object-Relational-Mapper for PHP",
            "homepage": "http://www.doctrine-project.org",
            "keywords": [
                "database",
                "orm"
            ],
            "time": "2013-10-26 09:18:16"
        },
        {
            "name": "escapestudios/wsse-authentication-bundle",
            "version": "dev-master",
            "target-dir": "Escape/WSSEAuthenticationBundle",
            "source": {
                "type": "git",
                "url": "https://github.com/escapestudios/EscapeWSSEAuthenticationBundle.git",
                "reference": "408ae53315674582f715da56bc37498dbfd696ea"
            },
            "dist": {
                "type": "zip",
                "url": "https://api.github.com/repos/escapestudios/EscapeWSSEAuthenticationBundle/zipball/408ae53315674582f715da56bc37498dbfd696ea",
                "reference": "408ae53315674582f715da56bc37498dbfd696ea",
                "shasum": ""
            },
            "require": {
                "php": ">=5.3.2"
            },
            "require-dev": {
                "symfony/framework-bundle": "2.3.*",
                "symfony/security-bundle": "2.3.*"
            },
            "type": "symfony-bundle",
            "extra": {
                "branch-alias": {
                    "dev-master": "2.3.x-dev"
                }
            },
            "autoload": {
                "psr-0": {
                    "Escape\\WSSEAuthenticationBundle": ""
                }
            },
            "notification-url": "https://packagist.org/downloads/",
            "license": [
                "MIT"
            ],
            "authors": [
                {
                    "name": "David Joos",
                    "email": "david@escapestudios.com"
                },
                {
                    "name": "Community contributors",
                    "homepage": "https://github.com/escapestudios/EscapeWSSEAuthenticationBundle/graphs/contributors"
                }
            ],
            "description": "Symfony2 bundle to implement WSSE authentication",
            "homepage": "https://github.com/escapestudios/EscapeWSSEAuthenticationBundle",
            "keywords": [
                "Authentication",
                "bundle",
                "wsse"
            ],
            "time": "2013-07-03 15:47:56"
        },
        {
            "name": "evenement/evenement",
            "version": "1.0.x-dev",
            "source": {
                "type": "git",
                "url": "https://github.com/igorw/evenement.git",
                "reference": "8b0918f8374327dfed4408fe467980ab41d556dd"
            },
            "dist": {
                "type": "zip",
                "url": "https://api.github.com/repos/igorw/evenement/zipball/8b0918f8374327dfed4408fe467980ab41d556dd",
                "reference": "8b0918f8374327dfed4408fe467980ab41d556dd",
                "shasum": ""
            },
            "require": {
                "php": ">=5.3.0"
            },
            "type": "library",
            "extra": {
                "branch-alias": {
                    "dev-master": "2.0-dev"
                }
            },
            "autoload": {
                "psr-0": {
                    "Evenement": "src"
                }
            },
            "notification-url": "https://packagist.org/downloads/",
            "license": [
                "MIT"
            ],
            "authors": [
                {
                    "name": "Igor Wiedler",
                    "email": "igor@wiedler.ch",
                    "homepage": "http://wiedler.ch/igor/"
                }
            ],
            "description": "Événement is a very simple event dispatching library for PHP 5.3",
            "keywords": [
                "event-dispatcher"
            ],
            "time": "2012-12-29 17:04:52"
        },
        {
            "name": "friendsofsymfony/jsrouting-bundle",
            "version": "dev-master",
            "target-dir": "FOS/JsRoutingBundle",
            "source": {
                "type": "git",
                "url": "https://github.com/FriendsOfSymfony/FOSJsRoutingBundle.git",
                "reference": "052ab23e7233493494b26c4eca3c13a14df7e08a"
            },
            "dist": {
                "type": "zip",
                "url": "https://api.github.com/repos/FriendsOfSymfony/FOSJsRoutingBundle/zipball/052ab23e7233493494b26c4eca3c13a14df7e08a",
                "reference": "052ab23e7233493494b26c4eca3c13a14df7e08a",
                "shasum": ""
            },
            "require": {
                "php": ">=5.3.2",
                "symfony/console": "~2.0",
                "symfony/framework-bundle": "~2.0",
                "symfony/serializer": "~2.0"
            },
            "type": "symfony-bundle",
            "extra": {
                "branch-alias": {
                    "dev-master": "1.1-dev"
                }
            },
            "autoload": {
                "psr-0": {
                    "FOS\\JsRoutingBundle": ""
                }
            },
            "notification-url": "https://packagist.org/downloads/",
            "license": [
                "MIT"
            ],
            "authors": [
                {
                    "name": "William Durand",
                    "email": "william.durand1@gmail.com",
                    "homepage": "http://www.willdurand.fr"
                },
                {
                    "name": "FriendsOfSymfony Community",
                    "homepage": "https://github.com/friendsofsymfony/FOSJsRoutingBundle/contributors"
                }
            ],
            "description": "Symfony FOSJsRoutingBundle",
            "homepage": "http://friendsofsymfony.github.com",
            "keywords": [
                "Js Routing"
            ],
            "time": "2013-10-04 08:52:27"
        },
        {
            "name": "friendsofsymfony/rest",
            "version": "0.8.0",
            "target-dir": "FOS/Rest",
            "source": {
                "type": "git",
                "url": "https://github.com/FriendsOfSymfony/FOSRest.git",
                "reference": "9a84df8220553e2ae3163b8325a3c4c2e9792426"
            },
            "dist": {
                "type": "zip",
                "url": "https://api.github.com/repos/FriendsOfSymfony/FOSRest/zipball/9a84df8220553e2ae3163b8325a3c4c2e9792426",
                "reference": "9a84df8220553e2ae3163b8325a3c4c2e9792426",
                "shasum": ""
            },
            "require": {
                "php": ">=5.3.2",
                "symfony/http-foundation": "~2.0"
            },
            "type": "library",
            "extra": {
                "branch-alias": {
                    "dev-master": "0.8.x-dev"
                }
            },
            "autoload": {
                "psr-0": {
                    "FOS\\Rest": ""
                }
            },
            "notification-url": "https://packagist.org/downloads/",
            "license": [
                "MIT"
            ],
            "authors": [
                {
                    "name": "Lukas Kahwe Smith",
                    "email": "smith@pooteeweet.org"
                },
                {
                    "name": "FriendsOfSymfony Community",
                    "homepage": "https://github.com/FriendsOfSymfony/FOSRest/contributors"
                }
            ],
            "description": "This library provides various tools to develop RESTful API's",
            "homepage": "http://friendsofsymfony.github.com",
            "keywords": [
                "rest"
            ],
            "time": "2013-03-02 20:35:05"
        },
        {
            "name": "friendsofsymfony/rest-bundle",
            "version": "0.12.0",
            "target-dir": "FOS/RestBundle",
            "source": {
                "type": "git",
                "url": "https://github.com/FriendsOfSymfony/FOSRestBundle.git",
                "reference": "0.12.0"
            },
            "dist": {
                "type": "zip",
                "url": "https://api.github.com/repos/FriendsOfSymfony/FOSRestBundle/zipball/0.12.0",
                "reference": "0.12.0",
                "shasum": ""
            },
            "require": {
                "doctrine/inflector": "1.0.*",
                "friendsofsymfony/rest": ">=0.7.0,<0.9.0-dev",
                "php": ">=5.3.2",
                "symfony/framework-bundle": ">=2.1,<3.0"
            },
            "require-dev": {
                "jms/serializer-bundle": "0.12.*",
                "sensio/framework-extra-bundle": ">=2.1,<3.0",
                "symfony/form": ">=2.1,<3.0",
                "symfony/security": ">=2.1,<3.0",
                "symfony/yaml": ">=2.1,<3.0"
            },
            "suggest": {
                "jms/serializer-bundle": "Add support for advanced serialization capabilities, recommended, requires 0.12.*",
                "sensio/framework-extra-bundle": "Add support for route annotations and the view response listener",
                "symfony/serializer": "Add support for basic serialization capabilities, requires >=2.0,<2.3-dev"
            },
            "type": "symfony-bundle",
            "extra": {
                "branch-alias": {
                    "dev-master": "0.12.x-dev"
                }
            },
            "autoload": {
                "psr-0": {
                    "FOS\\RestBundle": ""
                }
            },
            "notification-url": "https://packagist.org/downloads/",
            "license": [
                "MIT"
            ],
            "authors": [
                {
                    "name": "Lukas Kahwe Smith",
                    "email": "smith@pooteeweet.org"
                },
                {
                    "name": "FriendsOfSymfony Community",
                    "homepage": "https://github.com/friendsofsymfony/FOSRestBundle/contributors"
                },
                {
                    "name": "Konstantin Kudryashov",
                    "email": "ever.zet@gmail.com",
                    "homepage": "http://everzet.com"
                }
            ],
            "description": "This Bundle provides various tools to rapidly develop RESTful API's with Symfony2",
            "homepage": "http://friendsofsymfony.github.com",
            "keywords": [
                "rest"
            ],
            "time": "2013-05-06 10:33:17"
        },
        {
            "name": "fzaninotto/faker",
            "version": "dev-master",
            "source": {
                "type": "git",
                "url": "https://github.com/fzaninotto/Faker.git",
                "reference": "2355fcf8d19de6eaa562f809150e4ddace90d985"
            },
            "dist": {
                "type": "zip",
                "url": "https://api.github.com/repos/fzaninotto/Faker/zipball/2355fcf8d19de6eaa562f809150e4ddace90d985",
                "reference": "2355fcf8d19de6eaa562f809150e4ddace90d985",
                "shasum": ""
            },
            "require": {
                "php": ">=5.3.3"
            },
            "type": "library",
            "extra": {
                "branch-alias": {
                    "dev-master": "1.2.x-dev"
                }
            },
            "autoload": {
                "psr-0": {
                    "Faker": "src/",
                    "Faker\\PHPUnit": "test/"
                }
            },
            "notification-url": "https://packagist.org/downloads/",
            "license": [
                "MIT"
            ],
            "authors": [
                {
                    "name": "François Zaninotto"
                }
            ],
            "description": "Faker is a PHP library that generates fake data for you.",
            "keywords": [
                "data",
                "faker",
                "fixtures"
            ],
            "time": "2013-10-10 13:40:29"
        },
        {
            "name": "gedmo/doctrine-extensions",
            "version": "dev-master",
            "source": {
                "type": "git",
                "url": "https://github.com/l3pp4rd/DoctrineExtensions.git",
                "reference": "67615ac3fa45369e25806ac1932235b3a09e3f35"
            },
            "dist": {
                "type": "zip",
                "url": "https://api.github.com/repos/l3pp4rd/DoctrineExtensions/zipball/67615ac3fa45369e25806ac1932235b3a09e3f35",
                "reference": "67615ac3fa45369e25806ac1932235b3a09e3f35",
                "shasum": ""
            },
            "require": {
                "doctrine/common": ">=2.2,<2.5-dev",
                "php": ">=5.3.2"
            },
            "require-dev": {
                "doctrine/common": ">=2.4.0-RC3",
                "doctrine/dbal": ">=2.4.0-RC1",
                "doctrine/mongodb": ">=1.0.3",
                "doctrine/mongodb-odm": ">=1.0.0-BETA9",
                "doctrine/orm": ">=2.4.0-RC1",
                "symfony/yaml": "2.3.1"
            },
            "suggest": {
                "doctrine/dbal": ">=2.3.2",
                "doctrine/mongodb": ">=1.0.1",
                "doctrine/mongodb-odm": ">=1.0.0-BETA7",
                "doctrine/orm": ">=2.3.2"
            },
            "type": "library",
            "extra": {
                "branch-alias": {
                    "dev-master": "2.3.x-dev"
                }
            },
            "autoload": {
                "psr-0": {
                    "Gedmo\\": "lib/"
                }
            },
            "notification-url": "https://packagist.org/downloads/",
            "license": [
                "MIT"
            ],
            "authors": [
                {
                    "name": "David Buchmann",
                    "email": "david@liip.ch"
                },
                {
                    "name": "Gediminas Morkevicius",
                    "email": "gediminas.morkevicius@gmail.com"
                },
                {
                    "name": "Gustavo Falco",
                    "email": "comfortablynumb84@gmail.com"
                }
            ],
            "description": "Doctrine2 behavioral extensions",
            "homepage": "http://gediminasm.org/",
            "keywords": [
                "Blameable",
                "behaviors",
                "doctrine2",
                "extensions",
                "gedmo",
                "loggable",
                "nestedset",
                "sluggable",
                "sortable",
                "timestampable",
                "translatable",
                "tree",
                "uploadable"
            ],
            "time": "2013-10-10 07:21:45"
        },
        {
            "name": "genemu/form-bundle",
            "version": "dev-master",
            "target-dir": "Genemu/Bundle/FormBundle",
            "source": {
                "type": "git",
                "url": "https://github.com/genemu/GenemuFormBundle.git",
                "reference": "9a68d6811fd80d1fe908af014687562301329d6e"
            },
            "dist": {
                "type": "zip",
                "url": "https://api.github.com/repos/genemu/GenemuFormBundle/zipball/9a68d6811fd80d1fe908af014687562301329d6e",
                "reference": "9a68d6811fd80d1fe908af014687562301329d6e",
                "shasum": ""
            },
            "require": {
                "php": ">=5.3.2",
                "symfony/form": "~2.3",
                "symfony/framework-bundle": "~2.3"
            },
            "require-dev": {
                "doctrine/doctrine-bundle": "1.*",
                "doctrine/mongodb-odm-bundle": "*",
                "doctrine/orm": "2.*",
                "phpunit/phpunit": "3.7.*",
                "propel/propel-bundle": "*",
                "symfony/doctrine-bridge": "~2.3",
                "symfony/finder": "2.*"
            },
            "suggest": {
                "symfony/doctrine-bundle": "In order to use some form types with Doctrine",
                "symfony/finder": "For an image type",
                "symfony/mongodb-odm-bundle": "For MongoDB integration",
                "symfony/twig-bridge": "For integration into Twig templates"
            },
            "type": "symfony-bundle",
            "extra": {
                "branch-alias": {
                    "dev-master": "2.2-dev"
                }
            },
            "autoload": {
                "psr-0": {
                    "Genemu\\Bundle\\FormBundle": ""
                }
            },
            "notification-url": "https://packagist.org/downloads/",
            "license": [
                "MIT"
            ],
            "authors": [
                {
                    "name": "Olivier Chauvel",
                    "email": "olivier@generation-multiple.com"
                },
                {
                    "name": "Community contributions",
                    "homepage": "https://github.com/genemu/GenemuFormBundle/contributors"
                },
                {
                    "name": "Bilal Amarni",
                    "email": "bilal.amarni@gmail.com"
                }
            ],
            "description": "Extra form types for your Symfony2 projects",
            "keywords": [
                "extra form",
                "form"
            ],
            "time": "2013-09-03 21:48:06"
        },
        {
            "name": "guzzle/common",
            "version": "dev-master",
            "target-dir": "Guzzle/Common",
            "source": {
                "type": "git",
                "url": "https://github.com/guzzle/common.git",
                "reference": "5126e268446c7e7df961b89128d71878e0652432"
            },
            "dist": {
                "type": "zip",
                "url": "https://api.github.com/repos/guzzle/common/zipball/5126e268446c7e7df961b89128d71878e0652432",
                "reference": "5126e268446c7e7df961b89128d71878e0652432",
                "shasum": ""
            },
            "require": {
                "php": ">=5.3.2",
                "symfony/event-dispatcher": ">=2.1"
            },
            "type": "library",
            "extra": {
                "branch-alias": {
                    "dev-master": "3.7-dev"
                }
            },
            "autoload": {
                "psr-0": {
                    "Guzzle\\Common": ""
                }
            },
            "notification-url": "https://packagist.org/downloads/",
            "license": [
                "MIT"
            ],
            "description": "Common libraries used by Guzzle",
            "homepage": "http://guzzlephp.org/",
            "keywords": [
                "collection",
                "common",
                "event",
                "exception"
            ],
            "time": "2013-10-02 20:47:00"
        },
        {
            "name": "guzzle/http",
            "version": "dev-master",
            "target-dir": "Guzzle/Http",
            "source": {
                "type": "git",
                "url": "https://github.com/guzzle/http.git",
                "reference": "3420035adcf312d62a2e64f3e6b3e3e590121786"
            },
            "dist": {
                "type": "zip",
                "url": "https://api.github.com/repos/guzzle/http/zipball/3420035adcf312d62a2e64f3e6b3e3e590121786",
                "reference": "3420035adcf312d62a2e64f3e6b3e3e590121786",
                "shasum": ""
            },
            "require": {
                "guzzle/common": "self.version",
                "guzzle/parser": "self.version",
                "guzzle/stream": "self.version",
                "php": ">=5.3.2"
            },
            "suggest": {
                "ext-curl": "*"
            },
            "type": "library",
            "extra": {
                "branch-alias": {
                    "dev-master": "3.7-dev"
                }
            },
            "autoload": {
                "psr-0": {
                    "Guzzle\\Http": ""
                }
            },
            "notification-url": "https://packagist.org/downloads/",
            "license": [
                "MIT"
            ],
            "authors": [
                {
                    "name": "Michael Dowling",
                    "email": "mtdowling@gmail.com",
                    "homepage": "https://github.com/mtdowling"
                }
            ],
            "description": "HTTP libraries used by Guzzle",
            "homepage": "http://guzzlephp.org/",
            "keywords": [
                "Guzzle",
                "client",
                "curl",
                "http",
                "http client"
            ],
            "time": "2013-09-20 22:05:53"
        },
        {
            "name": "guzzle/parser",
            "version": "dev-master",
            "target-dir": "Guzzle/Parser",
            "source": {
                "type": "git",
                "url": "https://github.com/guzzle/parser.git",
                "reference": "a25c2ddda1c52fb69a4ee56eb530b13ddd9573c2"
            },
            "dist": {
                "type": "zip",
                "url": "https://api.github.com/repos/guzzle/parser/zipball/a25c2ddda1c52fb69a4ee56eb530b13ddd9573c2",
                "reference": "a25c2ddda1c52fb69a4ee56eb530b13ddd9573c2",
                "shasum": ""
            },
            "require": {
                "php": ">=5.3.2"
            },
            "type": "library",
            "extra": {
                "branch-alias": {
                    "dev-master": "3.7-dev"
                }
            },
            "autoload": {
                "psr-0": {
                    "Guzzle\\Parser": ""
                }
            },
            "notification-url": "https://packagist.org/downloads/",
            "license": [
                "MIT"
            ],
            "description": "Interchangeable parsers used by Guzzle",
            "homepage": "http://guzzlephp.org/",
            "keywords": [
                "URI Template",
                "cookie",
                "http",
                "message",
                "url"
            ],
            "time": "2013-07-11 22:46:03"
        },
        {
            "name": "guzzle/stream",
            "version": "dev-master",
            "target-dir": "Guzzle/Stream",
            "source": {
                "type": "git",
                "url": "https://github.com/guzzle/stream.git",
                "reference": "a86111d9ac7db31d65a053c825869409fe8fc83f"
            },
            "dist": {
                "type": "zip",
                "url": "https://api.github.com/repos/guzzle/stream/zipball/a86111d9ac7db31d65a053c825869409fe8fc83f",
                "reference": "a86111d9ac7db31d65a053c825869409fe8fc83f",
                "shasum": ""
            },
            "require": {
                "guzzle/common": "self.version",
                "php": ">=5.3.2"
            },
            "suggest": {
                "guzzle/http": "To convert Guzzle request objects to PHP streams"
            },
            "type": "library",
            "extra": {
                "branch-alias": {
                    "dev-master": "3.7-dev"
                }
            },
            "autoload": {
                "psr-0": {
                    "Guzzle\\Stream": ""
                }
            },
            "notification-url": "https://packagist.org/downloads/",
            "license": [
                "MIT"
            ],
            "authors": [
                {
                    "name": "Michael Dowling",
                    "email": "mtdowling@gmail.com",
                    "homepage": "https://github.com/mtdowling"
                }
            ],
            "description": "Guzzle stream wrapper component",
            "homepage": "http://guzzlephp.org/",
            "keywords": [
                "Guzzle",
                "component",
                "stream"
            ],
            "time": "2013-07-30 22:07:23"
        },
        {
            "name": "imagine/imagine",
            "version": "v0.5.0",
            "source": {
                "type": "git",
                "url": "https://github.com/avalanche123/Imagine.git",
                "reference": "f64ec666baaa800edcbf237db41121a569230709"
            },
            "dist": {
                "type": "zip",
                "url": "https://api.github.com/repos/avalanche123/Imagine/zipball/f64ec666baaa800edcbf237db41121a569230709",
                "reference": "f64ec666baaa800edcbf237db41121a569230709",
                "shasum": ""
            },
            "require": {
                "php": ">=5.3.2"
            },
            "require-dev": {
                "sami/sami": "dev-master"
            },
            "suggest": {
                "ext-gd": "to use the GD implementation",
                "ext-gmagick": "to use the Gmagick implementation",
                "ext-imagick": "to use the Imagick implementation"
            },
            "type": "library",
            "autoload": {
                "psr-0": {
                    "Imagine": "lib/"
                }
            },
            "notification-url": "https://packagist.org/downloads/",
            "license": [
                "MIT"
            ],
            "authors": [
                {
                    "name": "Bulat Shakirzyanov",
                    "email": "mallluhuct@gmail.com",
                    "homepage": "http://avalanche123.com"
                }
            ],
            "description": "Image processing for PHP 5.3",
            "homepage": "http://imagine.readthedocs.org/",
            "keywords": [
                "drawing",
                "graphics",
                "image manipulation",
                "image processing"
            ],
            "time": "2013-07-10 17:25:36"
        },
        {
            "name": "incenteev/composer-parameter-handler",
            "version": "dev-master",
            "target-dir": "Incenteev/ParameterHandler",
            "source": {
                "type": "git",
                "url": "https://github.com/Incenteev/ParameterHandler.git",
                "reference": "bc06242a63298affc72d2089f93d8986a6217c4c"
            },
            "dist": {
                "type": "zip",
                "url": "https://api.github.com/repos/Incenteev/ParameterHandler/zipball/bc06242a63298affc72d2089f93d8986a6217c4c",
                "reference": "bc06242a63298affc72d2089f93d8986a6217c4c",
                "shasum": ""
            },
            "require": {
                "php": ">=5.3.3",
                "symfony/yaml": "~2.0"
            },
            "require-dev": {
                "composer/composer": "1.0.*@dev",
                "phpspec/prophecy-phpunit": "~1.0",
                "symfony/filesystem": "~2.2"
            },
            "type": "library",
            "extra": {
                "branch-alias": {
                    "dev-master": "2.1.x-dev"
                }
            },
            "autoload": {
                "psr-0": {
                    "Incenteev\\ParameterHandler": ""
                }
            },
            "notification-url": "https://packagist.org/downloads/",
            "license": [
                "MIT"
            ],
            "authors": [
                {
                    "name": "Christophe Coevoet",
                    "email": "stof@notk.org"
                }
            ],
            "description": "Composer script handling your ignored parameter file",
            "homepage": "https://github.com/Incenteev/ParameterHandler",
            "keywords": [
                "parameters management"
            ],
            "time": "2013-09-03 08:29:03"
        },
        {
            "name": "jdare/clank-bundle",
            "version": "dev-master",
            "target-dir": "JDare/ClankBundle",
            "source": {
                "type": "git",
                "url": "https://github.com/JDare/ClankBundle.git",
                "reference": "67d7b852fccf1df60b718478413944c406f0baff"
            },
            "dist": {
                "type": "zip",
                "url": "https://api.github.com/repos/JDare/ClankBundle/zipball/67d7b852fccf1df60b718478413944c406f0baff",
                "reference": "67d7b852fccf1df60b718478413944c406f0baff",
                "shasum": ""
            },
            "require": {
                "cboden/ratchet": "0.2.*",
                "php": ">=5.3.2",
                "symfony/framework-bundle": ">=2.1,<2.4-dev"
            },
            "type": "symfony-bundle",
            "autoload": {
                "psr-0": {
                    "JDare\\ClankBundle": ""
                }
            },
            "notification-url": "https://packagist.org/downloads/",
            "license": [
                "MIT"
            ],
            "authors": [
                {
                    "name": "Jeremy Dare",
                    "email": "jeremy.d.dare@gmail.com"
                }
            ],
            "description": "Symfony ClankBundle",
            "homepage": "https://github.com/JDare/ClankBundle",
            "keywords": [
                "Web Socket Application"
            ],
            "time": "2013-10-08 00:25:05"
        },
        {
            "name": "jdorn/sql-formatter",
            "version": "dev-master",
            "source": {
                "type": "git",
                "url": "https://github.com/jdorn/sql-formatter.git",
                "reference": "51a660e97b59f91b814eeee6e0a38e3cd726dd30"
            },
            "dist": {
                "type": "zip",
                "url": "https://api.github.com/repos/jdorn/sql-formatter/zipball/51a660e97b59f91b814eeee6e0a38e3cd726dd30",
                "reference": "51a660e97b59f91b814eeee6e0a38e3cd726dd30",
                "shasum": ""
            },
            "require": {
                "php": ">=5.2.4"
            },
            "require-dev": {
                "phpunit/phpunit": "3.7.*"
            },
            "type": "library",
            "extra": {
                "branch-alias": {
                    "dev-master": "1.3.x-dev"
                }
            },
            "autoload": {
                "classmap": [
                    "lib"
                ]
            },
            "notification-url": "https://packagist.org/downloads/",
            "license": [
                "MIT"
            ],
            "authors": [
                {
                    "name": "Jeremy Dorn",
                    "email": "jeremy@jeremydorn.com",
                    "homepage": "http://jeremydorn.com/"
                }
            ],
            "description": "a PHP SQL highlighting library",
            "homepage": "https://github.com/jdorn/sql-formatter/",
            "keywords": [
                "highlight",
                "sql"
            ],
            "time": "2013-09-18 14:43:47"
        },
        {
            "name": "jms/aop-bundle",
            "version": "dev-master",
            "target-dir": "JMS/AopBundle",
            "source": {
                "type": "git",
                "url": "https://github.com/schmittjoh/JMSAopBundle.git",
                "reference": "93f41ab85ed409430bc3bab2e0b7c7677f152aa8"
            },
            "dist": {
                "type": "zip",
                "url": "https://api.github.com/repos/schmittjoh/JMSAopBundle/zipball/93f41ab85ed409430bc3bab2e0b7c7677f152aa8",
                "reference": "93f41ab85ed409430bc3bab2e0b7c7677f152aa8",
                "shasum": ""
            },
            "require": {
                "jms/cg": "1.*",
                "symfony/framework-bundle": "2.*"
            },
            "type": "symfony-bundle",
            "extra": {
                "branch-alias": {
                    "dev-master": "1.1.x-dev"
                }
            },
            "autoload": {
                "psr-0": {
                    "JMS\\AopBundle": ""
                }
            },
            "notification-url": "https://packagist.org/downloads/",
            "license": [
                "Apache"
            ],
            "authors": [
                {
                    "name": "Johannes M. Schmitt",
                    "email": "schmittjoh@gmail.com",
                    "homepage": "http://jmsyst.com",
                    "role": "Developer of wrapped JMSSerializerBundle"
                }
            ],
            "description": "Adds AOP capabilities to Symfony2",
            "keywords": [
                "annotations",
                "aop"
            ],
            "time": "2013-07-29 09:34:26"
        },
        {
            "name": "jms/cg",
            "version": "dev-master",
            "source": {
                "type": "git",
                "url": "https://github.com/schmittjoh/cg-library.git",
                "reference": "0d8d8c7e964e0ee1b5743f23117a541873d9bfef"
            },
            "dist": {
                "type": "zip",
                "url": "https://api.github.com/repos/schmittjoh/cg-library/zipball/0d8d8c7e964e0ee1b5743f23117a541873d9bfef",
                "reference": "0d8d8c7e964e0ee1b5743f23117a541873d9bfef",
                "shasum": ""
            },
            "require": {
                "php": ">=5.3.0"
            },
            "type": "library",
            "extra": {
                "branch-alias": {
                    "dev-master": "1.1-dev"
                }
            },
            "autoload": {
                "psr-0": {
                    "CG\\": "src/"
                }
            },
            "notification-url": "https://packagist.org/downloads/",
            "license": [
                "Apache2"
            ],
            "authors": [
                {
                    "name": "Johannes M. Schmitt",
                    "email": "schmittjoh@gmail.com",
                    "homepage": "http://jmsyst.com",
                    "role": "Developer of wrapped JMSSerializerBundle"
                }
            ],
            "description": "Toolset for generating PHP code",
            "keywords": [
                "code generation"
            ],
            "time": "2013-08-11 11:06:02"
        },
        {
            "name": "jms/di-extra-bundle",
            "version": "dev-master",
            "target-dir": "JMS/DiExtraBundle",
            "source": {
                "type": "git",
                "url": "https://github.com/schmittjoh/JMSDiExtraBundle.git",
                "reference": "01029f6a19c5a4131b80878311cd44a990ff923a"
            },
            "dist": {
                "type": "zip",
                "url": "https://api.github.com/repos/schmittjoh/JMSDiExtraBundle/zipball/01029f6a19c5a4131b80878311cd44a990ff923a",
                "reference": "01029f6a19c5a4131b80878311cd44a990ff923a",
                "shasum": ""
            },
            "require": {
                "jms/aop-bundle": ">=1.0.0,<1.2-dev",
                "jms/metadata": "1.*",
                "symfony/finder": "~2.1",
                "symfony/framework-bundle": "~2.1",
                "symfony/process": "~2.1"
            },
            "require-dev": {
                "doctrine/doctrine-bundle": "*",
                "doctrine/orm": "*",
                "jms/security-extra-bundle": "1.*",
                "phpcollection/phpcollection": ">=0.1,<0.3-dev",
                "sensio/framework-extra-bundle": "*",
                "symfony/browser-kit": "*",
                "symfony/class-loader": "*",
                "symfony/form": "*",
                "symfony/security-bundle": "*",
                "symfony/twig-bundle": "*",
                "symfony/validator": "*",
                "symfony/yaml": "*"
            },
            "type": "symfony-bundle",
            "extra": {
                "branch-alias": {
                    "dev-master": "1.4-dev"
                }
            },
            "autoload": {
                "psr-0": {
                    "JMS\\DiExtraBundle": ""
                }
            },
            "notification-url": "https://packagist.org/downloads/",
            "license": [
                "Apache"
            ],
            "authors": [
                {
                    "name": "Johannes M. Schmitt",
                    "email": "schmittjoh@gmail.com",
                    "homepage": "http://jmsyst.com",
                    "role": "Developer of wrapped JMSSerializerBundle"
                }
            ],
            "description": "Allows to configure dependency injection using annotations",
            "homepage": "http://jmsyst.com/bundles/JMSDiExtraBundle",
            "keywords": [
                "annotations",
                "dependency injection"
            ],
            "time": "2013-10-02 11:10:43"
        },
        {
            "name": "jms/job-queue-bundle",
            "version": "dev-master",
            "target-dir": "JMS/JobQueueBundle",
            "source": {
                "type": "git",
                "url": "https://github.com/schmittjoh/JMSJobQueueBundle.git",
                "reference": "46e6c362dd94140b75d0a2ae986d65e6086d0a76"
            },
            "dist": {
                "type": "zip",
                "url": "https://api.github.com/repos/schmittjoh/JMSJobQueueBundle/zipball/46e6c362dd94140b75d0a2ae986d65e6086d0a76",
                "reference": "46e6c362dd94140b75d0a2ae986d65e6086d0a76",
                "shasum": ""
            },
            "require": {
                "doctrine/common": ">=2.3,<3.0",
                "jms/di-extra-bundle": ">=1.1,<2.0",
                "symfony/framework-bundle": ">=2.1,<3.0-dev"
            },
            "require-dev": {
                "doctrine/doctrine-bundle": "*",
                "doctrine/doctrine-fixtures-bundle": "*",
                "doctrine/orm": "*",
                "pagerfanta/pagerfanta": "dev-master",
                "sensio/framework-extra-bundle": "*",
                "symfony/browser-kit": "*",
                "symfony/class-loader": "*",
                "symfony/css-selector": "*",
                "symfony/finder": "*",
                "symfony/form": "*",
                "symfony/process": "*",
                "symfony/twig-bundle": "*",
                "symfony/validator": "*",
                "symfony/yaml": "*"
            },
            "suggest": {
                "pagerfanta/pagerfanta": "Required when using the webinterface.",
                "sensio/framework-extra-bundle": "Required when using the webinterface.",
                "symfony/twig-bundle": "Required when using the webinterface."
            },
            "type": "symfony-bundle",
            "extra": {
                "branch-alias": {
                    "dev-master": "0.1.x-dev"
                }
            },
            "autoload": {
                "psr-0": {
                    "JMS\\JobQueueBundle": ""
                }
            },
            "notification-url": "https://packagist.org/downloads/",
            "license": [
                "Apache2"
            ],
            "authors": [
                {
                    "name": "Johannes M. Schmitt",
                    "email": "schmittjoh@gmail.com",
                    "homepage": "http://jmsyst.com",
                    "role": "Developer of wrapped JMSSerializerBundle"
                }
            ],
            "description": "Allows to schedule Symfony2 console commands as jobs.",
            "homepage": "http://jmsyst.com/bundles/JMSJobQueueBundle",
            "keywords": [
                "job",
                "queue"
            ],
            "time": "2013-10-01 19:13:39"
        },
        {
            "name": "jms/metadata",
            "version": "dev-master",
            "source": {
                "type": "git",
                "url": "https://github.com/schmittjoh/metadata.git",
                "reference": "24c5fc557ae1cec99891bef6e87742481a540975"
            },
            "dist": {
                "type": "zip",
                "url": "https://api.github.com/repos/schmittjoh/metadata/zipball/24c5fc557ae1cec99891bef6e87742481a540975",
                "reference": "24c5fc557ae1cec99891bef6e87742481a540975",
                "shasum": ""
            },
            "require": {
                "php": ">=5.3.0"
            },
            "require-dev": {
                "doctrine/cache": "~1.0"
            },
            "type": "library",
            "extra": {
                "branch-alias": {
                    "dev-master": "1.4.x-dev"
                }
            },
            "autoload": {
                "psr-0": {
                    "Metadata\\": "src/"
                }
            },
            "notification-url": "https://packagist.org/downloads/",
            "license": [
                "Apache"
            ],
            "authors": [
                {
                    "name": "Johannes M. Schmitt",
                    "email": "schmittjoh@gmail.com",
                    "homepage": "http://jmsyst.com",
                    "role": "Developer of wrapped JMSSerializerBundle"
                }
            ],
            "description": "Class/method/property metadata management in PHP",
            "keywords": [
                "annotations",
                "metadata",
                "xml",
                "yaml"
            ],
            "time": "2013-10-15 10:32:52"
        },
        {
            "name": "jms/parser-lib",
            "version": "dev-master",
            "source": {
                "type": "git",
                "url": "https://github.com/schmittjoh/parser-lib.git",
                "reference": "d5961fa3fa039aa5ee0e50021c6681ba949e360c"
            },
            "dist": {
                "type": "zip",
                "url": "https://api.github.com/repos/schmittjoh/parser-lib/zipball/d5961fa3fa039aa5ee0e50021c6681ba949e360c",
                "reference": "d5961fa3fa039aa5ee0e50021c6681ba949e360c",
                "shasum": ""
            },
            "require": {
                "phpoption/phpoption": ">=0.9,<2.0-dev"
            },
            "type": "library",
            "extra": {
                "branch-alias": {
                    "dev-master": "1.1-dev"
                }
            },
            "autoload": {
                "psr-0": {
                    "JMS\\": "src/"
                }
            },
            "notification-url": "https://packagist.org/downloads/",
            "license": [
                "Apache2"
            ],
            "description": "A library for easily creating recursive-descent parsers.",
            "time": "2013-08-09 15:53:02"
        },
        {
            "name": "jms/serializer",
            "version": "dev-master",
            "source": {
                "type": "git",
                "url": "https://github.com/schmittjoh/serializer.git",
                "reference": "a53384ff91a383c8fc12ff47eb1dd49a249a0be7"
            },
            "dist": {
                "type": "zip",
                "url": "https://api.github.com/repos/schmittjoh/serializer/zipball/a53384ff91a383c8fc12ff47eb1dd49a249a0be7",
                "reference": "a53384ff91a383c8fc12ff47eb1dd49a249a0be7",
                "shasum": ""
            },
            "require": {
                "doctrine/annotations": "1.*",
                "jms/metadata": "~1.1",
                "jms/parser-lib": "1.*",
                "php": ">=5.3.2",
                "phpcollection/phpcollection": ">=0.1,<0.3-dev"
            },
            "require-dev": {
                "doctrine/orm": ">=2.1,<2.4-dev",
                "symfony/filesystem": "2.*",
                "symfony/form": ">=2.1,<2.2-dev",
                "symfony/translation": ">=2.0,<2.2-dev",
                "symfony/validator": ">=2.0,<2.2-dev",
                "symfony/yaml": "2.*",
                "twig/twig": ">=1.8,<2.0-dev"
            },
            "suggest": {
                "symfony/yaml": "Required if you'd like to serialize data to YAML format."
            },
            "type": "library",
            "extra": {
                "branch-alias": {
                    "dev-master": "0.14-dev"
                }
            },
            "autoload": {
                "psr-0": {
                    "JMS\\Serializer": "src/"
                }
            },
            "notification-url": "https://packagist.org/downloads/",
            "license": [
                "Apache2"
            ],
            "authors": [
                {
                    "name": "Johannes M. Schmitt",
                    "email": "schmittjoh@gmail.com",
                    "homepage": "http://jmsyst.com",
                    "role": "Developer of wrapped JMSSerializerBundle"
                }
            ],
            "description": "Library for (de-)serializing data of any complexity; supports XML, JSON, and YAML.",
            "homepage": "http://jmsyst.com/libs/serializer",
            "keywords": [
                "deserialization",
                "jaxb",
                "json",
                "serialization",
                "xml"
            ],
            "time": "2013-10-11 19:10:14"
        },
        {
            "name": "jms/serializer-bundle",
            "version": "dev-master",
            "target-dir": "JMS/SerializerBundle",
            "source": {
                "type": "git",
                "url": "https://github.com/schmittjoh/JMSSerializerBundle.git",
                "reference": "7bf5700aafbd40ba5c2ac3e10548158cec1919c5"
            },
            "dist": {
                "type": "zip",
                "url": "https://api.github.com/repos/schmittjoh/JMSSerializerBundle/zipball/7bf5700aafbd40ba5c2ac3e10548158cec1919c5",
                "reference": "7bf5700aafbd40ba5c2ac3e10548158cec1919c5",
                "shasum": ""
            },
            "require": {
                "jms/serializer": "~0.11",
                "php": ">=5.3.2",
                "symfony/framework-bundle": "~2.1"
            },
            "require-dev": {
                "doctrine/doctrine-bundle": "*",
                "doctrine/orm": "*",
                "symfony/browser-kit": "*",
                "symfony/class-loader": "*",
                "symfony/css-selector": "*",
                "symfony/finder": "*",
                "symfony/form": "*",
                "symfony/process": "*",
                "symfony/twig-bundle": "*",
                "symfony/validator": "*",
                "symfony/yaml": "*"
            },
            "suggest": {
                "jms/di-extra-bundle": "Required to get lazy loading (de)serialization visitors, ~1.3"
            },
            "type": "symfony-bundle",
            "extra": {
                "branch-alias": {
                    "dev-master": "0.13-dev"
                }
            },
            "autoload": {
                "psr-0": {
                    "JMS\\SerializerBundle": ""
                }
            },
            "notification-url": "https://packagist.org/downloads/",
            "license": [
                "Apache2"
            ],
            "authors": [
                {
                    "name": "Johannes M. Schmitt",
                    "email": "schmittjoh@gmail.com",
                    "homepage": "http://jmsyst.com",
                    "role": "Developer of wrapped JMSSerializerBundle"
                }
            ],
            "description": "Allows you to easily serialize, and deserialize data of any complexity",
            "homepage": "http://jmsyst.com/bundles/JMSSerializerBundle",
            "keywords": [
                "deserialization",
                "jaxb",
                "json",
                "serialization",
                "xml"
            ],
            "time": "2013-10-16 00:35:01"
        },
        {
            "name": "knplabs/gaufrette",
            "version": "dev-master",
            "source": {
                "type": "git",
                "url": "https://github.com/KnpLabs/Gaufrette.git",
                "reference": "e0047fd432f975b00a9e3601c49f28e458f61c91"
            },
            "dist": {
                "type": "zip",
                "url": "https://api.github.com/repos/KnpLabs/Gaufrette/zipball/e0047fd432f975b00a9e3601c49f28e458f61c91",
                "reference": "e0047fd432f975b00a9e3601c49f28e458f61c91",
                "shasum": ""
            },
            "require": {
                "php": ">=5.3.2"
            },
            "require-dev": {
                "amazonwebservices/aws-sdk-for-php": "1.5.*",
                "aws/aws-sdk-php": "~2",
                "doctrine/dbal": ">=2.3",
                "dropbox-php/dropbox-php": "*",
                "herzult/php-ssh": "*",
                "microsoft/windowsazure": "dev-master",
                "phpseclib/phpseclib": "dev-master",
                "phpspec/phpspec": "2.0.*",
                "phpunit/phpunit": "3.7.*",
                "rackspace/php-cloudfiles": "*",
                "rackspace/php-opencloud": "1.6.*"
            },
            "suggest": {
                "amazonwebservices/aws-sdk-for-php": "to use the legacy Amazon S3 adapters",
                "aws/aws-sdk-php": "to use the Amazon S3 adapter",
                "doctrine/dbal": "to use the Doctrine DBAL adapter",
                "dropbox-php/dropbox-php": "to use the Dropbox adapter",
                "ext-apc": "to use the APC adapter",
                "ext-curl": "*",
                "ext-fileinfo": "*",
                "ext-mbstring": "*",
                "ext-mongo": "*",
                "ext-zip": "to use the Zip adapter",
                "knplabs/knp-gaufrette-bundle": "to use with Symfony2",
                "microsoft/windowsazure": "to use Microsoft Azure Blob Storage adapter",
                "phpseclib/phpseclib": "to use the SFTP",
                "rackspace/php-opencloud": "to use Opencloud adapter"
            },
            "type": "library",
            "extra": {
                "branch-alias": {
                    "dev-master": "0.2.x-dev"
                }
            },
            "autoload": {
                "psr-0": {
                    "Gaufrette": "src/"
                }
            },
            "notification-url": "https://packagist.org/downloads/",
            "license": [
                "MIT"
            ],
            "authors": [
                {
                    "name": "The contributors",
                    "homepage": "http://github.com/knplabs/Gaufrette/contributors"
                },
                {
                    "name": "KnpLabs Team",
                    "homepage": "http://knplabs.com"
                }
            ],
            "description": "PHP5 library that provides a filesystem abstraction layer",
            "homepage": "http://knplabs.com",
            "keywords": [
                "abstraction",
                "file",
                "filesystem",
                "media"
            ],
            "time": "2013-10-10 06:25:07"
        },
        {
            "name": "knplabs/knp-components",
            "version": "dev-master",
            "source": {
                "type": "git",
                "url": "https://github.com/KnpLabs/knp-components.git",
                "reference": "71ae73c8098b256e5e516349d88d4288ae2d30c5"
            },
            "dist": {
                "type": "zip",
                "url": "https://api.github.com/repos/KnpLabs/knp-components/zipball/71ae73c8098b256e5e516349d88d4288ae2d30c5",
                "reference": "71ae73c8098b256e5e516349d88d4288ae2d30c5",
                "shasum": ""
            },
            "require": {
                "php": ">=5.3.2"
            },
            "suggest": {
                "doctrine/common": "to allow usage pagination with Doctrine ArrayCollection",
                "doctrine/mongodb-odm": "to allow usage pagination with Doctrine ODM MongoDB",
                "doctrine/orm": "to allow usage pagination with Doctrine ORM",
                "propel/propel1": "to allow usage pagination with Propel ORM",
                "ruflin/Elastica": "to allow usage pagination with ElasticSearch Client",
                "solarium/solarium": "to allow usage pagination with Solarium Client"
            },
            "type": "library",
            "extra": {
                "branch-alias": {
                    "dev-master": "1.2.x-dev"
                }
            },
            "autoload": {
                "psr-0": {
                    "Knp\\Component": "src/"
                }
            },
            "notification-url": "https://packagist.org/downloads/",
            "license": [
                "MIT"
            ],
            "authors": [
                {
                    "name": "KnpLabs Team",
                    "homepage": "http://knplabs.com"
                },
                {
                    "name": "Symfony Community",
                    "homepage": "http://github.com/KnpLabs/knp-components/contributors"
                }
            ],
            "description": "Knplabs component library",
            "homepage": "http://github.com/KnpLabs/knp-components",
            "keywords": [
                "components",
                "knp",
                "knplabs",
                "pager",
                "paginator"
            ],
            "time": "2013-09-23 07:23:42"
        },
        {
            "name": "knplabs/knp-gaufrette-bundle",
            "version": "dev-master",
            "target-dir": "Knp/Bundle/GaufretteBundle",
            "source": {
                "type": "git",
                "url": "https://github.com/KnpLabs/KnpGaufretteBundle.git",
                "reference": "c01f131f7cd9fcd09a338007ba98716925e18279"
            },
            "dist": {
                "type": "zip",
                "url": "https://api.github.com/repos/KnpLabs/KnpGaufretteBundle/zipball/c01f131f7cd9fcd09a338007ba98716925e18279",
                "reference": "c01f131f7cd9fcd09a338007ba98716925e18279",
                "shasum": ""
            },
            "require": {
                "knplabs/gaufrette": "0.2.*@dev",
                "symfony/framework-bundle": "2.*"
            },
            "require-dev": {
                "phpunit/phpunit": "3.7.*",
                "symfony/console": "2.*",
                "symfony/yaml": "2.*"
            },
            "type": "symfony-bundle",
            "extra": {
                "branch-alias": {
                    "dev-master": "0.2.x-dev"
                }
            },
            "autoload": {
                "psr-0": {
                    "Knp\\Bundle\\GaufretteBundle": ""
                }
            },
            "notification-url": "https://packagist.org/downloads/",
            "license": [
                "MIT"
            ],
            "authors": [
                {
                    "name": "Antoine Hérault",
                    "email": "antoine.herault@gmail.com",
                    "homepage": "https://github.com/Herzult"
                },
                {
                    "name": "The contributors",
                    "homepage": "https://github.com/knplabs/KnpGaufretteBundle/contributors"
                }
            ],
            "description": "Allows to easily use the Gaufrette library in a Symfony project",
            "homepage": "http://knplabs.com",
            "keywords": [
                "abstraction",
                "file",
                "filesystem",
                "media"
            ],
            "time": "2013-10-07 13:36:41"
        },
        {
            "name": "knplabs/knp-menu",
            "version": "dev-master",
            "source": {
                "type": "git",
                "url": "https://github.com/KnpLabs/KnpMenu.git",
                "reference": "52c8ffd7eba8028f93ef9eece98f74b2f11c1c1f"
            },
            "dist": {
                "type": "zip",
                "url": "https://api.github.com/repos/KnpLabs/KnpMenu/zipball/52c8ffd7eba8028f93ef9eece98f74b2f11c1c1f",
                "reference": "52c8ffd7eba8028f93ef9eece98f74b2f11c1c1f",
                "shasum": ""
            },
            "require": {
                "php": ">=5.3.0"
            },
            "require-dev": {
                "pimple/pimple": "1.0.*",
                "silex/silex": "1.0.*",
                "twig/twig": ">=1.2,<2.0-dev"
            },
            "suggest": {
                "pimple/pimple": "for the built-in implementations of the menu provider and renderer provider",
                "silex/silex": "for the integration with your silex application",
                "twig/twig": "for the TwigRenderer and the integration with your templates"
            },
            "type": "library",
            "extra": {
                "branch-alias": {
                    "dev-master": "2.0.x-dev"
                }
            },
            "autoload": {
                "psr-0": {
                    "Knp\\Menu\\": "src/"
                }
            },
            "notification-url": "https://packagist.org/downloads/",
            "license": [
                "MIT"
            ],
            "authors": [
                {
                    "name": "Christophe Coevoet",
                    "email": "stof@notk.org"
                },
                {
                    "name": "KnpLabs",
                    "homepage": "http://knplabs.com"
                },
                {
                    "name": "Symfony Community",
                    "homepage": "https://github.com/KnpLabs/KnpMenu/contributors"
                }
            ],
            "description": "An object oriented menu library",
            "homepage": "http://knplabs.com",
            "keywords": [
                "menu",
                "tree"
            ],
            "time": "2013-09-16 09:46:19"
        },
        {
            "name": "knplabs/knp-menu-bundle",
            "version": "dev-master",
            "target-dir": "Knp/Bundle/MenuBundle",
            "source": {
                "type": "git",
                "url": "https://github.com/KnpLabs/KnpMenuBundle.git",
                "reference": "1b07578738d3425c09cfbd153276382388994f46"
            },
            "dist": {
                "type": "zip",
                "url": "https://api.github.com/repos/KnpLabs/KnpMenuBundle/zipball/1b07578738d3425c09cfbd153276382388994f46",
                "reference": "1b07578738d3425c09cfbd153276382388994f46",
                "shasum": ""
            },
            "require": {
                "knplabs/knp-menu": "~2.0, >=2.0.0-beta1",
                "symfony/framework-bundle": "~2.0"
            },
            "type": "symfony-bundle",
            "extra": {
                "branch-alias": {
                    "dev-master": "2.0.x-dev"
                }
            },
            "autoload": {
                "psr-0": {
                    "Knp\\Bundle\\MenuBundle": ""
                }
            },
            "notification-url": "https://packagist.org/downloads/",
            "license": [
                "MIT"
            ],
            "authors": [
                {
                    "name": "Christophe Coevoet",
                    "email": "stof@notk.org"
                },
                {
                    "name": "Knplabs",
                    "homepage": "http://knplabs.com"
                },
                {
                    "name": "Symfony Community",
                    "homepage": "https://github.com/KnpLabs/KnpMenuBundle/contributors"
                }
            ],
            "description": "This bundle provides an integration of the KnpMenu library",
            "keywords": [
                "menu"
            ],
            "time": "2013-07-08 09:55:38"
        },
        {
            "name": "knplabs/knp-paginator-bundle",
            "version": "dev-master",
            "target-dir": "Knp/Bundle/PaginatorBundle",
            "source": {
                "type": "git",
                "url": "https://github.com/KnpLabs/KnpPaginatorBundle.git",
                "reference": "769b83d01b3f76b011522599bd48e5e202d94ff4"
            },
            "dist": {
                "type": "zip",
                "url": "https://api.github.com/repos/KnpLabs/KnpPaginatorBundle/zipball/769b83d01b3f76b011522599bd48e5e202d94ff4",
                "reference": "769b83d01b3f76b011522599bd48e5e202d94ff4",
                "shasum": ""
            },
            "require": {
                "knplabs/knp-components": "~1.2",
                "php": ">=5.3.3",
                "symfony/framework-bundle": "~2.0",
                "twig/twig": "~1.5"
            },
            "type": "symfony-bundle",
            "extra": {
                "branch-alias": {
                    "dev-master": "2.3.x-dev"
                }
            },
            "autoload": {
                "psr-0": {
                    "Knp\\Bundle\\PaginatorBundle": ""
                }
            },
            "notification-url": "https://packagist.org/downloads/",
            "license": [
                "MIT"
            ],
            "authors": [
                {
                    "name": "KnpLabs Team",
                    "homepage": "http://knplabs.com"
                },
                {
                    "name": "Symfony2 Community",
                    "homepage": "http://github.com/KnpLabs/KnpPaginatorBundle/contributors"
                }
            ],
            "description": "Paginator bundle for Symfony2 to automate pagination and simplify sorting and other features",
            "homepage": "http://github.com/KnpLabs/KnpPaginatorBundle",
            "keywords": [
                "Symfony2",
                "bundle",
                "knp",
                "knplabs",
                "pager",
                "pagination",
                "paginator"
            ],
            "time": "2013-09-23 09:04:09"
        },
        {
            "name": "kriswallsmith/assetic",
            "version": "1.1.x-dev",
            "source": {
                "type": "git",
                "url": "https://github.com/kriswallsmith/assetic.git",
                "reference": "1d671c54f147ece319642132330927672b6190a7"
            },
            "dist": {
                "type": "zip",
                "url": "https://api.github.com/repos/kriswallsmith/assetic/zipball/1d671c54f147ece319642132330927672b6190a7",
                "reference": "1d671c54f147ece319642132330927672b6190a7",
                "shasum": ""
            },
            "require": {
                "php": ">=5.3.1",
                "symfony/process": "~2.1"
            },
            "require-dev": {
                "cssmin/cssmin": "*",
                "joliclic/javascript-packer": "*",
                "kamicane/packager": "*",
                "leafo/lessphp": "*",
                "leafo/scssphp": "*",
                "leafo/scssphp-compass": "*",
                "mrclay/minify": "*",
                "phpunit/phpunit": "~3.7",
                "ptachoire/cssembed": "*",
                "twig/twig": "~1.6"
            },
            "suggest": {
                "leafo/lessphp": "Assetic provides the integration with the lessphp LESS compiler",
                "leafo/scssphp": "Assetic provides the integration with the scssphp SCSS compiler",
                "leafo/scssphp-compass": "Assetic provides the integration with the SCSS compass plugin",
                "ptachoire/cssembed": "Assetic provides the integration with phpcssembed to embed data uris",
                "twig/twig": "Assetic provides the integration with the Twig templating engine"
            },
            "type": "library",
            "extra": {
                "branch-alias": {
                    "dev-master": "1.1-dev"
                }
            },
            "autoload": {
                "psr-0": {
                    "Assetic": "src/"
                },
                "files": [
                    "src/functions.php"
                ]
            },
            "notification-url": "https://packagist.org/downloads/",
            "license": [
                "MIT"
            ],
            "authors": [
                {
                    "name": "Kris Wallsmith",
                    "email": "kris.wallsmith@gmail.com",
                    "homepage": "http://kriswallsmith.net/"
                }
            ],
            "description": "Asset Management for PHP",
            "homepage": "https://github.com/kriswallsmith/assetic",
            "keywords": [
                "assets",
                "compression",
                "minification"
            ],
            "time": "2013-09-03 12:44:05"
        },
        {
            "name": "leafo/lessphp",
            "version": "dev-master",
            "source": {
                "type": "git",
                "url": "https://github.com/leafo/lessphp.git",
                "reference": "c6cd043c94ba2a94ae3eeedc7a4c925302b61252"
            },
            "dist": {
                "type": "zip",
                "url": "https://api.github.com/repos/leafo/lessphp/zipball/c6cd043c94ba2a94ae3eeedc7a4c925302b61252",
                "reference": "c6cd043c94ba2a94ae3eeedc7a4c925302b61252",
                "shasum": ""
            },
            "type": "library",
            "extra": {
                "branch-alias": {
                    "dev-master": "0.4.x-dev"
                }
            },
            "autoload": {
                "classmap": [
                    "lessc.inc.php"
                ]
            },
            "notification-url": "https://packagist.org/downloads/",
            "license": [
                "MIT",
                "GPL-3.0"
            ],
            "authors": [
                {
                    "name": "Leaf Corcoran",
                    "email": "leafot@gmail.com",
                    "homepage": "http://leafo.net"
                }
            ],
            "description": "lessphp is a compiler for LESS written in PHP.",
            "homepage": "http://leafo.net/lessphp/",
            "time": "2013-10-04 15:40:57"
        },
        {
            "name": "lexik/maintenance-bundle",
            "version": "dev-master",
            "target-dir": "Lexik/Bundle/MaintenanceBundle",
            "source": {
                "type": "git",
                "url": "https://github.com/lexik/LexikMaintenanceBundle.git",
                "reference": "11b3542d407bd660611a828744a01b0cf4e95b97"
            },
            "dist": {
                "type": "zip",
                "url": "https://api.github.com/repos/lexik/LexikMaintenanceBundle/zipball/11b3542d407bd660611a828744a01b0cf4e95b97",
                "reference": "11b3542d407bd660611a828744a01b0cf4e95b97",
                "shasum": ""
            },
            "require": {
                "php": ">=5.3.2",
                "symfony/dependency-injection": ">=2.1,<2.4-dev",
                "symfony/framework-bundle": ">=2.1,<2.4-dev"
            },
            "type": "symfony-bundle",
            "autoload": {
                "psr-0": {
                    "Lexik\\Bundle\\MaintenanceBundle": ""
                }
            },
            "notification-url": "https://packagist.org/downloads/",
            "license": [
                "MIT"
            ],
            "authors": [
                {
                    "name": "Dev Lexik",
                    "email": "dev@lexik.fr"
                },
                {
                    "name": "Gilles Gauthier",
                    "email": "g.gauthier@lexik.fr"
                },
                {
                    "name": "Djuri Baars",
                    "email": "info@djurict.nl"
                }
            ],
            "description": "This bundle allows you to place your website in maintenance mode by calling two commands from your console.",
            "homepage": "https://github.com/lexik/LexikMaintenanceBundle",
            "keywords": [
                "Symfony2",
                "bundle",
                "maintenance"
            ],
            "time": "2013-08-22 15:05:06"
        },
        {
            "name": "liip/imagine-bundle",
            "version": "dev-master",
            "target-dir": "Liip/ImagineBundle",
            "source": {
                "type": "git",
                "url": "https://github.com/liip/LiipImagineBundle.git",
                "reference": "e298ebb190dd5fa2a1fab2f4efc6f61bb034a0ad"
            },
            "dist": {
                "type": "zip",
                "url": "https://api.github.com/repos/liip/LiipImagineBundle/zipball/e298ebb190dd5fa2a1fab2f4efc6f61bb034a0ad",
                "reference": "e298ebb190dd5fa2a1fab2f4efc6f61bb034a0ad",
                "shasum": ""
            },
            "require": {
                "imagine/imagine": "0.5.*",
                "php": ">=5.3.2",
                "symfony/filesystem": ">=2.0.16,~2.0",
                "symfony/finder": ">=2.0.16,~2.0",
                "symfony/framework-bundle": ">=2.0.16,~2.0",
                "symfony/options-resolver": ">=2.0.16,~2.0"
            },
            "require-dev": {
                "symfony/yaml": ">=2.0.16,~2.0",
                "twig/twig": ">=1.0,<2.0-dev"
            },
            "suggest": {
                "twig/twig": ">=1.0,<2.0-dev"
            },
            "type": "symfony-bundle",
            "autoload": {
                "psr-0": {
                    "Liip\\ImagineBundle": ""
                }
            },
            "notification-url": "https://packagist.org/downloads/",
            "license": [
                "MIT"
            ],
            "authors": [
                {
                    "name": "Liip and other contributors",
                    "homepage": "https://github.com/liip/LiipImagineBundle/contributors"
                }
            ],
            "description": "This Bundle assists in imagine manipulation using the imagine library",
            "homepage": "http://liip.ch",
            "keywords": [
                "image",
                "imagine"
            ],
            "time": "2013-09-30 15:27:15"
        },
        {
            "name": "monolog/monolog",
            "version": "dev-master",
            "source": {
                "type": "git",
                "url": "https://github.com/Seldaek/monolog.git",
                "reference": "0f3c054dff866aa687ab07572b731fb2ba32e703"
            },
            "dist": {
                "type": "zip",
                "url": "https://api.github.com/repos/Seldaek/monolog/zipball/0f3c054dff866aa687ab07572b731fb2ba32e703",
                "reference": "0f3c054dff866aa687ab07572b731fb2ba32e703",
                "shasum": ""
            },
            "require": {
                "php": ">=5.3.0",
                "psr/log": "~1.0"
            },
            "require-dev": {
                "doctrine/couchdb": "dev-master",
                "mlehner/gelf-php": "1.0.*",
                "phpunit/phpunit": "~3.7.0",
                "raven/raven": "0.5.*"
            },
            "suggest": {
                "doctrine/couchdb": "Allow sending log messages to a CouchDB server",
                "ext-amqp": "Allow sending log messages to an AMQP server (1.0+ required)",
                "ext-mongo": "Allow sending log messages to a MongoDB server",
                "mlehner/gelf-php": "Allow sending log messages to a GrayLog2 server",
                "raven/raven": "Allow sending log messages to a Sentry server"
            },
            "type": "library",
            "extra": {
                "branch-alias": {
                    "dev-master": "1.6.x-dev"
                }
            },
            "autoload": {
                "psr-0": {
                    "Monolog": "src/"
                }
            },
            "notification-url": "https://packagist.org/downloads/",
            "license": [
                "MIT"
            ],
            "authors": [
                {
                    "name": "Jordi Boggiano",
                    "email": "j.boggiano@seld.be",
                    "homepage": "http://seld.be",
                    "role": "Developer"
                }
            ],
            "description": "Sends your logs to files, sockets, inboxes, databases and various web services",
            "homepage": "http://github.com/Seldaek/monolog",
            "keywords": [
                "log",
                "logging",
                "psr-3"
            ],
            "time": "2013-10-28 09:41:17"
        },
        {
            "name": "mtdowling/cron-expression",
            "version": "v1.0.2",
            "source": {
                "type": "git",
                "url": "https://github.com/mtdowling/cron-expression.git",
                "reference": "5718f64bf7e30d1d3f52531cef8f4ec7d76abbdd"
            },
            "dist": {
                "type": "zip",
                "url": "https://api.github.com/repos/mtdowling/cron-expression/zipball/5718f64bf7e30d1d3f52531cef8f4ec7d76abbdd",
                "reference": "5718f64bf7e30d1d3f52531cef8f4ec7d76abbdd",
                "shasum": ""
            },
            "require": {
                "php": ">=5.3.2"
            },
            "type": "library",
            "autoload": {
                "psr-0": {
                    "Cron": "src/"
                }
            },
            "notification-url": "https://packagist.org/downloads/",
            "license": [
                "MIT"
            ],
            "authors": [
                {
                    "name": "Michael Dowling",
                    "email": "mtdowling@gmail.com",
                    "homepage": "https://github.com/mtdowling"
                }
            ],
            "description": "CRON for PHP: Calculate the next or previous run date and determine if a CRON expression is due",
            "keywords": [
                "cron",
                "schedule"
            ],
            "time": "2013-04-05 18:55:56"
        },
        {
            "name": "nelmio/alice",
            "version": "1.2.0",
            "source": {
                "type": "git",
                "url": "https://github.com/nelmio/alice",
                "reference": "1.2.0"
            },
            "dist": {
                "type": "zip",
                "url": "https://github.com/nelmio/alice/archive/1.2.0.zip",
                "reference": "1.2.0",
                "shasum": ""
            },
            "require": {
                "fzaninotto/faker": ">=1.0,<2.0",
                "php": ">=5.3",
                "symfony/yaml": ">=2.0,<3.0"
            },
            "require-dev": {
                "doctrine/common": ">=2.3,<3.0",
                "phpunit/phpunit": "3.7.*",
                "symfony/form": ">=2.1,<3.0"
            },
            "type": "library",
            "extra": {
                "branch-alias": {
                    "dev-master": "1.0.x-dev"
                }
            },
            "autoload": {
                "psr-0": {
                    "Nelmio\\Alice\\": "src/"
                }
            },
            "notification-url": "https://packagist.org/downloads/",
            "license": [
                "MIT"
            ],
            "authors": [
                {
                    "name": "Nelmio",
                    "homepage": "http://nelm.io"
                }
            ],
            "description": "Expressive fixtures generator",
            "keywords": [
                "Fixture",
                "data",
                "orm",
                "test"
            ],
            "time": "2013-01-06 16:19:42"
        },
        {
            "name": "nelmio/api-doc-bundle",
            "version": "dev-master",
            "target-dir": "Nelmio/ApiDocBundle",
            "source": {
                "type": "git",
                "url": "https://github.com/nelmio/NelmioApiDocBundle.git",
                "reference": "bef7da0ef9ac7100f5b1066a99fb2dbe3cf477a8"
            },
            "dist": {
                "type": "zip",
                "url": "https://api.github.com/repos/nelmio/NelmioApiDocBundle/zipball/bef7da0ef9ac7100f5b1066a99fb2dbe3cf477a8",
                "reference": "bef7da0ef9ac7100f5b1066a99fb2dbe3cf477a8",
                "shasum": ""
            },
            "require": {
                "dflydev/markdown": "1.0.*",
                "symfony/form": "~2.1",
                "symfony/framework-bundle": "~2.1",
                "symfony/twig-bundle": "~2.1"
            },
            "conflict": {
                "jms/serializer": "<0.12",
                "jms/serializer-bundle": "<0.11"
            },
            "require-dev": {
                "friendsofsymfony/rest-bundle": "0.12.*@dev",
                "jms/serializer-bundle": ">=0.11",
                "sensio/framework-extra-bundle": "~2.1",
                "symfony/browser-kit": "~2.1",
                "symfony/css-selector": "~2.1",
                "symfony/validator": "~2.1",
                "symfony/yaml": "~2.1"
            },
            "type": "symfony-bundle",
            "extra": {
                "branch-alias": {
                    "dev-master": "2.3.x-dev"
                }
            },
            "autoload": {
                "psr-0": {
                    "Nelmio\\ApiDocBundle": ""
                }
            },
            "notification-url": "https://packagist.org/downloads/",
            "license": [
                "MIT"
            ],
            "authors": [
                {
                    "name": "Nelmio",
                    "homepage": "http://nelm.io"
                },
                {
                    "name": "Symfony Community",
                    "homepage": "https://github.com/nelmio/NelmioApiDocBundle/contributors"
                }
            ],
            "description": "Generates documentation for your REST API from annotations",
            "keywords": [
                "api",
                "doc",
                "documentation",
                "rest"
            ],
            "time": "2013-10-15 22:39:44"
        },
        {
            "name": "oro/platform",
            "version": "dev-maintenance/pim_beta4",
            "source": {
                "type": "git",
                "url": "https://github.com/akeneo/platform.git",
<<<<<<< HEAD
                "reference": "613c692e0f8fa5e84f9495380286b3ccd2c8c3c8"
            },
            "dist": {
                "type": "zip",
                "url": "https://api.github.com/repos/akeneo/platform/zipball/613c692e0f8fa5e84f9495380286b3ccd2c8c3c8",
                "reference": "613c692e0f8fa5e84f9495380286b3ccd2c8c3c8",
=======
                "reference": "89db0b78b712aef87506dc07990575ae224ae2e2"
            },
            "dist": {
                "type": "zip",
                "url": "https://api.github.com/repos/akeneo/platform/zipball/89db0b78b712aef87506dc07990575ae224ae2e2",
                "reference": "89db0b78b712aef87506dc07990575ae224ae2e2",
>>>>>>> 07921c3b
                "shasum": ""
            },
            "require": {
                "a2lix/translation-form-bundle": "dev-master#2e67a02330f27d9737200b486138c916f98d4c66",
                "apy/jsfv-bundle": "dev-master#d1c2ff7892b8c7437d9257dcee6c27b225f52c87",
                "ass/xmlsecurity": "dev-master#68d2cc03c8eef3e2089c576b1c05561660ce0c8d",
                "besimple/soap-bundle": "dev-master#57a05d5c82f1401e9ab2aa2e89f94d72e602d2c9",
                "besimple/soap-common": "dev-master#e9a8384121e4db63ebcbf791df8c177c64f4bc4a",
                "besimple/soap-server": "dev-master#b22fd13cadcd5a75945e650efc736d566fb29492",
                "ddeboer/data-import": "dev-master#257df19c0a48e821197a8c51bf4f06bdd4ff4faa",
                "doctrine/data-fixtures": "dev-master#b1e7d5a991ca891cd66c143a618f5ce1e679ba9f",
                "doctrine/doctrine-bundle": "dev-master#a41322d452354ee1e01b1e0f25c4f2ae3ca77ed3",
                "doctrine/doctrine-fixtures-bundle": "dev-master#3caec4826e58fe47520b591f965b4adcdfc8a6c8",
                "doctrine/orm": "2.3.x-dev#66d8b43f69105f3e3f0fb7d042f805eec1107e22",
                "escapestudios/wsse-authentication-bundle": "dev-master#408ae53315674582f715da56bc37498dbfd696ea",
                "friendsofsymfony/jsrouting-bundle": "dev-master#73fd9994ee85e57e778e059c28beb1b963679fa5",
                "friendsofsymfony/rest-bundle": "0.12.0",
                "genemu/form-bundle": "dev-master#9a68d6811fd80d1fe908af014687562301329d6e",
                "incenteev/composer-parameter-handler": "dev-master#bc06242a63298affc72d2089f93d8986a6217c4c",
                "jdare/clank-bundle": "dev-master#762449fd25aacedebd1b405e62026700891363cb",
                "jms/job-queue-bundle": "dev-master#e5c4ed9cb0a51b6bbf8de4e006b24a57bae7bc68",
                "jms/serializer": "dev-master#ad2153e3aeaa420f50cd97b3551d476509c1b68d",
                "jms/serializer-bundle": "dev-master#0c98dc74502b729ce473d387cf72fd294dae5b0e",
                "knplabs/knp-menu": "dev-master#52c8ffd7eba8028f93ef9eece98f74b2f11c1c1f",
                "knplabs/knp-menu-bundle": "dev-master#1b07578738d3425c09cfbd153276382388994f46",
                "knplabs/knp-paginator-bundle": "dev-master#769b83d01b3f76b011522599bd48e5e202d94ff4",
                "kriswallsmith/assetic": "1.1.x-dev#1d671c54f147ece319642132330927672b6190a7",
                "leafo/lessphp": "dev-master#6e8e724fc7edcedc83a52cd18acc5b72f7dd3c40",
                "lexik/maintenance-bundle": "dev-master#11b3542d407bd660611a828744a01b0cf4e95b97",
                "liip/imagine-bundle": "dev-master#51e28873a5a831cead026181faa898f8091f813e",
                "mtdowling/cron-expression": "v1.0.2",
                "nelmio/api-doc-bundle": "dev-master#c2d36d9ef0ec80dadb92746bff55af7df1af8b1c",
                "php": ">=5.3.3",
                "sensio/distribution-bundle": "dev-master#45664e203fd1364705091a58971cc6bd94fb5189",
                "sensio/framework-extra-bundle": "dev-master#403e13e384d8a81c9c8a1adfe89356e9849c14ff",
                "sensio/generator-bundle": "dev-master#766205eccd54314beec018a13d6f7fd0c42d45a1",
                "stof/doctrine-extensions-bundle": "dev-master#6e8dc798687963ffc4e4e0dfa687b361699855a9",
                "sylius/flow-bundle": "dev-master#1fa700ed5dd8fc00a7922db6b58412e80fce0b6c",
                "symfony/assetic-bundle": "2.3.x-dev#65bd076341ac54ebfcd845d8471044fc4afa73d2",
                "symfony/monolog-bundle": "2.3.x-dev#03ed73bc11367b3156cc21f22ac37c7f70fcd10a",
                "symfony/swiftmailer-bundle": "v2.3.4",
                "symfony/symfony": "v2.3.6",
                "twig/extensions": "dev-master#3604161a4aa2e5c535cbc708810123fd3258b2dc",
                "willdurand/expose-translation-bundle": "0.2.1",
                "zendframework/zend-mail": "2.1.5"
            },
            "type": "library",
            "autoload": {
                "psr-0": {
                    "Oro\\Bundle": "src/"
                }
            },
            "license": [
                "MIT"
            ],
            "description": "Business Application Platform (BAP)",
            "homepage": "https://github.com/orocrm/platform.git",
            "support": {
                "source": "https://github.com/akeneo/platform/tree/maintenance/pim_beta4",
                "issues": "https://github.com/akeneo/platform/issues"
            },
            "time": "2013-11-07 08:24:58"
        },
        {
            "name": "phpcollection/phpcollection",
            "version": "dev-master",
            "source": {
                "type": "git",
                "url": "https://github.com/schmittjoh/php-collection.git",
                "reference": "5c8ec0d1091c95b973b59a3bf0eb19c5de72d8d1"
            },
            "dist": {
                "type": "zip",
                "url": "https://api.github.com/repos/schmittjoh/php-collection/zipball/5c8ec0d1091c95b973b59a3bf0eb19c5de72d8d1",
                "reference": "5c8ec0d1091c95b973b59a3bf0eb19c5de72d8d1",
                "shasum": ""
            },
            "require": {
                "phpoption/phpoption": "1.*"
            },
            "type": "library",
            "extra": {
                "branch-alias": {
                    "dev-master": "0.2-dev"
                }
            },
            "autoload": {
                "psr-0": {
                    "PhpCollection": "src/"
                }
            },
            "notification-url": "https://packagist.org/downloads/",
            "license": [
                "Apache2"
            ],
            "authors": [
                {
                    "name": "Johannes M. Schmitt",
                    "email": "schmittjoh@gmail.com",
                    "homepage": "http://jmsyst.com",
                    "role": "Developer of wrapped JMSSerializerBundle"
                }
            ],
            "description": "General-Purpose Collection Library for PHP",
            "keywords": [
                "collection",
                "list",
                "map",
                "sequence",
                "set"
            ],
            "time": "2013-08-22 09:46:14"
        },
        {
            "name": "phpoption/phpoption",
            "version": "dev-master",
            "source": {
                "type": "git",
                "url": "https://github.com/schmittjoh/php-option.git",
                "reference": "1c7e8016289d17d83ced49c56d0f266fd0568941"
            },
            "dist": {
                "type": "zip",
                "url": "https://api.github.com/repos/schmittjoh/php-option/zipball/1c7e8016289d17d83ced49c56d0f266fd0568941",
                "reference": "1c7e8016289d17d83ced49c56d0f266fd0568941",
                "shasum": ""
            },
            "require": {
                "php": ">=5.3.0"
            },
            "type": "library",
            "extra": {
                "branch-alias": {
                    "dev-master": "1.3-dev"
                }
            },
            "autoload": {
                "psr-0": {
                    "PhpOption\\": "src/"
                }
            },
            "notification-url": "https://packagist.org/downloads/",
            "license": [
                "Apache2"
            ],
            "authors": [
                {
                    "name": "Johannes M. Schmitt",
                    "email": "schmittjoh@gmail.com",
                    "homepage": "https://github.com/schmittjoh",
                    "role": "Developer of wrapped JMSSerializerBundle"
                }
            ],
            "description": "Option Type for PHP",
            "keywords": [
                "language",
                "option",
                "php",
                "type"
            ],
            "time": "2013-05-19 11:09:35"
        },
        {
            "name": "psr/log",
            "version": "1.0.0",
            "source": {
                "type": "git",
                "url": "https://github.com/php-fig/log",
                "reference": "1.0.0"
            },
            "dist": {
                "type": "zip",
                "url": "https://github.com/php-fig/log/archive/1.0.0.zip",
                "reference": "1.0.0",
                "shasum": ""
            },
            "type": "library",
            "autoload": {
                "psr-0": {
                    "Psr\\Log\\": ""
                }
            },
            "notification-url": "https://packagist.org/downloads/",
            "license": [
                "MIT"
            ],
            "authors": [
                {
                    "name": "PHP-FIG",
                    "homepage": "http://www.php-fig.org/"
                }
            ],
            "description": "Common interface for logging libraries",
            "keywords": [
                "log",
                "psr",
                "psr-3"
            ],
            "time": "2012-12-21 11:40:51"
        },
        {
            "name": "react/event-loop",
            "version": "dev-master",
            "target-dir": "React/EventLoop",
            "source": {
                "type": "git",
                "url": "https://github.com/reactphp/event-loop.git",
                "reference": "49208fa3a15c9eae4adf8351ee9caa4064fe550d"
            },
            "dist": {
                "type": "zip",
                "url": "https://api.github.com/repos/reactphp/event-loop/zipball/49208fa3a15c9eae4adf8351ee9caa4064fe550d",
                "reference": "49208fa3a15c9eae4adf8351ee9caa4064fe550d",
                "shasum": ""
            },
            "require": {
                "php": ">=5.3.3"
            },
            "suggest": {
                "ext-libev": "*",
                "ext-libevent": ">=0.0.5"
            },
            "type": "library",
            "extra": {
                "branch-alias": {
                    "dev-master": "0.3-dev"
                }
            },
            "autoload": {
                "psr-0": {
                    "React\\EventLoop": ""
                }
            },
            "notification-url": "https://packagist.org/downloads/",
            "license": [
                "MIT"
            ],
            "description": "Event loop abstraction layer that libraries can use for evented I/O.",
            "keywords": [
                "event-loop"
            ],
            "time": "2013-07-08 22:38:22"
        },
        {
            "name": "react/socket",
            "version": "dev-master",
            "target-dir": "React/Socket",
            "source": {
                "type": "git",
                "url": "https://github.com/reactphp/socket.git",
                "reference": "9cc32838d25a934ce950d2662cce2ff1b9e9f8aa"
            },
            "dist": {
                "type": "zip",
                "url": "https://api.github.com/repos/reactphp/socket/zipball/9cc32838d25a934ce950d2662cce2ff1b9e9f8aa",
                "reference": "9cc32838d25a934ce950d2662cce2ff1b9e9f8aa",
                "shasum": ""
            },
            "require": {
                "evenement/evenement": "1.0.*",
                "php": ">=5.3.3",
                "react/event-loop": "0.3.*",
                "react/stream": "0.3.*"
            },
            "type": "library",
            "extra": {
                "branch-alias": {
                    "dev-master": "0.3-dev"
                }
            },
            "autoload": {
                "psr-0": {
                    "React\\Socket": ""
                }
            },
            "notification-url": "https://packagist.org/downloads/",
            "license": [
                "MIT"
            ],
            "description": "Library for building an evented socket server.",
            "keywords": [
                "Socket"
            ],
            "time": "2013-04-26 20:23:10"
        },
        {
            "name": "react/stream",
            "version": "dev-master",
            "target-dir": "React/Stream",
            "source": {
                "type": "git",
                "url": "https://github.com/reactphp/stream.git",
                "reference": "b72900ab00513b591fb101faecad38f9c8eab8da"
            },
            "dist": {
                "type": "zip",
                "url": "https://api.github.com/repos/reactphp/stream/zipball/b72900ab00513b591fb101faecad38f9c8eab8da",
                "reference": "b72900ab00513b591fb101faecad38f9c8eab8da",
                "shasum": ""
            },
            "require": {
                "evenement/evenement": "1.0.*",
                "php": ">=5.3.3"
            },
            "suggest": {
                "react/event-loop": "0.3.*",
                "react/promise": "~1.0"
            },
            "type": "library",
            "extra": {
                "branch-alias": {
                    "dev-master": "0.3-dev"
                }
            },
            "autoload": {
                "psr-0": {
                    "React\\Stream": ""
                }
            },
            "notification-url": "https://packagist.org/downloads/",
            "license": [
                "MIT"
            ],
            "description": "Basic readable and writable stream interfaces that support piping.",
            "keywords": [
                "pipe",
                "stream"
            ],
            "time": "2013-07-09 00:44:12"
        },
        {
            "name": "sensio/distribution-bundle",
            "version": "dev-master",
            "target-dir": "Sensio/Bundle/DistributionBundle",
            "source": {
                "type": "git",
                "url": "https://github.com/sensiolabs/SensioDistributionBundle.git",
                "reference": "45664e203fd1364705091a58971cc6bd94fb5189"
            },
            "dist": {
                "type": "zip",
                "url": "https://api.github.com/repos/sensiolabs/SensioDistributionBundle/zipball/45664e203fd1364705091a58971cc6bd94fb5189",
                "reference": "45664e203fd1364705091a58971cc6bd94fb5189",
                "shasum": ""
            },
            "require": {
                "symfony/framework-bundle": "~2.2"
            },
            "type": "symfony-bundle",
            "extra": {
                "branch-alias": {
                    "dev-master": "2.3.x-dev"
                }
            },
            "autoload": {
                "psr-0": {
                    "Sensio\\Bundle\\DistributionBundle": ""
                }
            },
            "notification-url": "https://packagist.org/downloads/",
            "license": [
                "MIT"
            ],
            "authors": [
                {
                    "name": "Fabien Potencier",
                    "email": "fabien@symfony.com"
                }
            ],
            "description": "The base bundle for the Symfony Distributions",
            "keywords": [
                "configuration",
                "distribution"
            ],
            "time": "2013-09-18 07:48:10"
        },
        {
            "name": "sensio/framework-extra-bundle",
            "version": "dev-master",
            "target-dir": "Sensio/Bundle/FrameworkExtraBundle",
            "source": {
                "type": "git",
                "url": "https://github.com/sensiolabs/SensioFrameworkExtraBundle.git",
                "reference": "403e13e384d8a81c9c8a1adfe89356e9849c14ff"
            },
            "dist": {
                "type": "zip",
                "url": "https://api.github.com/repos/sensiolabs/SensioFrameworkExtraBundle/zipball/403e13e384d8a81c9c8a1adfe89356e9849c14ff",
                "reference": "403e13e384d8a81c9c8a1adfe89356e9849c14ff",
                "shasum": ""
            },
            "require": {
                "doctrine/common": "~2.2",
                "symfony/framework-bundle": "~2.2"
            },
            "type": "symfony-bundle",
            "extra": {
                "branch-alias": {
                    "dev-master": "2.3.x-dev"
                }
            },
            "autoload": {
                "psr-0": {
                    "Sensio\\Bundle\\FrameworkExtraBundle": ""
                }
            },
            "notification-url": "https://packagist.org/downloads/",
            "license": [
                "MIT"
            ],
            "authors": [
                {
                    "name": "Fabien Potencier",
                    "email": "fabien@symfony.com"
                }
            ],
            "description": "This bundle provides a way to configure your controllers with annotations",
            "keywords": [
                "annotations",
                "controllers"
            ],
            "time": "2013-09-23 10:28:44"
        },
        {
            "name": "sensio/generator-bundle",
            "version": "dev-master",
            "target-dir": "Sensio/Bundle/GeneratorBundle",
            "source": {
                "type": "git",
                "url": "https://github.com/sensiolabs/SensioGeneratorBundle.git",
                "reference": "e2572e829cc7b3d37c8fc46c9dfad9362378aad1"
            },
            "dist": {
                "type": "zip",
                "url": "https://api.github.com/repos/sensiolabs/SensioGeneratorBundle/zipball/e2572e829cc7b3d37c8fc46c9dfad9362378aad1",
                "reference": "e2572e829cc7b3d37c8fc46c9dfad9362378aad1",
                "shasum": ""
            },
            "require": {
                "symfony/console": "~2.0",
                "symfony/framework-bundle": "~2.2"
            },
            "require-dev": {
                "doctrine/orm": "~2.2,>=2.2.3",
                "symfony/doctrine-bridge": "~2.2",
                "twig/twig": "~1.11"
            },
            "type": "symfony-bundle",
            "extra": {
                "branch-alias": {
                    "dev-master": "2.3.x-dev"
                }
            },
            "autoload": {
                "psr-0": {
                    "Sensio\\Bundle\\GeneratorBundle": ""
                }
            },
            "notification-url": "https://packagist.org/downloads/",
            "license": [
                "MIT"
            ],
            "authors": [
                {
                    "name": "Fabien Potencier",
                    "email": "fabien@symfony.com"
                }
            ],
            "description": "This bundle generates code for you",
            "time": "2013-10-15 18:51:32"
        },
        {
            "name": "stof/doctrine-extensions-bundle",
            "version": "dev-master",
            "target-dir": "Stof/DoctrineExtensionsBundle",
            "source": {
                "type": "git",
                "url": "https://github.com/stof/StofDoctrineExtensionsBundle.git",
                "reference": "9da4489322c5442ff021c4cd3f28dd79b2a8df07"
            },
            "dist": {
                "type": "zip",
                "url": "https://api.github.com/repos/stof/StofDoctrineExtensionsBundle/zipball/9da4489322c5442ff021c4cd3f28dd79b2a8df07",
                "reference": "9da4489322c5442ff021c4cd3f28dd79b2a8df07",
                "shasum": ""
            },
            "require": {
                "gedmo/doctrine-extensions": "~2.3.1",
                "php": ">=5.3.2",
                "symfony/framework-bundle": "~2.1"
            },
            "suggest": {
                "doctrine/doctrine-bundle": "to use the ORM extensions",
                "doctrine/mongodb-odm-bundle": "to use the MongoDB ODM extensions"
            },
            "type": "symfony-bundle",
            "extra": {
                "branch-alias": {
                    "dev-master": "1.1.x-dev"
                }
            },
            "autoload": {
                "psr-0": {
                    "Stof\\DoctrineExtensionsBundle": ""
                }
            },
            "notification-url": "https://packagist.org/downloads/",
            "license": [
                "MIT"
            ],
            "authors": [
                {
                    "name": "Christophe Coevoet",
                    "email": "stof@notk.org"
                }
            ],
            "description": "Integration of the gedmo/doctrine-extensions with Symfony2",
            "homepage": "https://github.com/stof/StofDoctrineExtensionsBundle",
            "keywords": [
                "behaviors",
                "doctrine2",
                "extensions",
                "gedmo",
                "loggable",
                "nestedset",
                "sluggable",
                "sortable",
                "timestampable",
                "translatable",
                "tree"
            ],
            "time": "2013-10-13 16:27:31"
        },
        {
            "name": "swiftmailer/swiftmailer",
            "version": "v5.0.2",
            "source": {
                "type": "git",
                "url": "https://github.com/swiftmailer/swiftmailer.git",
                "reference": "f3917ecef35a4e4d98b303eb9fee463bc983f379"
            },
            "dist": {
                "type": "zip",
                "url": "https://api.github.com/repos/swiftmailer/swiftmailer/zipball/f3917ecef35a4e4d98b303eb9fee463bc983f379",
                "reference": "f3917ecef35a4e4d98b303eb9fee463bc983f379",
                "shasum": ""
            },
            "require": {
                "php": ">=5.2.4"
            },
            "type": "library",
            "extra": {
                "branch-alias": {
                    "dev-master": "5.1-dev"
                }
            },
            "autoload": {
                "files": [
                    "lib/swift_required.php"
                ]
            },
            "notification-url": "https://packagist.org/downloads/",
            "license": [
                "MIT"
            ],
            "authors": [
                {
                    "name": "Fabien Potencier",
                    "email": "fabien@symfony.com"
                },
                {
                    "name": "Chris Corbyn"
                }
            ],
            "description": "Swiftmailer, free feature-rich PHP mailer",
            "homepage": "http://swiftmailer.org",
            "keywords": [
                "mail",
                "mailer"
            ],
            "time": "2013-08-30 12:35:21"
        },
        {
            "name": "sylius/flow-bundle",
            "version": "dev-master",
            "target-dir": "Sylius/Bundle/FlowBundle",
            "source": {
                "type": "git",
                "url": "https://github.com/Sylius/SyliusFlowBundle.git",
                "reference": "51b249ceacaf8c13cb9b82c837e1ae2e21d9d6f8"
            },
            "dist": {
                "type": "zip",
                "url": "https://api.github.com/repos/Sylius/SyliusFlowBundle/zipball/51b249ceacaf8c13cb9b82c837e1ae2e21d9d6f8",
                "reference": "51b249ceacaf8c13cb9b82c837e1ae2e21d9d6f8",
                "shasum": ""
            },
            "require": {
                "php": ">=5.3.2",
                "symfony/framework-bundle": "~2.1"
            },
            "require-dev": {
                "symfony/yaml": "~2.1"
            },
            "type": "symfony-bundle",
            "extra": {
                "branch-alias": {
                    "dev-master": "1.0-dev"
                }
            },
            "autoload": {
                "psr-0": {
                    "Sylius\\Bundle\\FlowBundle": ""
                }
            },
            "notification-url": "https://packagist.org/downloads/",
            "license": [
                "MIT"
            ],
            "authors": [
                {
                    "name": "Paweł Jędrzejewski",
                    "email": "pjedrzejewski@diweb.pl",
                    "homepage": "http://pjedrzejewski.com"
                },
                {
                    "name": "Community contributions",
                    "homepage": "https://github.com/Sylius/SyliusFlowBundle/contributors"
                }
            ],
            "description": "Multiple action setups for Symfony2, build your checkouts/installers or whatever needs more than one step to complete.",
            "homepage": "http://sylius.org",
            "keywords": [
                "checkout",
                "flow",
                "installation",
                "steps"
            ],
            "time": "2013-10-04 20:36:28"
        },
        {
            "name": "symfony/assetic-bundle",
            "version": "2.3.x-dev",
            "target-dir": "Symfony/Bundle/AsseticBundle",
            "source": {
                "type": "git",
                "url": "https://github.com/symfony/AsseticBundle.git",
                "reference": "65bd076341ac54ebfcd845d8471044fc4afa73d2"
            },
            "dist": {
                "type": "zip",
                "url": "https://api.github.com/repos/symfony/AsseticBundle/zipball/65bd076341ac54ebfcd845d8471044fc4afa73d2",
                "reference": "65bd076341ac54ebfcd845d8471044fc4afa73d2",
                "shasum": ""
            },
            "require": {
                "kriswallsmith/assetic": "1.1.x",
                "php": ">=5.3.0",
                "symfony/framework-bundle": "~2.1"
            },
            "require-dev": {
                "symfony/class-loader": ">=2.1,<3.0",
                "symfony/console": ">=2.1,<3.0",
                "symfony/css-selector": ">=2.1,<3.0",
                "symfony/dom-crawler": ">=2.1,<3.0",
                "symfony/form": ">=2.1,<3.0",
                "symfony/twig-bundle": ">=2.1,<3.0",
                "symfony/yaml": ">=2.1,<3.0"
            },
            "suggest": {
                "symfony/twig-bundle": "~2.1"
            },
            "type": "symfony-bundle",
            "extra": {
                "branch-alias": {
                    "dev-master": "2.3-dev"
                }
            },
            "autoload": {
                "psr-0": {
                    "Symfony\\Bundle\\AsseticBundle": ""
                }
            },
            "notification-url": "https://packagist.org/downloads/",
            "license": [
                "MIT"
            ],
            "authors": [
                {
                    "name": "Kris Wallsmith",
                    "email": "kris.wallsmith@gmail.com",
                    "homepage": "http://kriswallsmith.net/"
                }
            ],
            "description": "Integrates Assetic into Symfony2",
            "homepage": "https://github.com/symfony/AsseticBundle",
            "keywords": [
                "assets",
                "compression",
                "minification"
            ],
            "time": "2013-06-04 14:18:43"
        },
        {
            "name": "symfony/icu",
            "version": "1.2.x-dev",
            "target-dir": "Symfony/Component/Icu",
            "source": {
                "type": "git",
                "url": "https://github.com/symfony/Icu.git",
                "reference": "98e197da54df1f966dd5e8a4992135703569c987"
            },
            "dist": {
                "type": "zip",
                "url": "https://api.github.com/repos/symfony/Icu/zipball/98e197da54df1f966dd5e8a4992135703569c987",
                "reference": "98e197da54df1f966dd5e8a4992135703569c987",
                "shasum": ""
            },
            "require": {
                "lib-icu": ">=4.4",
                "php": ">=5.3.3",
                "symfony/intl": "~2.3"
            },
            "type": "library",
            "autoload": {
                "psr-0": {
                    "Symfony\\Component\\Icu\\": ""
                }
            },
            "notification-url": "https://packagist.org/downloads/",
            "license": [
                "MIT"
            ],
            "authors": [
                {
                    "name": "Symfony Community",
                    "homepage": "http://symfony.com/contributors"
                },
                {
                    "name": "Bernhard Schussek",
                    "email": "bschussek@gmail.com"
                }
            ],
            "description": "Contains an excerpt of the ICU data and classes to load it.",
            "homepage": "http://symfony.com",
            "keywords": [
                "icu",
                "intl"
            ],
            "time": "2013-10-04 10:06:38"
        },
        {
            "name": "symfony/monolog-bundle",
            "version": "2.3.x-dev",
            "target-dir": "Symfony/Bundle/MonologBundle",
            "source": {
                "type": "git",
                "url": "https://github.com/symfony/MonologBundle.git",
                "reference": "03ed73bc11367b3156cc21f22ac37c7f70fcd10a"
            },
            "dist": {
                "type": "zip",
                "url": "https://api.github.com/repos/symfony/MonologBundle/zipball/03ed73bc11367b3156cc21f22ac37c7f70fcd10a",
                "reference": "03ed73bc11367b3156cc21f22ac37c7f70fcd10a",
                "shasum": ""
            },
            "require": {
                "monolog/monolog": "~1.3",
                "php": ">=5.3.2",
                "symfony/config": "~2.2-beta2",
                "symfony/dependency-injection": "~2.2-beta2",
                "symfony/monolog-bridge": "~2.2-beta2"
            },
            "require-dev": {
                "symfony/yaml": "~2.2-beta2"
            },
            "type": "symfony-bundle",
            "extra": {
                "branch-alias": {
                    "dev-master": "2.2.x-dev"
                }
            },
            "autoload": {
                "psr-0": {
                    "Symfony\\Bundle\\MonologBundle": ""
                }
            },
            "notification-url": "https://packagist.org/downloads/",
            "license": [
                "MIT"
            ],
            "authors": [
                {
                    "name": "Fabien Potencier",
                    "email": "fabien@symfony.com"
                },
                {
                    "name": "Symfony Community",
                    "homepage": "http://symfony.com/contributors"
                }
            ],
            "description": "Symfony MonologBundle",
            "homepage": "http://symfony.com",
            "keywords": [
                "log",
                "logging"
            ],
            "time": "2013-05-27 18:06:55"
        },
        {
            "name": "symfony/swiftmailer-bundle",
            "version": "v2.3.4",
            "target-dir": "Symfony/Bundle/SwiftmailerBundle",
            "source": {
                "type": "git",
                "url": "https://github.com/symfony/SwiftmailerBundle.git",
                "reference": "f5e5d12629c26a835c7aa1d74e2e041486b92d93"
            },
            "dist": {
                "type": "zip",
                "url": "https://api.github.com/repos/symfony/SwiftmailerBundle/zipball/f5e5d12629c26a835c7aa1d74e2e041486b92d93",
                "reference": "f5e5d12629c26a835c7aa1d74e2e041486b92d93",
                "shasum": ""
            },
            "require": {
                "php": ">=5.3.2",
                "swiftmailer/swiftmailer": ">=4.2.0,<5.1-dev",
                "symfony/swiftmailer-bridge": "~2.1"
            },
            "require-dev": {
                "symfony/config": "~2.1",
                "symfony/dependency-injection": "~2.1",
                "symfony/http-kernel": "~2.1",
                "symfony/yaml": "~2.1"
            },
            "type": "symfony-bundle",
            "extra": {
                "branch-alias": {
                    "dev-master": "2.2-dev"
                }
            },
            "autoload": {
                "psr-0": {
                    "Symfony\\Bundle\\SwiftmailerBundle": ""
                }
            },
            "notification-url": "https://packagist.org/downloads/",
            "license": [
                "MIT"
            ],
            "authors": [
                {
                    "name": "Fabien Potencier",
                    "email": "fabien@symfony.com"
                },
                {
                    "name": "Symfony Community",
                    "homepage": "http://symfony.com/contributors"
                }
            ],
            "description": "Symfony SwiftmailerBundle",
            "homepage": "http://symfony.com",
            "time": "2013-08-22 13:32:58"
        },
        {
            "name": "symfony/symfony",
            "version": "v2.3.6",
            "source": {
                "type": "git",
                "url": "https://github.com/symfony/symfony.git",
                "reference": "d0597156c4c03ceca039f6b7770a47397ba295f0"
            },
            "dist": {
                "type": "zip",
                "url": "https://api.github.com/repos/symfony/symfony/zipball/d0597156c4c03ceca039f6b7770a47397ba295f0",
                "reference": "d0597156c4c03ceca039f6b7770a47397ba295f0",
                "shasum": ""
            },
            "require": {
                "doctrine/common": "~2.2",
                "php": ">=5.3.3",
                "psr/log": "~1.0",
                "symfony/icu": "~1.0",
                "twig/twig": "~1.11"
            },
            "replace": {
                "symfony/browser-kit": "self.version",
                "symfony/class-loader": "self.version",
                "symfony/config": "self.version",
                "symfony/console": "self.version",
                "symfony/css-selector": "self.version",
                "symfony/debug": "self.version",
                "symfony/dependency-injection": "self.version",
                "symfony/doctrine-bridge": "self.version",
                "symfony/dom-crawler": "self.version",
                "symfony/event-dispatcher": "self.version",
                "symfony/filesystem": "self.version",
                "symfony/finder": "self.version",
                "symfony/form": "self.version",
                "symfony/framework-bundle": "self.version",
                "symfony/http-foundation": "self.version",
                "symfony/http-kernel": "self.version",
                "symfony/intl": "self.version",
                "symfony/locale": "self.version",
                "symfony/monolog-bridge": "self.version",
                "symfony/options-resolver": "self.version",
                "symfony/process": "self.version",
                "symfony/propel1-bridge": "self.version",
                "symfony/property-access": "self.version",
                "symfony/proxy-manager-bridge": "self.version",
                "symfony/routing": "self.version",
                "symfony/security": "self.version",
                "symfony/security-bundle": "self.version",
                "symfony/serializer": "self.version",
                "symfony/stopwatch": "self.version",
                "symfony/swiftmailer-bridge": "self.version",
                "symfony/templating": "self.version",
                "symfony/translation": "self.version",
                "symfony/twig-bridge": "self.version",
                "symfony/twig-bundle": "self.version",
                "symfony/validator": "self.version",
                "symfony/web-profiler-bundle": "self.version",
                "symfony/yaml": "self.version"
            },
            "require-dev": {
                "doctrine/data-fixtures": "1.0.*",
                "doctrine/dbal": "~2.2",
                "doctrine/orm": "~2.2,>=2.2.3",
                "ircmaxell/password-compat": "1.0.*",
                "monolog/monolog": "~1.3",
                "ocramius/proxy-manager": ">=0.3.1,<0.4-dev",
                "propel/propel1": "1.6.*"
            },
            "type": "library",
            "extra": {
                "branch-alias": {
                    "dev-master": "2.3-dev"
                }
            },
            "autoload": {
                "psr-0": {
                    "Symfony\\": "src/"
                },
                "classmap": [
                    "src/Symfony/Component/HttpFoundation/Resources/stubs",
                    "src/Symfony/Component/Intl/Resources/stubs"
                ],
                "files": [
                    "src/Symfony/Component/Intl/Resources/stubs/functions.php"
                ]
            },
            "notification-url": "https://packagist.org/downloads/",
            "license": [
                "MIT"
            ],
            "authors": [
                {
                    "name": "Fabien Potencier",
                    "email": "fabien@symfony.com"
                },
                {
                    "name": "Symfony Community",
                    "homepage": "http://symfony.com/contributors"
                }
            ],
            "description": "The Symfony PHP framework",
            "homepage": "http://symfony.com",
            "keywords": [
                "framework"
            ],
            "time": "2013-10-10 13:24:22"
        },
        {
            "name": "twig/extensions",
            "version": "dev-master",
            "source": {
                "type": "git",
                "url": "https://github.com/fabpot/Twig-extensions.git",
                "reference": "3604161a4aa2e5c535cbc708810123fd3258b2dc"
            },
            "dist": {
                "type": "zip",
                "url": "https://api.github.com/repos/fabpot/Twig-extensions/zipball/3604161a4aa2e5c535cbc708810123fd3258b2dc",
                "reference": "3604161a4aa2e5c535cbc708810123fd3258b2dc",
                "shasum": ""
            },
            "require": {
                "twig/twig": "~1.0"
            },
            "type": "library",
            "extra": {
                "branch-alias": {
                    "dev-master": "1.0.x-dev"
                }
            },
            "autoload": {
                "psr-0": {
                    "Twig_Extensions_": "lib/"
                }
            },
            "notification-url": "https://packagist.org/downloads/",
            "license": [
                "MIT"
            ],
            "authors": [
                {
                    "name": "Fabien Potencier",
                    "email": "fabien@symfony.com"
                }
            ],
            "description": "Common additional features for Twig that do not directly belong in core",
            "homepage": "https://github.com/fabpot/Twig-extensions",
            "keywords": [
                "debug",
                "i18n",
                "text"
            ],
            "time": "2013-09-27 20:07:42"
        },
        {
            "name": "twig/twig",
            "version": "dev-master",
            "source": {
                "type": "git",
                "url": "https://github.com/fabpot/Twig.git",
                "reference": "0294a1395b3d698b277084667c073ad51320baa8"
            },
            "dist": {
                "type": "zip",
                "url": "https://api.github.com/repos/fabpot/Twig/zipball/0294a1395b3d698b277084667c073ad51320baa8",
                "reference": "0294a1395b3d698b277084667c073ad51320baa8",
                "shasum": ""
            },
            "require": {
                "php": ">=5.2.4"
            },
            "type": "library",
            "extra": {
                "branch-alias": {
                    "dev-master": "1.14-dev"
                }
            },
            "autoload": {
                "psr-0": {
                    "Twig_": "lib/"
                }
            },
            "notification-url": "https://packagist.org/downloads/",
            "license": [
                "BSD-3-Clause"
            ],
            "authors": [
                {
                    "name": "Fabien Potencier",
                    "email": "fabien@symfony.com"
                },
                {
                    "name": "Armin Ronacher",
                    "email": "armin.ronacher@active-4.com"
                }
            ],
            "description": "Twig, the flexible, fast, and secure template language for PHP",
            "homepage": "http://twig.sensiolabs.org",
            "keywords": [
                "templating"
            ],
            "time": "2013-10-28 10:44:48"
        },
        {
            "name": "willdurand/expose-translation-bundle",
            "version": "0.2.1",
            "target-dir": "Bazinga/ExposeTranslationBundle",
            "source": {
                "type": "git",
                "url": "https://github.com/willdurand/BazingaExposeTranslationBundle.git",
                "reference": "86d94edb8960db6d818a9ee370e5892009f0be74"
            },
            "dist": {
                "type": "zip",
                "url": "https://api.github.com/repos/willdurand/BazingaExposeTranslationBundle/zipball/86d94edb8960db6d818a9ee370e5892009f0be74",
                "reference": "86d94edb8960db6d818a9ee370e5892009f0be74",
                "shasum": ""
            },
            "require": {
                "symfony/console": ">=2.0,<2.4-dev",
                "symfony/finder": ">=2.0,<2.4-dev",
                "symfony/framework-bundle": ">=2.0,<2.4-dev"
            },
            "require-dev": {
                "symfony/browser-kit": ">=2.0,<2.4-dev",
                "symfony/yaml": ">=2.0,<2.4-dev"
            },
            "type": "symfony-bundle",
            "extra": {
                "branch-alias": {
                    "dev-master": "0.2.x-dev"
                }
            },
            "autoload": {
                "psr-0": {
                    "Bazinga\\ExposeTranslationBundle": ""
                }
            },
            "notification-url": "https://packagist.org/downloads/",
            "license": [
                "MIT"
            ],
            "authors": [
                {
                    "name": "William Durand",
                    "email": "william.durand1@gmail.com",
                    "homepage": "http://www.willdurand.fr"
                }
            ],
            "description": "A pretty nice way to expose your translation messages to your JavaScript.",
            "keywords": [
                "javascript",
                "translation"
            ],
            "time": "2013-03-15 23:21:26"
        },
        {
            "name": "zendframework/zend-code",
            "version": "2.1.5",
            "target-dir": "Zend/Code",
            "source": {
                "type": "git",
                "url": "https://github.com/zendframework/Component_ZendCode.git",
                "reference": "release-2.1.5"
            },
            "dist": {
                "type": "zip",
                "url": "https://api.github.com/repos/zendframework/Component_ZendCode/zipball/release-2.1.5",
                "reference": "release-2.1.5",
                "shasum": ""
            },
            "require": {
                "php": ">=5.3.3",
                "zendframework/zend-eventmanager": "self.version"
            },
            "require-dev": {
                "doctrine/common": ">=2.1"
            },
            "suggest": {
                "doctrine/common": "Doctrine\\Common >=2.1 for annotation features"
            },
            "type": "library",
            "extra": {
                "branch-alias": {
                    "dev-master": "2.1-dev",
                    "dev-develop": "2.2-dev"
                }
            },
            "autoload": {
                "psr-0": {
                    "Zend\\Code\\": ""
                }
            },
            "notification-url": "https://packagist.org/downloads/",
            "license": [
                "BSD-3-Clause"
            ],
            "description": "provides facilities to generate arbitrary code using an object oriented interface",
            "keywords": [
                "code",
                "zf2"
            ],
            "time": "2013-04-17 11:42:28"
        },
        {
            "name": "zendframework/zend-escaper",
            "version": "2.1.5",
            "target-dir": "Zend/Escaper",
            "source": {
                "type": "git",
                "url": "https://github.com/zendframework/Component_ZendEscaper.git",
                "reference": "release-2.1.5"
            },
            "dist": {
                "type": "zip",
                "url": "https://api.github.com/repos/zendframework/Component_ZendEscaper/zipball/release-2.1.5",
                "reference": "release-2.1.5",
                "shasum": ""
            },
            "require": {
                "php": ">=5.3.3"
            },
            "type": "library",
            "extra": {
                "branch-alias": {
                    "dev-master": "2.1-dev",
                    "dev-develop": "2.2-dev"
                }
            },
            "autoload": {
                "psr-0": {
                    "Zend\\Escaper\\": ""
                }
            },
            "notification-url": "https://packagist.org/downloads/",
            "license": [
                "BSD-3-Clause"
            ],
            "keywords": [
                "escaper",
                "zf2"
            ],
            "time": "2013-04-17 11:42:28"
        },
        {
            "name": "zendframework/zend-eventmanager",
            "version": "2.1.5",
            "target-dir": "Zend/EventManager",
            "source": {
                "type": "git",
                "url": "https://github.com/zendframework/Component_ZendEventManager.git",
                "reference": "release-2.1.5"
            },
            "dist": {
                "type": "zip",
                "url": "https://api.github.com/repos/zendframework/Component_ZendEventManager/zipball/release-2.1.5",
                "reference": "release-2.1.5",
                "shasum": ""
            },
            "require": {
                "php": ">=5.3.3",
                "zendframework/zend-stdlib": "self.version"
            },
            "type": "library",
            "extra": {
                "branch-alias": {
                    "dev-master": "2.1-dev",
                    "dev-develop": "2.2-dev"
                }
            },
            "autoload": {
                "psr-0": {
                    "Zend\\EventManager\\": ""
                }
            },
            "notification-url": "https://packagist.org/downloads/",
            "license": [
                "BSD-3-Clause"
            ],
            "keywords": [
                "eventmanager",
                "zf2"
            ],
            "time": "2013-04-15 20:25:51"
        },
        {
            "name": "zendframework/zend-i18n",
            "version": "2.1.5",
            "target-dir": "Zend/I18n",
            "source": {
                "type": "git",
                "url": "https://github.com/zendframework/Component_ZendI18n.git",
                "reference": "release-2.1.5"
            },
            "dist": {
                "type": "zip",
                "url": "https://api.github.com/repos/zendframework/Component_ZendI18n/zipball/release-2.1.5",
                "reference": "release-2.1.5",
                "shasum": ""
            },
            "require": {
                "ext-intl": "*",
                "php": ">=5.3.3",
                "zendframework/zend-stdlib": "self.version"
            },
            "suggest": {
                "zendframework/zend-filter": "You should install this package to use the provided filters",
                "zendframework/zend-validator": "You should install this package to use the provided validators",
                "zendframework/zend-view": "You should install this package to use the provided view helpers"
            },
            "type": "library",
            "extra": {
                "branch-alias": {
                    "dev-master": "2.1-dev",
                    "dev-develop": "2.2-dev"
                }
            },
            "autoload": {
                "psr-0": {
                    "Zend\\I18n\\": ""
                }
            },
            "notification-url": "https://packagist.org/downloads/",
            "license": [
                "BSD-3-Clause"
            ],
            "keywords": [
                "i18n",
                "zf2"
            ],
            "time": "2013-04-10 18:14:09"
        },
        {
            "name": "zendframework/zend-loader",
            "version": "2.1.5",
            "target-dir": "Zend/Loader",
            "source": {
                "type": "git",
                "url": "https://github.com/zendframework/Component_ZendLoader.git",
                "reference": "release-2.1.5"
            },
            "dist": {
                "type": "zip",
                "url": "https://api.github.com/repos/zendframework/Component_ZendLoader/zipball/release-2.1.5",
                "reference": "release-2.1.5",
                "shasum": ""
            },
            "require": {
                "php": ">=5.3.3"
            },
            "suggest": {
                "zendframework/zend-stdlib": "Zend\\Stdlib component"
            },
            "type": "library",
            "extra": {
                "branch-alias": {
                    "dev-master": "2.1-dev",
                    "dev-develop": "2.2-dev"
                }
            },
            "autoload": {
                "psr-0": {
                    "Zend\\Loader\\": ""
                }
            },
            "notification-url": "https://packagist.org/downloads/",
            "license": [
                "BSD-3-Clause"
            ],
            "keywords": [
                "loader",
                "zf2"
            ],
            "time": "2013-04-17 03:17:47"
        },
        {
            "name": "zendframework/zend-mail",
            "version": "2.1.5",
            "target-dir": "Zend/Mail",
            "source": {
                "type": "git",
                "url": "https://github.com/zendframework/Component_ZendMail.git",
                "reference": "release-2.1.5"
            },
            "dist": {
                "type": "zip",
                "url": "https://api.github.com/repos/zendframework/Component_ZendMail/zipball/release-2.1.5",
                "reference": "release-2.1.5",
                "shasum": ""
            },
            "require": {
                "php": ">=5.3.3",
                "zendframework/zend-loader": "self.version",
                "zendframework/zend-mime": "self.version",
                "zendframework/zend-stdlib": "self.version"
            },
            "suggest": {
                "zendframework/zend-servicemanager": "Zend\\ServiceManager component",
                "zendframework/zend-validator": "Zend\\Validator component"
            },
            "type": "library",
            "extra": {
                "branch-alias": {
                    "dev-master": "2.1-dev",
                    "dev-develop": "2.2-dev"
                }
            },
            "autoload": {
                "psr-0": {
                    "Zend\\Mail\\": ""
                }
            },
            "notification-url": "https://packagist.org/downloads/",
            "license": [
                "BSD-3-Clause"
            ],
            "description": "provides generalized functionality to compose and send both text and MIME-compliant multipart e-mail messages",
            "keywords": [
                "mail",
                "zf2"
            ],
            "time": "2013-04-14 10:11:03"
        },
        {
            "name": "zendframework/zend-mime",
            "version": "2.1.5",
            "target-dir": "Zend/Mime",
            "source": {
                "type": "git",
                "url": "https://github.com/zendframework/Component_ZendMime.git",
                "reference": "release-2.1.5"
            },
            "dist": {
                "type": "zip",
                "url": "https://api.github.com/repos/zendframework/Component_ZendMime/zipball/release-2.1.5",
                "reference": "release-2.1.5",
                "shasum": ""
            },
            "require": {
                "php": ">=5.3.3",
                "zendframework/zend-stdlib": "self.version"
            },
            "type": "library",
            "extra": {
                "branch-alias": {
                    "dev-master": "2.1-dev",
                    "dev-develop": "2.2-dev"
                }
            },
            "autoload": {
                "psr-0": {
                    "Zend\\Mime\\": ""
                }
            },
            "notification-url": "https://packagist.org/downloads/",
            "license": [
                "BSD-3-Clause"
            ],
            "keywords": [
                "mime",
                "zf2"
            ],
            "time": "2013-02-14 14:56:52"
        },
        {
            "name": "zendframework/zend-server",
            "version": "2.1.5",
            "target-dir": "Zend/Server",
            "source": {
                "type": "git",
                "url": "https://github.com/zendframework/Component_ZendServer.git",
                "reference": "release-2.1.5"
            },
            "dist": {
                "type": "zip",
                "url": "https://api.github.com/repos/zendframework/Component_ZendServer/zipball/release-2.1.5",
                "reference": "release-2.1.5",
                "shasum": ""
            },
            "require": {
                "php": ">=5.3.3",
                "zendframework/zend-code": "self.version",
                "zendframework/zend-stdlib": "self.version"
            },
            "type": "library",
            "extra": {
                "branch-alias": {
                    "dev-master": "2.1-dev",
                    "dev-develop": "2.2-dev"
                }
            },
            "autoload": {
                "psr-0": {
                    "Zend\\Server\\": ""
                }
            },
            "notification-url": "https://packagist.org/downloads/",
            "license": [
                "BSD-3-Clause"
            ],
            "keywords": [
                "server",
                "zf2"
            ],
            "time": "2013-04-14 22:44:32"
        },
        {
            "name": "zendframework/zend-servicemanager",
            "version": "2.1.5",
            "target-dir": "Zend/ServiceManager",
            "source": {
                "type": "git",
                "url": "https://github.com/zendframework/Component_ZendServiceManager.git",
                "reference": "release-2.1.5"
            },
            "dist": {
                "type": "zip",
                "url": "https://api.github.com/repos/zendframework/Component_ZendServiceManager/zipball/release-2.1.5",
                "reference": "release-2.1.5",
                "shasum": ""
            },
            "require": {
                "php": ">=5.3.3"
            },
            "suggest": {
                "zendframework/zend-di": "Zend\\Di component"
            },
            "type": "library",
            "extra": {
                "branch-alias": {
                    "dev-master": "2.1-dev",
                    "dev-develop": "2.2-dev"
                }
            },
            "autoload": {
                "psr-0": {
                    "Zend\\ServiceManager\\": ""
                }
            },
            "notification-url": "https://packagist.org/downloads/",
            "license": [
                "BSD-3-Clause"
            ],
            "keywords": [
                "servicemanager",
                "zf2"
            ],
            "time": "2013-04-17 11:42:28"
        },
        {
            "name": "zendframework/zend-soap",
            "version": "2.1.5",
            "target-dir": "Zend/Soap",
            "source": {
                "type": "git",
                "url": "https://github.com/zendframework/Component_ZendSoap.git",
                "reference": "release-2.1.5"
            },
            "dist": {
                "type": "zip",
                "url": "https://api.github.com/repos/zendframework/Component_ZendSoap/zipball/release-2.1.5",
                "reference": "release-2.1.5",
                "shasum": ""
            },
            "require": {
                "php": ">=5.3.3",
                "zendframework/zend-server": "self.version",
                "zendframework/zend-stdlib": "self.version",
                "zendframework/zend-uri": "self.version"
            },
            "type": "library",
            "extra": {
                "branch-alias": {
                    "dev-master": "2.1-dev",
                    "dev-develop": "2.2-dev"
                }
            },
            "autoload": {
                "psr-0": {
                    "Zend\\Soap\\": ""
                }
            },
            "notification-url": "https://packagist.org/downloads/",
            "license": [
                "BSD-3-Clause"
            ],
            "keywords": [
                "soap",
                "zf2"
            ],
            "time": "2013-03-12 16:53:31"
        },
        {
            "name": "zendframework/zend-stdlib",
            "version": "2.1.5",
            "target-dir": "Zend/Stdlib",
            "source": {
                "type": "git",
                "url": "https://github.com/zendframework/Component_ZendStdlib.git",
                "reference": "release-2.1.5"
            },
            "dist": {
                "type": "zip",
                "url": "https://api.github.com/repos/zendframework/Component_ZendStdlib/zipball/release-2.1.5",
                "reference": "release-2.1.5",
                "shasum": ""
            },
            "require": {
                "php": ">=5.3.3"
            },
            "suggest": {
                "pecl-weakref": "Implementation of weak references for Stdlib\\CallbackHandler"
            },
            "type": "library",
            "extra": {
                "branch-alias": {
                    "dev-master": "2.1-dev",
                    "dev-develop": "2.2-dev"
                }
            },
            "autoload": {
                "psr-0": {
                    "Zend\\Stdlib\\": ""
                }
            },
            "notification-url": "https://packagist.org/downloads/",
            "license": [
                "BSD-3-Clause"
            ],
            "keywords": [
                "stdlib",
                "zf2"
            ],
            "time": "2013-04-15 11:43:47"
        },
        {
            "name": "zendframework/zend-uri",
            "version": "2.1.5",
            "target-dir": "Zend/Uri",
            "source": {
                "type": "git",
                "url": "https://github.com/zendframework/Component_ZendUri.git",
                "reference": "release-2.1.5"
            },
            "dist": {
                "type": "zip",
                "url": "https://api.github.com/repos/zendframework/Component_ZendUri/zipball/release-2.1.5",
                "reference": "release-2.1.5",
                "shasum": ""
            },
            "require": {
                "php": ">=5.3.3",
                "zendframework/zend-escaper": "self.version",
                "zendframework/zend-validator": "self.version"
            },
            "type": "library",
            "extra": {
                "branch-alias": {
                    "dev-master": "2.1-dev",
                    "dev-develop": "2.2-dev"
                }
            },
            "autoload": {
                "psr-0": {
                    "Zend\\Uri\\": ""
                }
            },
            "notification-url": "https://packagist.org/downloads/",
            "license": [
                "BSD-3-Clause"
            ],
            "description": "a component that aids in manipulating and validating » Uniform Resource Identifiers (URIs)",
            "keywords": [
                "uri",
                "zf2"
            ],
            "time": "2013-04-17 11:42:28"
        },
        {
            "name": "zendframework/zend-validator",
            "version": "2.1.5",
            "target-dir": "Zend/Validator",
            "source": {
                "type": "git",
                "url": "https://github.com/zendframework/Component_ZendValidator.git",
                "reference": "release-2.1.5"
            },
            "dist": {
                "type": "zip",
                "url": "https://api.github.com/repos/zendframework/Component_ZendValidator/zipball/release-2.1.5",
                "reference": "release-2.1.5",
                "shasum": ""
            },
            "require": {
                "php": ">=5.3.3",
                "zendframework/zend-i18n": "self.version",
                "zendframework/zend-servicemanager": "self.version",
                "zendframework/zend-stdlib": "self.version"
            },
            "require-dev": {
                "zendframework/zend-math": "self.version"
            },
            "suggest": {
                "zendframework/zend-db": "Zend\\Db component",
                "zendframework/zend-math": "Zend\\Math component"
            },
            "type": "library",
            "extra": {
                "branch-alias": {
                    "dev-master": "2.1-dev",
                    "dev-develop": "2.2-dev"
                }
            },
            "autoload": {
                "psr-0": {
                    "Zend\\Validator\\": ""
                }
            },
            "notification-url": "https://packagist.org/downloads/",
            "license": [
                "BSD-3-Clause"
            ],
            "description": "provides a set of commonly needed validators",
            "keywords": [
                "validator",
                "zf2"
            ],
            "time": "2013-04-04 15:00:49"
        }
    ],
    "packages-dev": [
        {
            "name": "behat/behat",
            "version": "v2.4.6",
            "source": {
                "type": "git",
                "url": "https://github.com/Behat/Behat.git",
                "reference": "v2.4.6"
            },
            "dist": {
                "type": "zip",
                "url": "https://api.github.com/repos/Behat/Behat/zipball/v2.4.6",
                "reference": "v2.4.6",
                "shasum": ""
            },
            "require": {
                "behat/gherkin": ">=2.2.9,<2.3",
                "php": ">=5.3.1",
                "symfony/config": ">=2.0,<3.0",
                "symfony/console": ">=2.0,<3.0",
                "symfony/dependency-injection": ">=2.0,<3.0",
                "symfony/event-dispatcher": ">=2.0,<3.0",
                "symfony/finder": ">=2.0,<3.0",
                "symfony/translation": ">=2.0,<3.0",
                "symfony/yaml": ">=2.0,<3.0"
            },
            "require-dev": {
                "phpunit/phpunit": ">=3.7.19.0,<3.8"
            },
            "suggest": {
                "behat/mink-extension": "for integration with Mink testing framework",
                "behat/symfony2-extension": "for integration with Symfony2 web framework",
                "behat/yii-extension": "for integration with Yii web framework"
            },
            "bin": [
                "bin/behat"
            ],
            "type": "library",
            "extra": {
                "branch-alias": {
                    "dev-develop": "2.4-dev"
                }
            },
            "autoload": {
                "psr-0": {
                    "Behat\\Behat": "src/"
                }
            },
            "notification-url": "https://packagist.org/downloads/",
            "license": [
                "MIT"
            ],
            "authors": [
                {
                    "name": "Konstantin Kudryashov",
                    "email": "ever.zet@gmail.com",
                    "homepage": "http://everzet.com"
                }
            ],
            "description": "Scenario-oriented BDD framework for PHP 5.3",
            "homepage": "http://behat.org/",
            "keywords": [
                "BDD",
                "Behat",
                "Symfony2"
            ],
            "time": "2013-06-06 10:46:48"
        },
        {
            "name": "behat/common-contexts",
            "version": "dev-master",
            "source": {
                "type": "git",
                "url": "https://github.com/Behat/CommonContexts.git",
                "reference": "7a9abc1cc7cb1f2ca799f0bd975d0d9aacf0c1e1"
            },
            "dist": {
                "type": "zip",
                "url": "https://api.github.com/repos/Behat/CommonContexts/zipball/7a9abc1cc7cb1f2ca799f0bd975d0d9aacf0c1e1",
                "reference": "7a9abc1cc7cb1f2ca799f0bd975d0d9aacf0c1e1",
                "shasum": ""
            },
            "require": {
                "behat/behat": ">=2.2.2",
                "php": ">=5.3.1"
            },
            "suggest": {
                "behat/mink-extension": "*",
                "behat/symfony2-extension": "*",
                "doctrine/data-fixtures": "*",
                "doctrine/doctrine-bundle": "*",
                "kriswallsmith/buzz": ">=0.5.0"
            },
            "type": "library",
            "extra": {
                "branch-alias": {
                    "dev-master": "1.2.x-dev"
                }
            },
            "autoload": {
                "psr-0": {
                    "Behat\\CommonContexts": ""
                }
            },
            "notification-url": "https://packagist.org/downloads/",
            "license": [
                "MIT"
            ],
            "authors": [
                {
                    "name": "Johannes M. Schmitt",
                    "email": "schmittjoh@gmail.com",
                    "homepage": "https://github.com/schmittjoh",
                    "role": "Developer of wrapped JMSSerializerBundle"
                },
                {
                    "name": "Konstantin Kudryashov",
                    "email": "ever.zet@gmail.com",
                    "homepage": "http://everzet.com"
                },
                {
                    "name": "Jakub Zalas",
                    "email": "jakub@zalas.pl",
                    "homepage": "http://www.zalas.eu/"
                },
                {
                    "name": "Geoffrey Bachelet",
                    "email": "geoffrey.bachelet@gmail.com",
                    "homepage": "https://github.com/ubermuda"
                }
            ],
            "description": "Commonly used contexts for Behat",
            "homepage": "http://behat.org/",
            "keywords": [
                "BDD",
                "Behat",
                "Context",
                "Symfony2"
            ],
            "time": "2013-09-03 02:05:15"
        },
        {
            "name": "behat/gherkin",
            "version": "dev-develop",
            "source": {
                "type": "git",
                "url": "https://github.com/Behat/Gherkin.git",
                "reference": "c1f7d89e7e609e45fe40a8a8774f3e43cbe4ffcb"
            },
            "dist": {
                "type": "zip",
                "url": "https://api.github.com/repos/Behat/Gherkin/zipball/c1f7d89e7e609e45fe40a8a8774f3e43cbe4ffcb",
                "reference": "c1f7d89e7e609e45fe40a8a8774f3e43cbe4ffcb",
                "shasum": ""
            },
            "require": {
                "php": ">=5.3.1",
                "symfony/finder": "~2.0"
            },
            "require-dev": {
                "symfony/config": ">=2.0,<3.0",
                "symfony/translation": ">=2.0,<3.0",
                "symfony/yaml": ">=2.0,<3.0"
            },
            "suggest": {
                "symfony/config": "If you want to use Config component to manage resources",
                "symfony/translation": "If you want to use Symfony2 translations adapter",
                "symfony/yaml": "If you want to parse features, represented in YAML files"
            },
            "type": "library",
            "extra": {
                "branch-alias": {
                    "dev-develop": "2.2-dev"
                }
            },
            "autoload": {
                "psr-0": {
                    "Behat\\Gherkin": "src/"
                }
            },
            "notification-url": "https://packagist.org/downloads/",
            "license": [
                "MIT"
            ],
            "authors": [
                {
                    "name": "Konstantin Kudryashov",
                    "email": "ever.zet@gmail.com",
                    "homepage": "http://everzet.com"
                }
            ],
            "description": "Gherkin DSL parser for PHP 5.3",
            "homepage": "http://behat.org/",
            "keywords": [
                "BDD",
                "Behat",
                "DSL",
                "Symfony2",
                "parser"
            ],
            "time": "2013-05-09 15:20:54"
        },
        {
            "name": "behat/mink",
            "version": "dev-develop",
            "source": {
                "type": "git",
                "url": "https://github.com/Behat/Mink.git",
                "reference": "8d0458afb33d366d361a041a009be3fcaf880f05"
            },
            "dist": {
                "type": "zip",
                "url": "https://api.github.com/repos/Behat/Mink/zipball/8d0458afb33d366d361a041a009be3fcaf880f05",
                "reference": "8d0458afb33d366d361a041a009be3fcaf880f05",
                "shasum": ""
            },
            "require": {
                "php": ">=5.3.1",
                "symfony/css-selector": "~2.0"
            },
            "suggest": {
                "behat/mink-browserkit-driver": "extremely fast headless driver for Symfony\\Kernel-based apps (Sf2, Silex)",
                "behat/mink-goutte-driver": "fast headless driver for any app without JS emulation",
                "behat/mink-selenium2-driver": "slow, but JS-enabled driver for any app (requires Selenium2)",
                "behat/mink-zombie-driver": "fast and JS-enabled headless driver for any app (requires node.js)"
            },
            "type": "library",
            "extra": {
                "branch-alias": {
                    "dev-develop": "1.5.x-dev"
                }
            },
            "autoload": {
                "psr-0": {
                    "Behat\\Mink": "src/"
                }
            },
            "notification-url": "https://packagist.org/downloads/",
            "license": [
                "MIT"
            ],
            "authors": [
                {
                    "name": "Konstantin Kudryashov",
                    "email": "ever.zet@gmail.com",
                    "homepage": "http://everzet.com"
                }
            ],
            "description": "Web acceptance testing framework for PHP 5.3",
            "homepage": "http://mink.behat.org/",
            "keywords": [
                "browser",
                "testing",
                "web"
            ],
            "time": "2013-09-12 16:08:40"
        },
        {
            "name": "behat/mink-browserkit-driver",
            "version": "dev-master",
            "source": {
                "type": "git",
                "url": "https://github.com/Behat/MinkBrowserKitDriver.git",
                "reference": "c1b6d20b85280e19e774dc7e316225c61c833d7d"
            },
            "dist": {
                "type": "zip",
                "url": "https://api.github.com/repos/Behat/MinkBrowserKitDriver/zipball/c1b6d20b85280e19e774dc7e316225c61c833d7d",
                "reference": "c1b6d20b85280e19e774dc7e316225c61c833d7d",
                "shasum": ""
            },
            "require": {
                "behat/mink": "~1.5.0",
                "php": ">=5.3.1",
                "symfony/browser-kit": "~2.0",
                "symfony/dom-crawler": "~2.0"
            },
            "require-dev": {
                "silex/silex": "@dev"
            },
            "type": "mink-driver",
            "extra": {
                "branch-alias": {
                    "dev-master": "1.1.x-dev"
                }
            },
            "autoload": {
                "psr-0": {
                    "Behat\\Mink\\Driver": "src/"
                }
            },
            "notification-url": "https://packagist.org/downloads/",
            "license": [
                "MIT"
            ],
            "authors": [
                {
                    "name": "Konstantin Kudryashov",
                    "email": "ever.zet@gmail.com",
                    "homepage": "http://everzet.com"
                }
            ],
            "description": "Symfony2 BrowserKit driver for Mink framework",
            "homepage": "http://mink.behat.org/",
            "keywords": [
                "Mink",
                "Symfony2",
                "browser",
                "testing"
            ],
            "time": "2013-07-17 08:22:56"
        },
        {
            "name": "behat/mink-extension",
            "version": "dev-master",
            "source": {
                "type": "git",
                "url": "https://github.com/Behat/MinkExtension.git",
                "reference": "6ed67ce283cd5ee882fefefd9358a670a13d404c"
            },
            "dist": {
                "type": "zip",
                "url": "https://api.github.com/repos/Behat/MinkExtension/zipball/6ed67ce283cd5ee882fefefd9358a670a13d404c",
                "reference": "6ed67ce283cd5ee882fefefd9358a670a13d404c",
                "shasum": ""
            },
            "require": {
                "behat/behat": "~2.4.5",
                "behat/mink": ">=1.4.3,<1.6-dev",
                "php": ">=5.3.2"
            },
            "require-dev": {
                "behat/mink-goutte-driver": ">=1.0,<2.0"
            },
            "type": "behat-extension",
            "extra": {
                "branch-alias": {
                    "dev-master": "1.1.x-dev"
                }
            },
            "autoload": {
                "psr-0": {
                    "Behat\\MinkExtension": "src/"
                }
            },
            "notification-url": "https://packagist.org/downloads/",
            "license": [
                "MIT"
            ],
            "authors": [
                {
                    "name": "Konstantin Kudryashov",
                    "email": "ever.zet@gmail.com",
                    "homepage": "http://everzet.com"
                }
            ],
            "description": "Mink extension for Behat",
            "homepage": "http://mink.behat.org",
            "keywords": [
                "browser",
                "gui",
                "test",
                "web"
            ],
            "time": "2013-06-04 17:35:37"
        },
        {
            "name": "behat/mink-selenium2-driver",
            "version": "dev-master",
            "source": {
                "type": "git",
                "url": "https://github.com/Behat/MinkSelenium2Driver.git",
                "reference": "807ee0bff5918bb7995c93a023fd5c5fcb81bfba"
            },
            "dist": {
                "type": "zip",
                "url": "https://api.github.com/repos/Behat/MinkSelenium2Driver/zipball/807ee0bff5918bb7995c93a023fd5c5fcb81bfba",
                "reference": "807ee0bff5918bb7995c93a023fd5c5fcb81bfba",
                "shasum": ""
            },
            "require": {
                "behat/mink": "~1.5.0",
                "instaclick/php-webdriver": "~1.1",
                "php": ">=5.3.1"
            },
            "type": "mink-driver",
            "extra": {
                "branch-alias": {
                    "dev-master": "1.1.x-dev"
                }
            },
            "autoload": {
                "psr-0": {
                    "Behat\\Mink\\Driver": "src/"
                }
            },
            "notification-url": "https://packagist.org/downloads/",
            "license": [
                "MIT"
            ],
            "authors": [
                {
                    "name": "Konstantin Kudryashov",
                    "email": "ever.zet@gmail.com",
                    "homepage": "http://everzet.com"
                },
                {
                    "name": "Pete Otaqui",
                    "email": "pete@otaqui.com",
                    "homepage": "https://github.com/pete-otaqui"
                }
            ],
            "description": "Selenium2 (WebDriver) driver for Mink framework",
            "homepage": "http://mink.behat.org/",
            "keywords": [
                "ajax",
                "browser",
                "javascript",
                "selenium",
                "testing",
                "webdriver"
            ],
            "time": "2013-10-28 09:20:55"
        },
        {
            "name": "behat/symfony2-extension",
            "version": "dev-master",
            "source": {
                "type": "git",
                "url": "https://github.com/Behat/Symfony2Extension.git",
                "reference": "17b306a2f3904dc478aef006d3412dfbae542fea"
            },
            "dist": {
                "type": "zip",
                "url": "https://api.github.com/repos/Behat/Symfony2Extension/zipball/17b306a2f3904dc478aef006d3412dfbae542fea",
                "reference": "17b306a2f3904dc478aef006d3412dfbae542fea",
                "shasum": ""
            },
            "require": {
                "behat/behat": "~2.4.5",
                "php": ">=5.3.2",
                "symfony/framework-bundle": "~2.0"
            },
            "require-dev": {
                "behat/mink": "~1.4.3",
                "behat/mink-browserkit-driver": "~1.0.4",
                "behat/mink-extension": "~1.0.1",
                "symfony/symfony": "~2.1"
            },
            "type": "behat-extension",
            "extra": {
                "branch-alias": {
                    "dev-master": "1.0.x-dev"
                }
            },
            "autoload": {
                "psr-0": {
                    "Behat\\Symfony2Extension": "src/"
                }
            },
            "notification-url": "https://packagist.org/downloads/",
            "license": [
                "MIT"
            ],
            "authors": [
                {
                    "name": "Konstantin Kudryashov",
                    "email": "ever.zet@gmail.com",
                    "homepage": "http://everzet.com"
                }
            ],
            "description": "Symfony2 framework extension for Behat",
            "homepage": "http://behat.org",
            "keywords": [
                "BDD",
                "framework",
                "symfony"
            ],
            "time": "2013-07-09 08:46:53"
        },
        {
            "name": "instaclick/php-webdriver",
            "version": "1.1",
            "source": {
                "type": "git",
                "url": "https://github.com/instaclick/php-webdriver.git",
                "reference": "786ba0dc9c594fb0b9b8171db852b2224b23811e"
            },
            "dist": {
                "type": "zip",
                "url": "https://api.github.com/repos/instaclick/php-webdriver/zipball/786ba0dc9c594fb0b9b8171db852b2224b23811e",
                "reference": "786ba0dc9c594fb0b9b8171db852b2224b23811e",
                "shasum": ""
            },
            "require": {
                "ext-curl": "*",
                "php": ">=5.3.2"
            },
            "bin": [
                "bin/webunit"
            ],
            "type": "library",
            "extra": {
                "branch-alias": {
                    "dev-master": "1.0.x-dev"
                }
            },
            "autoload": {
                "psr-0": {
                    "WebDriver": "lib/"
                }
            },
            "notification-url": "https://packagist.org/downloads/",
            "license": [
                "Apache-2.0"
            ],
            "authors": [
                {
                    "name": "Justin Bishop",
                    "email": "jubishop@gmail.com",
                    "role": "Developer"
                },
                {
                    "name": "Anthon Pang",
                    "email": "apang@softwaredevelopment.ca",
                    "role": "Fork Maintainer"
                }
            ],
            "description": "PHP WebDriver for Selenium 2",
            "homepage": "http://instaclick.com/",
            "keywords": [
                "browser",
                "selenium",
                "webdriver",
                "webtest"
            ],
            "time": "2013-10-15 14:53:05"
        },
        {
            "name": "kriswallsmith/buzz",
            "version": "dev-master",
            "source": {
                "type": "git",
                "url": "https://github.com/kriswallsmith/Buzz.git",
                "reference": "805272acb603161f0bc92380bbd801d5ffabf89d"
            },
            "dist": {
                "type": "zip",
                "url": "https://api.github.com/repos/kriswallsmith/Buzz/zipball/805272acb603161f0bc92380bbd801d5ffabf89d",
                "reference": "805272acb603161f0bc92380bbd801d5ffabf89d",
                "shasum": ""
            },
            "require": {
                "php": ">=5.3.0"
            },
            "require-dev": {
                "phpunit/phpunit": "3.7.*"
            },
            "suggest": {
                "ext-curl": "*"
            },
            "type": "library",
            "autoload": {
                "psr-0": {
                    "Buzz": "lib/"
                }
            },
            "notification-url": "https://packagist.org/downloads/",
            "license": [
                "MIT"
            ],
            "authors": [
                {
                    "name": "Kris Wallsmith",
                    "email": "kris.wallsmith@gmail.com",
                    "homepage": "http://kriswallsmith.net/"
                }
            ],
            "description": "Lightweight HTTP client",
            "homepage": "https://github.com/kriswallsmith/Buzz",
            "keywords": [
                "curl",
                "http client"
            ],
            "time": "2013-09-12 13:09:33"
        },
        {
            "name": "sensiolabs/behat-page-object-extension",
            "version": "dev-master",
            "source": {
                "type": "git",
                "url": "https://github.com/sensiolabs/BehatPageObjectExtension.git",
                "reference": "6692ad7237597d1f7acfdacf1c7bbb138f56e3a9"
            },
            "dist": {
                "type": "zip",
                "url": "https://api.github.com/repos/sensiolabs/BehatPageObjectExtension/zipball/6692ad7237597d1f7acfdacf1c7bbb138f56e3a9",
                "reference": "6692ad7237597d1f7acfdacf1c7bbb138f56e3a9",
                "shasum": ""
            },
            "require": {
                "behat/behat": "~2.4",
                "behat/mink-extension": "*",
                "php": ">=5.3.0"
            },
            "require-dev": {
                "phpspec/phpspec": "dev-master"
            },
            "suggest": {
                "bossa/phpspec2-expect": "Allows to use PHPSpec2 matchers in Behat context files"
            },
            "type": "library",
            "autoload": {
                "psr-0": {
                    "SensioLabs\\Behat\\PageObjectExtension\\": "src/"
                }
            },
            "notification-url": "https://packagist.org/downloads/",
            "license": [
                "MIT"
            ],
            "authors": [
                {
                    "name": "Marcello Duarte",
                    "email": "mduarte@inviqa.com"
                },
                {
                    "name": "Jakub Zalas",
                    "email": "jzalas@sensiolabs.co.uk"
                }
            ],
            "description": "Page object extension for Behat",
            "homepage": "https://github.com/sensiolabs/BehatPageObjectExtension",
            "keywords": [
                "BDD",
                "Behat",
                "page"
            ],
            "time": "2013-05-24 08:09:10"
        }
    ],
    "aliases": [

    ],
    "minimum-stability": "dev",
    "stability-flags": {
        "oro/platform": 20,
        "akeneo/demobundle": 20,
        "knplabs/knp-gaufrette-bundle": 20,
        "doctrine/mongodb-odm-bundle": 20,
        "behat/behat": 0
    },
    "platform": {
        "php": ">=5.3.3"
    },
    "platform-dev": [

    ]
}<|MERGE_RESOLUTION|>--- conflicted
+++ resolved
@@ -3641,21 +3641,12 @@
             "source": {
                 "type": "git",
                 "url": "https://github.com/akeneo/platform.git",
-<<<<<<< HEAD
-                "reference": "613c692e0f8fa5e84f9495380286b3ccd2c8c3c8"
-            },
-            "dist": {
-                "type": "zip",
-                "url": "https://api.github.com/repos/akeneo/platform/zipball/613c692e0f8fa5e84f9495380286b3ccd2c8c3c8",
-                "reference": "613c692e0f8fa5e84f9495380286b3ccd2c8c3c8",
-=======
                 "reference": "89db0b78b712aef87506dc07990575ae224ae2e2"
             },
             "dist": {
                 "type": "zip",
                 "url": "https://api.github.com/repos/akeneo/platform/zipball/89db0b78b712aef87506dc07990575ae224ae2e2",
                 "reference": "89db0b78b712aef87506dc07990575ae224ae2e2",
->>>>>>> 07921c3b
                 "shasum": ""
             },
             "require": {
