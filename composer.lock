--- conflicted
+++ resolved
@@ -4,11 +4,7 @@
         "Read more about it at https://getcomposer.org/doc/01-basic-usage.md#installing-dependencies",
         "This file is @generated automatically"
     ],
-<<<<<<< HEAD
     "content-hash": "733a07f5cc4b423bc069420c8cc64958",
-=======
-    "content-hash": "49a403ad1d8f84586cc58b3f86d2d671",
->>>>>>> f27858ff
     "packages": [
         {
             "name": "ass/xmlsecurity",
@@ -591,7 +587,6 @@
         },
         {
             "name": "doctrine/dbal",
-<<<<<<< HEAD
             "version": "v2.7.2",
             "source": {
                 "type": "git",
@@ -602,35 +597,19 @@
                 "type": "zip",
                 "url": "https://api.github.com/repos/doctrine/dbal/zipball/c0e5736016a51b427a8cba8bc470fbea78165819",
                 "reference": "c0e5736016a51b427a8cba8bc470fbea78165819",
-=======
-            "version": "v2.5.13",
-            "source": {
-                "type": "git",
-                "url": "https://github.com/doctrine/dbal.git",
-                "reference": "729340d8d1eec8f01bff708e12e449a3415af873"
-            },
-            "dist": {
-                "type": "zip",
-                "url": "https://api.github.com/repos/doctrine/dbal/zipball/729340d8d1eec8f01bff708e12e449a3415af873",
-                "reference": "729340d8d1eec8f01bff708e12e449a3415af873",
->>>>>>> f27858ff
-                "shasum": ""
-            },
-            "require": {
-                "doctrine/common": ">=2.4,<2.8-dev",
-                "php": ">=5.3.2"
-            },
-            "require-dev": {
-<<<<<<< HEAD
+                "shasum": ""
+            },
+            "require": {
+                "doctrine/common": "^2.7.1",
+                "ext-pdo": "*",
+                "php": "^7.1"
+            },
+            "require-dev": {
                 "doctrine/coding-standard": "^4.0",
                 "phpunit/phpunit": "^7.0",
                 "phpunit/phpunit-mock-objects": "!=3.2.4,!=3.2.5",
                 "symfony/console": "^2.0.5||^3.0",
                 "symfony/phpunit-bridge": "^3.4.5|^4.0.5"
-=======
-                "phpunit/phpunit": "4.*",
-                "symfony/console": "2.*||^3.0"
->>>>>>> f27858ff
             },
             "suggest": {
                 "symfony/console": "For helpful console commands such as SQL execution and import of files."
@@ -641,11 +620,7 @@
             "type": "library",
             "extra": {
                 "branch-alias": {
-<<<<<<< HEAD
                     "dev-master": "2.7.x-dev"
-=======
-                    "dev-master": "2.5.x-dev"
->>>>>>> f27858ff
                 }
             },
             "autoload": {
@@ -683,11 +658,7 @@
                 "persistence",
                 "queryobject"
             ],
-<<<<<<< HEAD
             "time": "2018-07-13T04:49:01+00:00"
-=======
-            "time": "2017-07-22T20:44:48+00:00"
->>>>>>> f27858ff
         },
         {
             "name": "doctrine/doctrine-bundle",
@@ -1126,32 +1097,32 @@
         },
         {
             "name": "doctrine/instantiator",
-            "version": "1.0.5",
+            "version": "1.1.0",
             "source": {
                 "type": "git",
                 "url": "https://github.com/doctrine/instantiator.git",
-                "reference": "8e884e78f9f0eb1329e445619e04456e64d8051d"
-            },
-            "dist": {
-                "type": "zip",
-                "url": "https://api.github.com/repos/doctrine/instantiator/zipball/8e884e78f9f0eb1329e445619e04456e64d8051d",
-                "reference": "8e884e78f9f0eb1329e445619e04456e64d8051d",
-                "shasum": ""
-            },
-            "require": {
-                "php": ">=5.3,<8.0-DEV"
+                "reference": "185b8868aa9bf7159f5f953ed5afb2d7fcdc3bda"
+            },
+            "dist": {
+                "type": "zip",
+                "url": "https://api.github.com/repos/doctrine/instantiator/zipball/185b8868aa9bf7159f5f953ed5afb2d7fcdc3bda",
+                "reference": "185b8868aa9bf7159f5f953ed5afb2d7fcdc3bda",
+                "shasum": ""
+            },
+            "require": {
+                "php": "^7.1"
             },
             "require-dev": {
                 "athletic/athletic": "~0.1.8",
                 "ext-pdo": "*",
                 "ext-phar": "*",
-                "phpunit/phpunit": "~4.0",
-                "squizlabs/php_codesniffer": "~2.0"
-            },
-            "type": "library",
-            "extra": {
-                "branch-alias": {
-                    "dev-master": "1.0.x-dev"
+                "phpunit/phpunit": "^6.2.3",
+                "squizlabs/php_codesniffer": "^3.0.2"
+            },
+            "type": "library",
+            "extra": {
+                "branch-alias": {
+                    "dev-master": "1.2.x-dev"
                 }
             },
             "autoload": {
@@ -1176,7 +1147,7 @@
                 "constructor",
                 "instantiate"
             ],
-            "time": "2015-06-14T21:17:01+00:00"
+            "time": "2017-07-22T11:58:36+00:00"
         },
         {
             "name": "doctrine/lexer",
@@ -3588,8 +3559,6 @@
             "suggest": {
                 "ext-intl": "Needed to support internationalized email addresses",
                 "true/punycode": "Needed to support internationalized email addresses, if ext-intl is not installed"
-<<<<<<< HEAD
-=======
             },
             "type": "library",
             "extra": {
@@ -3623,79 +3592,6 @@
                 "mailer"
             ],
             "time": "2019-03-10T07:52:41+00:00"
-        },
-        {
-            "name": "symfony/assetic-bundle",
-            "version": "v2.8.2",
-            "source": {
-                "type": "git",
-                "url": "https://github.com/symfony/assetic-bundle.git",
-                "reference": "2e0a23a4874838e26de6f025e02fc63328921a4c"
-            },
-            "dist": {
-                "type": "zip",
-                "url": "https://api.github.com/repos/symfony/assetic-bundle/zipball/2e0a23a4874838e26de6f025e02fc63328921a4c",
-                "reference": "2e0a23a4874838e26de6f025e02fc63328921a4c",
-                "shasum": ""
-            },
-            "require": {
-                "kriswallsmith/assetic": "~1.4",
-                "php": ">=5.3.0",
-                "symfony/console": "~2.3|~3.0",
-                "symfony/dependency-injection": "~2.3|~3.0",
-                "symfony/framework-bundle": "~2.3|~3.0",
-                "symfony/yaml": "~2.3|~3.0"
-            },
-            "conflict": {
-                "kriswallsmith/spork": "<=0.2",
-                "twig/twig": "<1.27"
-            },
-            "require-dev": {
-                "kriswallsmith/spork": "~0.3",
-                "patchwork/jsqueeze": "~1.0",
-                "symfony/class-loader": "~2.3|~3.0",
-                "symfony/css-selector": "~2.3|~3.0",
-                "symfony/dom-crawler": "~2.3|~3.0",
-                "symfony/phpunit-bridge": "~2.7|~3.0",
-                "symfony/twig-bundle": "~2.3|~3.0"
-            },
-            "suggest": {
-                "kriswallsmith/spork": "to be able to dump assets in parallel",
-                "symfony/twig-bundle": "to use the Twig integration"
->>>>>>> f27858ff
-            },
-            "type": "library",
-            "extra": {
-                "branch-alias": {
-                    "dev-master": "6.1-dev"
-                }
-            },
-            "autoload": {
-                "files": [
-                    "lib/swift_required.php"
-                ]
-            },
-            "notification-url": "https://packagist.org/downloads/",
-            "license": [
-                "MIT"
-            ],
-            "authors": [
-                {
-                    "name": "Chris Corbyn"
-                },
-                {
-                    "name": "Fabien Potencier",
-                    "email": "fabien@symfony.com"
-                }
-            ],
-            "description": "Swiftmailer, free feature-rich PHP mailer",
-            "homepage": "https://swiftmailer.symfony.com",
-            "keywords": [
-                "email",
-                "mail",
-                "mailer"
-            ],
-            "time": "2018-09-11T07:12:52+00:00"
         },
         {
             "name": "symfony/monolog-bundle",
@@ -6538,48 +6434,6 @@
                 "php"
             ],
             "time": "2019-02-16T20:54:15+00:00"
-<<<<<<< HEAD
-=======
-        },
-        {
-            "name": "pdepend/pdepend",
-            "version": "2.1.0",
-            "source": {
-                "type": "git",
-                "url": "https://github.com/pdepend/pdepend.git",
-                "reference": "f58902a774449f73f1a1d9cd1a07aeac8fbee367"
-            },
-            "dist": {
-                "type": "zip",
-                "url": "https://api.github.com/repos/pdepend/pdepend/zipball/f58902a774449f73f1a1d9cd1a07aeac8fbee367",
-                "reference": "f58902a774449f73f1a1d9cd1a07aeac8fbee367",
-                "shasum": ""
-            },
-            "require": {
-                "symfony/config": ">=2.4",
-                "symfony/dependency-injection": ">=2.4",
-                "symfony/filesystem": ">=2.4"
-            },
-            "require-dev": {
-                "phpunit/phpunit": "4.*@stable",
-                "squizlabs/php_codesniffer": "@stable"
-            },
-            "bin": [
-                "src/bin/pdepend"
-            ],
-            "type": "library",
-            "autoload": {
-                "psr-0": {
-                    "PDepend\\": "src/main/php/"
-                }
-            },
-            "notification-url": "https://packagist.org/downloads/",
-            "license": [
-                "BSD-3-Clause"
-            ],
-            "description": "Official version of pdepend to be handled with Composer",
-            "time": "2015-05-21T18:09:06+00:00"
->>>>>>> f27858ff
         },
         {
             "name": "phar-io/manifest",
@@ -7519,71 +7373,7 @@
                 "testing",
                 "xunit"
             ],
-<<<<<<< HEAD
             "time": "2019-02-18T09:23:05+00:00"
-=======
-            "time": "2017-12-06T09:42:03+00:00"
-        },
-        {
-            "name": "phpunit/phpunit-mock-objects",
-            "version": "5.0.10",
-            "source": {
-                "type": "git",
-                "url": "https://github.com/sebastianbergmann/phpunit-mock-objects.git",
-                "reference": "cd1cf05c553ecfec36b170070573e540b67d3f1f"
-            },
-            "dist": {
-                "type": "zip",
-                "url": "https://api.github.com/repos/sebastianbergmann/phpunit-mock-objects/zipball/cd1cf05c553ecfec36b170070573e540b67d3f1f",
-                "reference": "cd1cf05c553ecfec36b170070573e540b67d3f1f",
-                "shasum": ""
-            },
-            "require": {
-                "doctrine/instantiator": "^1.0.5",
-                "php": "^7.0",
-                "phpunit/php-text-template": "^1.2.1",
-                "sebastian/exporter": "^3.1"
-            },
-            "conflict": {
-                "phpunit/phpunit": "<6.0"
-            },
-            "require-dev": {
-                "phpunit/phpunit": "^6.5.11"
-            },
-            "suggest": {
-                "ext-soap": "*"
-            },
-            "type": "library",
-            "extra": {
-                "branch-alias": {
-                    "dev-master": "5.0.x-dev"
-                }
-            },
-            "autoload": {
-                "classmap": [
-                    "src/"
-                ]
-            },
-            "notification-url": "https://packagist.org/downloads/",
-            "license": [
-                "BSD-3-Clause"
-            ],
-            "authors": [
-                {
-                    "name": "Sebastian Bergmann",
-                    "email": "sebastian@phpunit.de",
-                    "role": "lead"
-                }
-            ],
-            "description": "Mock Object library for PHPUnit",
-            "homepage": "https://github.com/sebastianbergmann/phpunit-mock-objects/",
-            "keywords": [
-                "mock",
-                "xunit"
-            ],
-            "abandoned": true,
-            "time": "2018-08-09T05:50:03+00:00"
->>>>>>> f27858ff
         },
         {
             "name": "sebastian/code-unit-reverse-lookup",
