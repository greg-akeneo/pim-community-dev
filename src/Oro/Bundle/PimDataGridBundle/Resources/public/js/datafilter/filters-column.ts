import BaseView = require('pimui/js/view/base');
import * as _ from 'underscore';

const __ = require('oro/translator');
const filterColumnTemplate = require('pim/template/datagrid/filter-column');
const filterGroupTemplate = require('pim/template/datagrid/filter-group');
const mediator = require('oro/mediator');
const Routing = require('routing');

interface FiltersConfig {
  title: string;
  description: string;
  attributeFiltersRoute: string;
}

interface GridFilter {
  group: string;
  label: string;
  name: string;
  enabled: boolean;
}

class FiltersColumn extends BaseView {
  public defaultFilters: GridFilter[] = [];
  public filterList: JQuery<HTMLElement>;
  public gridCollection: any;
  public ignoredFilters: string[];
  public loadedFilters: GridFilter[] = [];
  public loading: boolean;
  public opened = false;
  public page: number = 1;
  public timer: any;
  public searchSelector: string;
  private searchedFilters?: GridFilter[];

  readonly config: FiltersConfig;
<<<<<<< HEAD
  readonly filterColumnTemplate = _.template(filterColumnTemplate);
  readonly filterGroupTemplate = _.template(filterGroupTemplate);
=======
  readonly template: string = `
    <button type="button" class="AknFilterBox-addFilterButton AknFilterBox-addFilterButton--asPanel" aria-haspopup="true" style="width: 280px" data-toggle>
        <div><%- filtersLabel %></div>
    </button>
    <div class="filter-selector"><div>
    <div class="ui-multiselect-menu ui-widget ui-widget-content ui-corner-all AknFilterBox-addFilterButton AknFilterBox-column filter-list select-filter-widget pimmultiselect">
        <div class="ui-multiselect-filter"><input placeholder="" type="search"></div>
        <div class="AknLoadingMask loading-mask filter-loading" style="top: 50px"></div>
        <div class="filters-column"></div>
        <div class="AknColumn-bottomButtonContainer AknColumn-bottomButtonContainer--sticky"><div class="AknButton AknButton--apply close"><%- doneLabel %></div></div>    </div>
  `;

  readonly filterGroupTemplate: string = `
    <ul class="ui-multiselect-checkboxes ui-helper-reset full">
        <li class="ui-multiselect-optgroup-label">
            <a title="<%- groupName %>"><%- groupName %></a>
        </li>
        <% filters.forEach(filter => { %>
          <li>
              <label for="<%- filter.name %>" title="" class="ui-corner-all ui-state-hover">
                  <input
                  id="<%- filter.name %>"
                  name="multiselect_add-filter-select"
                  type="checkbox" value="<%- filter.name %>"
                  title="<%- filter.label %>"
                  <%- filter.enabled ? 'checked="checked"' : ''  %>
                  <%- true === ignoredFilters.includes(filter.name) ? 'disabled="true"' : ''  %>
                    aria-selected="true">
                      <span><%- filter.label %></span>
              </label>
          </li>
        <% }) %>
    </ul>`;
>>>>>>> 26ebe152

  constructor(options: {config: FiltersConfig}) {
    super(options);

    this.config = {...this.config, ...options.config};
    this.defaultFilters = [];
    this.gridCollection = {};
    this.ignoredFilters = ['scope'];
    this.loadedFilters = [];
    this.searchSelector = 'input[type="search"]';
  }

  public events(): Backbone.EventsHash {
    return {
      'click [data-toggle]': 'togglePanel',
    };
  }

  togglePanel() {
    this.opened = !this.opened;
    let timer: any = null;

    if (this.opened) {
      $(this.filterList).show();

      timer = setTimeout(() => {
        $(this.filterList).addClass('AknFilterBox-column--expanded');
        $(this.searchSelector, this.filterList).focus();
        clearTimeout(timer);
      }, 100);
    } else {
      $(this.filterList).removeClass('AknFilterBox-column--expanded');
      timer = setTimeout(() => {
        $(this.filterList).hide();
        clearTimeout(timer);
      }, 200);
    }
  }

  toggleFilter(event: JQueryEventObject): void {
    const filterElement: JQuery<Element> = $(event.currentTarget);
    const name = filterElement.attr('id');
    const checked = filterElement.is(':checked');
    const filter = this.loadedFilters.find((filter: GridFilter) => filter.name === name);

    if (filter) {
      filter.enabled = checked;
    }

    this.triggerFiltersUpdated();
  }

  getLocale(): string {
    const url = (<string>this.gridCollection.url).split('?')[1];
    const urlParams = this.gridCollection.decodeStateData(url);
    const datagridParams = urlParams[this.gridCollection.inputName] || {};
    return urlParams['dataLocale'] || datagridParams['dataLocale'];
  }

  fetchFilters(search?: string | null, page: number = this.page) {
    const locale = this.getLocale();
    const url = Routing.generate(this.config.attributeFiltersRoute);
    return $.get(search ? `${url}?search=${search}&locale=${locale}` : `${url}?page=${page}&locale=${locale}`);
  }

  mergeAddedFilters(originalFilters: GridFilter[], addedFilters: GridFilter[]): GridFilter[] {
    const enabledFilters = Object.keys(this.gridCollection.state.filters);
    const filters = [...originalFilters, ...addedFilters];
    const uniqueFilters: GridFilter[] = [];

    filters.forEach(mergedFilter => {
      if (enabledFilters.includes(mergedFilter.name)) {
        mergedFilter.enabled = true;
      }

      if (undefined === uniqueFilters.find(searchedFilter => searchedFilter.name === mergedFilter.name)) {
        uniqueFilters.push(mergedFilter);
      }
    });

    return uniqueFilters;
  }

  fetchNextFilters(event: JQueryMouseEventObject): void {
    const list: any = event.currentTarget;
    const scrollPosition = Math.max(0, list.scrollTop);
    const bottomPosition = list.scrollHeight - list.offsetHeight;
    const isBottom = bottomPosition === scrollPosition;

    if (isBottom) {
      this.page = this.page + 1;

      this.fetchFilters(null, this.page).then(loadedFilters => {
        if (loadedFilters.length === 0) {
          return this.stopListeningToListScroll();
        }

        this.loadedFilters = this.mergeAddedFilters(this.loadedFilters, loadedFilters);

        this.renderFilters();
        this.hideLoading();
      });
    }
  }

  searchFilters(event: JQueryEventObject): void {
    if (null !== this.timer) {
      clearTimeout(this.timer);
    }

    if (27 === event.keyCode) {
      $(this.filterList)
        .find(this.searchSelector)
        .val('')
        .trigger('keyup');
      return this.togglePanel();
    }

    if (13 === event.keyCode) {
      this.doSearch();
    } else {
      this.timer = setTimeout(this.doSearch.bind(this), 200);
    }
  }

  doSearch() {
    this.showLoading();

    const searchValue: any = $(this.filterList)
      .find(this.searchSelector)
      .val();

    if (searchValue.length === 0) {
      this.searchedFilters = undefined;

      return this.renderFilters();
    }

    return this.fetchFilters(searchValue, 1).then((loadedFilters: GridFilter[]) => {
      const defaultFilters: GridFilter[] = this.mergeAddedFilters(this.defaultFilters, loadedFilters)
      this.loadedFilters = this.mergeAddedFilters(this.loadedFilters, defaultFilters);
      this.searchedFilters = this.filterBySearchTerm(defaultFilters, searchValue);

      return this.renderFilters();
    });
  }

  filterBySearchTerm(filters: GridFilter[], searchValue: string) {
    return filters.filter((filter: GridFilter) => {
      const label: string = filter.label.toLowerCase();
      const name: string = filter.name.toLowerCase();
      const search: string = searchValue.toLowerCase();

      return label.includes(search) || name.includes(search);
    });
  }

  listenToListScroll(): void {
    $(this.filterList)
      .off('scroll')
      .on('scroll', this.fetchNextFilters.bind(this));
  }

  stopListeningToListScroll(): void {
    $(this.filterList).off('scroll');
  }

  renderFilters(filters = this.searchedFilters || this.loadedFilters): void {
    const groupedFilters: {[name: string]: GridFilter[]} = this.groupFilters(filters);
    const list = document.createDocumentFragment();
    const filterColumn = $(this.filterList).find('.filters-column');

    filterColumn.empty();

    for (let groupName in groupedFilters) {
      const group: GridFilter[] = groupedFilters[groupName];
      const groupElement = this.renderFilterGroup(group, groupName);
      list.appendChild($(groupElement).get(0));
    }

    filterColumn.append(list);

    const checkbox = $('input[type="checkbox"]', filterColumn);
    checkbox.off('change');
    checkbox.on('change', this.toggleFilter.bind(this));
    this.hideLoading();
  }

  loadFilterList(gridCollection: any, gridElement: JQuery<HTMLElement>): void {
    const metadata = gridElement.data('metadata') || {};

    this.defaultFilters = metadata.filters;
    this.gridCollection = gridCollection;
    this.showLoading();

    this.fetchFilters().then((loadedFilters: GridFilter[]) => {
      this.loadedFilters = this.mergeAddedFilters(this.defaultFilters, loadedFilters);
      this.renderFilters();
      this.listenToListScroll();
      this.triggerFiltersUpdated();
    });
  }

  disableFilter(filterToDisable: GridFilter): void {
    this.loadedFilters.forEach(filter => {
      if (filter.name === filterToDisable.name) {
        filter.enabled = false;
      }
    });

    this.renderFilters();
  }

  triggerFiltersUpdated(): void {
    mediator.trigger('filters-column:update-filters', this.loadedFilters, this.gridCollection);
  }

  renderFilterGroup(filters: GridFilter[], groupName: string): string {
    return this.filterGroupTemplate({
      filters,
      groupName,
      ignoredFilters: this.ignoredFilters,
    });
  }

  groupFilters(filters: GridFilter[]): any {
    return _.groupBy(filters, (filter: GridFilter) => filter.group || 'System');
  }

  configure() {
    this.listenTo(mediator, 'datagrid_collection_set_after', this.loadFilterList);
    this.listenTo(mediator, 'filters-selector:disable-filter', this.disableFilter);

    return BaseView.prototype.configure.apply(this, arguments);
  }

  /**
   * {@inheritdoc}
   */
  render(): BaseView {
    $('.filter-list').remove();

    this.$el.html(this.filterColumnTemplate({
      filtersLabel: __('pim_datagrid.filters.label'),
      doneLabel: __('pim_common.done')
    }));
    this.filterList = this.$el.find('.filter-list').appendTo($('body'));

    $(this.searchSelector, this.filterList).on('keyup search', this.searchFilters.bind(this));
    $('.filter-list', this.filterList).on('scroll', this.searchFilters.bind(this));
    $('.close', this.filterList).on('click', this.togglePanel.bind(this));

    this.hideLoading();

    return this;
  }

  shutdown(): void {
    $(this.filterList)
      .off()
      .remove();

    BaseView.prototype.shutdown.apply(this, arguments);
  }

  showLoading(): void {
    $('.filter-loading').show();
  }

  hideLoading(): void {
    $('.filter-loading').hide();
  }
}

export = FiltersColumn;<|MERGE_RESOLUTION|>--- conflicted
+++ resolved
@@ -34,44 +34,8 @@
   private searchedFilters?: GridFilter[];
 
   readonly config: FiltersConfig;
-<<<<<<< HEAD
   readonly filterColumnTemplate = _.template(filterColumnTemplate);
   readonly filterGroupTemplate = _.template(filterGroupTemplate);
-=======
-  readonly template: string = `
-    <button type="button" class="AknFilterBox-addFilterButton AknFilterBox-addFilterButton--asPanel" aria-haspopup="true" style="width: 280px" data-toggle>
-        <div><%- filtersLabel %></div>
-    </button>
-    <div class="filter-selector"><div>
-    <div class="ui-multiselect-menu ui-widget ui-widget-content ui-corner-all AknFilterBox-addFilterButton AknFilterBox-column filter-list select-filter-widget pimmultiselect">
-        <div class="ui-multiselect-filter"><input placeholder="" type="search"></div>
-        <div class="AknLoadingMask loading-mask filter-loading" style="top: 50px"></div>
-        <div class="filters-column"></div>
-        <div class="AknColumn-bottomButtonContainer AknColumn-bottomButtonContainer--sticky"><div class="AknButton AknButton--apply close"><%- doneLabel %></div></div>    </div>
-  `;
-
-  readonly filterGroupTemplate: string = `
-    <ul class="ui-multiselect-checkboxes ui-helper-reset full">
-        <li class="ui-multiselect-optgroup-label">
-            <a title="<%- groupName %>"><%- groupName %></a>
-        </li>
-        <% filters.forEach(filter => { %>
-          <li>
-              <label for="<%- filter.name %>" title="" class="ui-corner-all ui-state-hover">
-                  <input
-                  id="<%- filter.name %>"
-                  name="multiselect_add-filter-select"
-                  type="checkbox" value="<%- filter.name %>"
-                  title="<%- filter.label %>"
-                  <%- filter.enabled ? 'checked="checked"' : ''  %>
-                  <%- true === ignoredFilters.includes(filter.name) ? 'disabled="true"' : ''  %>
-                    aria-selected="true">
-                      <span><%- filter.label %></span>
-              </label>
-          </li>
-        <% }) %>
-    </ul>`;
->>>>>>> 26ebe152
 
   constructor(options: {config: FiltersConfig}) {
     super(options);
