<?php

namespace Akeneo\UserManagement\Bundle\Security;

use Akeneo\UserManagement\Component\Repository\UserRepositoryInterface;
use Doctrine\Common\Util\ClassUtils;
use Symfony\Component\Security\Core\Exception\UnsupportedUserException;
use Symfony\Component\Security\Core\Exception\UsernameNotFoundException;
use Symfony\Component\Security\Core\User\UserInterface;
use Symfony\Component\Security\Core\User\UserProviderInterface;

/**
 * Implementation of Symfony UserProviderInterface
 *
 * @author    Yohan Blain <yohan.blain@akeneo.com>
 * @copyright 2015 Akeneo SAS (http://www.akeneo.com)
 * @license   http://opensource.org/licenses/osl-3.0.php  Open Software License (OSL 3.0)
 */
class UserProvider implements UserProviderInterface
{
    /** @var UserRepositoryInterface */
    protected $userRepository;

    /**
     * @param UserRepositoryInterface $userRepository
     */
    public function __construct(UserRepositoryInterface $userRepository)
    {
        $this->userRepository = $userRepository;
    }

    /**
     * {@inheritdoc}
     */
    public function loadUserByUsername($username)
    {
        $user = $this->userRepository->findOneByIdentifier($username);
        if (!$user) {
            throw new UsernameNotFoundException(sprintf('User with username "%s" does not exist.', $username));
        }

        return $user;
    }

    /**
     * {@inheritdoc}
     */
    public function refreshUser(UserInterface $user)
    {
        $userClass = ClassUtils::getClass($user);
        if (!$this->supportsClass($userClass)) {
            throw new UnsupportedUserException(sprintf('User object of class "%s" is not supported.', $userClass));
        }

        $reloadedUser = $this->userRepository->find($user->getId());
        if (null === $reloadedUser) {
<<<<<<< HEAD
            throw new UsernameNotFoundException(sprintf('User with id %s not found', json_encode($id)));
=======
            throw new UsernameNotFoundException(sprintf('User with id %d not found', $user->getId()));
>>>>>>> ad0bbd9a
        }

        return $reloadedUser;
    }

    /**
     * {@inheritdoc}
     */
    public function supportsClass($class)
    {
        return is_subclass_of($class, 'Akeneo\UserManagement\ComponenT\Model\UserInterface');
    }
}<|MERGE_RESOLUTION|>--- conflicted
+++ resolved
@@ -54,11 +54,7 @@
 
         $reloadedUser = $this->userRepository->find($user->getId());
         if (null === $reloadedUser) {
-<<<<<<< HEAD
-            throw new UsernameNotFoundException(sprintf('User with id %s not found', json_encode($id)));
-=======
             throw new UsernameNotFoundException(sprintf('User with id %d not found', $user->getId()));
->>>>>>> ad0bbd9a
         }
 
         return $reloadedUser;
@@ -69,6 +65,6 @@
      */
     public function supportsClass($class)
     {
-        return is_subclass_of($class, 'Akeneo\UserManagement\ComponenT\Model\UserInterface');
+        return is_subclass_of($class, 'Akeneo\UserManagement\Component\Model\UserInterface');
     }
 }