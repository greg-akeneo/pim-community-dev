--- conflicted
+++ resolved
@@ -19,11 +19,8 @@
             - '@event_dispatcher'
             - '@session'
             - '@pim_user.remover.user'
-<<<<<<< HEAD
             - '@pim_catalog.localization.factory.number'
-=======
             - '@translator'
->>>>>>> d83d9528
 
     pim_user.controller.security_rest:
         class: '%pim_user.controller.security_rest.class%'
