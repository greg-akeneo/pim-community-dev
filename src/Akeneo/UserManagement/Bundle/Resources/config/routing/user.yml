--- conflicted
+++ resolved
@@ -4,12 +4,9 @@
 pim_user_edit:
     path: /{identifier}/edit
     requirements:
-<<<<<<< HEAD
-        code: '[a-zA-Z0-9_]+'
+        identifier: '\d+'
+
 
 pim_user_logout_redirect:
     path: /logout/redirect
-    defaults: { _controller: PimUserBundle:Security:logoutRedirect }
-=======
-        identifier: '\d+'
->>>>>>> eeea489e
+    defaults: { _controller: PimUserBundle:Security:logoutRedirect }