<?php

namespace Akeneo\UserManagement\Bundle\Controller\Rest;

use Akeneo\Tool\Component\Localization\Factory\NumberFactory;
use Akeneo\Tool\Component\StorageUtils\Factory\SimpleFactoryInterface;
use Akeneo\Tool\Component\StorageUtils\Remover\RemoverInterface;
use Akeneo\Tool\Component\StorageUtils\Saver\SaverInterface;
use Akeneo\Tool\Component\StorageUtils\Updater\ObjectUpdaterInterface;
use Akeneo\UserManagement\Component\Event\UserEvent;
use Akeneo\UserManagement\Component\Model\UserInterface;
use Doctrine\Common\Persistence\ObjectRepository;
use Oro\Bundle\SecurityBundle\Annotation\AclAncestor;
use Symfony\Component\EventDispatcher\EventDispatcherInterface;
use Symfony\Component\EventDispatcher\GenericEvent;
use Symfony\Component\HttpFoundation\JsonResponse;
use Symfony\Component\HttpFoundation\RedirectResponse;
use Symfony\Component\HttpFoundation\Request;
use Symfony\Component\HttpFoundation\Response;
use Symfony\Component\HttpFoundation\Session\Session;
use Symfony\Component\HttpKernel\Exception\AccessDeniedHttpException;
use Symfony\Component\HttpKernel\Exception\NotFoundHttpException;
use Symfony\Component\Security\Core\Authentication\Token\Storage\TokenStorageInterface;
use Symfony\Component\Security\Core\Encoder\UserPasswordEncoderInterface;
use Symfony\Component\Serializer\Normalizer\NormalizerInterface;
use Symfony\Component\Translation\TranslatorInterface;
use Symfony\Component\Validator\ConstraintViolation;
use Symfony\Component\Validator\ConstraintViolationList;
use Symfony\Component\Validator\ConstraintViolationListInterface;
use Symfony\Component\Validator\Validator\ValidatorInterface;

/**
 * User rest controller
 *
 * @author    Filips Alpe <filips@akeneo.com>
 * @copyright 2015 Akeneo SAS (http://www.akeneo.com)
 * @license   http://opensource.org/licenses/osl-3.0.php  Open Software License (OSL 3.0)
 */
class UserController
{
    /** @var TokenStorageInterface */
    protected $tokenStorage;

    /** @var NormalizerInterface */
    protected $normalizer;

    /** @var ObjectRepository */
    protected $repository;

    /** @var ObjectUpdaterInterface */
    protected $updater;

    /** @var ValidatorInterface */
    protected $validator;

    /** @var SaverInterface */
    protected $saver;

    /** @var NormalizerInterface */
    protected $constraintViolationNormalizer;

    /** @var SimpleFactoryInterface */
    protected $factory;

    /** @var UserPasswordEncoderInterface */
    protected $encoder;

    /** @var EventDispatcherInterface */
    private $eventDispatcher;

    /** @var Session */
    private $session;

    /** @var NumberFactory */
    private $numberFactory;

    /** @var RemoverInterface */
    private $remover;

<<<<<<< HEAD

=======
    /** @var TranslatorInterface */
    private $translator;
    /**
     * @todo merge 3.2:
     *       - remove the $objectManager argument
     *       - the last two arguments ($translator $remover) must not be nullable anymore
     */
>>>>>>> d83d9528
    public function __construct(
        TokenStorageInterface $tokenStorage,
        NormalizerInterface $normalizer,
        ObjectRepository $repository,
        ObjectUpdaterInterface $updater,
        ValidatorInterface $validator,
        SaverInterface $saver,
        NormalizerInterface $constraintViolationNormalizer,
        SimpleFactoryInterface $factory,
        UserPasswordEncoderInterface $encoder,
        EventDispatcherInterface $eventDispatcher,
        Session $session,
<<<<<<< HEAD
        RemoverInterface $remover,
        NumberFactory $numberFactory
=======
        ObjectManager $objectManager,
        ?RemoverInterface $remover = null,
        ?TranslatorInterface $translator = null
>>>>>>> d83d9528
    ) {
        $this->tokenStorage = $tokenStorage;
        $this->normalizer = $normalizer;
        $this->repository = $repository;
        $this->updater = $updater;
        $this->validator = $validator;
        $this->saver = $saver;
        $this->constraintViolationNormalizer = $constraintViolationNormalizer;
        $this->factory = $factory;
        $this->encoder = $encoder;
        $this->eventDispatcher = $eventDispatcher;
        $this->session = $session;
        $this->remover = $remover;
<<<<<<< HEAD
        $this->numberFactory = $numberFactory;
=======
        $this->translator = $translator;
>>>>>>> d83d9528
    }

    /**
     * @return JsonResponse
     */
    public function getCurrentAction()
    {
        $token = $this->tokenStorage->getToken();
        $user = null !== $token ? $token->getUser() : null;

        if (null === $user) {
            throw new NotFoundHttpException('No logged in user found');
        }

        $user = $this->normalizer->normalize($user, 'internal_api');
        $decimalSeparator = $this->additionalProperties($user);
        $result = array_merge($decimalSeparator, $user);

        return new JsonResponse($result);
    }

    /**
     * @param int $identifier
     *
     * @return JsonResponse
     */
    public function getAction(int $identifier): JsonResponse
    {
        $user = $this->getUserOr404($identifier);

        return new JsonResponse($this->normalizer->normalize($user, 'internal_api'));
    }

    /**
     * @param Request $request
     * @param int $identifier
     *
     * @return Response
     *
     * @AclAncestor("pim_user_user_edit")
     */
    public function postAction(Request $request, $identifier): Response
    {
        if (!$request->isXmlHttpRequest()) {
            return new RedirectResponse('/');
        }

        $user = $this->getUserOr404($identifier);
        $data = json_decode($request->getContent(), true);


        //code is useful to reach the route, cannot forget it in the query
        unset($data['code']);

        return $this->updateUser($user, $data);
    }

    /**
     * @param Request $request
     * @param int $identifier
     *
     * @throws \HttpException
     *
     * @return JsonResponse|RedirectResponse
     */
    public function updateProfileAction(Request $request, int $identifier): Response
    {
        if (!$request->isXmlHttpRequest()) {
            return new RedirectResponse('/');
        }

        $user = $this->getUserOr404($identifier);
        $data = json_decode($request->getContent(), true);

        $token = $this->tokenStorage->getToken();
        $currentUser = null !== $token ? $token->getUser() : null;
        if (null === $currentUser || $user->getId() !== $user->getId()) {
            throw new AccessDeniedHttpException();
        }

        unset($data['code']);
        unset($data['roles']);
        unset($data['groups']);

        return $this->updateUser($user, $data);
    }

    protected function update(UserInterface $user, ?string $previousUsername = null)
    {
        $this->eventDispatcher->dispatch(
            UserEvent::POST_UPDATE,
            new GenericEvent($user, ['current_user' => $this->tokenStorage->getToken()->getUser(), 'previous_username' => $previousUsername])
        );

        $this->session->remove('dataLocale');
        return $user;
    }

    /**
     * @param Request $request
     *
     * @return Response
     */
    public function createAction(Request $request): Response
    {
        if (!$request->isXmlHttpRequest()) {
            return new RedirectResponse('/');
        }

        $user = $this->factory->create();
        $content = json_decode($request->getContent(), true);

        $passwordViolations = $this->validatePasswordCreate($content);
        unset($content['password_repeat']);

        $this->updater->update($user, $content);

        $violations = $this->validator->validate($user);

        if ($violations->count() > 0 || $passwordViolations->count() > 0) {
            $normalizedViolations = [];
            foreach ($violations as $violation) {
                $normalizedViolations[] = $this->constraintViolationNormalizer->normalize(
                    $violation,
                    'internal_api',
                    ['user' => $user]
                );
            }
            foreach ($passwordViolations as $violation) {
                $normalizedViolations[] = $this->constraintViolationNormalizer->normalize(
                    $violation,
                    'internal_api',
                    ['user' => $user]
                );
            }

            return new JsonResponse(['values' => $normalizedViolations], Response::HTTP_BAD_REQUEST);
        }

        $this->saver->save($user);

        return new JsonResponse($this->normalizer->normalize($user, 'internal_api'));
    }

    /**
     * @param Request $request
     * @param int  $identifier
     *
     * @return Response
     */
    public function deleteAction(Request $request, int $identifier): Response
    {
        if (!$request->isXmlHttpRequest()) {
            return new RedirectResponse('/');
        }

        $user = $this->getUserOr404($identifier);

        $token = $this->tokenStorage->getToken();
        $currentUser = null !== $token ? $token->getUser() : null;
        if ($currentUser !== null && $user->getId() === $currentUser->getId()) {
            return new Response(null, Response::HTTP_FORBIDDEN);
        }

        $this->remover->remove($user);

        return new Response(null, Response::HTTP_NO_CONTENT);
    }

    private function getUserOr404($identifier): UserInterface
    {
        $user = $this->repository->findOneBy(['id' => $identifier]);

        if (null === $user) {
            throw new NotFoundHttpException(
                sprintf('Username with id "%s" not found', $identifier)
            );
        }

        return $user;
    }

    /**
     * @param UserInterface $user
     * @param array $data
     *
     * @return JsonResponse
     */
    private function updateUser(UserInterface $user, array $data): JsonResponse
    {
        $previousUserName = $data['username'];
        if ($this->isPasswordUpdating($data)) {
            $passwordViolations = $this->validatePassword($user, $data);
            if ($passwordViolations->count() === 0) {
                $data['password'] = $data['new_password'];
            }
        }

        unset($data['current_password'], $data['new_password'], $data['new_password_repeat']);

        $this->updater->update($user, $data);

        $violations = $this->validator->validate($user);
        if (0 < $violations->count() || (isset($passwordViolations) && 0 < $passwordViolations->count())) {
            $normalizedViolations = [];
            foreach ($violations as $violation) {
                $normalizedViolations[] = $this->constraintViolationNormalizer->normalize(
                    $violation,
                    'internal_api'
                );
            }
            if (isset($passwordViolations)) {
                unset($data['password']);
                foreach ($passwordViolations as $violation) {
                    $normalizedViolations[] = $this->constraintViolationNormalizer->normalize(
                        $violation,
                        'internal_api'
                    );
                }
            }
            return new JsonResponse($normalizedViolations, Response::HTTP_BAD_REQUEST);
        }

        $this->saver->save($user);

        return new JsonResponse($this->normalizer->normalize($this->update($user, $previousUserName), 'internal_api'));
    }

    /**
     * @param array $data
     *
     * @return ConstraintViolationListInterface
     */
    private function validatePasswordCreate(array $data): ConstraintViolationListInterface
    {
        $violations = [];

        if (!isset($data['password'])) {
            return new ConstraintViolationList([]);
        }

        if (($data['password_repeat'] ?? '') !== $data['password']) {
            $violations[] = new ConstraintViolation('Passwords do not match', '', [], '', 'password_repeat', '');
        }

        return new ConstraintViolationList($violations);
    }

    /**
     * @todo merge 3.2:
     *       - remove check null for translator
     */
    private function validatePassword(UserInterface $user, $data): ConstraintViolationListInterface
    {
        $violations = [];
        if (
            isset($data['current_password']) &&
            '' !== $data['current_password'] &&
            !$this->encoder->isPasswordValid($user, $data['current_password']) ||
            (isset($data['current_password']) && '' === $data['current_password']) ||
            !isset($data['current_password'])
        ) {
            $violations[] = new ConstraintViolation(
                $this->translator ?
                    $this->translator->trans(
                        'pim_user.user.fields_errors.current_password.wrong'
                    ) : 'Wrong password',
                '',
                [],
                '',
                'current_password',
                ''
            );
        }
        if (
            isset($data['new_password']) &&
            isset($data['new_password_repeat']) &&
            '' !== $data['new_password'] &&
            '' !== $data['new_password_repeat'] &&
            $data['new_password'] !== $data['new_password_repeat']
        ) {
            $violations[] = new ConstraintViolation(
                $this->translator ?
                    $this->translator->trans(
                        'pim_user.user.fields_errors.new_password_repeat.not_match'
                    ) : 'Password does not match', '', [], '', 'new_password_repeat', ''
            );
        }
        if (
            isset($data['new_password']) &&  strlen($data['new_password']) < 2
        ) {
            $violations[] = new ConstraintViolation(
                $this->translator ?
                    $this->translator->trans(
                        'pim_user.user.fields_errors.new_password.minimum_length'
                    ) : 'Password must contains at least 2 characters', '', [], '', 'new_password', ''
            );
        }
        return new ConstraintViolationList($violations);
    }

    private function isPasswordUpdating($data): bool
    {
        return
            (isset($data['current_password']) && !empty($data['current_password'])) ||
            (isset($data['new_password']) && !empty($data['new_password'])) ||
            (isset($data['new_password_repeat']) && !empty($data['new_password_repeat']));
    }

    private function additionalProperties($user): array
    {
        $decimalSeparator['ui_locale_decimal_separator'] = $this->numberFactory
            ->create(['locale' => $user['user_default_locale']])
            ->getSymbol(\NumberFormatter::DECIMAL_SEPARATOR_SYMBOL);

        return $decimalSeparator;
    }
}<|MERGE_RESOLUTION|>--- conflicted
+++ resolved
@@ -77,17 +77,6 @@
     /** @var RemoverInterface */
     private $remover;
 
-<<<<<<< HEAD
-
-=======
-    /** @var TranslatorInterface */
-    private $translator;
-    /**
-     * @todo merge 3.2:
-     *       - remove the $objectManager argument
-     *       - the last two arguments ($translator $remover) must not be nullable anymore
-     */
->>>>>>> d83d9528
     public function __construct(
         TokenStorageInterface $tokenStorage,
         NormalizerInterface $normalizer,
@@ -100,14 +89,9 @@
         UserPasswordEncoderInterface $encoder,
         EventDispatcherInterface $eventDispatcher,
         Session $session,
-<<<<<<< HEAD
         RemoverInterface $remover,
-        NumberFactory $numberFactory
-=======
-        ObjectManager $objectManager,
-        ?RemoverInterface $remover = null,
-        ?TranslatorInterface $translator = null
->>>>>>> d83d9528
+        NumberFactory $numberFactory,
+        TranslatorInterface $translator
     ) {
         $this->tokenStorage = $tokenStorage;
         $this->normalizer = $normalizer;
@@ -121,11 +105,8 @@
         $this->eventDispatcher = $eventDispatcher;
         $this->session = $session;
         $this->remover = $remover;
-<<<<<<< HEAD
         $this->numberFactory = $numberFactory;
-=======
         $this->translator = $translator;
->>>>>>> d83d9528
     }
 
     /**
@@ -374,10 +355,6 @@
         return new ConstraintViolationList($violations);
     }
 
-    /**
-     * @todo merge 3.2:
-     *       - remove check null for translator
-     */
     private function validatePassword(UserInterface $user, $data): ConstraintViolationListInterface
     {
         $violations = [];
@@ -389,10 +366,7 @@
             !isset($data['current_password'])
         ) {
             $violations[] = new ConstraintViolation(
-                $this->translator ?
-                    $this->translator->trans(
-                        'pim_user.user.fields_errors.current_password.wrong'
-                    ) : 'Wrong password',
+                $this->translator->trans('pim_user.user.fields_errors.current_password.wrong'),
                 '',
                 [],
                 '',
@@ -408,10 +382,12 @@
             $data['new_password'] !== $data['new_password_repeat']
         ) {
             $violations[] = new ConstraintViolation(
-                $this->translator ?
-                    $this->translator->trans(
-                        'pim_user.user.fields_errors.new_password_repeat.not_match'
-                    ) : 'Password does not match', '', [], '', 'new_password_repeat', ''
+                $this->translator->trans('pim_user.user.fields_errors.new_password_repeat.not_match'),
+                '',
+                [],
+                '',
+                'new_password_repeat',
+                ''
             );
         }
         if (
