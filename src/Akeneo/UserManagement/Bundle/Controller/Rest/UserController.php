<?php

namespace Akeneo\UserManagement\Bundle\Controller\Rest;

use Akeneo\Tool\Component\Localization\Factory\NumberFactory;
use Akeneo\Tool\Component\StorageUtils\Factory\SimpleFactoryInterface;
use Akeneo\Tool\Component\StorageUtils\Remover\RemoverInterface;
use Akeneo\Tool\Component\StorageUtils\Saver\SaverInterface;
use Akeneo\Tool\Component\StorageUtils\Updater\ObjectUpdaterInterface;
use Akeneo\UserManagement\Component\Event\UserEvent;
use Akeneo\UserManagement\Component\Model\UserInterface;
use Doctrine\Common\Persistence\ObjectManager;
use Doctrine\Common\Persistence\ObjectRepository;
use Oro\Bundle\SecurityBundle\Annotation\AclAncestor;
use Oro\Bundle\SecurityBundle\SecurityFacade;
use Symfony\Component\EventDispatcher\EventDispatcherInterface;
use Symfony\Component\EventDispatcher\GenericEvent;
use Symfony\Component\HttpFoundation\JsonResponse;
use Symfony\Component\HttpFoundation\RedirectResponse;
use Symfony\Component\HttpFoundation\Request;
use Symfony\Component\HttpFoundation\Response;
use Symfony\Component\HttpFoundation\Session\Session;
use Symfony\Component\HttpKernel\Exception\AccessDeniedHttpException;
use Symfony\Component\HttpKernel\Exception\NotFoundHttpException;
use Symfony\Component\Security\Core\Authentication\Token\Storage\TokenStorageInterface;
use Symfony\Component\Security\Core\Encoder\UserPasswordEncoderInterface;
use Symfony\Component\Serializer\Normalizer\NormalizerInterface;
use Symfony\Component\Translation\TranslatorInterface;
use Symfony\Component\Validator\ConstraintViolation;
use Symfony\Component\Validator\ConstraintViolationList;
use Symfony\Component\Validator\ConstraintViolationListInterface;
use Symfony\Component\Validator\Validator\ValidatorInterface;

/**
 * User rest controller
 *
 * @author    Filips Alpe <filips@akeneo.com>
 * @copyright 2015 Akeneo SAS (http://www.akeneo.com)
 * @license   http://opensource.org/licenses/osl-3.0.php  Open Software License (OSL 3.0)
 */
class UserController
{
    /** @var TokenStorageInterface */
    protected $tokenStorage;

    /** @var NormalizerInterface */
    protected $normalizer;

    /** @var ObjectRepository */
    protected $repository;

    /** @var ObjectUpdaterInterface */
    protected $updater;

    /** @var ValidatorInterface */
    protected $validator;

    /** @var SaverInterface */
    protected $saver;

    /** @var NormalizerInterface */
    protected $constraintViolationNormalizer;

    /** @var SimpleFactoryInterface */
    protected $factory;

    /** @var UserPasswordEncoderInterface */
    protected $encoder;

    /** @var EventDispatcherInterface */
    private $eventDispatcher;

    /** @var Session */
    private $session;

    /** @var ObjectManager */
    private $objectManager;

    /** @var NumberFactory */
    private $numberFactory;

    /** @var RemoverInterface */
    private $remover;

    /** @var TranslatorInterface */
    private $translator;

    /** @var SecurityFacade */
    private $securityFacade;

<<<<<<< HEAD
=======
    /**
     * @todo merge master:
     *       - the last three arguments ($translator $remover $securityFacade) must not be nullable anymore
     */
>>>>>>> d87d7974
    public function __construct(
        TokenStorageInterface $tokenStorage,
        NormalizerInterface $normalizer,
        ObjectRepository $repository,
        ObjectUpdaterInterface $updater,
        ValidatorInterface $validator,
        SaverInterface $saver,
        NormalizerInterface $constraintViolationNormalizer,
        SimpleFactoryInterface $factory,
        UserPasswordEncoderInterface $encoder,
        EventDispatcherInterface $eventDispatcher,
        Session $session,
        ObjectManager $objectManager,
        RemoverInterface $remover,
        NumberFactory $numberFactory,
        TranslatorInterface $translator,
        SecurityFacade $securityFacade
    ) {
        $this->tokenStorage = $tokenStorage;
        $this->normalizer = $normalizer;
        $this->repository = $repository;
        $this->updater = $updater;
        $this->validator = $validator;
        $this->saver = $saver;
        $this->constraintViolationNormalizer = $constraintViolationNormalizer;
        $this->factory = $factory;
        $this->encoder = $encoder;
        $this->eventDispatcher = $eventDispatcher;
        $this->session = $session;
        $this->objectManager = $objectManager;
        $this->remover = $remover;
        $this->numberFactory = $numberFactory;
        $this->translator = $translator;
        $this->securityFacade = $securityFacade;
    }

    /**
     * @return JsonResponse
     */
    public function getCurrentAction()
    {
        $token = $this->tokenStorage->getToken();
        $user = null !== $token ? $token->getUser() : null;

        if (null === $user) {
            throw new NotFoundHttpException('No logged in user found');
        }

        $user = $this->normalizer->normalize($user, 'internal_api');
        $decimalSeparator = $this->additionalProperties($user);
        $result = array_merge($decimalSeparator, $user);

        return new JsonResponse($result);
    }

    /**
     * @param int $identifier
     *
     * @return JsonResponse
     */
    public function getAction(int $identifier): JsonResponse
    {
        $token = $this->tokenStorage->getToken();
        $currentUserIdentifier = null !== $token ? $token->getUser()->getId() : null;

        if ($currentUserIdentifier !== $identifier &&
            !$this->securityFacade->isGranted('pim_user_user_index')) {
            throw new AccessDeniedHttpException();
        }

        $user = $this->getUserOr404($identifier);

        return new JsonResponse($this->normalizer->normalize($user, 'internal_api'));
    }

    /**
     * @param Request $request
     * @param int     $identifier
     *
     * @return Response
     *
     * @AclAncestor("pim_user_user_edit")
     */
    public function postAction(Request $request, $identifier): Response
    {
        if (!$request->isXmlHttpRequest()) {
            return new RedirectResponse('/');
        }

        $user = $this->getUserOr404($identifier);
        $data = json_decode($request->getContent(), true);

        //code is useful to reach the route, cannot forget it in the query
        unset($data['code']);

        if (!$this->securityFacade->isGranted('pim_user_role_edit')) {
            unset($data['roles']);
        }
        if (!$this->securityFacade->isGranted('pim_user_group_edit')) {
            unset($data['groups']);
        }

        return $this->updateUser($user, $data);
    }

    /**
     * @param Request $request
     * @param int     $identifier
     *
     * @throws \HttpException
     *
     * @return JsonResponse|RedirectResponse
     */
    public function updateProfileAction(Request $request, int $identifier): Response
    {
        if (!$request->isXmlHttpRequest()) {
            return new RedirectResponse('/');
        }

        $user = $this->getUserOr404($identifier);
        $data = json_decode($request->getContent(), true);

        $token = $this->tokenStorage->getToken();
        $currentUser = null !== $token ? $token->getUser() : null;
        if (null === $currentUser || $currentUser->getId() !== $user->getId()) {
            throw new AccessDeniedHttpException();
        }

        unset($data['code']);
        unset($data['roles']);
        unset($data['groups']);

        return $this->updateUser($user, $data);
    }

    protected function update(UserInterface $user, ?string $previousUsername = null)
    {
        $this->eventDispatcher->dispatch(
            UserEvent::POST_UPDATE,
            new GenericEvent($user, [
                'current_user' => $this->tokenStorage->getToken()->getUser(),
                'previous_username' => $previousUsername,
            ])
        );

        $this->session->remove('dataLocale');

        return $user;
    }

    /**
     * @param Request $request
     *
     * @return Response
     */
    public function createAction(Request $request): Response
    {
        if (!$request->isXmlHttpRequest()) {
            return new RedirectResponse('/');
        }

        $user = $this->factory->create();
        $content = json_decode($request->getContent(), true);

        $passwordViolations = $this->validatePasswordCreate($content);
        unset($content['password_repeat']);

        $this->updater->update($user, $content);

        $violations = $this->validator->validate($user);

        if ($violations->count() > 0 || $passwordViolations->count() > 0) {
            $normalizedViolations = [];
            foreach ($violations as $violation) {
                $normalizedViolations[] = $this->constraintViolationNormalizer->normalize(
                    $violation,
                    'internal_api',
                    ['user' => $user]
                );
            }
            foreach ($passwordViolations as $violation) {
                $normalizedViolations[] = $this->constraintViolationNormalizer->normalize(
                    $violation,
                    'internal_api',
                    ['user' => $user]
                );
            }

            return new JsonResponse(['values' => $normalizedViolations], Response::HTTP_BAD_REQUEST);
        }

        $this->saver->save($user);

        return new JsonResponse($this->normalizer->normalize($user, 'internal_api'));
    }

    /**
     * @param Request $request
     * @param int     $identifier
     *
     * @return Response
     */
    public function deleteAction(Request $request, int $identifier): Response
    {
        if (!$request->isXmlHttpRequest()) {
            return new RedirectResponse('/');
        }

        $user = $this->getUserOr404($identifier);

        $token = $this->tokenStorage->getToken();
        $currentUser = null !== $token ? $token->getUser() : null;
        if ($currentUser !== null && $user->getId() === $currentUser->getId()) {
            return new Response(null, Response::HTTP_FORBIDDEN);
        }

        $this->remover->remove($user);

        return new Response(null, Response::HTTP_NO_CONTENT);
    }

    private function getUserOr404($identifier): UserInterface
    {
        $user = $this->repository->findOneBy(['id' => $identifier]);

        if (null === $user) {
            throw new NotFoundHttpException(
                sprintf('Username with id "%s" not found', $identifier)
            );
        }

        return $user;
    }

    /**
     * @param UserInterface $user
     * @param array $data
     *
     * @return JsonResponse
     */
    private function updateUser(UserInterface $user, array $data): JsonResponse
    {
        $previousUserName = $user->getUsername();
        if ($this->isPasswordUpdating($data)) {
            $passwordViolations = $this->validatePassword($user, $data);
            if ($passwordViolations->count() === 0) {
                $data['password'] = $data['new_password'];
            }
        }

        unset($data['current_password'], $data['new_password'], $data['new_password_repeat']);

        $this->updater->update($user, $data);

        $violations = $this->validator->validate($user);
        if (0 < $violations->count() || (isset($passwordViolations) && 0 < $passwordViolations->count())) {
            $normalizedViolations = [];
            foreach ($violations as $violation) {
                $normalizedViolations[] = $this->constraintViolationNormalizer->normalize(
                    $violation,
                    'internal_api'
                );
            }
            if (isset($passwordViolations)) {
                unset($data['password']);
                foreach ($passwordViolations as $violation) {
                    $normalizedViolations[] = $this->constraintViolationNormalizer->normalize(
                        $violation,
                        'internal_api'
                    );
                }
            }
            $this->objectManager->refresh($user);

            return new JsonResponse($normalizedViolations, Response::HTTP_BAD_REQUEST);
        }

        $this->saver->save($user);

        return new JsonResponse($this->normalizer->normalize($this->update($user, $previousUserName), 'internal_api'));
    }

    /**
     * @param array $data
     *
     * @return ConstraintViolationListInterface
     */
    private function validatePasswordCreate(array $data): ConstraintViolationListInterface
    {
        $violations = [];

        if (!isset($data['password'])) {
            return new ConstraintViolationList([]);
        }

        if (($data['password_repeat'] ?? '') !== $data['password']) {
            $violations[] = new ConstraintViolation('Passwords do not match', '', [], '', 'password_repeat', '');
        }

        return new ConstraintViolationList($violations);
    }

    private function validatePassword(UserInterface $user, $data): ConstraintViolationListInterface
    {
        $violations = [];
        if (
            isset($data['current_password']) &&
            '' !== $data['current_password'] &&
            !$this->encoder->isPasswordValid($user, $data['current_password']) ||
            (isset($data['current_password']) && '' === $data['current_password']) ||
            !isset($data['current_password'])
        ) {
            $violations[] = new ConstraintViolation(
                $this->translator->trans('pim_user.user.fields_errors.current_password.wrong'),
                '',
                [],
                '',
                'current_password',
                ''
            );
        }
        if (
            isset($data['new_password']) &&
            isset($data['new_password_repeat']) &&
            '' !== $data['new_password'] &&
            '' !== $data['new_password_repeat'] &&
            $data['new_password'] !== $data['new_password_repeat']
        ) {
            $violations[] = new ConstraintViolation(
                $this->translator->trans('pim_user.user.fields_errors.new_password_repeat.not_match'),
                '',
                [],
                '',
                'new_password_repeat',
                ''
            );
        }
        if (
            isset($data['new_password']) && strlen($data['new_password']) < 2
        ) {
            $violations[] = new ConstraintViolation(
                $this->translator->trans('pim_user.user.fields_errors.new_password.minimum_length'),
                '',
                [],
                '',
                'new_password',
                ''
            );
        }

        return new ConstraintViolationList($violations);
    }

    private function isPasswordUpdating($data): bool
    {
        return
            (isset($data['current_password']) && !empty($data['current_password'])) ||
            (isset($data['new_password']) && !empty($data['new_password'])) ||
            (isset($data['new_password_repeat']) && !empty($data['new_password_repeat']));
    }

    private function additionalProperties($user): array
    {
        $decimalSeparator['ui_locale_decimal_separator'] = $this->numberFactory
            ->create(['locale' => $user['user_default_locale']])
            ->getSymbol(\NumberFormatter::DECIMAL_SEPARATOR_SYMBOL);

        return $decimalSeparator;
    }
}<|MERGE_RESOLUTION|>--- conflicted
+++ resolved
@@ -88,13 +88,6 @@
     /** @var SecurityFacade */
     private $securityFacade;
 
-<<<<<<< HEAD
-=======
-    /**
-     * @todo merge master:
-     *       - the last three arguments ($translator $remover $securityFacade) must not be nullable anymore
-     */
->>>>>>> d87d7974
     public function __construct(
         TokenStorageInterface $tokenStorage,
         NormalizerInterface $normalizer,
@@ -436,12 +429,10 @@
             isset($data['new_password']) && strlen($data['new_password']) < 2
         ) {
             $violations[] = new ConstraintViolation(
-                $this->translator->trans('pim_user.user.fields_errors.new_password.minimum_length'),
-                '',
-                [],
-                '',
-                'new_password',
-                ''
+                $this->translator ?
+                    $this->translator->trans(
+                        'pim_user.user.fields_errors.new_password.minimum_length'
+                    ) : 'Password must contains at least 2 characters', '', [], '', 'new_password', ''
             );
         }
 
