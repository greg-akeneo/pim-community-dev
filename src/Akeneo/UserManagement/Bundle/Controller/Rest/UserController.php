<?php

namespace Akeneo\UserManagement\Bundle\Controller\Rest;

use Akeneo\Tool\Component\Localization\Factory\NumberFactory;
use Akeneo\Tool\Component\StorageUtils\Factory\SimpleFactoryInterface;
use Akeneo\Tool\Component\StorageUtils\Remover\RemoverInterface;
use Akeneo\Tool\Component\StorageUtils\Saver\SaverInterface;
use Akeneo\Tool\Component\StorageUtils\Updater\ObjectUpdaterInterface;
use Akeneo\UserManagement\Component\Event\UserEvent;
use Akeneo\UserManagement\Component\Model\UserInterface;
use Doctrine\Common\Persistence\ObjectRepository;
use Oro\Bundle\SecurityBundle\Annotation\AclAncestor;
use Symfony\Component\EventDispatcher\EventDispatcherInterface;
use Symfony\Component\EventDispatcher\GenericEvent;
use Symfony\Component\HttpFoundation\JsonResponse;
use Symfony\Component\HttpFoundation\RedirectResponse;
use Symfony\Component\HttpFoundation\Request;
use Symfony\Component\HttpFoundation\Response;
use Symfony\Component\HttpFoundation\Session\Session;
use Symfony\Component\HttpKernel\Exception\AccessDeniedHttpException;
use Symfony\Component\HttpKernel\Exception\NotFoundHttpException;
use Symfony\Component\Security\Core\Authentication\Token\Storage\TokenStorageInterface;
use Symfony\Component\Security\Core\Encoder\UserPasswordEncoderInterface;
use Symfony\Component\Serializer\Normalizer\NormalizerInterface;
use Symfony\Component\Translation\TranslatorInterface;
use Symfony\Component\Validator\ConstraintViolation;
use Symfony\Component\Validator\ConstraintViolationList;
use Symfony\Component\Validator\ConstraintViolationListInterface;
use Symfony\Component\Validator\Validator\ValidatorInterface;

/**
 * User rest controller
 *
 * @author    Filips Alpe <filips@akeneo.com>
 * @copyright 2015 Akeneo SAS (http://www.akeneo.com)
 * @license   http://opensource.org/licenses/osl-3.0.php  Open Software License (OSL 3.0)
 */
class UserController
{
    /** @var TokenStorageInterface */
    protected $tokenStorage;

    /** @var NormalizerInterface */
    protected $normalizer;

    /** @var ObjectRepository */
    protected $repository;

    /** @var ObjectUpdaterInterface */
    protected $updater;

    /** @var ValidatorInterface */
    protected $validator;

    /** @var SaverInterface */
    protected $saver;

    /** @var NormalizerInterface */
    protected $constraintViolationNormalizer;

    /** @var SimpleFactoryInterface */
    protected $factory;

    /** @var UserPasswordEncoderInterface */
    protected $encoder;

    /** @var EventDispatcherInterface */
    private $eventDispatcher;

    /** @var Session */
    private $session;

    /** @var NumberFactory */
    private $numberFactory;

    /** @var RemoverInterface */
    private $remover;

<<<<<<< HEAD
=======
    /** @var TranslatorInterface */
    private $translator;

    /**
     * @todo merge 3.2:
     *       - remove the $objectManager argument
     *       - the last two arguments ($translator $remover) must not be nullable anymore
     */
>>>>>>> e713e332
    public function __construct(
        TokenStorageInterface $tokenStorage,
        NormalizerInterface $normalizer,
        ObjectRepository $repository,
        ObjectUpdaterInterface $updater,
        ValidatorInterface $validator,
        SaverInterface $saver,
        NormalizerInterface $constraintViolationNormalizer,
        SimpleFactoryInterface $factory,
        UserPasswordEncoderInterface $encoder,
        EventDispatcherInterface $eventDispatcher,
        Session $session,
        RemoverInterface $remover,
        NumberFactory $numberFactory,
        TranslatorInterface $translator
    ) {
        $this->tokenStorage = $tokenStorage;
        $this->normalizer = $normalizer;
        $this->repository = $repository;
        $this->updater = $updater;
        $this->validator = $validator;
        $this->saver = $saver;
        $this->constraintViolationNormalizer = $constraintViolationNormalizer;
        $this->factory = $factory;
        $this->encoder = $encoder;
        $this->eventDispatcher = $eventDispatcher;
        $this->session = $session;
        $this->remover = $remover;
        $this->numberFactory = $numberFactory;
        $this->translator = $translator;
    }

    /**
     * @return JsonResponse
     */
    public function getCurrentAction()
    {
        $token = $this->tokenStorage->getToken();
        $user = null !== $token ? $token->getUser() : null;

        if (null === $user) {
            throw new NotFoundHttpException('No logged in user found');
        }

        $user = $this->normalizer->normalize($user, 'internal_api');
        $decimalSeparator = $this->additionalProperties($user);
        $result = array_merge($decimalSeparator, $user);

        return new JsonResponse($result);
    }

    /**
     * @param int $identifier
     *
     * @return JsonResponse
     */
    public function getAction(int $identifier): JsonResponse
    {
        $user = $this->getUserOr404($identifier);

        return new JsonResponse($this->normalizer->normalize($user, 'internal_api'));
    }

    /**
     * @param Request $request
     * @param int     $identifier
     *
     * @return Response
     *
     * @AclAncestor("pim_user_user_edit")
     */
    public function postAction(Request $request, $identifier): Response
    {
        if (!$request->isXmlHttpRequest()) {
            return new RedirectResponse('/');
        }

        $user = $this->getUserOr404($identifier);
        $data = json_decode($request->getContent(), true);

        //code is useful to reach the route, cannot forget it in the query
        unset($data['code']);

        return $this->updateUser($user, $data);
    }

    /**
     * @param Request $request
     * @param int     $identifier
     *
     * @throws \HttpException
     *
     * @return JsonResponse|RedirectResponse
     */
    public function updateProfileAction(Request $request, int $identifier): Response
    {
        if (!$request->isXmlHttpRequest()) {
            return new RedirectResponse('/');
        }

        $user = $this->getUserOr404($identifier);
        $data = json_decode($request->getContent(), true);

        $token = $this->tokenStorage->getToken();
        $currentUser = null !== $token ? $token->getUser() : null;
        if (null === $currentUser || $currentUser->getId() !== $user->getId()) {
            throw new AccessDeniedHttpException();
        }

        unset($data['code']);
        unset($data['roles']);
        unset($data['groups']);

        return $this->updateUser($user, $data);
    }

    protected function update(UserInterface $user, ?string $previousUsername = null)
    {
        $this->eventDispatcher->dispatch(
            UserEvent::POST_UPDATE,
            new GenericEvent($user, [
                'current_user' => $this->tokenStorage->getToken()->getUser(),
                'previous_username' => $previousUsername,
            ])
        );

        $this->session->remove('dataLocale');

        return $user;
    }

    /**
     * @param Request $request
     *
     * @return Response
     */
    public function createAction(Request $request): Response
    {
        if (!$request->isXmlHttpRequest()) {
            return new RedirectResponse('/');
        }

        $user = $this->factory->create();
        $content = json_decode($request->getContent(), true);

        $passwordViolations = $this->validatePasswordCreate($content);
        unset($content['password_repeat']);

        $this->updater->update($user, $content);

        $violations = $this->validator->validate($user);

        if ($violations->count() > 0 || $passwordViolations->count() > 0) {
            $normalizedViolations = [];
            foreach ($violations as $violation) {
                $normalizedViolations[] = $this->constraintViolationNormalizer->normalize(
                    $violation,
                    'internal_api',
                    ['user' => $user]
                );
            }
            foreach ($passwordViolations as $violation) {
                $normalizedViolations[] = $this->constraintViolationNormalizer->normalize(
                    $violation,
                    'internal_api',
                    ['user' => $user]
                );
            }

            return new JsonResponse(['values' => $normalizedViolations], Response::HTTP_BAD_REQUEST);
        }

        $this->saver->save($user);

        return new JsonResponse($this->normalizer->normalize($user, 'internal_api'));
    }

    /**
     * @param Request $request
     * @param int     $identifier
     *
     * @return Response
     */
    public function deleteAction(Request $request, int $identifier): Response
    {
        if (!$request->isXmlHttpRequest()) {
            return new RedirectResponse('/');
        }

        $user = $this->getUserOr404($identifier);

        $token = $this->tokenStorage->getToken();
        $currentUser = null !== $token ? $token->getUser() : null;
        if ($currentUser !== null && $user->getId() === $currentUser->getId()) {
            return new Response(null, Response::HTTP_FORBIDDEN);
        }

        $this->remover->remove($user);

        return new Response(null, Response::HTTP_NO_CONTENT);
    }

    private function getUserOr404($identifier): UserInterface
    {
        $user = $this->repository->findOneBy(['id' => $identifier]);

        if (null === $user) {
            throw new NotFoundHttpException(
                sprintf('Username with id "%s" not found', $identifier)
            );
        }

        return $user;
    }

    /**
     * @param UserInterface $user
     * @param array $data
     *
     * @return JsonResponse
     */
    private function updateUser(UserInterface $user, array $data): JsonResponse
    {
        $previousUserName = $data['username'];
        if ($this->isPasswordUpdating($data)) {
            $passwordViolations = $this->validatePassword($user, $data);
            if ($passwordViolations->count() === 0) {
                $data['password'] = $data['new_password'];
            }
        }

        unset($data['current_password'], $data['new_password'], $data['new_password_repeat']);

        $this->updater->update($user, $data);

        $violations = $this->validator->validate($user);
        if (0 < $violations->count() || (isset($passwordViolations) && 0 < $passwordViolations->count())) {
            $normalizedViolations = [];
            foreach ($violations as $violation) {
                $normalizedViolations[] = $this->constraintViolationNormalizer->normalize(
                    $violation,
                    'internal_api'
                );
            }
            if (isset($passwordViolations)) {
                unset($data['password']);
                foreach ($passwordViolations as $violation) {
                    $normalizedViolations[] = $this->constraintViolationNormalizer->normalize(
                        $violation,
                        'internal_api'
                    );
                }
            }

            return new JsonResponse($normalizedViolations, Response::HTTP_BAD_REQUEST);
        }

        $this->saver->save($user);

        return new JsonResponse($this->normalizer->normalize($this->update($user, $previousUserName), 'internal_api'));
    }

    /**
     * @param array $data
     *
     * @return ConstraintViolationListInterface
     */
    private function validatePasswordCreate(array $data): ConstraintViolationListInterface
    {
        $violations = [];

        if (!isset($data['password'])) {
            return new ConstraintViolationList([]);
        }

        if (($data['password_repeat'] ?? '') !== $data['password']) {
            $violations[] = new ConstraintViolation('Passwords do not match', '', [], '', 'password_repeat', '');
        }

        return new ConstraintViolationList($violations);
    }

    private function validatePassword(UserInterface $user, $data): ConstraintViolationListInterface
    {
        $violations = [];
        if (
            isset($data['current_password']) &&
            '' !== $data['current_password'] &&
            !$this->encoder->isPasswordValid($user, $data['current_password']) ||
            (isset($data['current_password']) && '' === $data['current_password']) ||
            !isset($data['current_password'])
        ) {
            $violations[] = new ConstraintViolation(
                $this->translator->trans('pim_user.user.fields_errors.current_password.wrong'),
                '',
                [],
                '',
                'current_password',
                ''
            );
        }
        if (
            isset($data['new_password']) &&
            isset($data['new_password_repeat']) &&
            '' !== $data['new_password'] &&
            '' !== $data['new_password_repeat'] &&
            $data['new_password'] !== $data['new_password_repeat']
        ) {
            $violations[] = new ConstraintViolation(
                $this->translator->trans('pim_user.user.fields_errors.new_password_repeat.not_match'),
                '',
                [],
                '',
                'new_password_repeat',
                ''
            );
        }
        if (
            isset($data['new_password']) && strlen($data['new_password']) < 2
        ) {
            $violations[] = new ConstraintViolation(
                $this->translator ?
                    $this->translator->trans(
                        'pim_user.user.fields_errors.new_password.minimum_length'
                    ) : 'Password must contains at least 2 characters', '', [], '', 'new_password', ''
            );
        }

        return new ConstraintViolationList($violations);
    }

    private function isPasswordUpdating($data): bool
    {
        return
            (isset($data['current_password']) && !empty($data['current_password'])) ||
            (isset($data['new_password']) && !empty($data['new_password'])) ||
            (isset($data['new_password_repeat']) && !empty($data['new_password_repeat']));
    }

    private function additionalProperties($user): array
    {
        $decimalSeparator['ui_locale_decimal_separator'] = $this->numberFactory
            ->create(['locale' => $user['user_default_locale']])
            ->getSymbol(\NumberFormatter::DECIMAL_SEPARATOR_SYMBOL);

        return $decimalSeparator;
    }
}<|MERGE_RESOLUTION|>--- conflicted
+++ resolved
@@ -77,17 +77,9 @@
     /** @var RemoverInterface */
     private $remover;
 
-<<<<<<< HEAD
-=======
     /** @var TranslatorInterface */
     private $translator;
 
-    /**
-     * @todo merge 3.2:
-     *       - remove the $objectManager argument
-     *       - the last two arguments ($translator $remover) must not be nullable anymore
-     */
->>>>>>> e713e332
     public function __construct(
         TokenStorageInterface $tokenStorage,
         NormalizerInterface $normalizer,
