--- conflicted
+++ resolved
@@ -81,8 +81,6 @@
     /** @var TranslatorInterface */
     private $translator;
 
-<<<<<<< HEAD
-=======
     /** @var SecurityFacade|null */
     private $securityFacade;
 
@@ -91,7 +89,6 @@
      *       - remove the $objectManager argument
      *       - the last three arguments ($translator $remover $securityFacade) must not be nullable anymore
      */
->>>>>>> eb893d22
     public function __construct(
         TokenStorageInterface $tokenStorage,
         NormalizerInterface $normalizer,
@@ -104,16 +101,10 @@
         UserPasswordEncoderInterface $encoder,
         EventDispatcherInterface $eventDispatcher,
         Session $session,
-<<<<<<< HEAD
         RemoverInterface $remover,
         NumberFactory $numberFactory,
-        TranslatorInterface $translator
-=======
-        ObjectManager $objectManager,
-        ?RemoverInterface $remover = null,
-        ?TranslatorInterface $translator = null,
+        TranslatorInterface $translator,
         ?SecurityFacade $securityFacade = null
->>>>>>> eb893d22
     ) {
         $this->tokenStorage = $tokenStorage;
         $this->normalizer = $normalizer;
