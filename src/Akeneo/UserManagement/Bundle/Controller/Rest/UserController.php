<?php

namespace Akeneo\UserManagement\Bundle\Controller\Rest;

use Akeneo\Tool\Component\Localization\Factory\NumberFactory;
use Akeneo\Tool\Component\StorageUtils\Factory\SimpleFactoryInterface;
use Akeneo\Tool\Component\StorageUtils\Remover\RemoverInterface;
use Akeneo\Tool\Component\StorageUtils\Saver\SaverInterface;
use Akeneo\Tool\Component\StorageUtils\Updater\ObjectUpdaterInterface;
use Akeneo\UserManagement\Component\Event\UserEvent;
use Akeneo\UserManagement\Component\Model\UserInterface;
use Doctrine\Common\Persistence\ObjectManager;
use Doctrine\Common\Persistence\ObjectRepository;
use Oro\Bundle\SecurityBundle\Annotation\AclAncestor;
use Symfony\Component\EventDispatcher\EventDispatcherInterface;
use Symfony\Component\EventDispatcher\GenericEvent;
use Symfony\Component\HttpFoundation\JsonResponse;
use Symfony\Component\HttpFoundation\RedirectResponse;
use Symfony\Component\HttpFoundation\Request;
use Symfony\Component\HttpFoundation\Response;
use Symfony\Component\HttpFoundation\Session\Session;
use Symfony\Component\HttpKernel\Exception\AccessDeniedHttpException;
use Symfony\Component\HttpKernel\Exception\NotFoundHttpException;
use Symfony\Component\Security\Core\Authentication\Token\Storage\TokenStorageInterface;
use Symfony\Component\Security\Core\Encoder\UserPasswordEncoderInterface;
use Symfony\Component\Serializer\Normalizer\NormalizerInterface;
use Symfony\Component\Validator\ConstraintViolation;
use Symfony\Component\Validator\ConstraintViolationList;
use Symfony\Component\Validator\ConstraintViolationListInterface;
use Symfony\Component\Validator\Validator\ValidatorInterface;

/**
 * User rest controller
 *
 * @author    Filips Alpe <filips@akeneo.com>
 * @copyright 2015 Akeneo SAS (http://www.akeneo.com)
 * @license   http://opensource.org/licenses/osl-3.0.php  Open Software License (OSL 3.0)
 */
class UserController
{
    /** @var TokenStorageInterface */
    protected $tokenStorage;

    /** @var NormalizerInterface */
    protected $normalizer;

    /** @var ObjectRepository */
    protected $repository;

    /** @var ObjectUpdaterInterface */
    protected $updater;

    /** @var ValidatorInterface */
    protected $validator;

    /** @var SaverInterface */
    protected $saver;

    /** @var NormalizerInterface */
    protected $constraintViolationNormalizer;

    /** @var SimpleFactoryInterface */
    protected $factory;

    /** @var UserPasswordEncoderInterface */
    protected $encoder;

    /** @var EventDispatcherInterface */
    private $eventDispatcher;

    /** @var Session */
    private $session;

    /** @var ObjectManager */
    private $objectManager;

<<<<<<< HEAD
    /** @var NumberFactory */
    private $numberFactory;
=======
    /** @var RemoverInterface */
    private $remover;
>>>>>>> ac708c9c

    /**
     * @todo merge 3.2:
     *       - remove the $objectManager argument
     *       - the last argument ($remover) must not be nullable anymore
     */
    public function __construct(
        TokenStorageInterface $tokenStorage,
        NormalizerInterface $normalizer,
        ObjectRepository $repository,
        ObjectUpdaterInterface $updater,
        ValidatorInterface $validator,
        SaverInterface $saver,
        NormalizerInterface $constraintViolationNormalizer,
        SimpleFactoryInterface $factory,
        UserPasswordEncoderInterface $encoder,
        EventDispatcherInterface $eventDispatcher,
        Session $session,
        ObjectManager $objectManager,
<<<<<<< HEAD
        NumberFactory $numberFactory
=======
        ?RemoverInterface $remover = null
>>>>>>> ac708c9c
    ) {
        $this->tokenStorage = $tokenStorage;
        $this->normalizer = $normalizer;
        $this->repository = $repository;
        $this->updater = $updater;
        $this->validator = $validator;
        $this->saver = $saver;
        $this->constraintViolationNormalizer = $constraintViolationNormalizer;
        $this->factory = $factory;
        $this->encoder = $encoder;
        $this->eventDispatcher = $eventDispatcher;
        $this->session = $session;
        $this->objectManager = $objectManager;
<<<<<<< HEAD
        $this->numberFactory = $numberFactory;
=======
        $this->remover = $remover;
>>>>>>> ac708c9c
    }

    /**
     * @return JsonResponse
     */
    public function getCurrentAction()
    {
        $token = $this->tokenStorage->getToken();
        $user = null !== $token ? $token->getUser() : null;

        if (null === $user) {
            throw new NotFoundHttpException('No logged in user found');
        }

        $user = $this->normalizer->normalize($user, 'internal_api');
        $decimalSeparator = $this->additionalProperties($user);
        $result = array_merge($decimalSeparator, $user);

        return new JsonResponse($result);
    }

    /**
     * @param int $identifier
     *
     * @return JsonResponse
     */
    public function getAction(int $identifier): JsonResponse
    {
        $user = $this->getUserOr404($identifier);

        return new JsonResponse($this->normalizer->normalize($user, 'internal_api'));
    }

    /**
     * @param Request $request
     * @param int $identifier
     *
     * @return Response
     *
     * @AclAncestor("pim_user_user_edit")
     */
    public function postAction(Request $request, $identifier): Response
    {
        if (!$request->isXmlHttpRequest()) {
            return new RedirectResponse('/');
        }

        $user = $this->getUserOr404($identifier);
        $data = json_decode($request->getContent(), true);

        //code is useful to reach the route, cannot forget it in the query
        unset($data['code']);

        return $this->updateUser($user, $data);
    }

    /**
     * @param Request $request
     * @param int $identifier
     *
     * @throws \HttpException
     *
     * @return JsonResponse|RedirectResponse
     */
    public function updateProfileAction(Request $request, int $identifier): Response
    {
        if (!$request->isXmlHttpRequest()) {
            return new RedirectResponse('/');
        }

        $user = $this->getUserOr404($identifier);
        $data = json_decode($request->getContent(), true);

        $token = $this->tokenStorage->getToken();
        $currentUser = null !== $token ? $token->getUser() : null;
        if (null === $currentUser || $user->getId() !== $user->getId()) {
            throw new AccessDeniedHttpException();
        }

        unset($data['code']);
        unset($data['roles']);
        unset($data['groups']);

        return $this->updateUser($user, $data);
    }

    protected function update(UserInterface $user, ?string $previousUsername = null)
    {
        $this->eventDispatcher->dispatch(
            UserEvent::POST_UPDATE,
            new GenericEvent($user, ['current_user' => $this->tokenStorage->getToken()->getUser(), 'previous_username' => $previousUsername])
        );

        $this->session->remove('dataLocale');
        return $user;
    }

    /**
     * @param Request $request
     *
     * @return Response
     */
    public function createAction(Request $request): Response
    {
        if (!$request->isXmlHttpRequest()) {
            return new RedirectResponse('/');
        }

        $user = $this->factory->create();
        $content = json_decode($request->getContent(), true);

        $passwordViolations = $this->validatePasswordCreate($content);
        unset($content['password_repeat']);

        $this->updater->update($user, $content);

        $violations = $this->validator->validate($user);

        if ($violations->count() > 0 || $passwordViolations->count() > 0) {
            $normalizedViolations = [];
            foreach ($violations as $violation) {
                $normalizedViolations[] = $this->constraintViolationNormalizer->normalize(
                    $violation,
                    'internal_api',
                    ['user' => $user]
                );
            }
            foreach ($passwordViolations as $violation) {
                $normalizedViolations[] = $this->constraintViolationNormalizer->normalize(
                    $violation,
                    'internal_api',
                    ['user' => $user]
                );
            }

            return new JsonResponse(['values' => $normalizedViolations], Response::HTTP_BAD_REQUEST);
        }

        $this->saver->save($user);

        return new JsonResponse($this->normalizer->normalize($user, 'internal_api'));
    }

    /**
     * @param Request $request
     * @param int  $identifier
     *
     * @return Response
     */
    public function deleteAction(Request $request, int $identifier): Response
    {
        if (!$request->isXmlHttpRequest()) {
            return new RedirectResponse('/');
        }

        $user = $this->getUserOr404($identifier);

        $token = $this->tokenStorage->getToken();
        $currentUser = null !== $token ? $token->getUser() : null;
        if ($currentUser !== null && $user->getId() === $currentUser->getId()) {
            return new Response(null, Response::HTTP_FORBIDDEN);
        }

        // todo merge 3.2: remove the condition, and the whole "else" body
        if (null !== $this->remover) {
            $this->remover->remove($user);
        } else {
            $this->objectManager->remove($user);
            $this->objectManager->flush();
        }

        return new Response(null, Response::HTTP_NO_CONTENT);
    }

    private function getUserOr404($identifier): UserInterface
    {
        $user = $this->repository->findOneBy(['id' => $identifier]);

        if (null === $user) {
            throw new NotFoundHttpException(
                sprintf('Username with id "%s" not found', $identifier)
            );
        }

        return $user;
    }

    /**
     * @param UserInterface $user
     * @param array $data
     *
     * @return JsonResponse
     */
    private function updateUser(UserInterface $user, array $data): JsonResponse
    {
        $previousUserName = $data['username'];
        $passwordViolations = $this->validatePassword($user, $data);
        if ($this->isPasswordUpdating($data) && $passwordViolations->count() === 0) {
            $data['password'] = $data['new_password'];
        }
        unset($data['current_password'], $data['new_password'], $data['new_password_repeat']);

        $this->updater->update($user, $data);

        $violations = $this->validator->validate($user);
        if (0 < $violations->count() || 0 < $passwordViolations->count()) {
            $normalizedViolations = [];
            foreach ($violations as $violation) {
                $normalizedViolations[] = $this->constraintViolationNormalizer->normalize(
                    $violation,
                    'internal_api'
                );
            }
            foreach ($passwordViolations as $violation) {
                $normalizedViolations[] = $this->constraintViolationNormalizer->normalize(
                    $violation,
                    'internal_api'
                );
            }

            return new JsonResponse($normalizedViolations, Response::HTTP_BAD_REQUEST);
        }

        $this->saver->save($user);

        return new JsonResponse($this->normalizer->normalize($this->update($user, $previousUserName), 'internal_api'));
    }

    /**
     * @param array $data
     *
     * @return ConstraintViolationListInterface
     */
    private function validatePasswordCreate(array $data): ConstraintViolationListInterface
    {
        $violations = [];

        if (!isset($data['password'])) {
            return new ConstraintViolationList([]);
        }

        if (($data['password_repeat'] ?? '') !== $data['password']) {
            $violations[] = new ConstraintViolation('Passwords do not match', '', [], '', 'password_repeat', '');
        }

        return new ConstraintViolationList($violations);
    }

    private function validatePassword(UserInterface $user, $data): ConstraintViolationListInterface
    {
        $violations = [];
        if (
            isset($data['current_password']) &&
            '' !== $data['current_password'] &&
            !$this->encoder->isPasswordValid($user, $data['current_password'])
        ) {
            $violations[] = new ConstraintViolation('Wrong password', '', [], '', 'current_password', '');
        }
        if (
            isset($data['new_password']) &&
            isset($data['new_password_repeat']) &&
            '' !== $data['new_password'] &&
            '' !== $data['new_password_repeat'] &&
            $data['new_password'] !== $data['new_password_repeat']
        ) {
            $violations[] = new ConstraintViolation('Password does not match', '', [], '', 'new_password_repeat', '');
        }

        return new ConstraintViolationList($violations);
    }

    private function isPasswordUpdating($data): bool
    {
        return
            isset($data['current_password']) &&
            isset($data['new_password']) &&
            isset($data['new_password_repeat']) &&
            '' !== $data['current_password'] &&
            '' !== $data['new_password'] &&
            '' !== $data['new_password_repeat'];
    }

    private function additionalProperties($user): array
    {
        $decimalSeparator['ui_locale_decimal_separator'] = $this->numberFactory
            ->create(['locale' => $user['user_default_locale']])
            ->getSymbol(\NumberFormatter::DECIMAL_SEPARATOR_SYMBOL);

        return $decimalSeparator;
    }
}<|MERGE_RESOLUTION|>--- conflicted
+++ resolved
@@ -9,7 +9,6 @@
 use Akeneo\Tool\Component\StorageUtils\Updater\ObjectUpdaterInterface;
 use Akeneo\UserManagement\Component\Event\UserEvent;
 use Akeneo\UserManagement\Component\Model\UserInterface;
-use Doctrine\Common\Persistence\ObjectManager;
 use Doctrine\Common\Persistence\ObjectRepository;
 use Oro\Bundle\SecurityBundle\Annotation\AclAncestor;
 use Symfony\Component\EventDispatcher\EventDispatcherInterface;
@@ -71,22 +70,13 @@
     /** @var Session */
     private $session;
 
-    /** @var ObjectManager */
-    private $objectManager;
-
-<<<<<<< HEAD
     /** @var NumberFactory */
     private $numberFactory;
-=======
+
     /** @var RemoverInterface */
     private $remover;
->>>>>>> ac708c9c
-
-    /**
-     * @todo merge 3.2:
-     *       - remove the $objectManager argument
-     *       - the last argument ($remover) must not be nullable anymore
-     */
+
+
     public function __construct(
         TokenStorageInterface $tokenStorage,
         NormalizerInterface $normalizer,
@@ -99,12 +89,8 @@
         UserPasswordEncoderInterface $encoder,
         EventDispatcherInterface $eventDispatcher,
         Session $session,
-        ObjectManager $objectManager,
-<<<<<<< HEAD
+        RemoverInterface $remover,
         NumberFactory $numberFactory
-=======
-        ?RemoverInterface $remover = null
->>>>>>> ac708c9c
     ) {
         $this->tokenStorage = $tokenStorage;
         $this->normalizer = $normalizer;
@@ -117,12 +103,8 @@
         $this->encoder = $encoder;
         $this->eventDispatcher = $eventDispatcher;
         $this->session = $session;
-        $this->objectManager = $objectManager;
-<<<<<<< HEAD
+        $this->remover = $remover;
         $this->numberFactory = $numberFactory;
-=======
-        $this->remover = $remover;
->>>>>>> ac708c9c
     }
 
     /**
@@ -286,13 +268,7 @@
             return new Response(null, Response::HTTP_FORBIDDEN);
         }
 
-        // todo merge 3.2: remove the condition, and the whole "else" body
-        if (null !== $this->remover) {
-            $this->remover->remove($user);
-        } else {
-            $this->objectManager->remove($user);
-            $this->objectManager->flush();
-        }
+        $this->remover->remove($user);
 
         return new Response(null, Response::HTTP_NO_CONTENT);
     }
