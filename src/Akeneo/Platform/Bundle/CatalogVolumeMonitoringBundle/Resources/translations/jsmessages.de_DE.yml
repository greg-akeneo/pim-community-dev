--- conflicted
+++ resolved
@@ -26,10 +26,6 @@
     count_category_trees: Kategorie-Strukturbäume
     count_variant_products: Produktvarianten
     count_product_models: Produktmodelle
-<<<<<<< HEAD
-    warning: Wow! Sie scheinen Akeneo voll im Einsatz zu haben! Sollten Sie auf Probleme im Umgang mit dieser Achse stoßen, zögern Sie bitte nicht uns zu kontaktieren!
-=======
     warning: Wow! Sie scheinen Akeneo voll im Einsatz zu haben! Sollten Sie auf Probleme im Umgang mit dieser Achse stoßen, zögern Sie bitte nicht uns zu kontaktieren!
   mean: 'Mittelwert:'
-  max: 'Max:'
->>>>>>> 51bcd1b7
+  max: 'Max:'