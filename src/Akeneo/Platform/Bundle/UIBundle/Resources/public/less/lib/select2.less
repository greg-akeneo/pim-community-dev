@import '../base/variables';

/**
 * This file contains all the overrides for the select2 lib.
 * It is split into 2 parts:
 * - The default override (for all the default select2 display)
 * - The override for specific content
 *
 * You can use a modifier on the select2 container to apply the custom style:
 *
 * $('select.select2--bigDrop').select2();
 */

@recordOptionSelectorWidth: 200px;

.select2-default {
  color: @AknDefaultFontColor !important; // To override the other !important of the original select2
}

.select2-container {
  width: 100%;
  flex-grow: 50;

  .select2-choice {
    color: @AknDefaultFontColor;

    .select2-arrow {
      width: 25px;
      background: url("/bundles/pimui/images/icon-down.svg") no-repeat 10px 10px;
      background-color: inherit;
      background-size: 18px;
      border-left: none;

      b {
        display: none;
      }
    }
  }

  &.select2-container-disabled .select2-choice,
  &.select2-container-disabled .select2-choices {
    background: @AknDisabledInputColor;
    color: @AknLightFontColor;
    border-color: @AknBorderColor;
    cursor: not-allowed;
    background-image: url("/bundles/pimui/images/icon-lock.svg");
    background-repeat: no-repeat;
    background-position: ~"calc(100% - 10px)" 10px;
    padding-right: @AknFormHeight - 4px;
  }

  &.select2-allowclear .select2-choice abbr {
    top: 12px;
    margin-right: 10px;
  }
}

.select2-drop-active {
  border-color: @AknBorderColor;
}

.select2-drop {
  border-radius: 0 0 2px 2px;
  color: @AknDefaultFontColor;
  padding: 12px @AknInsideBoxesMargin @AknInsideBoxesMargin @AknInsideBoxesMargin;

  &.select2-drop-above.select2-drop-active {
    border-color: @AknBorderColor;
  }

  .select2-search {
    border-bottom: 1px solid @AknLightPurple;
    padding: 0;
    margin-bottom: 12px;
    height: 40px;

    .select2-input {
      height: 30px;
      line-height: 30px;
      background: url("/bundles/pimui/images/icon-search.svg") no-repeat 0 5px;
      background-size: 20px;
      border: none;
      padding-left: 25px;
      padding-right: 0;
      color: @AknDefaultFontColor;
    }
  }

  &-footer {
    margin-top: 10px;
    padding-top: 10px;
    text-align: center;
    border-top: solid 1px @AknBorderColor;
  }
}

.select2-results {
  padding: 0;
  margin: 0;
  width: 100%;
  min-height: 26px;

  .select2-highlighted {
    background: @AknDefaultHoverBackground;
    color: @AknDefaultFontColor;
  }

  .select2-result-label, .select2-no-results {
    line-height: @AknSelectLineHeight;
    min-height: 0;
<<<<<<< HEAD
    align-items: center;
    flex: 1;
    white-space: nowrap;
    text-overflow: ellipsis;
    overflow: hidden;
    padding-top: 16px;
=======
    overflow: hidden;
    padding: 0 6px;
    text-overflow: ellipsis;
    white-space: nowrap;
    width: 100%;
>>>>>>> eb893d22

    .select2-result-label-main {
      flex: 1;
    }
  }

  .select2-searching {
    height: @AknSelectLineHeight;
    line-height: @AknSelectLineHeight;
    background: white;
    color: @AknLightFontColor;
    text-align: center;
  }

  .select2-no-results {
    background: @AknDefaultHoverBackground;
  }

  li {
    transition: background-color 0.1s ease-in;
    background: #ffffff;
  }
}

.select2-more-results.select2-active {
  background: none;
}

.select2-search {
  padding-top: 4px;

  input {
    &.select2-active {
      background: none;
    }
  }
}

.select2-container .select2-choice {
  height: @AknFormHeight;
  line-height: @AknFormHeight;
  border: 1px solid @AknBorderColor;
  color: @AknDarkFontColor;
  border-radius: 2px;
  background-color: white;
  padding: 0 0 0 15px;

  .select2-arrow {
    width: @AknFormHeight;
    border-left-color: @AknBorderColor;
    border-radius: 0 2px 2px 0;

    b {
      background-size: 96px 48px;
      background-image: url("/bundles/pimui/css/images/select2x2.png");
      background-position: 6px 5px;
    }
  }

  & > .select2-chosen {
    margin-right: @AknFormHeight + 10px;
  }
}

.select2-dropdown-open .select2-choice {
  background: lighten(@AknGrey, 30%);
  box-shadow: none;

  .select2-arrow b {
    background-position-x: -26px;
  }
}

.select2-dropdown-open.select2-drop-above {
  .select2-choice,
  .select2-choices {
    border-color: @AknBorderColor;
    background: lighten(@AknGrey, 30%);
  }
}

.select2-container-multi .select2-choices .select2-search-choice,
.select2-container.select2-allowclear .select2-choice {
  .select2-search-choice-close {
    background-image: url("/bundles/pimui/images/icon-remove.svg") !important;
    background-repeat: no-repeat;
    background-position: center;
    background-size: 10px;
    opacity: 0.7;
    top: 9px;
    transition: opacity 0.1s ease-in;

    &:hover {
      background-position: center;
      opacity: 1;
    }
  }
}

.select2-container.select2-allowclear .select2-choice {
  .select2-search-choice-close {
    height: 18px;
    width: 18px;
    background-size: 100%;
    margin-right: 0;
    margin-top: 2px;
    opacity: 0;
    transition: opacity 0.1s ease-in;
  }
}

.select2-container.select2-allowclear:hover .select2-choice .select2-search-choice-close {
  opacity: 1;
}

.select2-container-multi {
  .select2-choices {
    border-radius: 2px;
    border-color: @AknBorderColor;
    padding-right: 5px;
    padding-bottom: 5px;

    .select2-search-choice {
      margin: 5px 0 0 5px;
      height: @AknFormHeight - 7px;
      line-height: @AknFormHeight - 7px;
      padding: 0 10px 0 20px;
      font-size: @AknDefaultFontSize;
    }

    .select2-search-field {
      height: @AknFormHeight -7px;
      background: url("/bundles/pimui/images/icon-plus.svg") no-repeat;
      background-size: 16px;
      background-position: right 20px center;

      input {
        height: @AknFormHeight - 4px;

        &.select2-active {
          background: none !important;
        }
      }
    }
  }

  &.select2-container-active .select2-choices {
    border: 1px solid @AknBorderColor;
    outline: none;
    box-shadow: none;
  }

  &.select2-container-disabled .select2-choices {
    background-color: @AknDisabledInputColor;

    .select2-search-choice {
      padding: 0 8px;
      background: @AknDisabledInputColor;
    }

    .select2-search-field input.select2-default {
      width: 100% !important; // To display placeholder
      margin-left: 4px;
    }
  }
}

/* Custom styles */
.select2--bigDrop.select2-drop {
  min-width: 400px;
  border-top: 1px solid @AknBorderColor;
}

.select2--annotedLabels.select2-drop {
  .select2-result-label-attribute {
    display: flex;
    justify-content: space-between;
    width: 100%;
    padding-right: 2px;

    input[type="checkbox"] {
      margin-top: -4px;
      margin-right: 10px;
    }

    .group-label {
      font-style: italic;
    }
  }
}

.select2--withIcon.select2-drop {
  .select2-result-label-attribute {
    background-image: url("/bundles/pimui/images/icon-robot.svg");
    background-repeat: no-repeat;
    background-position: 100% 50%;
    background-size: 25px;
    width: 100%;

    &.select2-result-label-attribute--full {
      background-image: url("/bundles/pimui/images/icon-robot-green.svg");
    }

    &.select2-result-label-attribute--pending {
      background-image: url("/bundles/pimui/images/icon-robot-yellow.svg");
    }
  }
}

/* Grid view selector custom */
.grid-view-selector {
  .select2-container {
    .select2-choice {
      background: none;
      border: none;
      color: @AknLightPurple;
      font-size: @AknFontSizeBig;
      padding: 0;
      height: auto;
      line-height: 20px;
      display: inline-block;

      & > .select2-chosen {
        margin-right: 30px;

        .current {
          max-width: 80px;
          text-overflow: ellipsis;
          display: inline-block;
          overflow: hidden;
          line-height: 33px;
          height: 30px;
        }
      }

      .select2-arrow {
        width: 25px;
        background: url("/bundles/pimui/images/icon-down.svg") no-repeat 0 12px;
        background-color: inherit;
        background-size: 12px;
        border-left: none;

        b {
          display: none;
        }
      }
    }
  }

  &.select2-drop {
    margin-top: -45px;
    margin-left: -10px;
    min-width: 340px;
    border-top: 1px solid @AknBorderColor;
    border-radius: 2px;
    padding: 10px 20px;

    .select2-results {
      li.select2-result {
        font-size: @AknFontSizeBig;

        &.select2-highlighted {
          color: @AknLightPurple;
          font-weight: bold;
        }
      }

      .select2-result-label-view {
        .view-label {
          white-space: nowrap;
          overflow: hidden;
          text-overflow: ellipsis;
          width: 100%;
          display: block;

          &.view-label-current {
            color: @AknLightPurple;
            font-weight: bold;
          }
        }

        .project-line {
          display: flex;
          justify-content: space-between;
          align-items: center;

          .project-main-infos {
            font-size: @AknFontSizeBig;
            color: @AknDarkBlue;
            white-space: nowrap;
            overflow: hidden;
            text-overflow: ellipsis;
            width: 180px;
          }

          .project-secondary-infos {
            color: @AknSlateGrey;
            font-size: @AknFontSizeSmall;
          }

          &.project-line-current .project-main-infos {
            color: @AknLightPurple;
            font-weight: bold;
          }
        }
      }
    }
  }
}

/* Variant navigation selector custom */
.variant-navigation {
  @circleSize: 18px;

  &.select2-container {
    flex: 0;
    display: inline-block;
    width: auto;
    line-height: 10px;
    margin-left: 5px;
    margin-right: -15px;
    z-index: 5;
    margin-top: 6px;

    .select2-choice {
      line-height: inherit;
      border-radius: 100px;
      height: @circleSize;
      width: @circleSize;
      display: inline-block;
      padding: 0;

      & > .select2-chosen {
        margin-right: 0;
        height: @circleSize;
        width: @circleSize;
      }

      .select2-arrow {
        background-position: 4px 3px;
        width: @circleSize;
        background-size: 12px;

        b {
          background: url("/bundles/pimui/images/jstree/icon-down.svg") no-repeat center center;
          background-size: 12px;
        }
      }
    }
  }

  &.select2-drop {
    box-shadow: 1px 2px 8px rgba(0,0,0,0.15);
    margin-top: -45px;
    margin-left: -10px;
    min-width: 340px;
    border-top: 1px solid @AknBorderColor;
    border-radius: 2px;

    .select2-results {
      .select2-no-results {
        padding: 15px;
      }

      li.select2-result {
        font-size: @AknFontSizeBig;

        &.select2-highlighted {
          color: @AknLightPurple;
        }
      }
    }
  }
}

.select2-drop {
  padding: 12px 20px 20px 20px;

  &.select2--withArrowLeft::before,
  &.select2--withArrowRight::before {
    position: absolute;
    content: "";
    display: block;
    width: 10px;
    height: 10px;
    background-color: white;
    transform: rotate(45deg);
  }

  &.select2--withArrowLeft:not(.select2-drop-above)::before,
  &.select2--withArrowRight:not(.select2-drop-above)::before {
    top: -6px;
    border-top: solid 1px @AknBorderColor;
    border-left: solid 1px @AknBorderColor;
  }

  &.select2--withArrowLeft.select2-drop-above::before,
  &.select2--withArrowRight.select2-drop-above::before {
    bottom: -6px;
    border-bottom: solid 1px @AknBorderColor;
    border-right: solid 1px @AknBorderColor;
  }

  &.select2--withArrowRight::before {
    right: 10px;
  }

  &.select2--withArrowLeft::before {
    left: 10px;
  }

  &&--forProjectWidget {
    border: 1px solid @AknBorderColor !important;
    margin-top: 5px;
    min-width: 300px;
    width: auto !important;

    .select2-highlighted {
      background-color: @AknLightGray;
    }
  }
}

.select2-container.select2--withoutBorder {
  &.select2-container-active {
    .select2-choice {
      box-shadow: none;
    }
  }

  .select2-choice {
    border: none;
    padding: 0;

    & > .select2-chosen {
      margin-right: 28px;
    }

    .select2-arrow {
      width: 25px;
      border-left: none;
      background-position: 6px 12px;
    }
  }
}

//override for select2 choice filters
.AknFilterChoice {
  .select2-choices {
    overflow: auto;
    max-height: 500px;

    div {
      overflow: hidden;
      text-overflow: ellipsis;
      white-space: nowrap;
      max-width: ~"calc(290px - 44px)";
    }
  }

  .record-option-selector {
    .select2-choices {
      div {
        max-width: @recordOptionSelectorWidth - 44px;
      }
    }
  }
}

// Stylize like AknButton
.aknButtonLike {
  &.select2-container {
    .select2-choice.select2-default {
      background: @AknBlue;
      color: white !important;
      border-radius: 100px;
      height: @AknDefaultButtonSize;
      line-height: @AknDefaultButtonSize;
      border-color: @AknBlue;
      padding: 0 0 0 @AknDefaultButtonSize / 2;
      text-transform: uppercase;

      & > .select2-chosen {
        margin-right: 45px;
      }

      .select2-arrow {
        background: url("/bundles/pimui/images/icon-down-white.svg") no-repeat 3px center;
        background-size: 50%;
        border: none;

        b {
          display: none;
        }
      }
    }
  }
}

// Fix for Retina icons
@media only screen and (-webkit-min-device-pixel-ratio: 1.5), only screen and (min-resolution: 144dpi)  {
  .select2-search-choice-close,
  .select2.select2-container .select2-choice abbr,
  .select2.select2-container .select2-choice .select2-arrow b {
    background-image: url("/bundles/pimui/images/icon-remove.svg");
    background-repeat: no-repeat;
    background-position: center;
    background-size: 100% !important;
  }

  .select2-search input {
    background-attachment: scroll;
    background-clip: border-box;
    background-color: rgba(0, 0, 0, 0);
    background-image: url("/bundles/pimui/images/icon-search.svg") !important;
    background-origin: padding-box;
    background-position: 0 5px !important;
    background-size: 20px !important;
  }

  .select2-search-choice-close {
    background-position: center !important;
  }
}

.select2.operator {
  flex-basis: 200px;
  flex-shrink: 0;
}

.select2.unit {
  flex-basis: 90px;
  flex-shrink: 0;
}

.select2.noLeftBorder {
  .select2-choices {
    margin-left: -1px;
    border-top-left-radius: 0;
    border-bottom-left-radius: 0;
  }
}


@recordSelectorWidth: 450px;
@recordSelectorHeight: 54px;

.select2RecordResult() {
  .select2-result, .select2-choice {
    display: flex;

    .select2-search-choice-value {
      width: @recordSelectorWidth - 70px;
    }
  }
  .select2-choices {
    .select2-search-choice-value {
      flex: 1;
    }
  }

  .select2-result, .select2-choice, .select2-choices {
    flex-direction: row;
    align-items: center;
    font-size: 13px;
    flex: 1;

    .select2-search-choice-value {
      display: flex;
      flex-direction: row;
      align-items: center;
      font-size: 13px;
    }

    .select2-result-label {
      flex: auto;
    }

    img {
      margin-right: 10px;
      object-fit: contain;
    }

    .select2-result-label-hint {
      max-width: 150px;
      white-space: nowrap;
      overflow: hidden;
      text-overflow: ellipsis;
      color: @AknGrey;
      text-align: right;
    }

    .select2-result-label-main {
      flex: 1;
      display: flex;
      flex-direction: column;

      .select2-result-label-top {
        max-width: 280px;
        white-space: nowrap;
        overflow: hidden;
        text-overflow: ellipsis;
        line-height: 13px;
        font-size: 11px;
        color: @AknGrey;
      }

      .select2-result-label-bottom {
        max-width: 280px;
        white-space: nowrap;
        overflow: hidden;
        text-overflow: ellipsis;
        line-height: 19px;
      }
    }

    .select2-result-label-link {
      margin-left: 7px;
      margin-top: 2px;
    }
  }

  .select2-search-choice .select2-search-choice-close {
    background-size: 16px;
  }
}

.record-selector-multi-dropdown, .record-selector-dropdown {
  margin-top: -11px;
  padding: 0 14px 0 14px;

  &.select2-drop-above {
    border-bottom: 1px solid @AknMediumGrey;
  }

  .select2RecordResult();
}

.record-selector-multi-dropdown {
  width: @recordSelectorWidth !important; // No real choice here: select2 forces it by javascript...
  margin-left: 5px;
}

.record-selector-container {
  display: flex;

  .record-selector-link-container {
    display: flex;
    flex-direction: column;
    margin: 6px 0;
    justify-content: space-around;
  }
}

.record-selector {
  &.select2-container-multi, &.select2-container, .select2-search-choice, .select2-search-result {
    .select2RecordResult();
  }

  &.select2-container-multi, &.select2-container {
    width: @recordSelectorWidth + 10px;
    .select2-choice {
      height: 70px;
    }

    .select2-choices {
      border: none;
      border-bottom: 1px solid @AknMediumGrey;
      background-size: 16px 16px;
      min-height: @recordSelectorHeight + 16px !important;

      &:hover {
        cursor: pointer;
      }

      .select2-search-field {
        border: 1px solid @AknMediumGrey;
        width: @recordSelectorWidth;
        height: @recordSelectorHeight;
        margin-top: 5px;
        margin-left: 5px;

        input {
          height: @recordSelectorHeight;
          line-height: 70px;
          padding-left: 10px;
        }
      }

      .select2-search-choice, .select2-search-result {
        height: @recordSelectorHeight;
        line-height: @recordSelectorHeight;
        width: @recordSelectorWidth;
        display: flex;
        align-items: center;
        padding: 10px;
        background: white;
        border-color: @AknMediumGrey;

        .select2-search-choice-close {
          position: relative;
          top: 1px;
          left: 0;
          width: 16px;
          height: 16px;
          margin-right: 10px;
          margin-left: 4px;
        }
      }
    }

    &.select2-dropdown-open {
      .select2-search-field:not(:first-child), .select2-search-field {
        border: 1px solid @AknMediumGrey;
        border-bottom: none;
        width: @recordSelectorWidth;
        height: @recordSelectorHeight;
        margin-top: 5px;
        margin-left: 5px;

        input {
          height: @recordSelectorHeight;
          padding-left: 10px;
        }
      }

      &.select2-drop-above .select2-search-field {
        border-bottom: 1px solid @AknMediumGrey;
      }
    }
  }

  &.select2-container {
    .select2-choice {
      height: @recordSelectorHeight;
      background: white;

      .select2-chosen {
        line-height: @recordSelectorHeight;
      }

      .select2-arrow {
        top: 8px;
      }

      .select2-search-choice-close {
        width: 16px;
        height: 16px;
        margin-top: 11px;
        background-size: 16px 16px !important;
      }
    }
  }

  .select2-result-label-hint {
    max-width: 150px;
    white-space: nowrap;
    overflow: hidden;
    text-overflow: ellipsis;
    color: @AknGrey;
  }

  &.select2-container-disabled .select2-choice {
    background: @AknDisabledInputColor;
  }

  &--compact {
    &.select2-container {
      width: 285px;

      .select2-choices {
        .select2-result-label-main .select2-result-label-top, .select2-result-label-main .select2-result-label-bottom {
          max-width: 140px !important; // No real choice here: select2 forces it by javascript...
        }

        .select2-search-field {
          width: 280px;
          background: none;
        }

        .select2-search-choice {
          width: 280px;
        }
      }
    }
  }
}

.record-selector-dropdown--compact {
  width: 280px !important; // No real choice here: select2 forces it by javascript...

  .select2-result-label-main .select2-result-label-top, .select2-result-label-main .select2-result-label-bottom {
    max-width: 140px !important; // No real choice here: select2 forces it by javascript...
  }
}

.record-option-selector {
  width: @recordOptionSelectorWidth;

  .select2-choices .select2-search-field .select2-input {
    background: white !important;
  }
}

@assetSelectorWidth: 450px;
@assetSelectorHeight: 54px;

.select2AssetResult() {
  .select2-result, .select2-choice {
    display: flex;

    .select2-search-choice-value {
      width: @assetSelectorWidth - 70px;
    }
  }
  .select2-choices {
    .select2-search-choice-value {
      flex: 1;
    }
  }

  .select2-result, .select2-choice, .select2-choices {
    flex-direction: row;
    align-items: center;
    font-size: 13px;
    flex: 1;

    .select2-search-choice-value {
      display: flex;
      flex-direction: row;
      align-items: center;
      font-size: 13px;
    }

    .select2-result-label {
      flex: auto;
    }

    img {
      margin-right: 10px;
    }

    .select2-result-label-hint {
      max-width: 150px;
      white-space: nowrap;
      overflow: hidden;
      text-overflow: ellipsis;
      color: @AknGrey;
      text-align: right;
    }

    .select2-result-label-main {
      flex: 1;
      display: flex;
      flex-direction: column;

      .select2-result-label-top {
        max-width: 280px;
        white-space: nowrap;
        overflow: hidden;
        text-overflow: ellipsis;
        line-height: 13px;
        font-size: 11px;
        color: @AknGrey;
      }

      .select2-result-label-bottom {
        max-width: 280px;
        white-space: nowrap;
        overflow: hidden;
        text-overflow: ellipsis;
        line-height: 19px;
      }
    }

    .select2-result-label-link {
      margin-left: 7px;
      margin-top: 2px;
    }
  }

  .select2-search-choice .select2-search-choice-close {
    background-size: 16px;
  }
}

.asset-selector-multi-dropdown, .asset-selector-dropdown {
  margin-top: -11px;
  padding: 0 14px 0 14px;

  &.select2-drop-above {
    border-bottom: 1px solid @AknMediumGrey;
  }

  .select2AssetResult();
}

.asset-selector-multi-dropdown {
  width: @assetSelectorWidth !important; // No real choice here: select2 forces it by javascript...
  margin-left: 5px;
}

.asset-selector-container {
  display: flex;

  .asset-selector-link-container {
    display: flex;
    flex-direction: column;
    margin: 6px 0;
    justify-content: space-around;
  }
}

.asset-selector {
  &.select2-container-multi, &.select2-container, .select2-search-choice, .select2-search-result {
    .select2AssetResult();
  }

  &.select2-container-multi, &.select2-container {
    width: @assetSelectorWidth + 10px;
    .select2-choice {
      height: 70px;
    }

    .select2-choices {
      border: none;
      border-bottom: 1px solid @AknMediumGrey;
      background-size: 16px 16px;
      min-height: @assetSelectorHeight + 16px !important;

      &:hover {
        cursor: pointer;
      }

      .select2-search-field {
        border: 1px solid @AknMediumGrey;
        width: @assetSelectorWidth;
        height: @assetSelectorHeight;
        margin-top: 5px;
        margin-left: 5px;

        input {
          height: @assetSelectorHeight;
          line-height: 70px;
          padding-left: 10px;
        }
      }

      .select2-search-choice, .select2-search-result {
        height: @assetSelectorHeight;
        line-height: @assetSelectorHeight;
        width: @assetSelectorWidth;
        display: flex;
        align-items: center;
        padding: 10px;
        background: white;
        border-color: @AknMediumGrey;

        .select2-search-choice-close {
          position: relative;
          top: 1px;
          left: 0;
          width: 16px;
          height: 16px;
          margin-right: 10px;
          margin-left: 4px;
        }
      }
    }

    &.select2-dropdown-open {
      .select2-search-field:not(:first-child), .select2-search-field {
        border: 1px solid @AknMediumGrey;
        border-bottom: none;
        width: @assetSelectorWidth;
        height: @assetSelectorHeight;
        margin-top: 5px;
        margin-left: 5px;

        input {
          height: @assetSelectorHeight;
          padding-left: 10px;
        }
      }

      &.select2-drop-above .select2-search-field {
        border-bottom: 1px solid @AknMediumGrey;
      }
    }
  }

  &.select2-container {
    .select2-choice {
      height: @assetSelectorHeight;
      background: white;

      .select2-chosen {
        line-height: @assetSelectorHeight;
      }

      .select2-arrow {
        top: 8px;
      }

      .select2-search-choice-close {
        width: 16px;
        height: 16px;
        margin-top: 11px;
        background-size: 16px 16px !important;
      }
    }
  }

  .select2-result-label-hint {
    max-width: 150px;
    white-space: nowrap;
    overflow: hidden;
    text-overflow: ellipsis;
    color: @AknGrey;
  }

  &.select2-container-disabled .select2-choice {
    background: @AknDisabledInputColor;
  }

  &--compact {
    &.select2-container {
      width: 285px;

      .select2-choices {
        .select2-result-label-main .select2-result-label-top, .select2-result-label-main .select2-result-label-bottom {
          max-width: 140px !important; // No real choice here: select2 forces it by javascript...
        }

        .select2-search-field {
          width: 280px;
          background: none;
        }

        .select2-search-choice {
          width: 280px;
        }
      }
    }
  }
}

.asset-selector-dropdown--compact {
  width: 280px !important; // No real choice here: select2 forces it by javascript...

  .select2-result-label-main .select2-result-label-top, .select2-result-label-main .select2-result-label-bottom {
    max-width: 140px !important; // No real choice here: select2 forces it by javascript...
  }
}

.asset-option-selector {
  width: 200px;

  .select2-choices .select2-search-field .select2-input {
    background: white !important;
  }
}

@assetSelectorWidth: 450px;
@assetSelectorHeight: 54px;

.select2AssetResult() {
  .select2-result, .select2-choice {
    display: flex;

    .select2-search-choice-value {
      width: @assetSelectorWidth - 70px;
    }
  }
  .select2-choices {
    .select2-search-choice-value {
      flex: 1;
    }
  }

  .select2-result, .select2-choice, .select2-choices {
    flex-direction: row;
    align-items: center;
    font-size: 13px;
    flex: 1;

    .select2-search-choice-value {
      display: flex;
      flex-direction: row;
      align-items: center;
      font-size: 13px;
    }

    .select2-result-label {
      flex: auto;
    }

    img {
      margin-right: 10px;
    }

    .select2-result-label-hint {
      max-width: 150px;
      white-space: nowrap;
      overflow: hidden;
      text-overflow: ellipsis;
      color: @AknGrey;
      text-align: right;
    }

    .select2-result-label-main {
      flex: 1;
      display: flex;
      flex-direction: column;

      .select2-result-label-top {
        max-width: 280px;
        white-space: nowrap;
        overflow: hidden;
        text-overflow: ellipsis;
        line-height: 13px;
        font-size: 11px;
        color: @AknGrey;
      }

      .select2-result-label-bottom {
        max-width: 280px;
        white-space: nowrap;
        overflow: hidden;
        text-overflow: ellipsis;
        line-height: 19px;
      }
    }

    .select2-result-label-link {
      margin-left: 7px;
      margin-top: 2px;
    }
  }

  .select2-search-choice .select2-search-choice-close {
    background-size: 16px;
  }
}

.asset-selector-multi-dropdown, .asset-selector-dropdown {
  margin-top: -11px;
  padding: 0 14px 0 14px;

  &.select2-drop-above {
    border-bottom: 1px solid @AknMediumGrey;
  }

  .select2AssetResult();
}

.asset-selector-multi-dropdown {
  width: @assetSelectorWidth !important; // No real choice here: select2 forces it by javascript...
  margin-left: 5px;
}

.asset-selector-container {
  display: flex;

  .asset-selector-link-container {
    display: flex;
    flex-direction: column;
    margin: 6px 0;
    justify-content: space-around;
  }
}

.asset-selector {
  &.select2-container-multi, &.select2-container, .select2-search-choice, .select2-search-result {
    .select2AssetResult();
  }

  &.select2-container-multi, &.select2-container {
    width: @assetSelectorWidth + 10px;
    .select2-choice {
      height: 70px;
    }

    .select2-choices {
      border: none;
      border-bottom: 1px solid @AknMediumGrey;
      background-size: 16px 16px;
      min-height: @assetSelectorHeight + 16px !important;

      &:hover {
        cursor: pointer;
      }

      .select2-search-field {
        border: 1px solid @AknMediumGrey;
        width: @assetSelectorWidth;
        height: @assetSelectorHeight;
        margin-top: 5px;
        margin-left: 5px;

        input {
          height: @assetSelectorHeight;
          line-height: 70px;
          padding-left: 10px;
        }
      }

      .select2-search-choice, .select2-search-result {
        height: @assetSelectorHeight;
        line-height: @assetSelectorHeight;
        width: @assetSelectorWidth;
        display: flex;
        align-items: center;
        padding: 10px;
        background: white;
        border-color: @AknMediumGrey;

        .select2-search-choice-close {
          position: relative;
          top: 1px;
          left: 0;
          width: 16px;
          height: 16px;
          margin-right: 10px;
          margin-left: 4px;
        }
      }
    }

    &.select2-dropdown-open {
      .select2-search-field:not(:first-child), .select2-search-field {
        border: 1px solid @AknMediumGrey;
        border-bottom: none;
        width: @assetSelectorWidth;
        height: @assetSelectorHeight;
        margin-top: 5px;
        margin-left: 5px;

        input {
          height: @assetSelectorHeight;
          padding-left: 10px;
        }
      }

      &.select2-drop-above .select2-search-field {
        border-bottom: 1px solid @AknMediumGrey;
      }
    }
  }

  &.select2-container {
    .select2-choice {
      height: @assetSelectorHeight;
      background: white;

      .select2-chosen {
        line-height: @assetSelectorHeight;
      }

      .select2-arrow {
        top: 8px;
      }

      .select2-search-choice-close {
        width: 16px;
        height: 16px;
        margin-top: 11px;
        background-size: 16px 16px !important;
      }
    }
  }

  .select2-result-label-hint {
    max-width: 150px;
    white-space: nowrap;
    overflow: hidden;
    text-overflow: ellipsis;
    color: @AknGrey;
  }

  &.select2-container-disabled .select2-choice {
    background: @AknDisabledInputColor;
  }

  &--compact {
    &.select2-container {
      width: 285px;

      .select2-choices {
        .select2-result-label-main .select2-result-label-top, .select2-result-label-main .select2-result-label-bottom {
          max-width: 140px !important; // No real choice here: select2 forces it by javascript...
        }

        .select2-search-field {
          width: 280px;
          background: none;
        }

        .select2-search-choice {
          width: 280px;
        }
      }
    }
  }
}

.asset-selector-dropdown--compact {
  width: 280px !important; // No real choice here: select2 forces it by javascript...

  .select2-result-label-main .select2-result-label-top, .select2-result-label-main .select2-result-label-bottom {
    max-width: 140px !important; // No real choice here: select2 forces it by javascript...
  }
}

.asset-option-selector {
  width: 200px;

  .select2-choices .select2-search-field .select2-input {
    background: white !important;
  }
}
@assetSelectorWidth: 450px;
@assetSelectorHeight: 54px;

.select2AssetResult() {
  .select2-result, .select2-choice {
    display: flex;

    .select2-search-choice-value {
      width: @assetSelectorWidth - 70px;
    }
  }
  .select2-choices {
    .select2-search-choice-value {
      flex: 1;
    }
  }

  .select2-result, .select2-choice, .select2-choices {
    flex-direction: row;
    align-items: center;
    font-size: 13px;
    flex: 1;

    .select2-search-choice-value {
      display: flex;
      flex-direction: row;
      align-items: center;
      font-size: 13px;
    }

    .select2-result-label {
      flex: auto;
    }

    img {
      margin-right: 10px;
    }

    .select2-result-label-hint {
      max-width: 150px;
      white-space: nowrap;
      overflow: hidden;
      text-overflow: ellipsis;
      color: @AknGrey;
      text-align: right;
    }

    .select2-result-label-main {
      flex: 1;
      display: flex;
      flex-direction: column;

      .select2-result-label-top {
        max-width: 280px;
        white-space: nowrap;
        overflow: hidden;
        text-overflow: ellipsis;
        line-height: 13px;
        font-size: 11px;
        color: @AknGrey;
      }

      .select2-result-label-bottom {
        max-width: 280px;
        white-space: nowrap;
        overflow: hidden;
        text-overflow: ellipsis;
        line-height: 19px;
      }
    }

    .select2-result-label-link {
      margin-left: 7px;
      margin-top: 2px;
    }
  }

  .select2-search-choice .select2-search-choice-close {
    background-size: 16px;
  }
}

.asset-selector-multi-dropdown, .asset-selector-dropdown {
  margin-top: -11px;
  padding: 0 14px 0 14px;

  &.select2-drop-above {
    border-bottom: 1px solid @AknMediumGrey;
  }

  .select2AssetResult();
}

.asset-selector-multi-dropdown {
  width: @assetSelectorWidth !important; // No real choice here: select2 forces it by javascript...
  margin-left: 5px;
}

.asset-selector-container {
  display: flex;

  .asset-selector-link-container {
    display: flex;
    flex-direction: column;
    margin: 6px 0;
    justify-content: space-around;
  }
}

.asset-selector {
  &.select2-container-multi, &.select2-container, .select2-search-choice, .select2-search-result {
    .select2AssetResult();
  }

  &.select2-container-multi, &.select2-container {
    width: @assetSelectorWidth + 10px;
    .select2-choice {
      height: 70px;
    }

    .select2-choices {
      border: none;
      border-bottom: 1px solid @AknMediumGrey;
      background-size: 16px 16px;
      min-height: @assetSelectorHeight + 16px !important;

      &:hover {
        cursor: pointer;
      }

      .select2-search-field {
        border: 1px solid @AknMediumGrey;
        width: @assetSelectorWidth;
        height: @assetSelectorHeight;
        margin-top: 5px;
        margin-left: 5px;

        input {
          height: @assetSelectorHeight;
          line-height: 70px;
          padding-left: 10px;
        }
      }

      .select2-search-choice, .select2-search-result {
        height: @assetSelectorHeight;
        line-height: @assetSelectorHeight;
        width: @assetSelectorWidth;
        display: flex;
        align-items: center;
        padding: 10px;
        background: white;
        border-color: @AknMediumGrey;

        .select2-search-choice-close {
          position: relative;
          top: 1px;
          left: 0;
          width: 16px;
          height: 16px;
          margin-right: 10px;
          margin-left: 4px;
        }
      }
    }

    &.select2-dropdown-open {
      .select2-search-field:not(:first-child), .select2-search-field {
        border: 1px solid @AknMediumGrey;
        border-bottom: none;
        width: @assetSelectorWidth;
        height: @assetSelectorHeight;
        margin-top: 5px;
        margin-left: 5px;

        input {
          height: @assetSelectorHeight;
          padding-left: 10px;
        }
      }

      &.select2-drop-above .select2-search-field {
        border-bottom: 1px solid @AknMediumGrey;
      }
    }
  }

  &.select2-container {
    .select2-choice {
      height: @assetSelectorHeight;
      background: white;

      .select2-chosen {
        line-height: @assetSelectorHeight;
      }

      .select2-arrow {
        top: 8px;
      }

      .select2-search-choice-close {
        width: 16px;
        height: 16px;
        margin-top: 11px;
        background-size: 16px 16px !important;
      }
    }
  }

  .select2-result-label-hint {
    max-width: 150px;
    white-space: nowrap;
    overflow: hidden;
    text-overflow: ellipsis;
    color: @AknGrey;
  }

  &.select2-container-disabled .select2-choice {
    background: @AknDisabledInputColor;
  }

  &--compact {
    &.select2-container {
      width: 285px;

      .select2-choices {
        .select2-result-label-main .select2-result-label-top, .select2-result-label-main .select2-result-label-bottom {
          max-width: 140px !important; // No real choice here: select2 forces it by javascript...
        }

        .select2-search-field {
          width: 280px;
          background: none;
        }

        .select2-search-choice {
          width: 280px;
        }
      }
    }
  }
}

.asset-selector-dropdown--compact {
  width: 280px !important; // No real choice here: select2 forces it by javascript...

  .select2-result-label-main .select2-result-label-top, .select2-result-label-main .select2-result-label-bottom {
    max-width: 140px !important; // No real choice here: select2 forces it by javascript...
  }
}

.asset-option-selector {
  width: 200px;

  .select2-choices .select2-search-field .select2-input {
    background: white !important;
  }
}<|MERGE_RESOLUTION|>--- conflicted
+++ resolved
@@ -108,20 +108,11 @@
   .select2-result-label, .select2-no-results {
     line-height: @AknSelectLineHeight;
     min-height: 0;
-<<<<<<< HEAD
-    align-items: center;
-    flex: 1;
-    white-space: nowrap;
-    text-overflow: ellipsis;
-    overflow: hidden;
-    padding-top: 16px;
-=======
     overflow: hidden;
     padding: 0 6px;
     text-overflow: ellipsis;
     white-space: nowrap;
     width: 100%;
->>>>>>> eb893d22
 
     .select2-result-label-main {
       flex: 1;
