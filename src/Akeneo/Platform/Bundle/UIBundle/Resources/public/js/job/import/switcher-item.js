--- conflicted
+++ resolved
@@ -38,11 +38,8 @@
                 this.getRoot().trigger('switcher:register', {
                     label: __(this.config.label),
                     code: this.code,
-<<<<<<< HEAD
-                    hideForCloudEdition: this.config.hideForCloudEdition
-=======
+                    hideForCloudEdition: this.config.hideForCloudEdition,
                     allowedKey: this.config.allowedKey
->>>>>>> 0ab3ba44
                 });
 
                 return BaseForm.prototype.configure.apply(this, arguments);
