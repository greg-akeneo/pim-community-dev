--- conflicted
+++ resolved
@@ -8,15 +8,13 @@
             - '@doctrine'
             - '@pim_reference_data.registry'
 
-<<<<<<< HEAD
-    pim_enrich.controller.rest.form_extension:
-        class: 'Akeneo\Platform\Bundle\UIBundle\Controller\InternalApi\FormExtensionController'
-        arguments:
-            - '@pim_enrich.provider.form_extension'
-=======
     pim_localization.controller.locale:
         class: 'Akeneo\Platform\Bundle\UIBundle\Controller\LocaleController'
         arguments:
             - '@pim_localization.provider.ui_locale'
             - '@pim_internal_api_serializer'
->>>>>>> def5fb69
+
+    pim_enrich.controller.rest.form_extension:
+        class: 'Akeneo\Platform\Bundle\UIBundle\Controller\InternalApi\FormExtensionController'
+        arguments:
+            - '@pim_enrich.provider.form_extension'