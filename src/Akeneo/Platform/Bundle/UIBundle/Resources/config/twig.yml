parameters:
    pim_ui.twig.extension.class: Akeneo\Platform\Bundle\UIBundle\Twig\UiExtension
    pim_ui.twig.style_extension.class: Akeneo\Platform\Bundle\UIBundle\Twig\StyleExtension
    pim_ui.loading_messages_file: '@@PimUIBundle/Resources/config/loading_messages.txt'
    pim_ui.twig.ceil.class: Akeneo\Platform\Bundle\UIBundle\Twig\CeilExtension
    pim_ui.twig.md5.class:  Akeneo\Platform\Bundle\UIBundle\Twig\Md5Extension
    pim_ui.twig.date.class: Akeneo\Platform\Bundle\UIBundle\Twig\DateExtension

services:
    pim_ui.twig.ui_extension:
        class: '%pim_ui.twig.extension.class%'
        arguments: ['%pim_ui.placeholders%', '%pim_ui.wrap_class%']
        tags:
            - { name: twig.extension }

    pim_ui.twig.style_extension:
        class: '%pim_ui.twig.style_extension.class%'
        public: false
        tags:
            - { name: twig.extension }

    pim_ui.twig.ceil_extension:
        class: '%pim_ui.twig.ceil.class%'
        tags:
            - { name: twig.extension }

    pim_ui.twig.md5_extension:
        class: '%pim_ui.twig.md5.class%'
        arguments:
            - '@serializer'
        tags:
            - { name: twig.extension }

    pim_ui.twig.date_extension:
        class: '%pim_ui.twig.date.class%'
        arguments:
            - '@translator'
        tags:
            - { name: twig.extension }

<<<<<<< HEAD
    pim_enrich.twig.version_extension:
        class: 'Akeneo\Platform\Bundle\UIBundle\Twig\VersionExtension'
        arguments:
            - '@pim_catalog.version_provider'
        tags:
            - { name: twig.extension }

    pim_enrich.twig.view_element_extension:
        class: 'Akeneo\Platform\Bundle\UIBundle\Twig\ViewElementExtension'
        arguments:
            - '@pim_enrich.view_element.registry'
            - '@templating'
            - '%kernel.debug%'
        tags:
            - { name: twig.extension }

    pim_enrich.twig.translations_extension:
        class: 'Akeneo\Platform\Bundle\UIBundle\Twig\TranslationsExtension'
        arguments:
            - '@pim_catalog.command_launcher'
            - '@request_stack'
            - '%assetic.write_to%'
        tags:
            - { name: twig.extension }

    pim_enrich.twig.object_class_extension:
        class: 'Akeneo\Platform\Bundle\UIBundle\Twig\ObjectClassExtension'
=======
    pim_localization.twig.locale_extension:
        class: 'Akeneo\Platform\Bundle\UIBundle\Twig\LocaleExtension'
        tags:
            - { name: twig.extension }

    pim_localization.twig.attribute_extension:
        class: 'Akeneo\Platform\Bundle\UIBundle\Twig\AttributeExtension'
        arguments:
            - '@pim_catalog.localization.presenter.date'
            - '@pim_catalog.localization.presenter.datetime'
            - '@pim_enrich.resolver.locale'
>>>>>>> def5fb69
        tags:
            - { name: twig.extension }<|MERGE_RESOLUTION|>--- conflicted
+++ resolved
@@ -38,7 +38,20 @@
         tags:
             - { name: twig.extension }
 
-<<<<<<< HEAD
+    pim_localization.twig.locale_extension:
+        class: 'Akeneo\Platform\Bundle\UIBundle\Twig\LocaleExtension'
+        tags:
+            - { name: twig.extension }
+
+    pim_localization.twig.attribute_extension:
+        class: 'Akeneo\Platform\Bundle\UIBundle\Twig\AttributeExtension'
+        arguments:
+            - '@pim_catalog.localization.presenter.date'
+            - '@pim_catalog.localization.presenter.datetime'
+            - '@pim_enrich.resolver.locale'
+        tags:
+            - { name: twig.extension }
+
     pim_enrich.twig.version_extension:
         class: 'Akeneo\Platform\Bundle\UIBundle\Twig\VersionExtension'
         arguments:
@@ -66,18 +79,5 @@
 
     pim_enrich.twig.object_class_extension:
         class: 'Akeneo\Platform\Bundle\UIBundle\Twig\ObjectClassExtension'
-=======
-    pim_localization.twig.locale_extension:
-        class: 'Akeneo\Platform\Bundle\UIBundle\Twig\LocaleExtension'
-        tags:
-            - { name: twig.extension }
-
-    pim_localization.twig.attribute_extension:
-        class: 'Akeneo\Platform\Bundle\UIBundle\Twig\AttributeExtension'
-        arguments:
-            - '@pim_catalog.localization.presenter.date'
-            - '@pim_catalog.localization.presenter.datetime'
-            - '@pim_enrich.resolver.locale'
->>>>>>> def5fb69
         tags:
             - { name: twig.extension }