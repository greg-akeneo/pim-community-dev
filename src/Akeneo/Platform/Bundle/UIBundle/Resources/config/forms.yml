--- conflicted
+++ resolved
@@ -80,7 +80,6 @@
             - '@pim_reference_data.label_renderer'
             - '%pim_ui.form.transformer.ajax_reference_data.class%'
 
-<<<<<<< HEAD
     pim_enrich.factory.transformer.identifiable_model:
         class: Akeneo\Platform\Bundle\UIBundle\Form\Factory\IdentifiableModelTransformerFactory
         public: false
@@ -132,11 +131,10 @@
         arguments: ["@doctrine"]
         tags:
             - { name: form.type, alias: pim_enrich_entity_identifier }
-=======
+
     pim_localization.form.type.locale:
         class: 'Akeneo\Platform\Bundle\UIBundle\Form\Type\LocaleType'
         arguments:
             - '@pim_localization.provider.ui_locale'
         tags:
-            - { name: form.type, alias: "pim_locale" }
->>>>>>> def5fb69
+            - { name: form.type, alias: "pim_locale" }