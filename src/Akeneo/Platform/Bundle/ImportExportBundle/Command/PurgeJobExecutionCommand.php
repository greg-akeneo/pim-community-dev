<?php

namespace Akeneo\Platform\Bundle\ImportExportBundle\Command;

use Akeneo\Platform\Bundle\ImportExportBundle\Purge\PurgeJobExecution;
use Symfony\Component\Console\Command\Command;
use Symfony\Component\Console\Input\InputInterface;
use Symfony\Component\Console\Input\InputOption;
use Symfony\Component\Console\Output\OutputInterface;

/**
 * Purge Jobs Execution history
 *
 * @author    Philippe Mossière <philippe.mossiere@akeneo.com>
 * @copyright 2016 Akeneo SAS (http://www.akeneo.com)
 * @license   http://opensource.org/licenses/osl-3.0.php  Open Software License (OSL 3.0)
 */
class PurgeJobExecutionCommand extends Command
{
    protected static $defaultName = 'akeneo:batch:purge-job-execution';

    const DEFAULT_NUMBER_OF_DAYS = 90;

    /** @var PurgeJobExecution */
    private $purgeJobExecution;

    public function __construct(PurgeJobExecution $purgeJobExecution)
    {
        parent::__construct();

        $this->purgeJobExecution = $purgeJobExecution;
    }

    /**
     * {@inheritdoc}
     */
    protected function configure()
    {
        $this->setDescription(
<<<<<<< HEAD
            'Purge jobs execution older than number of days you want except the last one.
             If the value is equals to 0, it will delete everything. By default 90 days, minimum is 0 day'
=======
            'Purge jobs execution older than number of days you want except the last one, by default 90 days'
>>>>>>> cb9e07dc
        );
        $this->addOption(
            'days',
            'd',
            InputOption::VALUE_OPTIONAL,
            'How many days of jobs execution you want to keep',
            self::DEFAULT_NUMBER_OF_DAYS
        );
    }

    /**
     * {@inheritdoc}
     */
    protected function execute(InputInterface $input, OutputInterface $output)
    {
        $days = $input->getOption('days');
        if (!is_numeric($days)) {
            $output->writeln(
                sprintf('<error>Option --days must be a number, "%s" given.</error>', $input->getOption('days'))
            );
            return;
        }

<<<<<<< HEAD
        if (0 === (int) $days) {
            $helper = $this->getHelper('question');
            $confirmation = new ConfirmationQuestion('This will delete ALL job executions. Do you confirm? ', false);
            if (!$helper->ask($input, $output, $confirmation)) {
                $output->write("Operation aborted\n");
                return;
            }
            $this->purgeJobExecution->all();
            $output->write("All jobs execution deleted ...\n");
        } else {
            $numberOfDeletedJobExecutions = $this->purgeJobExecution->olderThanDays($days);
            $output->write(sprintf("%s jobs execution deleted ...\n", $numberOfDeletedJobExecutions));
        }
    }
=======
        $numberOfDeletedJobExecutions = $this->purgeJobExecution()->olderThanDays($days);
        $output->write(sprintf("%s jobs execution deleted ...\n", $numberOfDeletedJobExecutions));
    }

    private function purgeJobExecution(): PurgeJobExecution
    {
        return  $this->getContainer()->get('akeneo.platform.import_export.purge_job_execution');
    }
>>>>>>> cb9e07dc
}<|MERGE_RESOLUTION|>--- conflicted
+++ resolved
@@ -37,12 +37,8 @@
     protected function configure()
     {
         $this->setDescription(
-<<<<<<< HEAD
             'Purge jobs execution older than number of days you want except the last one.
              If the value is equals to 0, it will delete everything. By default 90 days, minimum is 0 day'
-=======
-            'Purge jobs execution older than number of days you want except the last one, by default 90 days'
->>>>>>> cb9e07dc
         );
         $this->addOption(
             'days',
@@ -66,7 +62,6 @@
             return;
         }
 
-<<<<<<< HEAD
         if (0 === (int) $days) {
             $helper = $this->getHelper('question');
             $confirmation = new ConfirmationQuestion('This will delete ALL job executions. Do you confirm? ', false);
@@ -81,14 +76,4 @@
             $output->write(sprintf("%s jobs execution deleted ...\n", $numberOfDeletedJobExecutions));
         }
     }
-=======
-        $numberOfDeletedJobExecutions = $this->purgeJobExecution()->olderThanDays($days);
-        $output->write(sprintf("%s jobs execution deleted ...\n", $numberOfDeletedJobExecutions));
-    }
-
-    private function purgeJobExecution(): PurgeJobExecution
-    {
-        return  $this->getContainer()->get('akeneo.platform.import_export.purge_job_execution');
-    }
->>>>>>> cb9e07dc
 }