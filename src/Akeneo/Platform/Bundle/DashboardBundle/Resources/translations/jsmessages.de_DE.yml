pim_dashboard:
  widget:
<<<<<<< HEAD
=======
    last_operations:
      empty: Keine Vorgänge gefunden
      date: Datum
      profile_name: Profilname
      details: Details
      warning_count: Warnungen
      job_type:
        import: Import
        export: Export
        mass_edit: Mehrere bearbeiten
        quick_export: Schnellexport
        compute_product_models_descendants: Vererbungen der Produktmodelle berechnen
        compute_family_variant_structure_changes: Änderungen in der Struktur von Varianten der Produktfamilie berechnen
        compute_completeness_of_products_family: Vollständigkeit der Produktfamilie berechnen
        mass_delete: Massenlöschung von Produkten
>>>>>>> 51bcd1b7
    completeness:
      load_more: 'Mehr laden...'
pim_title:
  pim_dashboard_index: Dashboard<|MERGE_RESOLUTION|>--- conflicted
+++ resolved
@@ -1,7 +1,5 @@
 pim_dashboard:
   widget:
-<<<<<<< HEAD
-=======
     last_operations:
       empty: Keine Vorgänge gefunden
       date: Datum
@@ -17,7 +15,6 @@
         compute_family_variant_structure_changes: Änderungen in der Struktur von Varianten der Produktfamilie berechnen
         compute_completeness_of_products_family: Vollständigkeit der Produktfamilie berechnen
         mass_delete: Massenlöschung von Produkten
->>>>>>> 51bcd1b7
     completeness:
       load_more: 'Mehr laden...'
 pim_title:
