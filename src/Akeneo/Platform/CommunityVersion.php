--- conflicted
+++ resolved
@@ -12,11 +12,7 @@
 class CommunityVersion
 {
     /** @staticvar string */
-<<<<<<< HEAD
-    const VERSION = '3.2.7';
-=======
     const VERSION = '3.2.9';
->>>>>>> 9943e5bb
 
     /** @staticvar string */
     const VERSION_CODENAME = 'Rabbit Transit';
