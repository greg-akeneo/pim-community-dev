--- conflicted
+++ resolved
@@ -73,12 +73,7 @@
     {
         $params = [
             'index' => $this->indexName,
-<<<<<<< HEAD
-            'id' => $id,
-=======
-            'type' => $indexType,
             'id' => $this->idPrefix.$id,
->>>>>>> 37e2ca91
             'body' => $body,
         ];
 
@@ -121,12 +116,7 @@
             $params['body'][] = [
                 'index' => [
                     '_index' => $this->indexName,
-<<<<<<< HEAD
-                    '_id' => $document[$keyAsId],
-=======
-                    '_type' => $indexType,
                     '_id' => $this->idPrefix.$document[$keyAsId],
->>>>>>> 37e2ca91
                 ],
             ];
 
@@ -159,12 +149,7 @@
     {
         $params = [
             'index' => $this->indexName,
-<<<<<<< HEAD
-            'id' => $id,
-=======
-            'type' => $indexType,
             'id' => $this->idPrefix.$id,
->>>>>>> 37e2ca91
         ];
 
         return $this->client->get($params);
@@ -209,12 +194,7 @@
     {
         $params = [
             'index' => $this->indexName,
-<<<<<<< HEAD
-            'id' => $id,
-=======
-            'type' => $indexType,
             'id' => $this->idPrefix.$id,
->>>>>>> 37e2ca91
         ];
 
         return $this->client->delete($params);
@@ -233,12 +213,7 @@
             $params['body'][] = [
                 'delete' => [
                     '_index' => $this->indexName,
-<<<<<<< HEAD
-                    '_id' => $identifier,
-=======
-                    '_type' => $indexType,
                     '_id' => $this->idPrefix.$identifier,
->>>>>>> 37e2ca91
                 ],
             ];
         }
