parameters:
    pim_api.normalizer.exception.documented.class: Akeneo\Tool\Component\Api\Normalizer\Exception\DocumentedNormalizer
    pim_api.normalizer.exception.violation.class: Akeneo\Tool\Component\Api\Normalizer\Exception\ViolationNormalizer
    pim_api.normalizer.collection.class: Akeneo\Tool\Component\Api\Normalizer\CollectionNormalizer
    pim_api.normalizer.product.class: Akeneo\Tool\Component\Api\Normalizer\ProductNormalizer
<<<<<<< HEAD
    pim_api.normalizer.product_model.class: Pim\Component\Api\Normalizer\ProductModelNormalizer
    pim_api.normalizer.family.class: Akeneo\Tool\Component\Api\Normalizer\FamilyNormalizer
    pim_api.normalizer.family_variant.class: Akeneo\Tool\Component\Api\Normalizer\FamilyVariantNormalizer
=======
>>>>>>> dab8722d
    pim_api.normalizer.category.class: Akeneo\Tool\Component\Api\Normalizer\CategoryNormalizer
    pim_api.normalizer.attribute_group.class: Akeneo\Pim\Structure\Component\Normalizer\ExternalApi\AttributeGroupNormalizer
    pim_api.normalizer.file.class: Akeneo\Tool\Component\Api\Normalizer\FileNormalizer
    pim_api.normalizer.association_type.class: Akeneo\Tool\Component\Api\Normalizer\AssociationTypeNormalizer

services:
    fos_rest.serializer:
        class: FOS\RestBundle\Serializer\SymfonySerializerAdapter
        arguments:
            - '@pim_external_api_exception_serializer'

    fos_rest.serializer.exception_normalizer.symfony:
        class: FOS\RestBundle\Serializer\Normalizer\ExceptionNormalizer
        arguments:
            - '@fos_rest.exception.messages_map'
            - false
        tags:
            - { name: pim_external_api_exception_serializer.normalizer, priority: 90 }

    pim_api.normalizer.exception.documented:
        class: '%pim_api.normalizer.exception.documented.class%'
        tags:
            - { name: pim_external_api_exception_serializer.normalizer, priority: 100 }

    pim_api.normalizer.exception.violation:
        class: '%pim_api.normalizer.exception.violation.class%'
        tags:
            - { name: pim_external_api_exception_serializer.normalizer, priority: 100 }

    pim_api.normalizer.collection:
        class: '%pim_api.normalizer.collection.class%'
        tags:
            - { name: pim_serializer.normalizer, priority: 90 }

    pim_api.normalizer.product:
        class: '%pim_api.normalizer.product.class%'
        arguments:
            - '@pim_catalog.normalizer.standard.product'
            - '@pim_api.repository.attribute'
            - '@router'
        tags:
            - { name: pim_serializer.normalizer, priority: 90 }

<<<<<<< HEAD
    pim_api.normalizer.product_model:
        class: '%pim_api.normalizer.product_model.class%'
        arguments:
            - '@pim_catalog.normalizer.standard.product_model'
            - '@pim_api.repository.attribute'
            - '@router'
        tags:
            - { name: pim_serializer.normalizer, priority: 90 }

    pim_api.normalizer.family:
        class: '%pim_api.normalizer.family.class%'
        arguments:
            - '@pim_catalog.normalizer.standard.family'
        tags:
            - { name: pim_serializer.normalizer, priority: 90 }

    pim_api.normalizer.family_variant:
        class: '%pim_api.normalizer.family_variant.class%'
        arguments:
            - '@pim_catalog.normalizer.standard.family_variant'
        tags:
            - { name: pim_serializer.normalizer, priority: 90 }

=======
>>>>>>> dab8722d
    pim_api.normalizer.category:
        class: '%pim_api.normalizer.category.class%'
        arguments:
            - '@pim_catalog.normalizer.standard.category'
        tags:
            - { name: pim_serializer.normalizer, priority: 90 }



    pim_api.normalizer.file:
        class: '%pim_api.normalizer.file.class%'
        arguments:
            - '@pim_catalog.normalizer.standard.file'
            - '@router'
        tags:
            - { name: pim_serializer.normalizer, priority: 90 }

    pim_api.normalizer.association_type:
        class: '%pim_api.normalizer.association_type.class%'
        arguments:
            - '@pim_catalog.normalizer.standard.association_type'
        tags:
            - { name: pim_serializer.normalizer, priority: 90 }<|MERGE_RESOLUTION|>--- conflicted
+++ resolved
@@ -3,12 +3,7 @@
     pim_api.normalizer.exception.violation.class: Akeneo\Tool\Component\Api\Normalizer\Exception\ViolationNormalizer
     pim_api.normalizer.collection.class: Akeneo\Tool\Component\Api\Normalizer\CollectionNormalizer
     pim_api.normalizer.product.class: Akeneo\Tool\Component\Api\Normalizer\ProductNormalizer
-<<<<<<< HEAD
     pim_api.normalizer.product_model.class: Pim\Component\Api\Normalizer\ProductModelNormalizer
-    pim_api.normalizer.family.class: Akeneo\Tool\Component\Api\Normalizer\FamilyNormalizer
-    pim_api.normalizer.family_variant.class: Akeneo\Tool\Component\Api\Normalizer\FamilyVariantNormalizer
-=======
->>>>>>> dab8722d
     pim_api.normalizer.category.class: Akeneo\Tool\Component\Api\Normalizer\CategoryNormalizer
     pim_api.normalizer.attribute_group.class: Akeneo\Pim\Structure\Component\Normalizer\ExternalApi\AttributeGroupNormalizer
     pim_api.normalizer.file.class: Akeneo\Tool\Component\Api\Normalizer\FileNormalizer
@@ -52,7 +47,6 @@
         tags:
             - { name: pim_serializer.normalizer, priority: 90 }
 
-<<<<<<< HEAD
     pim_api.normalizer.product_model:
         class: '%pim_api.normalizer.product_model.class%'
         arguments:
@@ -62,30 +56,12 @@
         tags:
             - { name: pim_serializer.normalizer, priority: 90 }
 
-    pim_api.normalizer.family:
-        class: '%pim_api.normalizer.family.class%'
-        arguments:
-            - '@pim_catalog.normalizer.standard.family'
-        tags:
-            - { name: pim_serializer.normalizer, priority: 90 }
-
-    pim_api.normalizer.family_variant:
-        class: '%pim_api.normalizer.family_variant.class%'
-        arguments:
-            - '@pim_catalog.normalizer.standard.family_variant'
-        tags:
-            - { name: pim_serializer.normalizer, priority: 90 }
-
-=======
->>>>>>> dab8722d
     pim_api.normalizer.category:
         class: '%pim_api.normalizer.category.class%'
         arguments:
             - '@pim_catalog.normalizer.standard.category'
         tags:
             - { name: pim_serializer.normalizer, priority: 90 }
-
-
 
     pim_api.normalizer.file:
         class: '%pim_api.normalizer.file.class%'
