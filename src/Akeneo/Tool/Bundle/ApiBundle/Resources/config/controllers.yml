parameters:
    pim_api.controller.category.class: Akeneo\Tool\Bundle\ApiBundle\Controller\CategoryController
<<<<<<< HEAD
    pim_api.controller.family.class: Akeneo\Tool\Bundle\ApiBundle\Controller\FamilyController
    pim_api.controller.family_variant.class: Akeneo\Tool\Bundle\ApiBundle\Controller\FamilyVariantController
    pim_api.controller.attribute.class: Akeneo\Tool\Bundle\ApiBundle\Controller\AttributeController
    pim_api.controller.attribute_option.class: Akeneo\Tool\Bundle\ApiBundle\Controller\AttributeOptionController
    pim_api.controller.attribute_group.class: Akeneo\Tool\Bundle\ApiBundle\Controller\AttributeGroupController
    pim_api.controller.channel.class: Akeneo\Channel\Bundle\Controller\ExternalApi\ChannelController
    pim_api.controller.locale.class: Akeneo\Channel\Bundle\Controller\ExternalApi\LocaleController
=======
>>>>>>> cfd670da
    pim_api.controller.token.class: Akeneo\Tool\Bundle\ApiBundle\Controller\TokenController
    pim_api.controller.product.class: Akeneo\Tool\Bundle\ApiBundle\Controller\ProductController
    pim_api.controller.product_model.class: Akeneo\Tool\Bundle\ApiBundle\Controller\ProductModelController
    pim_api.controller.root_endpoint.class: Akeneo\Tool\Bundle\ApiBundle\Controller\RootEndpointController
    pim_api.controller.media_file.class: Akeneo\Tool\Bundle\ApiBundle\Controller\MediaFileController
    pim_api.controller.currency.class: Akeneo\Tool\Bundle\ApiBundle\Controller\CurrencyController
    pim_api.controller.measure_family.class: Akeneo\Tool\Bundle\ApiBundle\Controller\MeasureFamilyController
    pim_api.controller.association_type.class: Akeneo\Tool\Bundle\ApiBundle\Controller\AssociationTypeController

services:
    pim_api.controller.category:
        class: '%pim_api.controller.category.class%'
        arguments:
            - '@pim_api.repository.category'
            - '@pim_serializer'
            - '@pim_catalog.factory.category'
            - '@pim_catalog.updater.category'
            - '@validator'
            - '@pim_catalog.saver.category'
            - '@router'
            - '@pim_api.pagination.offset_hal_paginator'
            - '@pim_api.pagination.parameter_validator'
            - '@pim_api.stream.category_partial_update_stream'
            - '%pim_api.configuration%'

<<<<<<< HEAD
    pim_api.controller.family:
        class: '%pim_api.controller.family.class%'
        arguments:
            - '@pim_api.repository.family'
            - '@pim_serializer'
            - '@pim_catalog.factory.family'
            - '@pim_catalog.updater.family'
            - '@validator'
            - '@pim_catalog.saver.family'
            - '@router'
            - '@pim_api.pagination.offset_hal_paginator'
            - '@pim_api.pagination.parameter_validator'
            - '@pim_api.stream.family_partial_update_stream'
            - '%pim_api.configuration%'

    pim_api.controller.family_variant:
        class: '%pim_api.controller.family_variant.class%'
        arguments:
            - '@pim_api.repository.family'
            - '@pim_api.repository.family_variant'
            - '@pim_serializer'
            - '@pim_api.pagination.offset_hal_paginator'
            - '@pim_api.pagination.parameter_validator'
            - '@validator'
            - '@pim_catalog.factory.family_variant'
            - '@pim_api.updater.family_variant'
            - '@pim_catalog.saver.family_variant'
            - '@router'
            - '@pim_api.stream.family_variant_partial_update_stream'
            - '%pim_api.configuration%'

    pim_api.controller.attribute:
        class: '%pim_api.controller.attribute.class%'
        arguments:
            - '@pim_api.repository.attribute'
            - '@pim_serializer'
            - '@pim_catalog.factory.attribute'
            - '@pim_catalog.updater.attribute'
            - '@validator'
            - '@pim_catalog.saver.attribute'
            - '@router'
            - '@pim_api.pagination.offset_hal_paginator'
            - '@pim_api.pagination.parameter_validator'
            - '@pim_api.stream.attribute_partial_update_stream'
            - '%pim_api.configuration%'

    pim_api.controller.attribute_option:
        class: '%pim_api.controller.attribute_option.class%'
        arguments:
            - '@pim_api.repository.attribute'
            - '@pim_api.repository.attribute_option'
            - '@pim_serializer'
            - '@pim_catalog.factory.attribute_option'
            - '@pim_catalog.updater.attribute_option'
            - '@validator'
            - '@pim_catalog.saver.attribute_option'
            - '@router'
            - '@pim_api.pagination.offset_hal_paginator'
            - '@pim_api.pagination.parameter_validator'
            - '@pim_api.stream.attribute_option_partial_update_stream'
            - '%pim_api.configuration%'
            - ['pim_catalog_simpleselect', 'pim_catalog_multiselect']

    pim_api.controller.attribute_group:
        class: '%pim_api.controller.attribute_group.class%'
        arguments:
            - '@pim_api.repository.attribute_group'
            - '@pim_serializer'
            - '@pim_api.pagination.parameter_validator'
            - '@pim_api.pagination.offset_hal_paginator'
            - '@pim_catalog.factory.attribute_group'
            - '@pim_catalog.updater.attribute_group'
            - '@validator'
            - '@router'
            - '@pim_catalog.saver.attribute_group'
            - '@pim_api.stream.attribute_group_partial_update_stream'
            - '%pim_api.configuration%'

    pim_api.controller.channel:
        class: '%pim_api.controller.channel.class%'
        arguments:
            - '@pim_api.repository.channel'
            - '@pim_serializer'
            - '@pim_api.pagination.offset_hal_paginator'
            - '@pim_api.pagination.parameter_validator'
            - '@pim_catalog.factory.channel'
            - '@pim_catalog.updater.channel'
            - '@validator'
            - '@router'
            - '@pim_catalog.saver.channel'
            - '@pim_api.stream.channel_partial_update_stream'
            - '%pim_api.configuration%'

    pim_api.controller.locale:
        class: '%pim_api.controller.locale.class%'
        arguments:
            - '@pim_api.repository.locale'
            - '@pim_serializer'
            - '@pim_api.pagination.offset_hal_paginator'
            - '@pim_api.pagination.parameter_validator'
            - '@pim_api.checker.query_parameters_locale'
            - '%pim_api.configuration%'

=======
>>>>>>> cfd670da
    pim_api.controller.token:
        class: '%pim_api.controller.token.class%'
        arguments:
            - '@fos_oauth_server.server'

    pim_api.controller.product:
        class: '%pim_api.controller.product.class%'
        arguments:
            - '@pim_catalog.query.product_query_builder_search_after_size_factory'
            - '@pim_serializer'
            - '@pim_api.repository.channel'
            - '@pim_api.checker.query_parameters_product'
            - '@pim_api.repository.attribute'
            - '@pim_api.repository.product'
            - '@pim_api.pagination.offset_hal_paginator'
            - '@pim_api.pagination.search_after_hal_paginator'
            - '@pim_api.pagination.parameter_validator'
            - '@pim_catalog.validator.product'
            - '@pim_catalog.builder.product'
            - '@pim_catalog.remover.product'
            - '@pim_catalog.updater.product'
            - '@pim_catalog.saver.product'
            - '@router'
            - '@pim_catalog.comparator.filter.product'
            - '@pim_api.stream.product_partial_update_stream'
            - '@pim_api.security.primary_key_encrypter'
            - '@pim_catalog.query.product_query_builder_from_size_factory'
            - '@pim_catalog.builder.product'
            - '@pim_api.filter.product_attribute_filter'
            - '@pim_catalog.entity_with_family_variant.add_parent_to_product'
            - '%pim_api.configuration%'

    pim_api.controller.product_model:
        class: '%pim_api.controller.product_model.class%'
        arguments:
            - '@pim_catalog.query.product_model_query_builder_factory'
            - '@pim_catalog.query.product_model_query_builder_from_size_factory'
            - '@pim_catalog.query.product_model_query_builder_search_after_size_factory'
            - '@pim_serializer'
            - '@pim_api.repository.channel'
            - '@pim_api.checker.query_parameters_product_model'
            - '@pim_api.pagination.parameter_validator'
            - '@pim_api.pagination.offset_hal_paginator'
            - '@pim_api.pagination.search_after_hal_paginator'
            - '@pim_api.security.primary_key_encrypter'
            - '@pim_api.updater.product_model'
            - '@pim_catalog.factory.product_model'
            - '@pim_catalog.saver.product_model'
            - '@router'
            - '@pim_catalog.validator.product_model'
            - '@pim_api.filter.product_model_attribute_filter'
            - '@pim_catalog.repository.product_model'
            - '@pim_api.stream.product_model_partial_update_stream'
            - '%pim_api.configuration%'

    pim_api.controller.root_endpoint:
        class: '%pim_api.controller.root_endpoint.class%'
        arguments:
            - '@router'

    pim_api.controller.media_file:
        class: '%pim_api.controller.media_file.class%'
        arguments:
            - '@pim_api.repository.media_file'
            - '@pim_serializer'
            - '@pim_api.pagination.parameter_validator'
            - '@pim_api.pagination.offset_hal_paginator'
            - '@akeneo_file_storage.file_storage.filesystem_provider'
            - '@akeneo_file_storage.file_storage.file.streamed_file_fetcher'
            - '@pim_api.repository.product'
            - '@pim_catalog.updater.product'
            - '@pim_catalog.saver.product'
            - '@pim_catalog.validator.product'
            - '@akeneo_file_storage.saver.file'
            - '@akeneo_file_storage.file_storage.file.file_storer'
            - '@akeneo_file_storage.remover.file'
            - '@router'
            - '@pim_catalog.repository.product_model'
            - '@pim_api.updater.product_model'
            - '@pim_catalog.saver.product_model'
            - '%pim_api.configuration%'

    pim_api.controller.currency:
        class: '%pim_api.controller.currency.class%'
        arguments:
            - '@pim_api.repository.currency'
            - '@pim_serializer'
            - '@pim_api.pagination.parameter_validator'
            - '@pim_api.pagination.offset_hal_paginator'
            - '%pim_api.configuration%'

    pim_api.controller.measure_family:
        class: '%pim_api.controller.measure_family.class%'
        arguments:
            - '@pim_api.converter.measure_family'
            - '@pim_api.pagination.parameter_validator'
            - '@pim_api.pagination.offset_hal_paginator'
            - '%akeneo_measure.measures_config%'
            - '%pim_api.configuration%'

    pim_api.controller.association_type:
        class: '%pim_api.controller.association_type.class%'
        arguments:
            - '@pim_api.repository.association_type'
            - '@pim_serializer'
            - '@pim_api.pagination.parameter_validator'
            - '@pim_api.pagination.offset_hal_paginator'
            - '@pim_catalog.factory.association_type'
            - '@pim_catalog.updater.association_type'
            - '@validator'
            - '@router'
            - '@pim_catalog.saver.association_type'
            - '@pim_api.stream.association_type_partial_update_stream'
            - '%pim_api.configuration%'<|MERGE_RESOLUTION|>--- conflicted
+++ resolved
@@ -1,15 +1,5 @@
 parameters:
     pim_api.controller.category.class: Akeneo\Tool\Bundle\ApiBundle\Controller\CategoryController
-<<<<<<< HEAD
-    pim_api.controller.family.class: Akeneo\Tool\Bundle\ApiBundle\Controller\FamilyController
-    pim_api.controller.family_variant.class: Akeneo\Tool\Bundle\ApiBundle\Controller\FamilyVariantController
-    pim_api.controller.attribute.class: Akeneo\Tool\Bundle\ApiBundle\Controller\AttributeController
-    pim_api.controller.attribute_option.class: Akeneo\Tool\Bundle\ApiBundle\Controller\AttributeOptionController
-    pim_api.controller.attribute_group.class: Akeneo\Tool\Bundle\ApiBundle\Controller\AttributeGroupController
-    pim_api.controller.channel.class: Akeneo\Channel\Bundle\Controller\ExternalApi\ChannelController
-    pim_api.controller.locale.class: Akeneo\Channel\Bundle\Controller\ExternalApi\LocaleController
-=======
->>>>>>> cfd670da
     pim_api.controller.token.class: Akeneo\Tool\Bundle\ApiBundle\Controller\TokenController
     pim_api.controller.product.class: Akeneo\Tool\Bundle\ApiBundle\Controller\ProductController
     pim_api.controller.product_model.class: Akeneo\Tool\Bundle\ApiBundle\Controller\ProductModelController
@@ -35,112 +25,6 @@
             - '@pim_api.stream.category_partial_update_stream'
             - '%pim_api.configuration%'
 
-<<<<<<< HEAD
-    pim_api.controller.family:
-        class: '%pim_api.controller.family.class%'
-        arguments:
-            - '@pim_api.repository.family'
-            - '@pim_serializer'
-            - '@pim_catalog.factory.family'
-            - '@pim_catalog.updater.family'
-            - '@validator'
-            - '@pim_catalog.saver.family'
-            - '@router'
-            - '@pim_api.pagination.offset_hal_paginator'
-            - '@pim_api.pagination.parameter_validator'
-            - '@pim_api.stream.family_partial_update_stream'
-            - '%pim_api.configuration%'
-
-    pim_api.controller.family_variant:
-        class: '%pim_api.controller.family_variant.class%'
-        arguments:
-            - '@pim_api.repository.family'
-            - '@pim_api.repository.family_variant'
-            - '@pim_serializer'
-            - '@pim_api.pagination.offset_hal_paginator'
-            - '@pim_api.pagination.parameter_validator'
-            - '@validator'
-            - '@pim_catalog.factory.family_variant'
-            - '@pim_api.updater.family_variant'
-            - '@pim_catalog.saver.family_variant'
-            - '@router'
-            - '@pim_api.stream.family_variant_partial_update_stream'
-            - '%pim_api.configuration%'
-
-    pim_api.controller.attribute:
-        class: '%pim_api.controller.attribute.class%'
-        arguments:
-            - '@pim_api.repository.attribute'
-            - '@pim_serializer'
-            - '@pim_catalog.factory.attribute'
-            - '@pim_catalog.updater.attribute'
-            - '@validator'
-            - '@pim_catalog.saver.attribute'
-            - '@router'
-            - '@pim_api.pagination.offset_hal_paginator'
-            - '@pim_api.pagination.parameter_validator'
-            - '@pim_api.stream.attribute_partial_update_stream'
-            - '%pim_api.configuration%'
-
-    pim_api.controller.attribute_option:
-        class: '%pim_api.controller.attribute_option.class%'
-        arguments:
-            - '@pim_api.repository.attribute'
-            - '@pim_api.repository.attribute_option'
-            - '@pim_serializer'
-            - '@pim_catalog.factory.attribute_option'
-            - '@pim_catalog.updater.attribute_option'
-            - '@validator'
-            - '@pim_catalog.saver.attribute_option'
-            - '@router'
-            - '@pim_api.pagination.offset_hal_paginator'
-            - '@pim_api.pagination.parameter_validator'
-            - '@pim_api.stream.attribute_option_partial_update_stream'
-            - '%pim_api.configuration%'
-            - ['pim_catalog_simpleselect', 'pim_catalog_multiselect']
-
-    pim_api.controller.attribute_group:
-        class: '%pim_api.controller.attribute_group.class%'
-        arguments:
-            - '@pim_api.repository.attribute_group'
-            - '@pim_serializer'
-            - '@pim_api.pagination.parameter_validator'
-            - '@pim_api.pagination.offset_hal_paginator'
-            - '@pim_catalog.factory.attribute_group'
-            - '@pim_catalog.updater.attribute_group'
-            - '@validator'
-            - '@router'
-            - '@pim_catalog.saver.attribute_group'
-            - '@pim_api.stream.attribute_group_partial_update_stream'
-            - '%pim_api.configuration%'
-
-    pim_api.controller.channel:
-        class: '%pim_api.controller.channel.class%'
-        arguments:
-            - '@pim_api.repository.channel'
-            - '@pim_serializer'
-            - '@pim_api.pagination.offset_hal_paginator'
-            - '@pim_api.pagination.parameter_validator'
-            - '@pim_catalog.factory.channel'
-            - '@pim_catalog.updater.channel'
-            - '@validator'
-            - '@router'
-            - '@pim_catalog.saver.channel'
-            - '@pim_api.stream.channel_partial_update_stream'
-            - '%pim_api.configuration%'
-
-    pim_api.controller.locale:
-        class: '%pim_api.controller.locale.class%'
-        arguments:
-            - '@pim_api.repository.locale'
-            - '@pim_serializer'
-            - '@pim_api.pagination.offset_hal_paginator'
-            - '@pim_api.pagination.parameter_validator'
-            - '@pim_api.checker.query_parameters_locale'
-            - '%pim_api.configuration%'
-
-=======
->>>>>>> cfd670da
     pim_api.controller.token:
         class: '%pim_api.controller.token.class%'
         arguments:
