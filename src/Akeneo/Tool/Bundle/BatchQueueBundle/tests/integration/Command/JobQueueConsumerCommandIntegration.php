--- conflicted
+++ resolved
@@ -67,10 +67,33 @@
     }
 
     public function testLaunchFilteredJobExecution()
-<<<<<<< HEAD
     {
         $jobExecution = $this->createJobExecutionInQueue('csv_product_export');
-=======
+
+        $output = $this->jobLauncher->launchConsumerOnce(['-j' => ['csv_product_export']]);
+        $standardOutput = $output->fetch();
+        $this->assertStringContainsString(sprintf('Job execution "%s" is finished.', $jobExecution->getId()), $standardOutput);
+
+        $row = $this->getJobExecutionDatabaseRow($jobExecution);
+
+        $this->assertEquals(BatchStatus::COMPLETED, $row['status']);
+        $this->assertEquals(ExitStatus::COMPLETED, $row['exit_code']);
+        $this->assertNotNull($row['health_check_time']);
+
+        $jobExecution = $this->get('pim_enrich.repository.job_execution')->findBy(['id' => $jobExecution->getId()]);
+        $jobExecution = $this->getJobExecutionManager()->resolveJobExecutionStatus($jobExecution[0]);
+
+        $this->assertEquals(BatchStatus::COMPLETED, $jobExecution->getStatus()->getValue());
+        $this->assertEquals(ExitStatus::COMPLETED, $jobExecution->getExitStatus()->getExitCode());
+
+        $stmt = $this->getConnection()->prepare('SELECT consumer from akeneo_batch_job_execution_queue');
+        $stmt->execute();
+        $row = $stmt->fetch();
+
+        $this->assertNotEmpty($row['consumer']);
+    }
+
+    public function testLaunchFilteredJobExecution()
     {
         $jobExecution = $this->createJobExecutionInQueue('csv_product_export');
 
@@ -100,34 +123,11 @@
     public function testStatusOfACrashedJobExecution()
     {
         $jobExecution = $this->createJobExecutionInQueue('infinite_loop_job');
->>>>>>> d83d9528
-
-        $output = $this->jobLauncher->launchConsumerOnce(['-j' => ['csv_product_export']]);
-        $standardOutput = $output->fetch();
-        $this->assertStringContainsString(sprintf('Job execution "%s" is finished.', $jobExecution->getId()), $standardOutput);
-
-        $row = $this->getJobExecutionDatabaseRow($jobExecution);
-
-        $this->assertEquals(BatchStatus::COMPLETED, $row['status']);
-        $this->assertEquals(ExitStatus::COMPLETED, $row['exit_code']);
-        $this->assertNotNull($row['health_check_time']);
-
-        $jobExecution = $this->get('pim_enrich.repository.job_execution')->findBy(['id' => $jobExecution->getId()]);
-        $jobExecution = $this->getJobExecutionManager()->resolveJobExecutionStatus($jobExecution[0]);
-
-        $this->assertEquals(BatchStatus::COMPLETED, $jobExecution->getStatus()->getValue());
-        $this->assertEquals(ExitStatus::COMPLETED, $jobExecution->getExitStatus()->getExitCode());
-
-        $stmt = $this->getConnection()->prepare('SELECT consumer from akeneo_batch_job_execution_queue');
-        $stmt->execute();
-        $row = $stmt->fetch();
-
-        $this->assertNotEmpty($row['consumer']);
-    }
-
-    public function testStatusOfACrashedJobExecution()
-    {
-        $jobExecution = $this->createJobExecutionInQueue('infinite_loop_job');
+
+        $options = ['email' => 'ziggy@akeneo.com', 'env' => $this->getParameter('kernel.environment')];
+        $jobExecutionMessage = JobExecutionMessage::createJobExecutionMessage($jobExecution->getId(), $options);
+
+        $this->getQueue()->publish($jobExecutionMessage);
 
         $daemonProcess = $this->jobLauncher->launchConsumerOnceInBackground();
 
