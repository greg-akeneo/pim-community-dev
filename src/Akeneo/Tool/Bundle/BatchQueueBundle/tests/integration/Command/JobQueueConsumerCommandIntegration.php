<?php

declare(strict_types=1);

namespace Akeneo\Tool\Bundle\BatchQueueBundle\tests\integration\Command;

use Akeneo\Tool\Bundle\BatchQueueBundle\Command\JobQueueConsumerCommand;
use Akeneo\Tool\Bundle\BatchQueueBundle\Manager\JobExecutionManager;
use Akeneo\Tool\Component\Batch\Job\BatchStatus;
use Akeneo\Tool\Component\Batch\Job\ExitStatus;
use Akeneo\Tool\Component\Batch\Model\JobExecution;
use Akeneo\Tool\Component\Batch\Model\JobInstance;
use Akeneo\Tool\Component\BatchQueue\Queue\JobExecutionMessage;
use Akeneo\Tool\Component\BatchQueue\Queue\JobExecutionQueueInterface;
use Akeneo\Test\Integration\TestCase;
use Akeneo\Test\IntegrationTestsBundle\Launcher\JobLauncher;
use Doctrine\DBAL\Driver\Connection;
use PHPUnit\Framework\Assert;
use Symfony\Component\Process\Process;

class JobQueueConsumerCommandIntegration extends TestCase
{
    /** @var JobLauncher */
    protected $jobLauncher;

    /**
     * {@inheritdoc}
     */
    protected function setUp(): void
    {
        parent::setUp();

        $jobInstance = new JobInstance('import', 'test', 'infinite_loop_job');
        $jobInstance->setCode('infinite_loop_job');
        $jobInstanceSaver = $this->get('akeneo_batch.saver.job_instance');
        $jobInstanceSaver->save($jobInstance);

        $this->jobLauncher = new JobLauncher(static::$kernel);
    }

    public function testLaunchAJobExecution()
    {
        $jobExecution = $this->createJobExecutionInQueue('csv_product_export');

        $output = $this->jobLauncher->launchConsumerOnce();

        $standardOutput = $output->fetch();

        Assert::assertStringContainsString(sprintf('Job execution "%s" is finished.', $jobExecution->getId()), $standardOutput);

        $row = $this->getJobExecutionDatabaseRow($jobExecution);

        Assert::assertEquals(BatchStatus::COMPLETED, $row['status']);
        Assert::assertEquals(ExitStatus::COMPLETED, $row['exit_code']);
        Assert::assertNotNull($row['health_check_time']);

        $jobExecution = $this->get('pim_enrich.repository.job_execution')->findBy(['id' => $jobExecution->getId()]);
        $jobExecution = $this->getJobExecutionManager()->resolveJobExecutionStatus($jobExecution[0]);

        Assert::assertEquals(BatchStatus::COMPLETED, $jobExecution->getStatus()->getValue());
        Assert::assertEquals(ExitStatus::COMPLETED, $jobExecution->getExitStatus()->getExitCode());

        $stmt = $this->getConnection()->prepare('SELECT consumer from akeneo_batch_job_execution_queue');
        $stmt->execute();
        $row = $stmt->fetch();

        Assert::assertNotEmpty($row['consumer']);
    }

    public function testLaunchFilteredJobExecution()
    {
        $jobExecution = $this->createJobExecutionInQueue('csv_product_export');

        $output = $this->jobLauncher->launchConsumerOnce(['-j' => ['csv_product_export']]);
        $standardOutput = $output->fetch();
<<<<<<< HEAD
        $this->assertStringContainsString(sprintf('Job execution "%s" is finished.', $jobExecution->getId()), $standardOutput);
=======
        Assert::assertStringContainsString(sprintf('Job execution "%s" is finished.', $jobExecution->getId()), $standardOutput);
>>>>>>> 1b8be5af

        $row = $this->getJobExecutionDatabaseRow($jobExecution);

        Assert::assertEquals(BatchStatus::COMPLETED, $row['status']);
        Assert::assertEquals(ExitStatus::COMPLETED, $row['exit_code']);
        Assert::assertNotNull($row['health_check_time']);

        $jobExecution = $this->get('pim_enrich.repository.job_execution')->findBy(['id' => $jobExecution->getId()]);
        $jobExecution = $this->getJobExecutionManager()->resolveJobExecutionStatus($jobExecution[0]);

        Assert::assertEquals(BatchStatus::COMPLETED, $jobExecution->getStatus()->getValue());
        Assert::assertEquals(ExitStatus::COMPLETED, $jobExecution->getExitStatus()->getExitCode());

        $stmt = $this->getConnection()->prepare('SELECT consumer from akeneo_batch_job_execution_queue');
        $stmt->execute();
        $row = $stmt->fetch();

        Assert::assertNotEmpty($row['consumer']);
    }

    public function testStatusOfACrashedJobExecution()
    {
        $jobExecution = $this->createJobExecutionInQueue('infinite_loop_job');

        $options = ['email' => 'ziggy@akeneo.com', 'env' => $this->getParameter('kernel.environment')];
        $jobExecutionMessage = JobExecutionMessage::createJobExecutionMessage($jobExecution->getId(), $options);

        $this->getQueue()->publish($jobExecutionMessage);

        $daemonProcess = $this->jobLauncher->launchConsumerOnceInBackground();

        $jobExecutionProcessPid = $this->getJobExecutionProcessPid($daemonProcess);

        // wait update of the job execution status in database
        sleep(5);

        $killJobExecution = new Process(sprintf('kill -9 %s', $jobExecutionProcessPid));
        $killJobExecution->run();
        sleep(JobQueueConsumerCommand::HEALTH_CHECK_INTERVAL + 5);

        $row = $this->getJobExecutionDatabaseRow($jobExecution);

        Assert::assertEquals(BatchStatus::FAILED, $row['status']);
        Assert::assertEquals(ExitStatus::FAILED, $row['exit_code']);
        Assert::assertNotNull($row['health_check_time']);

        $jobExecution = $this->get('pim_enrich.repository.job_execution')->findBy(['id' => $jobExecution->getId()]);
        $jobExecution = $this->getJobExecutionManager()->resolveJobExecutionStatus($jobExecution[0]);

        Assert::assertEquals(BatchStatus::FAILED, $jobExecution->getStatus()->getValue());
        Assert::assertEquals(ExitStatus::FAILED, $jobExecution->getExitStatus()->getExitCode());
    }

    public function testJobExecutionStatusResolverWhenDaemonAndJobExecutionCrash()
    {
        $jobExecution = $this->createJobExecutionInQueue('infinite_loop_job');

        $daemonProcess = $this->jobLauncher->launchConsumerOnceInBackground();

        $jobExecutionProcessPid = $this->getJobExecutionProcessPid($daemonProcess);

        $killDaemon = new Process(sprintf('kill -9 %s', $daemonProcess->getPid()));
        $killDaemon->run();

        // wait update of the job execution status in database
        sleep(5);

        $killJobExecution = new Process(sprintf('kill -9 %s', $jobExecutionProcessPid));
        $killJobExecution->run();

        // wait healtch check date expiration
        sleep(JobQueueConsumerCommand::HEALTH_CHECK_INTERVAL + 10);

        $row = $this->getJobExecutionDatabaseRow($jobExecution);

        Assert::assertEquals(BatchStatus::STARTED, $row['status']);
        Assert::assertEquals(ExitStatus::UNKNOWN, $row['exit_code']);
        Assert::assertNotNull($row['health_check_time']);

        $jobExecution = $this->get('pim_enrich.repository.job_execution')->findBy(['id' => $jobExecution->getId()]);
        $jobExecution = $this->getJobExecutionManager()->resolveJobExecutionStatus($jobExecution[0]);

        Assert::assertEquals(BatchStatus::FAILED, $jobExecution->getStatus()->getValue());
        Assert::assertEquals(ExitStatus::FAILED, $jobExecution->getExitStatus()->getExitCode());
    }

    /**
     * @param string $jobInstanceCode
     * @param string $user
     * @param array  $configuration
     *
     * @throws \RuntimeException
     *
     * @return JobExecution
     */
    protected function createJobExecution(string $jobInstanceCode, ?string $user, array $configuration = []) : JobExecution
    {
        $jobInstanceClass = $this->getParameter('akeneo_batch.entity.job_instance.class');
        $jobInstance = $this
            ->get('doctrine.orm.default_entity_manager')
            ->getRepository($jobInstanceClass)
            ->findOneBy(['code' => $jobInstanceCode]);

        $job = $this->get('akeneo_batch.job.job_registry')->get($jobInstanceCode);

        $configuration = array_merge($jobInstance->getRawParameters(), $configuration);

        $jobParameters = $this->get('akeneo_batch.job_parameters_factory')->create($job, $configuration);

        $errors = $this->get('akeneo_batch.job.job_parameters_validator')->validate($job, $jobParameters, ['Default', 'Execution']);

        if (count($errors) > 0) {
            throw new \RuntimeException('JobExecution could not be created due to invalid job parameters.');
        }

        $jobExecution = $this->get('akeneo_batch.job_repository')->createJobExecution($jobInstance, $jobParameters);
        $jobExecution->setUser($user);
        $this->get('akeneo_batch.job_repository')->updateJobExecution($jobExecution);

        return $jobExecution;
    }

    private function createJobExecutionInQueue(string $jobInstanceCode): JobExecution
    {
        $jobExecution = $this->createJobExecution($jobInstanceCode, 'mary');
        $options = ['email' => 'ziggy@akeneo.com', 'env' => $this->getParameter('kernel.environment')];
        $jobExecutionMessage = JobExecutionMessage::createJobExecutionMessage($jobExecution->getId(), $options);
        $this->getQueue()->publish($jobExecutionMessage);

        return $jobExecution;
    }

    /**
     * Returns the PID of the job execution process launched by the daemon process.
     *
     * @param $daemonProcess
     *
     * @throws \Exception
     *
     * @return string
     */
    protected function getJobExecutionProcessPid(Process $daemonProcess): string
    {
        $count = 0;
        do {
            $pgrep = new Process(sprintf('pgrep -P %s', $daemonProcess->getPid()));
            $pgrep->run();
            $output = trim($pgrep->getOutput());
            $isJobLaunched = '' !== $output;

            $count++;
            if ($count > 30) {
                throw new \Exception('Time out to launch the job execution child process.');
            }

            sleep(1);
        } while (false === $isJobLaunched);

        return $output;
    }

    /**
     * @param JobExecution $jobExecution
     *
     * @return array
     */
    protected function getJobExecutionDatabaseRow(JobExecution $jobExecution): array
    {
        $stmt = $this->getConnection()->prepare('SELECT status, exit_code, health_check_time from akeneo_batch_job_execution where id = :id');
        $stmt->bindValue('id', $jobExecution->getId());
        $stmt->execute();
        $row = $stmt->fetch();

        return $row;
    }

    /**
     * @return Connection
     */
    protected function getConnection(): Connection
    {
        return $this->get('doctrine.orm.entity_manager')->getConnection();
    }

    /**
     * @return JobExecutionQueueInterface
     */
    protected function getQueue(): JobExecutionQueueInterface
    {
        return $this->get('akeneo_batch_queue.queue.database_job_execution_queue');
    }

    /**
     * @return JobExecutionManager
     */
    protected function getJobExecutionManager(): JobExecutionManager
    {
        return $this->get('akeneo_batch_queue.manager.job_execution_manager');
    }

    /**
     * {@inheritdoc}
     */
    protected function getConfiguration()
    {
        return $this->catalog->useTechnicalCatalog();
    }
}<|MERGE_RESOLUTION|>--- conflicted
+++ resolved
@@ -73,11 +73,7 @@
 
         $output = $this->jobLauncher->launchConsumerOnce(['-j' => ['csv_product_export']]);
         $standardOutput = $output->fetch();
-<<<<<<< HEAD
-        $this->assertStringContainsString(sprintf('Job execution "%s" is finished.', $jobExecution->getId()), $standardOutput);
-=======
         Assert::assertStringContainsString(sprintf('Job execution "%s" is finished.', $jobExecution->getId()), $standardOutput);
->>>>>>> 1b8be5af
 
         $row = $this->getJobExecutionDatabaseRow($jobExecution);
 
