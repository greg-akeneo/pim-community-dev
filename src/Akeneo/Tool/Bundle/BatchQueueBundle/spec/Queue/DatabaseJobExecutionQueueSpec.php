<?php

namespace spec\Akeneo\Tool\Bundle\BatchQueueBundle\Queue;

use Akeneo\Tool\Bundle\BatchQueueBundle\Queue\DatabaseJobExecutionQueue;
use Akeneo\Tool\Bundle\BatchQueueBundle\Queue\JobExecutionMessageRepository;
use Akeneo\Tool\Component\BatchQueue\Queue\JobExecutionMessage;
use PhpSpec\ObjectBehavior;
use Prophecy\Argument;

class DatabaseJobExecutionQueueSpec extends ObjectBehavior
{
    function let(JobExecutionMessageRepository $jobExecutionMessageRepository)
    {
        $this->beConstructedWith($jobExecutionMessageRepository);
    }

    function it_is_initializable()
    {
        $this->shouldHaveType(DatabaseJobExecutionQueue::class);
    }

    function it_publishes_a_job_execution_message(
        $jobExecutionMessageRepository,
        JobExecutionMessage $jobExecutionMessage
    ) {
        $jobExecutionMessageRepository->createJobExecutionMessage($jobExecutionMessage)->shouldBeCalled();
        $this->publish($jobExecutionMessage);
    }

    function it_consumes_a_job_execution_message(
        $jobExecutionMessageRepository,
        JobExecutionMessage $jobExecutionMessage
    ) {
        $jobExecutionMessageRepository->getAvailableJobExecutionMessage()->willReturn($jobExecutionMessage);
        $jobExecutionMessageRepository->getAvailableJobExecutionMessageFilteredByCodes(Argument::any())->shouldNotBeCalled();
        $jobExecutionMessageRepository->updateJobExecutionMessage($jobExecutionMessage)->willReturn(true);

        $jobExecutionMessage->consumedBy('consumer_name')->shouldBeCalled();

        $this->consume('consumer_name')->shouldReturn($jobExecutionMessage);
    }

    function it_filters_the_job_execution_to_consume(
        $jobExecutionMessageRepository,
        JobExecutionMessage $jobExecutionMessage
    ) {
        $jobExecutionMessageRepository->getAvailableJobExecutionMessage()->shouldNotBeCalled();
        $jobExecutionMessageRepository->getAvailableJobExecutionMessageFilteredByCodes(['csv_export_product'])->willReturn($jobExecutionMessage);
        $jobExecutionMessageRepository->updateJobExecutionMessage($jobExecutionMessage)->willReturn(true);
<<<<<<< HEAD

        $jobExecutionMessage->consumedBy('consumer_name')->shouldBeCalled();

=======
        $jobExecutionMessage->consumedBy('consumer_name')->shouldBeCalled();
>>>>>>> d83d9528
        $this->consume('consumer_name', ['csv_export_product'])->shouldReturn($jobExecutionMessage);
    }
}<|MERGE_RESOLUTION|>--- conflicted
+++ resolved
@@ -48,13 +48,9 @@
         $jobExecutionMessageRepository->getAvailableJobExecutionMessage()->shouldNotBeCalled();
         $jobExecutionMessageRepository->getAvailableJobExecutionMessageFilteredByCodes(['csv_export_product'])->willReturn($jobExecutionMessage);
         $jobExecutionMessageRepository->updateJobExecutionMessage($jobExecutionMessage)->willReturn(true);
-<<<<<<< HEAD
 
         $jobExecutionMessage->consumedBy('consumer_name')->shouldBeCalled();
 
-=======
-        $jobExecutionMessage->consumedBy('consumer_name')->shouldBeCalled();
->>>>>>> d83d9528
         $this->consume('consumer_name', ['csv_export_product'])->shouldReturn($jobExecutionMessage);
     }
 }