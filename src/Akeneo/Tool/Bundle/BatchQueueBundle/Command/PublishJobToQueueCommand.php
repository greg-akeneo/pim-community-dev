--- conflicted
+++ resolved
@@ -7,13 +7,9 @@
 use Akeneo\Tool\Component\Batch\Job\JobParameters;
 use Akeneo\Tool\Component\Batch\Job\JobParametersFactory;
 use Akeneo\Tool\Component\Batch\Job\JobRegistry;
-<<<<<<< HEAD
 use Akeneo\Tool\Component\Batch\Job\JobRepositoryInterface;
 use Akeneo\Tool\Component\Batch\Model\JobInstance;
 use Akeneo\Tool\Component\BatchQueue\Queue\PublishJobToQueue;
-=======
-use Akeneo\Tool\Component\Batch\Model\JobInstance;
->>>>>>> 9943e5bb
 use Doctrine\ORM\EntityManagerInterface;
 use Symfony\Component\Console\Command\Command;
 use Symfony\Component\Console\Input\InputArgument;
@@ -30,9 +26,7 @@
  */
 class PublishJobToQueueCommand extends Command
 {
-    public const COMMAND_NAME = 'akeneo:batch:publish-job-to-queue';
-
-    protected static $defaultName = self::COMMAND_NAME;
+    protected static $defaultName = 'akeneo:batch:publish-job-to-queue';
 
     public const EXIT_SUCCESS_CODE = 0;
 
@@ -107,22 +101,13 @@
      */
     protected function execute(InputInterface $input, OutputInterface $output)
     {
-<<<<<<< HEAD
-=======
-        $publishJobToQueue = $this->getContainer()->get('akeneo_batch_queue.queue.publish_job_to_queue');
-
->>>>>>> 9943e5bb
         $jobInstanceCode = $input->getArgument('code');
         $config = $input->getOption('config') ? $this->decodeConfiguration($input->getOption('config')) : [];
         $noLog = $input->getOption('no-log') ? true : false;
         $username = $input->getOption('username');
         $email = $input->getOption('email');
 
-<<<<<<< HEAD
         $this->publishJobToQueue->publish(
-=======
-        $publishJobToQueue->publish(
->>>>>>> 9943e5bb
             $jobInstanceCode,
             $config,
             $noLog,
@@ -130,12 +115,7 @@
             $email
         );
 
-<<<<<<< HEAD
         $jobInstance = $this->getJobManager()->getRepository($this->jobInstanceClass)->findOneBy(['code' => $jobInstanceCode]);
-=======
-        $jobInstanceClass = $this->getContainer()->getParameter('akeneo_batch.entity.job_instance.class');
-        $jobInstance = $this->getJobManager()->getRepository($jobInstanceClass)->findOneBy(['code' => $jobInstanceCode]);
->>>>>>> 9943e5bb
 
         $output->writeln(
             sprintf(
@@ -206,26 +186,6 @@
      */
     private function getJobManager(): EntityManagerInterface
     {
-<<<<<<< HEAD
         return $this->jobRepository->getJobManager();
-=======
-        return $this->getContainer()->get('akeneo_batch.job_repository')->getJobManager();
-    }
-
-    /**
-     * @return JobRegistry
-     */
-    private function getJobRegistry(): JobRegistry
-    {
-        return $this->getContainer()->get('akeneo_batch.job.job_registry');
->>>>>>> 9943e5bb
-    }
-
-    /**
-     * @return JobParametersFactory
-     */
-    private function getJobParametersFactory(): JobParametersFactory
-    {
-        return $this->getContainer()->get('akeneo_batch.job_parameters_factory');
     }
 }