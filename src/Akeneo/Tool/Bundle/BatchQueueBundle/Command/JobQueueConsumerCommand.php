--- conflicted
+++ resolved
@@ -100,11 +100,7 @@
 
         do {
             try {
-<<<<<<< HEAD
-                $jobExecutionMessage = $this->jobExecutionQueue->consume($consumerName->toString(), $jobInstanceCodes);
-=======
-                $jobExecutionMessage = $this->getQueue()->consume($consumerName->toString(), $whitelistedJobInstanceCodes, $blacklistedJobInstanceCodes);
->>>>>>> cb9e07dc
+                $jobExecutionMessage = $this->jobExecutionQueue->consume($consumerName->toString(), $whitelistedJobInstanceCodes, $blacklistedJobInstanceCodes);
 
                 $arguments = array_merge([$pathFinder->find(), $console, 'akeneo:batch:job' ], $this->getArguments($jobExecutionMessage));
                 $process = new Process($arguments);
