--- conflicted
+++ resolved
@@ -54,14 +54,10 @@
             - '@akeneo_batch.job.job_parameters_validator'
             - '@akeneo_batch_queue.queue.database_job_execution_queue'
             - '@event_dispatcher'
-<<<<<<< HEAD
             - '@akeneo_batch.logger.batch_log_handler'
-            - '%kernel.environment%'
-=======
             - '%kernel.environment%'
 
     akeneo_batch_queue.query.delete_job_execution_message_orphans:
         class: Akeneo\Bundle\BatchQueueBundle\Query\SqlDeleteJobExecutionMessageOrphansQuery
         arguments:
-            - '@database_connection'
->>>>>>> d83d9528
+            - '@database_connection'