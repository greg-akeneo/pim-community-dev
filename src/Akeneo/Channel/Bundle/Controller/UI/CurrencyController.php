--- conflicted
+++ resolved
@@ -9,7 +9,6 @@
 use Symfony\Component\HttpFoundation\JsonResponse;
 use Symfony\Component\HttpFoundation\RequestStack;
 use Symfony\Component\Routing\RouterInterface;
-use Symfony\Component\Translation\TranslatorInterface;
 
 /**
  * Currency controller for configuration
@@ -29,37 +28,21 @@
     /** @var SaverInterface */
     private $currencySaver;
 
-<<<<<<< HEAD
-    /** @var TranslatorInterface */
-    private $translator;
-
+    /**
+     * @TODO merge master: remove RequestStack from the constructor
+     */
     public function __construct(
         RequestStack $requestStack,
         RouterInterface $router,
-        SaverInterface $currencySaver,
-        TranslatorInterface $translator
+        SaverInterface $currencySaver
     ) {
-=======
-    /**
-     * todo merge remove RequestStack from the constructor
-     *
-     * @param RequestStack    $requestStack
-     * @param RouterInterface $router
-     * @param SaverInterface  $currencySaver
-     */
-    public function __construct(RequestStack $requestStack, RouterInterface $router, SaverInterface $currencySaver)
-    {
->>>>>>> 1bb95bfe
         $this->requestStack = $requestStack;
         $this->router = $router;
         $this->currencySaver = $currencySaver;
-        $this->translator = $translator;
     }
 
     /**
      * Activate/Deactivate a currency
-     *
-     * @param Currency $currency
      *
      * @AclAncestor("pim_enrich_currency_toggle")
      *
@@ -70,29 +53,11 @@
         try {
             $currency->toggleActivation();
             $this->currencySaver->save($currency);
-<<<<<<< HEAD
-
-            $request
-                ->getSession()
-                ->getFlashBag()
-                ->add('success', $this->translator->trans('flash.currency.updated'));
-        } catch (LinkedChannelException $e) {
-            $request
-                ->getSession()
-                ->getFlashBag()
-                ->add('error', $this->translator->trans('flash.currency.error.linked_to_channel'));
-        } catch (\Exception $e) {
-            $request
-                ->getSession()
-                ->getFlashBag()
-                ->add('error', $this->translator->trans('flash.error occurred'));
-=======
         } catch (LinkedChannelException $e) {
             return new JsonResponse([
                 'successful' => false,
                 'message' => 'flash.currency.error.linked_to_channel'
             ]);
->>>>>>> 1bb95bfe
         }
 
         return new JsonResponse([
