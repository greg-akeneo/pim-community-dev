<?php

namespace Akeneo\Bundle\BatchBundle\Job;

use Akeneo\Bundle\BatchBundle\EntityManager\PersistedConnectionEntityManager;
use Akeneo\Component\Batch\Job\BatchStatus;
use Akeneo\Component\Batch\Job\JobParameters;
use Akeneo\Component\Batch\Job\JobRepositoryInterface;
use Akeneo\Component\Batch\Model\JobExecution;
use Akeneo\Component\Batch\Model\JobInstance;
use Akeneo\Component\Batch\Model\StepExecution;
use Akeneo\Component\Batch\Model\Warning;
use Doctrine\DBAL\Connection;
use Doctrine\ORM\EntityManager;
use Doctrine\ORM\PersistentCollection;

/**
 * Class persisting JobExecution and StepExecution states.
 * This class instantiates a specific EntityManager to avoid
 * polluting the transactional state of data coming through the
 * batch.
 *
 * Inspired by Spring Batch org.springframework.batch.core.job.JobRepository
 *
 * TODO TIP-385: re-wite this implementation to avoid to open a dedicated connection like this
 *
 * @author    Benoit Jacquemont <benoit@akeneo.com>
 * @copyright 2013 Akeneo SAS (http://www.akeneo.com)
 * @license   http://opensource.org/licenses/MIT MIT
 */
class DoctrineJobRepository implements JobRepositoryInterface
{
    const DATETIME_FORMAT = 'Y-m-d H:i:s';

    /* @var EntityManager */
    protected $jobManager = null;

    /* @var string */
    protected $jobExecutionClass;

<<<<<<< HEAD
    /** @var int */
=======
    /* @var int */
>>>>>>> d1f94ffe
    protected $batchSize;

    /**
     * Provides the doctrine entity manager
     *
     * @param EntityManager $entityManager
     * @param string        $jobExecutionClass
     * @param string        $jobInstanceClass
     * @param string        $jobInstanceRepoClass
     */
    public function __construct(
        EntityManager $entityManager,
        $jobExecutionClass,
        $jobInstanceClass,
        $jobInstanceRepoClass,
        $batchSize = 100
    ) {
        $currentConn = $entityManager->getConnection();

        $currentConnParams = $currentConn->getParams();
        if (isset($currentConnParams['pdo'])) {
            unset($currentConnParams['pdo']);
        }

        $jobConn = new Connection(
            $currentConnParams,
            $currentConn->getDriver(),
            $currentConn->getConfiguration()
        );

        $jobManager = EntityManager::create(
            $jobConn,
            $entityManager->getConfiguration()
        );

        $this->jobManager = new PersistedConnectionEntityManager($jobManager);
        $this->jobExecutionClass = $jobExecutionClass;

        // ... there is an ugly fix related to PIM-5589...
        // by default, doctrine creates an `ORM\EntityRepository` to query on entities
        // you can configure a custom repository in the doctrine mapping of an entity
        // we can override these custom repositories in projects by using `ResolveTargetRepositorySubscriber`
        // these changes are allowed by the Doctrine lifecycle events
        // when configuring connections in a 'classic' way, ie by defining these in the config.yml of the application
        // the Symfony Bridge uses the compiler pass RegisterEventListenersAndSubscribersPass to configure all the
        // event listener logic.
        // here, we directly create a new Doctrine connection without benefiting on this default behavior and the
        // repository is never customized, so we simulate the injection of the custom repository
        $metadata = $entityManager->getClassMetadata($jobInstanceClass);
        $metadata->customRepositoryClassName = $jobInstanceRepoClass;
        // the good way to fix this is to configure the new connection in a more classic way and to re-write parts of
        // BatchBundle to avoid job instance merges and other weirdnesses
        // ... end of the ugly fix ...

        $this->batchSize = $batchSize;
    }

    /**
     * Get the specific Job entityManager
     *
     * @return EntityManager
     */
    public function getJobManager()
    {
        return $this->jobManager;
    }

    /**
     * {@inheritdoc}
     */
    public function createJobExecution(JobInstance $jobInstance, JobParameters $jobParameters)
    {
        if (null !== $jobInstance->getId()) {
            $jobInstance = $this->jobManager->merge($jobInstance);
        } else {
            $this->jobManager->persist($jobInstance);
        }

        /** @var JobExecution */
        $jobExecution = new $this->jobExecutionClass();
        $jobExecution->setJobInstance($jobInstance);
        $jobExecution->setJobParameters($jobParameters);

        $this->updateJobExecution($jobExecution);

        return $jobExecution;
    }

    /**
     * {@inheritdoc}
     */
    public function updateJobExecution(JobExecution $jobExecution)
    {
        $this->jobManager->persist($jobExecution);
        $this->jobManager->flush($jobExecution);
    }

    /**
     * {@inheritdoc}
     */
    public function updateStepExecution(StepExecution $stepExecution)
    {
        $this->jobManager->persist($stepExecution);
        $this->jobManager->flush($stepExecution);
    }

    /**
     * {@inheritdoc}
     */
    public function getLastJobExecution(JobInstance $jobInstance, $status)
    {
        return $this->jobManager->createQueryBuilder()
            ->select('j')
            ->from($this->jobExecutionClass, 'j')
            ->where('j.jobInstance = :job_instance')
            ->andWhere('j.status = :status')
            ->setParameter('job_instance', $jobInstance->getId())
            ->setParameter('status', $status)
            ->orderBy('j.startTime', 'DESC')
            ->setMaxResults(1)
            ->getQuery()
            ->getOneOrNullResult();
    }

    /**
     * {@inheritdoc}
     */
    public function findPurgeables($days)
    {
        $qb = $this->jobManager->createQueryBuilder()
            ->select('je')
            ->from($this->jobExecutionClass, 'je');

        $date = new \DateTime();
        $date->modify(sprintf('- %d days', $days));

        $qb->where(
            $qb->expr()->lt('je.endTime', ':date')
        )->setParameter('date', $date->format(self::DATETIME_FORMAT));

        $subQb = $this->jobManager->createQueryBuilder()
            ->select('MAX(je_max.id)')
            ->from($this->jobExecutionClass, 'je_max')
            ->where('je_max.status = :status')
            ->groupBy('je_max.jobInstance');

        $qb->andWhere(
            $qb->expr()->notIn('je.id', $subQb->getDQL())
        )->setParameter('status', BatchStatus::COMPLETED);

        return $qb->getQuery()->getResult();
    }

    /**
     * {@inheritdoc}
     */
    public function remove(array $jobsExecutions)
    {
        foreach ($jobsExecutions as $i => $jobsExecution) {
            $this->jobManager->remove($jobsExecution);

<<<<<<< HEAD
            if (0 == $i % $this->batchSize) {
=======
            if (0 === $i % $this->batchSize) {
>>>>>>> d1f94ffe
                $this->jobManager->flush();
            }
        }
        $this->jobManager->flush();
    }

    /**
     * To avoid memory leak, we insert the warnings directly in database without
     * creating a Warning entity (as it is cascade persist from the JobExecution,
     * there is no way to save them then detach them without huge BC break).
     *
     * Then we need to reinitialize the warnings persistent collection, so it is
     * not systematically empty, resulting in an always successful notification
     * at the end of the batch job.
     *
     * As the warnings are extra-lazy, in a persistent collection, this do not
     * cause a new memory leak.
     */
    public function addWarning(Warning $warning): void
    {
        $sqlQuery = <<<SQL
INSERT INTO akeneo_batch_warning (step_execution_id, reason, reason_parameters, item)
VALUES (:step_execution_id, :reason, :reason_parameters, :item)
SQL;

        $connection = $this->jobManager->getConnection();
        $stepExecution = $warning->getStepExecution();

        $statement = $connection->prepare($sqlQuery);
        $statement->bindValue('step_execution_id', $stepExecution->getId());
        $statement->bindValue('reason', $warning->getReason());
        $statement->bindValue('reason_parameters', $warning->getReasonParameters(), 'array');
        $statement->bindValue('item', $warning->getItem(), 'array');
        $statement->execute();

        if ($stepExecution->getWarnings() instanceof PersistentCollection) {
            $stepExecution->getWarnings()->setInitialized(false);
        }
    }
}<|MERGE_RESOLUTION|>--- conflicted
+++ resolved
@@ -38,11 +38,7 @@
     /* @var string */
     protected $jobExecutionClass;
 
-<<<<<<< HEAD
-    /** @var int */
-=======
     /* @var int */
->>>>>>> d1f94ffe
     protected $batchSize;
 
     /**
@@ -204,11 +200,7 @@
         foreach ($jobsExecutions as $i => $jobsExecution) {
             $this->jobManager->remove($jobsExecution);
 
-<<<<<<< HEAD
-            if (0 == $i % $this->batchSize) {
-=======
             if (0 === $i % $this->batchSize) {
->>>>>>> d1f94ffe
                 $this->jobManager->flush();
             }
         }
