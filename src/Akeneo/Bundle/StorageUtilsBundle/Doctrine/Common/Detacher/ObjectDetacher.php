<?php

namespace Akeneo\Bundle\StorageUtilsBundle\Doctrine\Common\Detacher;

use Akeneo\Component\StorageUtils\Detacher\BulkObjectDetacherInterface;
use Akeneo\Component\StorageUtils\Detacher\ObjectDetacherInterface;
use Doctrine\Common\Persistence\ManagerRegistry;
use Doctrine\Common\Persistence\ObjectManager;
use Doctrine\Common\Util\ClassUtils;
<<<<<<< HEAD
=======
use Doctrine\ODM\MongoDB\DocumentManager;
use Doctrine\ODM\MongoDB\PersistentCollection;
use Doctrine\ORM\PersistentCollection as ORMPersistentCollection;
use Doctrine\ORM\UnitOfWork;
>>>>>>> 94906a49

/**
 * Detacher, detaches an object from its ObjectManager
 *
 * @author    Nicolas Dupont <nicolas@akeneo.com>
 * @copyright 2014 Akeneo SAS (http://www.akeneo.com)
 * @license   http://opensource.org/licenses/osl-3.0.php  Open Software License (OSL 3.0)
 */
class ObjectDetacher implements ObjectDetacherInterface, BulkObjectDetacherInterface
{
    /** @var ManagerRegistry */
    protected $managerRegistry;

    /** @var array */
    protected $scheduledForDirtyCheck;

    /**
     * @param ManagerRegistry $registry
     */
    public function __construct(ManagerRegistry $registry)
    {
        $this->managerRegistry = $registry;
        $this->scheduledForDirtyCheck = null;
    }

    /**
     * {@inheritdoc}
     */
    public function detach($object)
    {
        $objectManager = $this->getObjectManager($object);
<<<<<<< HEAD
        $objectManager->detach($object);
=======
        $visited = [];

        if ($objectManager instanceof DocumentManager) {
            $this->doDetach($object, $visited);
        } else {
            $objectManager->detach($object);
            $this->doDetachScheduled($object, $visited);
        }
>>>>>>> 94906a49
    }

    /**
     * {@inheritdoc}
     */
    public function detachAll(array $objects)
    {
        foreach ($objects as $object) {
            $this->detach($object);
        }
    }

    /**
     * Detach entity living in the scheduledForDirtyCheck's
     * unit of work property.
     *
     * @param mixed $entity  The entity to be detached
     * @param array $visited Array of already detached entities
     */
    protected function doDetachScheduled($entity, array &$visited)
    {
        $oid = spl_object_hash($entity);
        if (isset($visited[$oid])) {
            return;
        }

        $objectManager = $this->getObjectManager($entity);
        $uow = $objectManager->getUnitOfWork();
        $class = $objectManager->getClassMetadata(ClassUtils::getClass($entity));
        $rootClassName = $class->rootEntityName;

        $visited[$oid] = $entity;

        if (null === $this->scheduledForDirtyCheck) {
            $this->scheduledForDirtyCheck = &$this->getScheduledForDirtyCheck($uow);
        }
        if (isset($this->scheduledForDirtyCheck[$rootClassName])) {
            unset($this->scheduledForDirtyCheck[$rootClassName][$oid]);
        }

        $this->cascadeDetachScheduled($entity, $visited);
    }

    /**
     * Cascades a detach entities associated to entities living in the
     * scheduledForDirtyCheck unit of work property.
     *
     * @param mixed $entity  The entity to be detached
     * @param array $visited Array of already detached entities
     */
    protected function cascadeDetachScheduled($entity, array &$visited)
    {
        $objectManager = $this->getObjectManager($entity);

        $class = $objectManager->getClassMetadata(ClassUtils::getClass($entity));

        $associationMappings = array_filter(
            $class->associationMappings,
            function ($assoc) { return $assoc['isCascadeDetach']; }
        );

        foreach ($associationMappings as $assoc) {
            $relatedEntities = $class->reflFields[$assoc['fieldName']]->getValue($entity);

            switch (true) {
                case ($relatedEntities instanceof ORMPersistentCollection):
                    // Unwrap for the foreach below
                    $relatedEntities = $relatedEntities->unwrap();

                case ($relatedEntities instanceof Collection):
                case (is_array($relatedEntities)):
                    foreach ($relatedEntities as $relatedEntity) {
                        $this->doDetachScheduled($relatedEntity, $visited);
                    }
                    break;

                case (null !== $relatedEntities):
                    $this->doDetachScheduled($relatedEntities, $visited);
                    break;
            }
        }
    }

    /**
     * ScheduledForDirtyCheck getter
     *
     * @param UnitOfWork $uow
     *
     * @return array
     */
    protected function &getScheduledForDirtyCheck(UnitOfWork $uow)
    {
        $closure = \Closure::bind(function &($uow) {
            return $uow->scheduledForDirtyCheck;
        }, null, $uow);

        return $closure($uow);
    }

    /**
     * @param object $object
     *
     * @return ObjectManager
     */
    protected function getObjectManager($object)
    {
        return $this->managerRegistry->getManagerForClass(ClassUtils::getClass($object));
    }
<<<<<<< HEAD
=======

    /**
     * Do detach objects on DocumentManager
     *
     * @param document $document
     * @param array    $visited   Prevent infinite recursion
     */
    protected function doDetach($document, array &$visited)
    {
        $oid = spl_object_hash($document);
        if (isset($visited[$oid])) {
            return;
        }

        $documentManager = $this->getObjectManager($document);

        $visited[$oid] = $document;

        $documentManager->detach($document);

        $this->cascadeDetach($document, $visited);
    }

    /**
     * Cascade detach objects to overcome MongoDB detach
     * cascade bug on MongoDB ODM BETA12.
     * See https://github.com/doctrine/mongodb-odm/pull/979.
     *
     * @param mixed $object
     * @param array $visited Prevents infinite recursion
     */
    protected function cascadeDetach($document, array &$visited)
    {
        $documentManager = $this->getObjectManager($document);

        $class = $documentManager->getClassMetadata(ClassUtils::getClass($document));
        foreach ($class->fieldMappings as $mapping) {
            if (!$mapping['isCascadeDetach']) {
                continue;
            }
            $relatedDocuments = $class->reflFields[$mapping['fieldName']]->getValue($document);
            if (($relatedDocuments instanceof Collection || is_array($relatedDocuments))) {
                if ($relatedDocuments instanceof PersistentCollection) {
                    $relatedDocuments = $relatedDocuments->unwrap();
                }
                foreach ($relatedDocuments as $relatedDocument) {
                    $this->doDetach($relatedDocument, $visited);
                }
            } elseif ($relatedDocuments !== null) {
                $this->doDetach($relatedDocuments, $visited);
            }
        }
    }
>>>>>>> 94906a49
}<|MERGE_RESOLUTION|>--- conflicted
+++ resolved
@@ -4,16 +4,14 @@
 
 use Akeneo\Component\StorageUtils\Detacher\BulkObjectDetacherInterface;
 use Akeneo\Component\StorageUtils\Detacher\ObjectDetacherInterface;
+use Doctrine\Common\Collections\Collection;
 use Doctrine\Common\Persistence\ManagerRegistry;
 use Doctrine\Common\Persistence\ObjectManager;
 use Doctrine\Common\Util\ClassUtils;
-<<<<<<< HEAD
-=======
 use Doctrine\ODM\MongoDB\DocumentManager;
 use Doctrine\ODM\MongoDB\PersistentCollection;
 use Doctrine\ORM\PersistentCollection as ORMPersistentCollection;
 use Doctrine\ORM\UnitOfWork;
->>>>>>> 94906a49
 
 /**
  * Detacher, detaches an object from its ObjectManager
@@ -45,9 +43,6 @@
     public function detach($object)
     {
         $objectManager = $this->getObjectManager($object);
-<<<<<<< HEAD
-        $objectManager->detach($object);
-=======
         $visited = [];
 
         if ($objectManager instanceof DocumentManager) {
@@ -56,7 +51,6 @@
             $objectManager->detach($object);
             $this->doDetachScheduled($object, $visited);
         }
->>>>>>> 94906a49
     }
 
     /**
@@ -165,8 +159,6 @@
     {
         return $this->managerRegistry->getManagerForClass(ClassUtils::getClass($object));
     }
-<<<<<<< HEAD
-=======
 
     /**
      * Do detach objects on DocumentManager
@@ -220,5 +212,4 @@
             }
         }
     }
->>>>>>> 94906a49
 }