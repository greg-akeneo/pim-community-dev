--- conflicted
+++ resolved
@@ -144,13 +144,11 @@
     /** @var WarmupQueryCache */
     private $warmupQueryCache;
 
-<<<<<<< HEAD
     /** @var EventDispatcherInterface */
     private $eventDispatcher;
-=======
+
     /** @var DuplicateValueChecker */
     protected $duplicateValueChecker;
->>>>>>> 9de38945
 
     public function __construct(
         NormalizerInterface $normalizer,
@@ -180,11 +178,8 @@
         GetConnectorProducts $getConnectorProducts,
         ApiAggregatorForProductPostSaveEventSubscriber $apiAggregatorForProductPostSave,
         WarmupQueryCache $warmupQueryCache,
-<<<<<<< HEAD
         EventDispatcherInterface $eventDispatcher
-=======
         DuplicateValueChecker $duplicateValueChecker = null // TODO @merge master Remove this null parameter and the conditions
->>>>>>> 9de38945
     ) {
         $this->normalizer = $normalizer;
         $this->channelRepository = $channelRepository;
@@ -213,11 +208,8 @@
         $this->getConnectorProducts = $getConnectorProducts;
         $this->apiAggregatorForProductPostSave = $apiAggregatorForProductPostSave;
         $this->warmupQueryCache = $warmupQueryCache;
-<<<<<<< HEAD
         $this->eventDispatcher = $eventDispatcher;
-=======
         $this->duplicateValueChecker = $duplicateValueChecker;
->>>>>>> 9de38945
     }
 
     /**
