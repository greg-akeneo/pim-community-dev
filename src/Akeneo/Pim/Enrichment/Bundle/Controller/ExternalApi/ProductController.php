<?php

declare(strict_types=1);

namespace Akeneo\Pim\Enrichment\Bundle\Controller\ExternalApi;

use Akeneo\Pim\Enrichment\Component\Product\Builder\ProductBuilderInterface;
use Akeneo\Pim\Enrichment\Component\Product\Comparator\Filter\FilterInterface;
use Akeneo\Pim\Enrichment\Component\Product\Connector\ReadModel\ConnectorProductList;
use Akeneo\Pim\Enrichment\Component\Product\Connector\UseCase\ListProductsQuery;
use Akeneo\Pim\Enrichment\Component\Product\Connector\UseCase\ListProductsQueryHandler;
use Akeneo\Pim\Enrichment\Component\Product\Connector\UseCase\Validator\ListProductsQueryValidator;
use Akeneo\Pim\Enrichment\Component\Product\EntityWithFamilyVariant\AddParent;
use Akeneo\Pim\Enrichment\Component\Product\Exception\ObjectNotFoundException;
use Akeneo\Pim\Enrichment\Component\Product\Model\ProductInterface;
use Akeneo\Pim\Enrichment\Component\Product\Normalizer\ExternalApi\ConnectorProductNormalizer;
use Akeneo\Pim\Enrichment\Component\Product\ProductModel\Filter\AttributeFilterInterface;
use Akeneo\Pim\Enrichment\Component\Product\Query\GetConnectorProducts;
use Akeneo\Pim\Enrichment\Component\Product\Query\ProductQueryBuilderFactoryInterface;
use Akeneo\Pim\Structure\Component\Repository\ExternalApi\AttributeRepositoryInterface;
<<<<<<< HEAD
=======
use Akeneo\Tool\Bundle\ApiBundle\Checker\DuplicateValueChecker;
use Akeneo\Tool\Bundle\ApiBundle\Checker\QueryParametersCheckerInterface;
>>>>>>> 3b7d2f6f
use Akeneo\Tool\Bundle\ApiBundle\Documentation;
use Akeneo\Tool\Bundle\ApiBundle\Stream\StreamResourceResponse;
use Akeneo\Tool\Component\Api\Exception\DocumentedHttpException;
use Akeneo\Tool\Component\Api\Exception\InvalidQueryException;
use Akeneo\Tool\Component\Api\Exception\ViolationHttpException;
use Akeneo\Tool\Component\Api\Pagination\PaginationTypes;
use Akeneo\Tool\Component\Api\Pagination\PaginatorInterface;
use Akeneo\Tool\Component\Api\Security\PrimaryKeyEncrypter;
use Akeneo\Tool\Component\StorageUtils\Exception\InvalidPropertyTypeException;
use Akeneo\Tool\Component\StorageUtils\Exception\PropertyException;
use Akeneo\Tool\Component\StorageUtils\Exception\UnknownPropertyException;
use Akeneo\Tool\Component\StorageUtils\Remover\RemoverInterface;
use Akeneo\Tool\Component\StorageUtils\Repository\IdentifiableObjectRepositoryInterface;
use Akeneo\Tool\Component\StorageUtils\Saver\SaverInterface;
use Akeneo\Tool\Component\StorageUtils\Updater\ObjectUpdaterInterface;
use Akeneo\UserManagement\Component\Model\UserInterface;
use Elasticsearch\Common\Exceptions\ServerErrorResponseException;
use Symfony\Component\HttpFoundation\JsonResponse;
use Symfony\Component\HttpFoundation\Request;
use Symfony\Component\HttpFoundation\Response;
use Symfony\Component\HttpKernel\Exception\AccessDeniedHttpException;
use Symfony\Component\HttpKernel\Exception\BadRequestHttpException;
use Symfony\Component\HttpKernel\Exception\HttpException;
use Symfony\Component\HttpKernel\Exception\NotFoundHttpException;
use Symfony\Component\HttpKernel\Exception\UnprocessableEntityHttpException;
use Symfony\Component\Routing\Generator\UrlGeneratorInterface;
use Symfony\Component\Security\Core\Authentication\Token\Storage\TokenStorageInterface;
use Symfony\Component\Security\Core\Exception\InvalidArgumentException;
use Symfony\Component\Serializer\Normalizer\NormalizerInterface;
use Symfony\Component\Validator\Validator\ValidatorInterface;
use Webmozart\Assert\Assert;

/**
 * @author    Marie Bochu <marie.bochu@akeneo.com>
 * @copyright 2017 Akeneo SAS (http://www.akeneo.com)
 * @license   http://opensource.org/licenses/osl-3.0.php  Open Software License (OSL 3.0)
 */
class ProductController
{
    /** @var NormalizerInterface */
    protected $normalizer;

    /** @var IdentifiableObjectRepositoryInterface */
    protected $channelRepository;

    /** @var AttributeRepositoryInterface */
    protected $attributeRepository;

    /** @var IdentifiableObjectRepositoryInterface */
    protected $productRepository;

    /** @var PaginatorInterface */
    protected $offsetPaginator;

    /** @var PaginatorInterface */
    protected $searchAfterPaginator;

    /** @var  ValidatorInterface */
    protected $productValidator;

    /** @var ProductBuilderInterface */
    protected $productBuilder;

    /** @var ObjectUpdaterInterface */
    protected $updater;

    /** @var RemoverInterface */
    protected $remover;

    /** @var SaverInterface */
    protected $saver;

    /** @var UrlGeneratorInterface */
    protected $router;

    /** @var FilterInterface */
    protected $emptyValuesFilter;

    /** @var StreamResourceResponse */
    protected $partialUpdateStreamResource;

    /** @var PrimaryKeyEncrypter */
    protected $primaryKeyEncrypter;

    /** @var array */
    protected $apiConfiguration;

    /** @var ProductQueryBuilderFactoryInterface */
    protected $fromSizePqbFactory;

    /** @var ProductBuilderInterface */
    protected $variantProductBuilder;

    /** @var AddParent */
    protected $addParent;

    /** @var AttributeFilterInterface */
    protected $productAttributeFilter;

<<<<<<< HEAD
    /** @var ListProductsQueryValidator */
    private $listProductsQueryValidator;

    /** @var ListProductsQueryHandler */
    private $listProductsQueryHandler;

    /** @var ConnectorProductNormalizer */
    private $connectorProductNormalizer;

    /** @var TokenStorageInterface */
    private $tokenStorage;

    /** @var GetConnectorProducts */
    private $getConnectorProducts;
=======
    /** @var DuplicateValueChecker */
    protected $duplicateValueChecker;
>>>>>>> 3b7d2f6f

    public function __construct(
        NormalizerInterface $normalizer,
        IdentifiableObjectRepositoryInterface $channelRepository,
        AttributeRepositoryInterface $attributeRepository,
        IdentifiableObjectRepositoryInterface $productRepository,
        PaginatorInterface $offsetPaginator,
        PaginatorInterface $searchAfterPaginator,
        ValidatorInterface $productValidator,
        ProductBuilderInterface $productBuilder,
        RemoverInterface $remover,
        ObjectUpdaterInterface $updater,
        SaverInterface $saver,
        UrlGeneratorInterface $router,
        FilterInterface $emptyValuesFilter,
        StreamResourceResponse $partialUpdateStreamResource,
        PrimaryKeyEncrypter $primaryKeyEncrypter,
        ProductQueryBuilderFactoryInterface $fromSizePqbFactory,
        ProductBuilderInterface $variantProductBuilder,
        AttributeFilterInterface $productAttributeFilter,
        AddParent $addParent,
<<<<<<< HEAD
        ListProductsQueryValidator $listProductsQueryValidator,
        array $apiConfiguration,
        ListProductsQueryHandler $listProductsQueryHandler,
        ConnectorProductNormalizer $connectorProductNormalizer,
        TokenStorageInterface $tokenStorage,
        GetConnectorProducts $getConnectorProducts
=======
        array $apiConfiguration,
        DuplicateValueChecker $duplicateValueChecker = null // TODO @merge Remove this null parameter and the conditions
>>>>>>> 3b7d2f6f
    ) {
        $this->normalizer = $normalizer;
        $this->channelRepository = $channelRepository;
        $this->attributeRepository = $attributeRepository;
        $this->productRepository = $productRepository;
        $this->offsetPaginator = $offsetPaginator;
        $this->searchAfterPaginator = $searchAfterPaginator;
        $this->productValidator = $productValidator;
        $this->productBuilder = $productBuilder;
        $this->remover = $remover;
        $this->updater = $updater;
        $this->saver = $saver;
        $this->router = $router;
        $this->emptyValuesFilter = $emptyValuesFilter;
        $this->partialUpdateStreamResource = $partialUpdateStreamResource;
        $this->primaryKeyEncrypter = $primaryKeyEncrypter;
        $this->fromSizePqbFactory = $fromSizePqbFactory;
        $this->variantProductBuilder = $variantProductBuilder;
        $this->apiConfiguration = $apiConfiguration;
        $this->productAttributeFilter = $productAttributeFilter;
        $this->addParent = $addParent;
<<<<<<< HEAD
        $this->listProductsQueryValidator = $listProductsQueryValidator;
        $this->listProductsQueryHandler = $listProductsQueryHandler;
        $this->connectorProductNormalizer = $connectorProductNormalizer;
        $this->tokenStorage = $tokenStorage;
        $this->getConnectorProducts = $getConnectorProducts;
=======
        $this->duplicateValueChecker = $duplicateValueChecker;
>>>>>>> 3b7d2f6f
    }

    /**
     * @param Request $request
     *
     * @return JsonResponse
     *
     * @throws ServerErrorResponseException
     * @throws UnprocessableEntityHttpException
     */
    public function listAction(Request $request): JsonResponse
    {
        $query = new ListProductsQuery();

        if ($request->query->has('attributes')) {
            $query->attributeCodes = explode(',', $request->query->get('attributes'));
        }
        if ($request->query->has('locales')) {
            $query->localeCodes = explode(',', $request->query->get('locales'));
        }
        if ($request->query->has('search')) {
            $query->search = json_decode($request->query->get('search'), true);
            if (!is_array($query->search)) {
                throw new BadRequestHttpException('Search query parameter should be valid JSON.');
            }
        }

        $user = $this->tokenStorage->getToken()->getUser();
        Assert::isInstanceOf($user, UserInterface::class);

        $query->channelCode = $request->query->get('scope', null);
        $query->limit = $request->query->get('limit', $this->apiConfiguration['pagination']['limit_by_default']);
        $query->paginationType = $request->query->get('pagination_type', PaginationTypes::OFFSET);
        $query->searchLocaleCode = $request->query->get('search_locale', null);
        $query->withCount = $request->query->get('with_count', 'false');
        $query->page = $request->query->get('page', 1);
        $query->searchChannelCode = $request->query->get('search_scope', null);
        $query->searchAfter = $request->query->get('search_after', null);
        $query->userId = $user->getId();

        try {
            $this->listProductsQueryValidator->validate($query);
            $products = $this->listProductsQueryHandler->handle($query); // in try block as PQB is doing validation also
        } catch (InvalidQueryException $e) {
            throw new UnprocessableEntityHttpException($e->getMessage(), $e);
        } catch (ServerErrorResponseException $e) {
            $message = json_decode($e->getMessage(), true);
            if (null !== $message && isset($message['error']['root_cause'][0]['type'])
                && 'query_phase_execution_exception' === $message['error']['root_cause'][0]['type']) {
                throw new DocumentedHttpException(
                    Documentation::URL_DOCUMENTATION . 'pagination.html#search-after-type',
                    'You have reached the maximum number of pages you can retrieve with the "page" pagination type. Please use the search after pagination type instead',
                    $e
                );
            }

            throw new ServerErrorResponseException($e->getMessage(), $e->getCode(), $e);
        }

        return new JsonResponse($this->normalizeProductsList($products, $query));
    }

    /**
     * @throws NotFoundHttpException
     */
    public function getAction(string $code): JsonResponse
    {
        try {
            $user = $this->tokenStorage->getToken()->getUser();
            Assert::isInstanceOf($user, UserInterface::class);

            $product = $this->getConnectorProducts->fromProductIdentifier($code, $user->getId());
        } catch (ObjectNotFoundException $e) {
            throw new NotFoundHttpException(sprintf('Product "%s" does not exist.', $code));
        }

        $normalizedProduct = $this->connectorProductNormalizer->normalizeConnectorProduct($product);

        return new JsonResponse($normalizedProduct);
    }

    /**
     * @param string $code
     *
     * @throws NotFoundHttpException
     *
     * @return Response
     */
    public function deleteAction($code): Response
    {
        $product = $this->productRepository->findOneByIdentifier($code);
        if (null === $product) {
            throw new NotFoundHttpException(sprintf('Product "%s" does not exist.', $code));
        }

        $this->remover->remove($product);

        return new Response(null, Response::HTTP_NO_CONTENT);
    }

    /**
     * @param Request $request
     *
     * @throws BadRequestHttpException
     *
     * @return Response
     */
    public function createAction(Request $request): Response
    {
        $data = $this->getDecodedContent($request->getContent());

        if (null !== $this->duplicateValueChecker) {
            try {
                $this->duplicateValueChecker->check($data);
            } catch (InvalidPropertyTypeException $e) {
                throw new DocumentedHttpException(
                    Documentation::URL . 'patch_products__code_',
                    sprintf('%s Check the expected format on the API documentation.', $e->getMessage()),
                    $e
                );
            }
        }

        $data = $this->populateIdentifierProductValue($data);
        $data = $this->orderData($data);

        if (isset($data['parent'])) {
            $product = $this->variantProductBuilder->createProduct($data['identifier']);
        } else {
            $product = $this->productBuilder->createProduct();
        }

        $this->updateProduct($product, $data, 'post_products');
        $this->validateProduct($product);
        $this->saver->save($product);

        $response = $this->getResponse($product, Response::HTTP_CREATED);

        return $response;
    }

    /**
     * @param Request $request
     * @param string  $code
     *
     * @throws HttpException
     *
     * @return Response
     */
    public function partialUpdateAction(Request $request, $code): Response
    {
        $data = $this->getDecodedContent($request->getContent());

        if (null !== $this->duplicateValueChecker) {
            try {
                $this->duplicateValueChecker->check($data);
            } catch (InvalidPropertyTypeException $e) {
                throw new DocumentedHttpException(
                    Documentation::URL . 'patch_products__code_',
                    sprintf('%s Check the expected format on the API documentation.', $e->getMessage()),
                    $e
                );
            }
        }

        $product = $this->productRepository->findOneByIdentifier($code);
        $isCreation = null === $product;

        if ($isCreation) {
            $this->validateCodeConsistency($code, $data);

            if (isset($data['parent'])) {
                $product = $this->variantProductBuilder->createProduct($code);
            } else {
                $product = $this->productBuilder->createProduct($code);
            }
        }

        $data['identifier'] = array_key_exists('identifier', $data) ? $data['identifier'] : $code;
        $data = $this->populateIdentifierProductValue($data);

        if (!$isCreation) {
            $data = $this->filterEmptyValues($product, $data);
        }
        if ($this->needUpdateFromProductToVariant($product, $data, $isCreation)) {
            try {
                $product = $this->addParent->to($product, (string) $data['parent']);
            } catch (\InvalidArgumentException $exception) {
                throw new UnprocessableEntityHttpException($exception->getMessage());
            }
            $isCreation = true;
        }

        $data = $this->orderData($data);

        $this->updateProduct($product, $data, 'patch_products__code_');
        $this->validateProduct($product);
        $this->saver->save($product);

        $status = $isCreation ? Response::HTTP_CREATED : Response::HTTP_NO_CONTENT;
        $response = $this->getResponse($product, $status);

        return $response;
    }

    /**
     * @param Request $request
     *
     * @throws HttpException
     *
     * @return Response
     */
    public function partialUpdateListAction(Request $request): Response
    {
        $resource = $request->getContent(true);
        $response = $this->partialUpdateStreamResource->streamResponse($resource);

        return $response;
    }

    /**
     * Get the JSON decoded content. If the content is not a valid JSON, it throws an error 400.
     *
     * @param string $content content of a request to decode
     *
     * @throws BadRequestHttpException
     *
     * @return array
     */
    protected function getDecodedContent($content): array
    {
        $decodedContent = json_decode($content, true);

        if (null === $decodedContent) {
            throw new BadRequestHttpException('Invalid json message received');
        }

        return $decodedContent;
    }

    /**
     * Update a product. It throws an error 422 if a problem occurred during the update.
     *
     * @param ProductInterface $product category to update
     * @param array            $data    data of the request already decoded
     * @param string           $anchor
     *
     * @throws DocumentedHttpException
     */
    protected function updateProduct(ProductInterface $product, array $data, string $anchor): void
    {
        if (array_key_exists('variant_group', $data)) {
            throw new DocumentedHttpException(
                Documentation::URL_DOCUMENTATION . 'products-with-variants.html',
                'Property "variant_group" does not exist anymore. Check the link below to understand why.'
            );
        }

        try {
            if (isset($data['parent']) || $product->isVariant()) {
                $data = $this->productAttributeFilter->filter($data);
            }

            $this->updater->update($product, $data);
        } catch (PropertyException $exception) {
            throw new DocumentedHttpException(
                Documentation::URL . $anchor,
                sprintf('%s Check the expected format on the API documentation.', $exception->getMessage()),
                $exception
            );
        } catch (InvalidArgumentException $exception) {
            throw new AccessDeniedHttpException($exception->getMessage(), $exception);
        }
    }

    /**
     * Filter product's values to have only updated or new values.
     *
     * @param ProductInterface $product
     * @param array            $data
     *
     * @throws DocumentedHttpException
     *
     * @return array
     */
    protected function filterEmptyValues(ProductInterface $product, array $data): array
    {
        if (!isset($data['values'])) {
            return $data;
        }

        try {
            $dataFiltered = $this->emptyValuesFilter->filter($product, ['values' => $data['values']]);

            if (!empty($dataFiltered)) {
                $data = array_replace($data, $dataFiltered);
            } else {
                $data['values'] = [];
            }
        } catch (UnknownPropertyException $exception) {
            throw new DocumentedHttpException(
                Documentation::URL . 'patch_products__code_',
                sprintf(
                    'Property "%s" does not exist. Check the expected format on the API documentation.',
                    $exception->getPropertyName()
                ),
                $exception
            );
        } catch (PropertyException $exception) {
            throw new DocumentedHttpException(
                Documentation::URL . 'patch_products__code_',
                sprintf('%s Check the expected format on the API documentation.', $exception->getMessage()),
                $exception
            );
        }

        return $data;
    }

    /**
     * Validate a product. It throws an error 422 with every violated constraints if
     * the validation failed.
     *
     * @param ProductInterface $product
     *
     * @throws ViolationHttpException
     */
    protected function validateProduct(ProductInterface $product): void
    {
        $violations = $this->productValidator->validate($product, null, ['Default', 'api']);
        if (0 !== $violations->count()) {
            throw new ViolationHttpException($violations);
        }
    }

    /**
     * Get a response with a location header to the created or updated resource.
     *
     * @param ProductInterface $product
     * @param int           $status
     *
     * @return Response
     */
    protected function getResponse(ProductInterface $product, int $status): Response
    {
        $response = new Response(null, $status);
        $route = $this->router->generate(
            'pim_api_product_get',
            ['code' => $product->getIdentifier()],
            UrlGeneratorInterface::ABSOLUTE_URL
        );
        $response->headers->set('Location', $route);

        return $response;
    }

    protected function getNormalizerOptions(ListProductsQuery $query): array
    {
        $normalizerOptions = [];

        if (null !== $query->channelCode) {
            $channel = $this->channelRepository->findOneByIdentifier($query->channelCode);

            $normalizerOptions['channels'] = [$channel->getCode()];
            $normalizerOptions['locales'] = $channel->getLocaleCodes();
        }

        if (null !== $query->localeCodes) {
            $normalizerOptions['locales'] = $query->localeCodes;
        }

        if (null !== $query->attributeCodes) {
            $normalizerOptions['attributes'] = $query->attributeCodes;
        }

        return $normalizerOptions;
    }

    /**
     * Add to the data the identifier product value with the same identifier as the value of the identifier property.
     * It silently overwrite the identifier product value if one is already provided in the input.
     *
     * @param array $data
     *
     * @return array
     */
    protected function populateIdentifierProductValue(array $data): array
    {
        $identifierProperty = $this->attributeRepository->getIdentifierCode();
        $identifier = isset($data['identifier']) ? $data['identifier'] : null;

        unset($data['values'][$identifierProperty]);

        $data['values'][$identifierProperty][] = [
            'locale' => null,
            'scope'  => null,
            'data'   => $identifier,
        ];

        return $data;
    }

    /**
     * Throw an exception if the code provided in the url and the identifier provided in the request body
     * are not equals when creating a product with a PATCH method.
     *
     * The identifier in the request body is optional when we create a resource with PATCH.
     *
     * @param string $code code provided in the url
     * @param array  $data body of the request already decoded
     *
     * @throws UnprocessableEntityHttpException
     */
    protected function validateCodeConsistency(string $code, array $data): void
    {
        if (array_key_exists('identifier', $data) && $code !== $data['identifier']) {
            throw new UnprocessableEntityHttpException(
                sprintf(
                    'The identifier "%s" provided in the request body must match the identifier "%s" provided in the url.',
                    $data['identifier'],
                    $code
                )
            );
        }
    }

    /**
     * This method order the data by setting the parent field first. It comes from the ParentFieldSetter that sets the
     * family from the parent if the product family is null. By doing this the validator does not fail if the family
     * field has been set to null from the API. So to prevent this we order the parent before the family field. this way
     * the field family will be updated to null if the data sent from the API for the family field is null.
     *
     * Example:
     *
     * {
     *     "identifier": "test",
     *     "family": null,
     *     "parent": "amor"
     * }
     *
     * This example does not work because the parent setter will set the family with the parent family.
     *
     * @param array $data
     * @return array
     */
    private function orderData(array $data): array
    {
        if (!isset($data['parent'])) {
            return $data;
        }

        return ['parent' => $data['parent']] + $data;
    }

    /**
     * Is it an update from a product to a variant product ?
     * That's the case if we are updating (and not creating) a product (not a variant) and 'parent' index is in $data.
     *
     * @param ProductInterface $product
     * @param array            $data
     * @param bool             $isCreation
     *
     * @return bool
     */
    protected function needUpdateFromProductToVariant(ProductInterface $product, array $data, bool $isCreation): bool
    {
        return !$isCreation && !$product->isVariant() &&
            isset($data['parent']) && '' !== $data['parent'];
    }

    private function normalizeProductsList(ConnectorProductList $connectorProductList, ListProductsQuery $query): array
    {
        $queryParameters = [
            'with_count' => $query->withCount,
            'pagination_type' => $query->paginationType,
            'limit' => $query->limit
        ];

        if ($query->search !== []) {
            $queryParameters['search'] = json_encode($query->search);
        }
        if (null !== $query->channelCode) {
            $queryParameters['scope'] = $query->channelCode;
        }
        if (null !== $query->searchChannelCode) {
            $queryParameters['search_scope'] = $query->searchChannelCode;
        }
        if (null !== $query->localeCodes) {
            $queryParameters['locales'] = join(',', $query->localeCodes);
        }
        if (null !== $query->attributeCodes) {
            $queryParameters['attributes'] = join(',', $query->attributeCodes);
        }

        if (PaginationTypes::OFFSET === $query->paginationType) {
            $queryParameters = ['page' => $query->page] + $queryParameters;

            $paginationParameters = [
                'query_parameters'    => $queryParameters,
                'list_route_name'     => 'pim_api_product_list',
                'item_route_name'     => 'pim_api_product_get',
                'item_identifier_key' => 'identifier',
            ];

            $count = $query->withCountAsBoolean() ? $connectorProductList->totalNumberOfProducts() : null;
            $paginatedProducts = $this->offsetPaginator->paginate(
                $this->connectorProductNormalizer->normalizeConnectorProductList($connectorProductList),
                $paginationParameters,
                $count
            );

            return $paginatedProducts;
        } else {
            $connectorProducts = $connectorProductList->connectorProducts();
            $lastProduct = end($connectorProducts);

            $parameters = [
                'query_parameters'    => $queryParameters,
                'search_after'        => [
                    'next' => false !== $lastProduct ? $this->primaryKeyEncrypter->encrypt($lastProduct->id()) : null,
                    'self' => $query->searchAfter,
                ],
                'list_route_name'     => 'pim_api_product_list',
                'item_route_name'     => 'pim_api_product_get',
                'item_identifier_key' => 'identifier'
            ];

            $paginatedProducts = $this->searchAfterPaginator->paginate(
                $this->connectorProductNormalizer->normalizeConnectorProductList($connectorProductList),
                $parameters,
                null
            );

            return $paginatedProducts;
        }
    }
}<|MERGE_RESOLUTION|>--- conflicted
+++ resolved
@@ -18,11 +18,7 @@
 use Akeneo\Pim\Enrichment\Component\Product\Query\GetConnectorProducts;
 use Akeneo\Pim\Enrichment\Component\Product\Query\ProductQueryBuilderFactoryInterface;
 use Akeneo\Pim\Structure\Component\Repository\ExternalApi\AttributeRepositoryInterface;
-<<<<<<< HEAD
-=======
 use Akeneo\Tool\Bundle\ApiBundle\Checker\DuplicateValueChecker;
-use Akeneo\Tool\Bundle\ApiBundle\Checker\QueryParametersCheckerInterface;
->>>>>>> 3b7d2f6f
 use Akeneo\Tool\Bundle\ApiBundle\Documentation;
 use Akeneo\Tool\Bundle\ApiBundle\Stream\StreamResourceResponse;
 use Akeneo\Tool\Component\Api\Exception\DocumentedHttpException;
@@ -122,7 +118,6 @@
     /** @var AttributeFilterInterface */
     protected $productAttributeFilter;
 
-<<<<<<< HEAD
     /** @var ListProductsQueryValidator */
     private $listProductsQueryValidator;
 
@@ -137,10 +132,9 @@
 
     /** @var GetConnectorProducts */
     private $getConnectorProducts;
-=======
+
     /** @var DuplicateValueChecker */
     protected $duplicateValueChecker;
->>>>>>> 3b7d2f6f
 
     public function __construct(
         NormalizerInterface $normalizer,
@@ -162,17 +156,13 @@
         ProductBuilderInterface $variantProductBuilder,
         AttributeFilterInterface $productAttributeFilter,
         AddParent $addParent,
-<<<<<<< HEAD
         ListProductsQueryValidator $listProductsQueryValidator,
         array $apiConfiguration,
         ListProductsQueryHandler $listProductsQueryHandler,
         ConnectorProductNormalizer $connectorProductNormalizer,
         TokenStorageInterface $tokenStorage,
-        GetConnectorProducts $getConnectorProducts
-=======
-        array $apiConfiguration,
+        GetConnectorProducts $getConnectorProducts,
         DuplicateValueChecker $duplicateValueChecker = null // TODO @merge Remove this null parameter and the conditions
->>>>>>> 3b7d2f6f
     ) {
         $this->normalizer = $normalizer;
         $this->channelRepository = $channelRepository;
@@ -194,15 +184,12 @@
         $this->apiConfiguration = $apiConfiguration;
         $this->productAttributeFilter = $productAttributeFilter;
         $this->addParent = $addParent;
-<<<<<<< HEAD
         $this->listProductsQueryValidator = $listProductsQueryValidator;
         $this->listProductsQueryHandler = $listProductsQueryHandler;
         $this->connectorProductNormalizer = $connectorProductNormalizer;
         $this->tokenStorage = $tokenStorage;
         $this->getConnectorProducts = $getConnectorProducts;
-=======
         $this->duplicateValueChecker = $duplicateValueChecker;
->>>>>>> 3b7d2f6f
     }
 
     /**
@@ -287,9 +274,9 @@
     /**
      * @param string $code
      *
+     * @return Response
      * @throws NotFoundHttpException
      *
-     * @return Response
      */
     public function deleteAction($code): Response
     {
@@ -306,9 +293,9 @@
     /**
      * @param Request $request
      *
+     * @return Response
      * @throws BadRequestHttpException
      *
-     * @return Response
      */
     public function createAction(Request $request): Response
     {
@@ -348,9 +335,9 @@
      * @param Request $request
      * @param string  $code
      *
+     * @return Response
      * @throws HttpException
      *
-     * @return Response
      */
     public function partialUpdateAction(Request $request, $code): Response
     {
@@ -411,9 +398,9 @@
     /**
      * @param Request $request
      *
+     * @return Response
      * @throws HttpException
      *
-     * @return Response
      */
     public function partialUpdateListAction(Request $request): Response
     {
@@ -428,9 +415,9 @@
      *
      * @param string $content content of a request to decode
      *
+     * @return array
      * @throws BadRequestHttpException
      *
-     * @return array
      */
     protected function getDecodedContent($content): array
     {
@@ -447,7 +434,7 @@
      * Update a product. It throws an error 422 if a problem occurred during the update.
      *
      * @param ProductInterface $product category to update
-     * @param array            $data    data of the request already decoded
+     * @param array            $data data of the request already decoded
      * @param string           $anchor
      *
      * @throws DocumentedHttpException
@@ -484,9 +471,9 @@
      * @param ProductInterface $product
      * @param array            $data
      *
+     * @return array
      * @throws DocumentedHttpException
      *
-     * @return array
      */
     protected function filterEmptyValues(ProductInterface $product, array $data): array
     {
@@ -542,7 +529,7 @@
      * Get a response with a location header to the created or updated resource.
      *
      * @param ProductInterface $product
-     * @param int           $status
+     * @param int              $status
      *
      * @return Response
      */
@@ -598,8 +585,8 @@
 
         $data['values'][$identifierProperty][] = [
             'locale' => null,
-            'scope'  => null,
-            'data'   => $identifier,
+            'scope' => null,
+            'data' => $identifier,
         ];
 
         return $data;
@@ -678,7 +665,7 @@
         $queryParameters = [
             'with_count' => $query->withCount,
             'pagination_type' => $query->paginationType,
-            'limit' => $query->limit
+            'limit' => $query->limit,
         ];
 
         if ($query->search !== []) {
@@ -701,9 +688,9 @@
             $queryParameters = ['page' => $query->page] + $queryParameters;
 
             $paginationParameters = [
-                'query_parameters'    => $queryParameters,
-                'list_route_name'     => 'pim_api_product_list',
-                'item_route_name'     => 'pim_api_product_get',
+                'query_parameters' => $queryParameters,
+                'list_route_name' => 'pim_api_product_list',
+                'item_route_name' => 'pim_api_product_get',
                 'item_identifier_key' => 'identifier',
             ];
 
@@ -720,14 +707,14 @@
             $lastProduct = end($connectorProducts);
 
             $parameters = [
-                'query_parameters'    => $queryParameters,
-                'search_after'        => [
+                'query_parameters' => $queryParameters,
+                'search_after' => [
                     'next' => false !== $lastProduct ? $this->primaryKeyEncrypter->encrypt($lastProduct->id()) : null,
                     'self' => $query->searchAfter,
                 ],
-                'list_route_name'     => 'pim_api_product_list',
-                'item_route_name'     => 'pim_api_product_get',
-                'item_identifier_key' => 'identifier'
+                'list_route_name' => 'pim_api_product_list',
+                'item_route_name' => 'pim_api_product_get',
+                'item_identifier_key' => 'identifier',
             ];
 
             $paginatedProducts = $this->searchAfterPaginator->paginate(
