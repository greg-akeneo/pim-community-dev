--- conflicted
+++ resolved
@@ -89,12 +89,9 @@
     private $productModelAttributeFilter;
 
     /** @var Client */
-<<<<<<< HEAD
-=======
     private $productModelClient;
 
     /** @var Client */
->>>>>>> 9943e5bb
     private $productAndProductModelClient;
 
     /**
@@ -115,15 +112,10 @@
      * @param NormalizerInterface               $violationNormalizer
      * @param FamilyVariantRepositoryInterface  $familyVariantRepository
      * @param AttributeFilterInterface          $productModelAttributeFilter
-<<<<<<< HEAD
+     * @param Client                            $productModelClient
      * @param Client                            $productAndProductModelClient
      *
-=======
-     * @param Client|null                       $productModelClient
-     * @param Client|null                       $productAndProductModelClient
-     *
      * TODO: merge master remove null
->>>>>>> 9943e5bb
      */
     public function __construct(
         ProductModelRepositoryInterface $productModelRepository,
@@ -143,12 +135,8 @@
         NormalizerInterface $violationNormalizer,
         FamilyVariantRepositoryInterface $familyVariantRepository,
         AttributeFilterInterface $productModelAttributeFilter,
-<<<<<<< HEAD
+        Client $productModelClient,
         Client $productAndProductModelClient
-=======
-        Client $productModelClient = null,
-        Client $productAndProductModelClient = null
->>>>>>> 9943e5bb
     ) {
         $this->productModelRepository = $productModelRepository;
         $this->normalizer = $normalizer;
@@ -167,10 +155,7 @@
         $this->violationNormalizer = $violationNormalizer;
         $this->familyVariantRepository = $familyVariantRepository;
         $this->productModelAttributeFilter = $productModelAttributeFilter;
-<<<<<<< HEAD
-=======
         $this->productModelClient = $productModelClient;
->>>>>>> 9943e5bb
         $this->productAndProductModelClient = $productAndProductModelClient;
     }
 
@@ -412,14 +397,8 @@
         $productModel = $this->findProductModelOr404($id);
         $this->productModelRemover->remove($productModel);
 
-<<<<<<< HEAD
+        $this->productModelClient->refreshIndex();
         $this->productAndProductModelClient->refreshIndex();
-=======
-        if (null !== $this->productModelClient && null !== $this->productAndProductModelClient) {
-            $this->productModelClient->refreshIndex();
-            $this->productAndProductModelClient->refreshIndex();
-        }
->>>>>>> 9943e5bb
 
         return new JsonResponse();
     }
