<?php

namespace Akeneo\Pim\Enrichment\Bundle\PdfGeneration\Renderer;

use Akeneo\Pim\Enrichment\Bundle\PdfGeneration\Builder\PdfBuilderInterface;
use Akeneo\Pim\Enrichment\Component\Product\Model\ProductInterface;
use Akeneo\Pim\Structure\Bundle\Doctrine\ORM\Repository\AttributeRepository;
use Akeneo\Pim\Structure\Component\AttributeTypes;
use Akeneo\Pim\Structure\Component\Model\AttributeInterface;
use Akeneo\Tool\Component\StorageUtils\Repository\IdentifiableObjectRepositoryInterface;
use Liip\ImagineBundle\Imagine\Cache\CacheManager;
use Liip\ImagineBundle\Imagine\Data\DataManager;
use Liip\ImagineBundle\Imagine\Filter\FilterManager;
use Symfony\Bundle\FrameworkBundle\Templating\EngineInterface;
use Symfony\Component\OptionsResolver\OptionsResolver;

/**
 * PDF renderer used to render PDF for a Product
 *
 * @author    Charles Pourcel <charles.pourcel@akeneo.com>
 * @copyright 2014 Akeneo SAS (http://www.akeneo.com)
 * @license   http://opensource.org/licenses/osl-3.0.php  Open Software License (OSL 3.0)
 */
class ProductPdfRenderer implements RendererInterface
{
    /** @var string */
    const PDF_FORMAT = 'pdf';

    const THUMBNAIL_FILTER = 'pdf_thumbnail';

    /** @var EngineInterface */
    protected $templating;

    /** @var PdfBuilderInterface */
    protected $pdfBuilder;

    /** @var DataManager */
    protected $dataManager;

    /** @var CacheManager */
    protected $cacheManager;

    /** @var FilterManager */
    protected $filterManager;

    /** @var AttributeRepository */
    protected $attributeRepository;

    /** @var string */
    protected $template;

    /** @var string */
    protected $uploadDirectory;

    /** @var string|null */
    protected $customFont;

    /** @var IdentifiableObjectRepositoryInterface|null */
    private $attributeOptionRepository;

<<<<<<< HEAD
=======
    // TODO: on master we must remove null for the $attributeOptionRepository and change the order with $customFont
>>>>>>> 9943e5bb
    public function __construct(
        EngineInterface $templating,
        PdfBuilderInterface $pdfBuilder,
        DataManager $dataManager,
        CacheManager $cacheManager,
        FilterManager $filterManager,
        IdentifiableObjectRepositoryInterface $attributeRepository,
        string $template,
        string $uploadDirectory,
<<<<<<< HEAD
        IdentifiableObjectRepositoryInterface $attributeOptionRepository,
        ?string $customFont = null
=======
        ?string $customFont = null,
        ?IdentifiableObjectRepositoryInterface $attributeOptionRepository = null
>>>>>>> 9943e5bb
    ) {
        $this->templating = $templating;
        $this->pdfBuilder = $pdfBuilder;
        $this->dataManager = $dataManager;
        $this->cacheManager = $cacheManager;
        $this->filterManager = $filterManager;
        $this->attributeRepository = $attributeRepository;
        $this->template = $template;
        $this->uploadDirectory = $uploadDirectory;
        $this->attributeOptionRepository = $attributeOptionRepository;
        $this->customFont = $customFont;
        $this->attributeOptionRepository = $attributeOptionRepository;
    }

    /**
     * {@inheritdoc}
     */
    public function render($object, $format, array $context = [])
    {
        $resolver = new OptionsResolver();
        $this->configureOptions($resolver);

        $imagePaths = $this->getImagePaths($object, $context['locale'], $context['scope']);
        $optionLabels = $this->getOptionLabels($object, $context['locale'], $context['scope']);
        $params = array_merge(
            $context,
            [
                'product'           => $object,
                'groupedAttributes' => $this->getGroupedAttributes($object),
                'imagePaths'        => $imagePaths,
                'customFont'        => $this->customFont,
                'optionLabels'      => $optionLabels,
            ]
        );

        $params = $resolver->resolve($params);

        $this->generateThumbnailsCache($imagePaths, $params['filter']);

        return $this->pdfBuilder->buildPdfOutput(
            $this->templating->render($this->template, $params)
        );
    }

    /**
     * {@inheritdoc}
     */
    public function supports($object, $format)
    {
        return $object instanceof ProductInterface && $format === static::PDF_FORMAT;
    }

    protected function getAttributeCodes(ProductInterface $product): array
    {
        return $product->getUsedAttributeCodes();
    }

    /**
     * get attributes grouped by attribute group
     *
     * @param ProductInterface $product
     *
     * @return AttributeInterface[]
     */
    protected function getGroupedAttributes(ProductInterface $product)
    {
        $groups = [];

        foreach ($this->getAttributeCodes($product) as $attributeCode) {
            $attribute = $this->attributeRepository->findOneByIdentifier($attributeCode);

            if (null !== $attribute) {
                $groupLabel = $attribute->getGroup()->getLabel();
                if (!isset($groups[$groupLabel])) {
                    $groups[$groupLabel] = [];
                }

                $groups[$groupLabel][$attribute->getCode()] = $attribute;
            }
        }

        return $groups;
    }

    /**
     * Get all image paths
     *
     * @param ProductInterface $product
     * @param string           $locale
     * @param string           $scope
     *
     * @return string[]
     */
    protected function getImagePaths(ProductInterface $product, $locale, $scope)
    {
        $imagePaths = [];

        foreach ($this->getAttributeCodes($product) as $attributeCode) {
            $attribute = $this->attributeRepository->findOneByIdentifier($attributeCode);

            if (null !== $attribute && AttributeTypes::IMAGE === $attribute->getType()) {
                $mediaValue = $product->getValue(
                    $attribute->getCode(),
                    $attribute->isLocalizable() ? $locale : null,
                    $attribute->isScopable() ? $scope : null
                );

                if (null !== $mediaValue) {
                    $media = $mediaValue->getData();
                    if (null !== $media && null !== $media->getKey()) {
                        $imagePaths[] = $media->getKey();
                    }
                }
            }
        }

        return $imagePaths;
    }

    /**
     * Get all option labels
     */
    protected function getOptionLabels(ProductInterface $product, ?string $localeCode = null, ?string $scopeCode = null): array
    {
        $options = [];

<<<<<<< HEAD
=======
        if (null === $this->attributeOptionRepository) {
            return [];
        }

>>>>>>> 9943e5bb
        foreach ($this->getAttributeCodes($product) as $attributeCode) {
            $attribute = $this->attributeRepository->findOneByIdentifier($attributeCode);

            $locale = $attribute->isLocalizable() ? $localeCode : null;
            $scope = $attribute->isScopable() ? $scopeCode : null;

            if (null !== $attribute && AttributeTypes::OPTION_SIMPLE_SELECT === $attribute->getType()) {
                $optionCode = $product->getValue($attributeCode, $locale, $scope)->getData();
                $option = $this->attributeOptionRepository->findOneByIdentifier($attributeCode.'.'.$optionCode);
                $option->setLocale($localeCode);
                $translation = $option->getTranslation();
                $options[$attributeCode] = null !== $translation->getValue() ? $translation->getValue() : sprintf('[%s]', $option->getCode());
            }
            if (null !== $attribute && AttributeTypes::OPTION_MULTI_SELECT === $attribute->getType()) {
                $optionCodes = $product->getValue($attributeCode, $locale, $scope)->getData();
                $labels = [];
                foreach ($optionCodes as $optionCode) {
                    $option = $this->attributeOptionRepository->findOneByIdentifier($attributeCode.'.'.$optionCode);
                    $option->setLocale($localeCode);
                    $translation = $option->getTranslation();
                    $labels[] = null !== $translation->getValue() ? $translation->getValue() : sprintf('[%s]', $option->getCode());
                }
                $options[$attributeCode] = implode(', ', $labels);
            }
        }

        return $options;
    }

    /**
     * Generate media thumbnails cache used by the PDF document
     *
     * @param string[] $imagePaths
     * @param string   $filter
     */
    protected function generateThumbnailsCache(array $imagePaths, $filter)
    {
        foreach ($imagePaths as $path) {
            if (!$this->cacheManager->isStored($path, $filter)) {
                $binary = $this->dataManager->find($filter, $path);
                $this->cacheManager->store(
                    $this->filterManager->applyFilter($binary, $filter),
                    $path,
                    $filter
                );
            }
        }
    }

    /**
     * Options configuration (for the option resolver)
     *
     * @param OptionsResolver $resolver
     */
    protected function configureOptions(OptionsResolver $resolver)
    {
        $resolver
            ->setRequired(['locale', 'scope', 'product'])
            ->setDefaults(
                [
                    'renderingDate' => new \DateTime(),
                    'filter'        => static::THUMBNAIL_FILTER,
                ]
            )
            ->setDefined(['groupedAttributes', 'imagePaths', 'customFont', 'optionLabels'])
        ;
    }
}<|MERGE_RESOLUTION|>--- conflicted
+++ resolved
@@ -55,13 +55,9 @@
     /** @var string|null */
     protected $customFont;
 
-    /** @var IdentifiableObjectRepositoryInterface|null */
+    /** @var IdentifiableObjectRepositoryInterface */
     private $attributeOptionRepository;
 
-<<<<<<< HEAD
-=======
-    // TODO: on master we must remove null for the $attributeOptionRepository and change the order with $customFont
->>>>>>> 9943e5bb
     public function __construct(
         EngineInterface $templating,
         PdfBuilderInterface $pdfBuilder,
@@ -71,13 +67,8 @@
         IdentifiableObjectRepositoryInterface $attributeRepository,
         string $template,
         string $uploadDirectory,
-<<<<<<< HEAD
         IdentifiableObjectRepositoryInterface $attributeOptionRepository,
         ?string $customFont = null
-=======
-        ?string $customFont = null,
-        ?IdentifiableObjectRepositoryInterface $attributeOptionRepository = null
->>>>>>> 9943e5bb
     ) {
         $this->templating = $templating;
         $this->pdfBuilder = $pdfBuilder;
@@ -204,13 +195,6 @@
     {
         $options = [];
 
-<<<<<<< HEAD
-=======
-        if (null === $this->attributeOptionRepository) {
-            return [];
-        }
-
->>>>>>> 9943e5bb
         foreach ($this->getAttributeCodes($product) as $attributeCode) {
             $attribute = $this->attributeRepository->findOneByIdentifier($attributeCode);
 
