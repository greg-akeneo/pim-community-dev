--- conflicted
+++ resolved
@@ -131,76 +131,75 @@
         arguments:
             - '@database_connection'
 
-<<<<<<< HEAD
     akeneo.pim.enrichment.product.query.category_codes_by_product_identifiers:
-        class: 'Akeneo\Pim\Enrichment\Bundle\Product\Query\Sql\GetCategoryCodesByProductIdentifiers'
-        arguments:
-            - '@database_connection'
+      class: 'Akeneo\Pim\Enrichment\Bundle\Product\Query\Sql\GetCategoryCodesByProductIdentifiers'
+      arguments:
+        - '@database_connection'
 
     akeneo.pim.enrichment.product.query.get_values_and_properties_from_product_identifiers:
-        class: Akeneo\Pim\Enrichment\Bundle\Product\Query\Sql\GetValuesAndPropertiesFromProductIdentifiers
-        arguments:
-            - '@database_connection'
+      class: Akeneo\Pim\Enrichment\Bundle\Product\Query\Sql\GetValuesAndPropertiesFromProductIdentifiers
+      arguments:
+        - '@database_connection'
 
     akeneo.pim.enrichment.product.query.get_product_associations_by_product_identifiers:
-        class: 'Akeneo\Pim\Enrichment\Bundle\Product\Query\Sql\GetProductAssociationsByProductIdentifiers'
-        arguments:
-            - '@database_connection'
+      class: 'Akeneo\Pim\Enrichment\Bundle\Product\Query\Sql\GetProductAssociationsByProductIdentifiers'
+      arguments:
+        - '@database_connection'
 
     akeneo.pim.enrichment.product.query.get_group_associations_by_product_identifiers:
-        class: 'Akeneo\Pim\Enrichment\Bundle\Product\Query\Sql\GetGroupAssociationsByProductIdentifiers'
-        arguments:
-            - '@database_connection'
+      class: 'Akeneo\Pim\Enrichment\Bundle\Product\Query\Sql\GetGroupAssociationsByProductIdentifiers'
+      arguments:
+        - '@database_connection'
 
     akeneo.pim.enrichment.product.query.get_product_models_association_by_product_identifiers:
-        class: 'Akeneo\Pim\Enrichment\Bundle\Product\Query\Sql\GetProductModelAssociationsByProductIdentifiers'
-        arguments:
-            - '@database_connection'
+      class: 'Akeneo\Pim\Enrichment\Bundle\Product\Query\Sql\GetProductModelAssociationsByProductIdentifiers'
+      arguments:
+        - '@database_connection'
 
     akeneo.pim.enrichment.category.query.category_codes_by_product_model_codes:
-        class: 'Akeneo\Pim\Enrichment\Bundle\ProductModel\Query\Sql\GetCategoryCodesByProductModelCodes'
-        arguments:
-            - '@database_connection'
+      class: 'Akeneo\Pim\Enrichment\Bundle\ProductModel\Query\Sql\GetCategoryCodesByProductModelCodes'
+      arguments:
+        - '@database_connection'
 
     akeneo.pim.enrichment.product_model.query.get_models_associations_by_product_model_codes:
-        class: 'Akeneo\Pim\Enrichment\Bundle\ProductModel\Query\Sql\GetProductModelsAssociationsByProductModelCodes'
-        arguments:
-            - '@database_connection'
+      class: 'Akeneo\Pim\Enrichment\Bundle\ProductModel\Query\Sql\GetProductModelsAssociationsByProductModelCodes'
+      arguments:
+        - '@database_connection'
 
     akeneo.pim.enrichment.product_model.query.get_group_associations_by_product_model_codes:
-        class: 'Akeneo\Pim\Enrichment\Bundle\ProductModel\Query\Sql\GetGroupAssociationsByProductModelCodes'
-        arguments:
-            - '@database_connection'
+      class: 'Akeneo\Pim\Enrichment\Bundle\ProductModel\Query\Sql\GetGroupAssociationsByProductModelCodes'
+      arguments:
+        - '@database_connection'
 
     akeneo.pim.enrichment.product_model.query.get_values_and_properties_from_product_model_codes:
-        class: 'Akeneo\Pim\Enrichment\Bundle\ProductModel\Query\Sql\GetValuesAndPropertiesFromProductModelCodes'
-        arguments:
-            - '@database_connection'
+      class: 'Akeneo\Pim\Enrichment\Bundle\ProductModel\Query\Sql\GetValuesAndPropertiesFromProductModelCodes'
+      arguments:
+        - '@database_connection'
 
     akeneo.pim.enrichment.product_model.query.get_product_associations_by_product_model_codes:
-        class: 'Akeneo\Pim\Enrichment\Bundle\ProductModel\Query\Sql\GetProductAssociationsByProductModelCodes'
-        arguments:
-            - '@database_connection'
+      class: 'Akeneo\Pim\Enrichment\Bundle\ProductModel\Query\Sql\GetProductAssociationsByProductModelCodes'
+      arguments:
+        - '@database_connection'
 
     akeneo.pim.enrichment.product.connector.get_product_from_identifiers:
-        class: 'Akeneo\Pim\Enrichment\Bundle\Storage\ORM\Connector\GetConnectorProductsFromWriteModel'
-        arguments:
-            $productRepository: '@pim_api.repository.product'
-            $attributeRepository: '@pim_catalog.repository.attribute'
-            $getMetadata: '@akeneo.pim.enrichment.query.get_metadata_for_product'
+      class: 'Akeneo\Pim\Enrichment\Bundle\Storage\ORM\Connector\GetConnectorProductsFromWriteModel'
+      arguments:
+        $productRepository: '@pim_api.repository.product'
+        $attributeRepository: '@pim_catalog.repository.attribute'
+        $getMetadata: '@akeneo.pim.enrichment.query.get_metadata_for_product'
 
     akeneo.pim.enrichment.query.get_metadata_for_product:
-        class: 'Akeneo\Pim\Enrichment\Component\Product\Query\GetMetadata'
+      class: 'Akeneo\Pim\Enrichment\Component\Product\Query\GetMetadata'
 
     akeneo.pim.enrichment.product.connector.get_product_models_from_codes:
-        class: 'Akeneo\Pim\Enrichment\Bundle\Storage\ORM\Connector\GetConnectorProductModels'
-        arguments:
-            $productModelRepository: '@pim_catalog.repository.product_model'
-            $getMetadata: '@akeneo.pim.enrichment.query.get_metadata_for_product_model'
+      class: 'Akeneo\Pim\Enrichment\Bundle\Storage\ORM\Connector\GetConnectorProductModels'
+      arguments:
+        $productModelRepository: '@pim_catalog.repository.product_model'
+        $getMetadata: '@akeneo.pim.enrichment.query.get_metadata_for_product_model'
 
     akeneo.pim.enrichment.query.get_metadata_for_product_model:
-        class: 'Akeneo\Pim\Enrichment\Bundle\Storage\ORM\Connector\GetMetadataForProductModel'
-=======
+      class: 'Akeneo\Pim\Enrichment\Bundle\Storage\ORM\Connector\GetMetadataForProductModel'
+
     akeneo.pim.enrichment.product_model.query.count_product_models_and_children_product_models:
         class: Akeneo\Pim\Enrichment\Bundle\Doctrine\ORM\Query\CountProductModelsAndChildrenProductModels
         arguments:
@@ -209,5 +208,4 @@
     akeneo.pim.enrichment.product_model.query.count_variant_products:
         class: Akeneo\Pim\Enrichment\Bundle\Doctrine\ORM\Query\CountVariantProducts
         arguments:
-            - '@database_connection'
->>>>>>> 1d7585a1
+            - '@database_connection'