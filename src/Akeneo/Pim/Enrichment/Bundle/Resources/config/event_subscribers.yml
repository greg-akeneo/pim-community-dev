parameters:
    pim_catalog.event_subscriber.create_attribute_requirement.class: Akeneo\Pim\Structure\Bundle\EventSubscriber\CreateAttributeRequirementSubscriber
    pim_catalog.event_subscriber.localizable.class: Akeneo\Pim\Enrichment\Bundle\EventSubscriber\LocalizableSubscriber
    pim_catalog.event_subscriber.timestampable.class: Akeneo\Pim\Enrichment\Bundle\EventSubscriber\TimestampableSubscriber
    pim_catalog.event_subscriber.category.check_channels.class: Akeneo\Pim\Enrichment\Bundle\EventSubscriber\Category\CheckChannelsOnDeletionSubscriber
    pim_catalog.event_subscriber.reset_unique_validation.class: Akeneo\Pim\Enrichment\Bundle\EventSubscriber\ResetUniqueValidationSubscriber
    pim_catalog.event_subscriber.compute_product_raw_values.class: Akeneo\Pim\Enrichment\Bundle\EventSubscriber\ComputeEntityRawValuesSubscriber
    pim_catalog.event_subscriber.load_product_values.class: Akeneo\Pim\Enrichment\Bundle\EventSubscriber\LoadEntityWithValuesSubscriber
    pim_catalog.event_subscriber.index_products.class: Akeneo\Pim\Enrichment\Bundle\EventSubscriber\IndexProductsSubscriber
    pim_catalog.event_subscriber.index_product_models.class: Akeneo\Pim\Enrichment\Bundle\EventSubscriber\IndexProductModelsSubscriber
    pim_catalog.event_subscriber.compute_product_model_descendants.class: Akeneo\Pim\Enrichment\Bundle\EventSubscriber\ComputeProductModelDescendantsSubscriber
    pim_catalog.event_subscriber.index_product_model_complete.class: Akeneo\Pim\Enrichment\Bundle\EventSubscriber\IndexProductModelCompleteDataSubscriber
    pim_catalog.event_subscriber.compute_completeness_on_family_update.class: Akeneo\Pim\Enrichment\Bundle\EventSubscriber\ComputeCompletenessOnFamilyUpdateSubscriber
    pim_catalog.event_subscriber.add_boolean_values_to_new_product.class: Akeneo\Pim\Enrichment\Bundle\EventSubscriber\AddBooleanValuesToNewProductSubscriber

services:
    # Subscribers
    pim_catalog.event_subscriber.create_attribute_requirement:
        class: '%pim_catalog.event_subscriber.create_attribute_requirement.class%'
        arguments:
            - '@pim_catalog.factory.attribute_requirement'
        tags:
            - { name: doctrine.event_subscriber }

    pim_catalog.event_subscriber.localizable:
        class: '%pim_catalog.event_subscriber.localizable.class%'
        arguments:
            - '@pim_catalog.context.catalog'
        tags:
            - { name: doctrine.event_subscriber }

    pim_catalog.event_subscriber.timestampable:
        class: '%pim_catalog.event_subscriber.timestampable.class%'
        tags:
            - { name: doctrine.event_subscriber }

    pim_catalog.event_subscriber.category.check_channels:
        class: '%pim_catalog.event_subscriber.category.check_channels.class%'
        arguments:
            - '@translator'
        tags:
            - { name: kernel.event_subscriber }

    pim_catalog.event_subscriber.reset_unique_validation:
        class: '%pim_catalog.event_subscriber.reset_unique_validation.class%'
        arguments:
            - '@pim_catalog.validator.unique_value_set'
            - '@pim_catalog.validator.unique_axes_combination_set'
        tags:
           - { name: kernel.event_listener, event: akeneo_batch.item_step_after_batch }

    pim_catalog.event_subscriber.compute_product_raw_values:
        class: '%pim_catalog.event_subscriber.compute_product_raw_values.class%'
        arguments:
            - '@pim_storage_serializer'
            - '@pim_catalog.repository.attribute'
        tags:
            - { name: kernel.event_subscriber }

    pim_catalog.event_subscriber.load_product_values:
        class: '%pim_catalog.event_subscriber.load_product_values.class%'
        arguments:
            - '@akeneo.pim.enrichment.factory.read.write_value_collection'
        tags:
            - { name: doctrine.event_subscriber, priority: 50 }

    pim_catalog.event_subscriber.index_products:
        class: '%pim_catalog.event_subscriber.index_products.class%'
        arguments:
              - '@pim_catalog.elasticsearch.indexer.product'
        tags:
            - { name: kernel.event_subscriber }

    pim_catalog.event_subscriber.index_product_models:
        class: '%pim_catalog.event_subscriber.index_product_models.class%'
        arguments:
              - '@pim_catalog.elasticsearch.indexer.product_model'
        tags:
            - { name: kernel.event_subscriber }

    pim_catalog.event_subscriber.compute_product_model_descendants:
        class: '%pim_catalog.event_subscriber.compute_product_model_descendants.class%'
        arguments:
            - '@security.token_storage'
            - '@akeneo_batch_queue.launcher.queue_job_launcher'
            - '@akeneo_batch.job.job_instance_repository'
            - '%pim_catalog.compute_product_models_descendants.job_name%'
        tags:
            - { name: kernel.event_subscriber }

    pim_catalog.event_subscriber.index_product_model_completedata:
        class: '%pim_catalog.event_subscriber.index_product_model_complete.class%'
        arguments:
            - '@pim_catalog.elasticsearch.indexer.product_model'
        tags:
            - { name: kernel.event_subscriber }

    pim_catalog.event_subscriber.compute_completeness_on_family_update_subscriber:
        class: '%pim_catalog.event_subscriber.compute_completeness_on_family_update.class%'
        arguments:
            - '@security.token_storage'
            - '@akeneo_batch_queue.launcher.queue_job_launcher'
            - '@akeneo_batch.job.job_instance_repository'
            - '@pim_catalog.repository.attribute_requirement'
            - '%pim_catalog.compute_completeness_of_products_family.job_name%'
            - '@pim_catalog.doctrine.query.find_attributes_for_family'
        tags:
            - { name: kernel.event_subscriber }

    pim_catalog.event_subscriber.category.update_indexes_on_category_deletion:
        class: 'Akeneo\Pim\Enrichment\Bundle\EventSubscriber\UpdateIndexesOnCategoryDeletion'
        arguments:
            - '@pim_catalog.query.get_descendent_category_codes'
            - '@akeneo_elasticsearch.client.product_and_product_model'
        tags:
            - { name: kernel.event_subscriber }

    pim_catalog.event_subscriber.update_exports_on_channel_update:
        class: 'Akeneo\Pim\Enrichment\Bundle\EventSubscriber\ConfigureCategoryTreeForExportJobsAfterChangingTheChannelCategoryTree'
        arguments:
            - '@akeneo_batch.job.job_instance_repository'
            - '@akeneo_batch.updater.job_instance'
            - '@akeneo_batch.saver.job_instance'
            -
                - 'csv_product_export'
                - 'xlsx_product_export'
        tags:
            - { name: kernel.event_subscriber }

<<<<<<< HEAD
    pim_catalog.event_subscriber.compute_product_completeness:
        class: 'Akeneo\Pim\Enrichment\Bundle\EventSubscriber\ComputeAndPersistProductCompletenessSubscriber'
        arguments:
            - '@pim_catalog.completeness.product.compute_and_persist'
        tags:
            - { name: kernel.event_subscriber }

    pim_catalog.event_subscriber.init_completeness_db_schema:
        class: 'Akeneo\Pim\Enrichment\Bundle\EventSubscriber\InitCompletenessDbSchemaSubscriber'
        arguments:
            - '@database_connection'
        tags:
            - { name: 'kernel.event_subscriber' }
=======
    pim_catalog.event_subscriber.attribute_option_set_sort_order:
      class: 'Akeneo\Pim\Enrichment\Bundle\EventSubscriber\AttributeOption\SetAttributeOptionSortOrderSubscriber'
      arguments:
        - '@pim_catalog.query.get_attribute_options_max_sort_order'
      tags:
        - { name: kernel.event_subscriber }

    pim_enrich.event_listener.remove_category_filter_in_job_instance:
        class: Akeneo\Pim\Enrichment\Bundle\EventSubscriber\Storage\RemoveCategoryFilterInJobInstanceSubscriber
        arguments:
            - '@akeneo_batch.job.job_instance_repository'
            - '@akeneo_batch.saver.job_instance'
        tags:
            - { name: kernel.event_subscriber }
>>>>>>> 9943e5bb
<|MERGE_RESOLUTION|>--- conflicted
+++ resolved
@@ -127,7 +127,6 @@
         tags:
             - { name: kernel.event_subscriber }
 
-<<<<<<< HEAD
     pim_catalog.event_subscriber.compute_product_completeness:
         class: 'Akeneo\Pim\Enrichment\Bundle\EventSubscriber\ComputeAndPersistProductCompletenessSubscriber'
         arguments:
@@ -141,19 +140,18 @@
             - '@database_connection'
         tags:
             - { name: 'kernel.event_subscriber' }
-=======
+
     pim_catalog.event_subscriber.attribute_option_set_sort_order:
-      class: 'Akeneo\Pim\Enrichment\Bundle\EventSubscriber\AttributeOption\SetAttributeOptionSortOrderSubscriber'
-      arguments:
-        - '@pim_catalog.query.get_attribute_options_max_sort_order'
-      tags:
-        - { name: kernel.event_subscriber }
+        class: 'Akeneo\Pim\Enrichment\Bundle\EventSubscriber\AttributeOption\SetAttributeOptionSortOrderSubscriber'
+        arguments:
+          - '@pim_catalog.query.get_attribute_options_max_sort_order'
+        tags:
+          - { name: kernel.event_subscriber }
 
     pim_enrich.event_listener.remove_category_filter_in_job_instance:
         class: Akeneo\Pim\Enrichment\Bundle\EventSubscriber\Storage\RemoveCategoryFilterInJobInstanceSubscriber
         arguments:
-            - '@akeneo_batch.job.job_instance_repository'
-            - '@akeneo_batch.saver.job_instance'
+          - '@akeneo_batch.job.job_instance_repository'
+          - '@akeneo_batch.saver.job_instance'
         tags:
-            - { name: kernel.event_subscriber }
->>>>>>> 9943e5bb
+          - { name: kernel.event_subscriber }