parameters:
    pim_enrich.controller.category_tree.class: Akeneo\Pim\Enrichment\Bundle\Controller\Ui\CategoryTreeController
    pim_api.controller.media_file.class: Akeneo\Pim\Enrichment\Bundle\Controller\ExternalApi\MediaFileController

services:
    pim_pdf_generator.controller.product:
        public: true
        class: 'Akeneo\Pim\Enrichment\Bundle\Controller\InternalApi\ProductPdfController'
        arguments:
            - '@pim_catalog.repository.product'
            - '@pim_pdf_generator.renderer.registry'

    pim_comment.controller.comment:
        public: true
        class: 'Akeneo\Pim\Enrichment\Bundle\Controller\InternalApi\CommentController'
        arguments:
            - '@security.token_storage'
            - '@doctrine.orm.default_entity_manager'
            - '@pim_comment.remover.comment'
            - '%pim_comment.entity.comment.class%'

    pim_localization.controller.format:
        public: true
        class: 'Akeneo\Pim\Enrichment\Bundle\Controller\InternalApi\FormatController'
        arguments:
            - '@pim_catalog.localization.factory.date'
            - '@pim_catalog.localization.factory.datetime'
            - '@pim_enrich.resolver.locale'
            - '@pim_user.context.user'
            -
                decimal_separators: '%pim_catalog.localization.decimal_separators%'
                date_formats: '%pim_catalog.localization.date_formats%'

    ### External API
    pim_api.warmup_query_cache.dummy:
        class: 'Akeneo\Pim\Enrichment\Bundle\Controller\ExternalApi\DummyWarmupQueryCache'

    pim_api.controller.product:
        public: true
        class: 'Akeneo\Pim\Enrichment\Bundle\Controller\ExternalApi\ProductController'
        arguments:
            - '@pim_external_api_serializer'
            - '@pim_api.repository.channel'
            - '@pim_api.repository.attribute'
            - '@pim_api.repository.product'
            - '@pim_api.pagination.offset_hal_paginator'
            - '@pim_api.pagination.search_after_hal_paginator'
            - '@pim_catalog.validator.product'
            - '@pim_catalog.builder.product'
            - '@pim_catalog.remover.product'
            - '@pim_catalog.updater.product'
            - '@pim_catalog.saver.product'
            - '@router'
            - '@pim_catalog.comparator.filter.product'
            - '@pim_api.stream.product_partial_update_stream'
            - '@pim_api.security.primary_key_encrypter'
            - '@pim_catalog.query.product_query_builder_from_size_factory'
            - '@pim_catalog.builder.product'
            - '@pim_api.filter.product_attribute_filter'
            - '@pim_catalog.entity_with_family_variant.add_parent_to_product'
            - '@pim_enrich.connector.use_cases.validator.list_products'
            - '%pim_api.configuration%'
            - '@pim_enrich.connector.use_cases.handler.list_products'
            - '@pim_api.normalizer.connector_products'
            - '@security.token_storage'
            - '@akeneo.pim.enrichment.product.connector.get_product_from_identifiers'
            - '@pim_catalog.event_subscriber.product.on_save.api_aggregator_event_subscriber'
            - '@pim_api.warmup_query_cache.dummy'
<<<<<<< HEAD
            - '@event_dispatcher'
=======
            - '@pim_api.checker.duplicate_value'
>>>>>>> 9de38945

    pim_api.controller.product_model:
        public: true
        class: 'Akeneo\Pim\Enrichment\Bundle\Controller\ExternalApi\ProductModelController'
        arguments:
            - '@pim_catalog.query.product_model_query_builder_factory'
            - '@pim_catalog.query.product_model_query_builder_search_after_size_factory'
            - '@pim_external_api_serializer'
            - '@pim_api.repository.channel'
            - '@pim_api.pagination.offset_hal_paginator'
            - '@pim_api.pagination.search_after_hal_paginator'
            - '@pim_api.security.primary_key_encrypter'
            - '@pim_api.updater.product_model'
            - '@pim_catalog.factory.product_model'
            - '@pim_catalog.saver.product_model'
            - '@router'
            - '@pim_catalog.validator.product_model'
            - '@pim_api.filter.product_model_attribute_filter'
            - '@pim_catalog.repository.product_model'
            - '@pim_api.stream.product_model_partial_update_stream'
            - '@pim_enrich.connector.use_cases.validator.list_product_models'
            - '@pim_enrich.connector.use_cases.handler.list_product_models'
            - '@pim_api.normalizer.connector_product_models'
            - '@akeneo.pim.enrichment.product.connector.get_product_models_from_codes'
            - '@security.token_storage'
            - '@pim_catalog.event_subscriber.product_model.on_save.api_aggregator_event_subscriber'
            - '@pim_api.warmup_query_cache.dummy'
            - '%pim_api.configuration%'

    pim_api.controller.category:
        public: true
        class: 'Akeneo\Pim\Enrichment\Bundle\Controller\ExternalApi\CategoryController'
        arguments:
            - '@pim_api.repository.category'
            - '@pim_external_api_serializer'
            - '@pim_catalog.factory.category'
            - '@pim_catalog.updater.category'
            - '@validator'
            - '@pim_catalog.saver.category'
            - '@router'
            - '@pim_api.pagination.offset_hal_paginator'
            - '@pim_api.pagination.parameter_validator'
            - '@pim_api.stream.category_partial_update_stream'
            - '%pim_api.configuration%'

    pim_enrich.controller.rest.category:
        public: true
        class: 'Akeneo\Pim\Enrichment\Bundle\Controller\InternalApi\CategoryController'
        arguments:
            - '@pim_catalog.repository.category'
            - '@pim_enrich.twig.category_extension'
            - '@pim_internal_api_serializer'
            - '@pim_catalog.filter.chained'

    pim_enrich.controller.rest.product_category:
        public: true
        class: 'Akeneo\Pim\Enrichment\Bundle\Controller\InternalApi\ProductCategoryController'
        arguments:
            - '@pim_catalog.repository.product'
            - '@pim_catalog.repository.product_category'
            - '@pim_catalog.filter.chained'


    pim_enrich.controller.rest.product:
        public: true
        class: 'Akeneo\Pim\Enrichment\Bundle\Controller\InternalApi\ProductController'
        arguments:
            - '@pim_catalog.repository.product'
            - '@pim_catalog.repository.product'
            - '@pim_catalog.repository.attribute'
            - '@pim_catalog.updater.product'
            - '@pim_catalog.saver.product'
            - '@pim_internal_api_serializer'
            - '@pim_catalog.validator.product'
            - '@pim_user.context.user'
            - '@pim_catalog.filter.chained'
            - '@pim_enrich.filter.product_edit_data'
            - '@pim_catalog.remover.product'
            - '@pim_catalog.builder.product'
            - '@pim_catalog.localization.localizer.converter'
            - '@pim_catalog.comparator.filter.product'
            - '@pim_enrich.converter.enrich_to_standard.product_value'
            - '@pim_enrich.normalizer.product_violation'
            - '@pim_catalog.builder.product'
            - '@pim_enrich.filter.product_attribute_filter'
            - '@akeneo_elasticsearch.client.product_and_product_model'

    pim_enrich.controller.rest.product_comment:
        public: true
        class: 'Akeneo\Pim\Enrichment\Bundle\Controller\InternalApi\ProductCommentController'
        arguments:
            - '@security.token_storage'
            - '@form.factory'
            - '@pim_catalog.repository.product'
            - '@pim_comment.repository.comment'
            - '@pim_comment.saver.comment'
            - '@pim_comment.builder.comment'
            - '@pim_standard_format_serializer'
            - '@validator'
            - '@pim_catalog.localization.presenter.datetime'
            - '@pim_enrich.resolver.locale'

    pim_enrich.controller.rest.product_model_category:
        public: true
        class: 'Akeneo\Pim\Enrichment\Bundle\Controller\InternalApi\ProductModelCategoryController'
        arguments:
            - '@pim_catalog.repository.product_model'
            - '@pim_catalog.repository.product_model_category'
            - '@pim_catalog.filter.chained'


    pim_enrich.controller.rest.product_model:
        public: true
        class: 'Akeneo\Pim\Enrichment\Bundle\Controller\InternalApi\ProductModelController'
        arguments:
            - '@pim_catalog.repository.product_model'
            - '@pim_internal_api_serializer'
            - '@pim_user.context.user'
            - '@pim_catalog.filter.chained'
            - '@pim_catalog.localization.localizer.converter'
            - '@pim_catalog.comparator.filter.product_model'
            - '@pim_enrich.converter.enrich_to_standard.product_value'
            - '@pim_catalog.updater.product_model'
            - '@pim_catalog.remover.product_model'
            - '@pim_catalog.validator.product'
            - '@pim_catalog.saver.product_model'
            - '@pim_enrich.normalizer.product_violation'
            - '@pim_enrich.normalizer.entity_with_family_variant'
            - '@pim_catalog.factory.product_model'
            - '@pim_enrich.normalizer.violation'
            - '@pim_catalog.repository.family_variant'
            - '@pim_enrich.filter.product_model_attribute_filter'
            - '@akeneo_elasticsearch.client.product_and_product_model'

    pim_enrich.controller.rest.group:
        public: true
        class: 'Akeneo\Pim\Enrichment\Bundle\Controller\InternalApi\GroupController'
        arguments:
            - '@pim_catalog.repository.group'
            - '@pim_catalog.repository.product'
            - '@pim_internal_api_serializer'
            - '@pim_user.context.user'
            - '@pim_catalog.updater.group'
            - '@pim_catalog.validator.product'
            - '@pim_enrich.normalizer.group_violation'
            - '@pim_catalog.saver.group'
            - '@pim_catalog.remover.group'
            - '@pim_catalog.factory.group'
            - '@pim_enrich.normalizer.violation'

    pim_enrich.controller.rest.sequential_edit:
        public: true
        class: 'Akeneo\Pim\Enrichment\Bundle\Controller\InternalApi\SequentialEditController'
        arguments:
            - '@oro_datagrid.mass_action.parameters_parser'
            - '@pim_datagrid.adapter.oro_to_pim_grid_filter'
            - '@pim_enrich.query.product_and_product_model_query_sequential_edit_builder_factory'

    pim_enrich.controller.rest.value:
        public: true
        class: 'Akeneo\Pim\Enrichment\Bundle\Controller\InternalApi\ValuesController'
        arguments:
            - '@pim_catalog.builder.product'
            - '@pim_user.context.user'
            - '@pim_enrich.converter.enrich_to_standard.product_value'
            - '@pim_catalog.localization.localizer.converter'
            - '@pim_catalog.updater.product'
            - '@pim_catalog.validator.product'
            - '@pim_catalog.repository.attribute'
            - '@pim_enrich.normalizer.product_violation'
            - '@pim_catalog.comparator.filter.product'

    pim_enrich.controller.rest.mass_edit:
        public: true
        class: 'Akeneo\Pim\Enrichment\Bundle\Controller\InternalApi\MassEditController'
        arguments:
            - '@oro_datagrid.mass_action.parameters_parser'
            - '@pim_datagrid.adapter.oro_to_pim_grid_filter'
            - '@pim_enrich.mass_edit_action.operation_authenticated_job_launcher'
            - '@pim_enrich.converter.mass_operation'
            - '@pim_datagrid.adapter.items_counter'

    pim_enrich.controller.rest.media:
        public: true
        class: 'Akeneo\Pim\Enrichment\Bundle\Controller\InternalApi\MediaController'
        arguments:
            - '@validator'
            - '@akeneo_file_storage.file_storage.path_generator'
            - '@akeneo_file_storage.file_storage.file.file_storer'

    pim_enrich.controller.rest.versioning:
        public: true
        class: 'Akeneo\Pim\Enrichment\Bundle\Controller\InternalApi\VersioningController'
        arguments:
            - '@pim_versioning.repository.version'
            - '@pim_catalog.resolver.fqcn'
            - '@pim_internal_api_serializer'
            - '@pim_user.context.user'

    pim_enrich.controller.category_tree.product:
        public: true
        class: 'Akeneo\Pim\Enrichment\Bundle\Controller\Ui\CategoryTreeController'
        arguments:
            - '@event_dispatcher'
            - '@pim_user.context.user'
            - '@pim_catalog.saver.category'
            - '@pim_catalog.remover.category'
            - '@pim_catalog.factory.category'
            - '@pim_catalog.repository.category'
            - '@oro_security.security_facade'
            - '@translator'
            - { related_entity: product, form_type: 'Akeneo\Pim\Enrichment\Bundle\Form\Type\CategoryType', acl: pim_enrich_product, route: pim_enrich }
        calls:
            - [ setContainer, [ '@service_container' ] ]

    pim_enrich.controller.file:
        public: true
        class: 'Akeneo\Pim\Enrichment\Bundle\Controller\Ui\FileController'
        arguments:
            - '@liip_imagine.controller'
            - '@akeneo_file_storage.file_storage.filesystem_provider'
            - '@akeneo_file_storage.repository.file_info'
            - '@pim_enrich.guesser.file_type'
            - '@pim_enrich.provider.default_image'
            - ['catalogStorage']

    pim_enrich.controller.product_model:
        public: true
        class: 'Akeneo\Pim\Enrichment\Bundle\Controller\Ui\ProductModelController'
        arguments:
            - '@pim_catalog.repository.product_model'
            - '@pim_catalog.repository.category'
            - '@oro_security.security_facade'
            - '%pim_catalog.entity.category.class%'
            - 'pim_enrich_product_model_categories_view'
            - '@@AkeneoPimEnrichment/ProductModel/listCategories.json.twig'

    pim_enrich.controller.product:
        public: true
        class: 'Akeneo\Pim\Enrichment\Bundle\Controller\Ui\ProductController'
        arguments:
            - '@translator'
            - '@pim_catalog.repository.product'
            - '@pim_catalog.repository.category'
            - '@pim_catalog.saver.product'
            - '%pim_catalog.entity.category.class%'
            - '@oro_security.security_facade'
            - 'pim_enrich_product_categories_view'
            - '@@AkeneoPimEnrichment/Product/listCategories.json.twig'

    pim_api.controller.media_file:
        public: true
        class: '%pim_api.controller.media_file.class%'
        arguments:
        - '@pim_api.repository.media_file'
        - '@pim_external_api_serializer'
        - '@pim_api.pagination.parameter_validator'
        - '@pim_api.pagination.offset_hal_paginator'
        - '@akeneo_file_storage.file_storage.filesystem_provider'
        - '@akeneo_file_storage.file_storage.file.streamed_file_fetcher'
        - '@pim_api.repository.product'
        - '@pim_catalog.updater.product'
        - '@pim_catalog.saver.product'
        - '@pim_catalog.validator.product'
        - '@akeneo_file_storage.saver.file'
        - '@akeneo_file_storage.file_storage.file.file_storer'
        - '@akeneo_file_storage.remover.file'
        - '@router'
        - '@pim_catalog.repository.product_model'
        - '@pim_api.updater.product_model'
        - '@pim_catalog.saver.product_model'
        - '%pim_api.configuration%'<|MERGE_RESOLUTION|>--- conflicted
+++ resolved
@@ -66,11 +66,8 @@
             - '@akeneo.pim.enrichment.product.connector.get_product_from_identifiers'
             - '@pim_catalog.event_subscriber.product.on_save.api_aggregator_event_subscriber'
             - '@pim_api.warmup_query_cache.dummy'
-<<<<<<< HEAD
             - '@event_dispatcher'
-=======
             - '@pim_api.checker.duplicate_value'
->>>>>>> 9de38945
 
     pim_api.controller.product_model:
         public: true
