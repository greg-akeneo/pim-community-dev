parameters:
    pim_enrich.controller.category_tree.class: Akeneo\Pim\Enrichment\Bundle\Controller\Ui\CategoryTreeController
    pim_api.controller.media_file.class: Akeneo\Pim\Enrichment\Bundle\Controller\ExternalApi\MediaFileController

services:
    pim_pdf_generator.controller.product:
        public: true
        class: 'Akeneo\Pim\Enrichment\Bundle\Controller\InternalApi\ProductPdfController'
        arguments:
            - '@pim_catalog.repository.product'
            - '@pim_pdf_generator.renderer.registry'

    pim_comment.controller.comment:
        public: true
        class: 'Akeneo\Pim\Enrichment\Bundle\Controller\InternalApi\CommentController'
        arguments:
            - '@security.token_storage'
            - '@doctrine.orm.default_entity_manager'
            - '@pim_comment.remover.comment'
            - '%pim_comment.entity.comment.class%'

    pim_localization.controller.format:
        public: true
        class: 'Akeneo\Pim\Enrichment\Bundle\Controller\InternalApi\FormatController'
        arguments:
            - '@pim_catalog.localization.factory.date'
            - '@pim_catalog.localization.factory.datetime'
            - '@pim_enrich.resolver.locale'
            - '@pim_user.context.user'
            -
                decimal_separators: '%pim_catalog.localization.decimal_separators%'
                date_formats: '%pim_catalog.localization.date_formats%'

    ### External API
    pim_api.warmup_query_cache.dummy:
        class: 'Akeneo\Pim\Enrichment\Bundle\Controller\ExternalApi\DummyWarmupQueryCache'

    pim_api.controller.product:
        public: true
        class: 'Akeneo\Pim\Enrichment\Bundle\Controller\ExternalApi\ProductController'
        arguments:
            - '@pim_external_api_serializer'
            - '@pim_api.repository.channel'
            - '@pim_api.repository.attribute'
            - '@pim_api.repository.product'
            - '@pim_api.pagination.offset_hal_paginator'
            - '@pim_api.pagination.search_after_hal_paginator'
            - '@pim_catalog.validator.product'
            - '@pim_catalog.builder.product'
            - '@pim_catalog.remover.product'
            - '@pim_catalog.updater.product'
            - '@pim_catalog.saver.product'
            - '@router'
            - '@pim_catalog.comparator.filter.product'
            - '@pim_api.stream.product_partial_update_stream'
            - '@pim_api.security.primary_key_encrypter'
            - '@pim_catalog.query.product_query_builder_from_size_factory'
            - '@pim_catalog.builder.product'
            - '@pim_api.filter.product_attribute_filter'
            - '@pim_catalog.entity_with_family_variant.add_parent_to_product'
            - '@pim_enrich.connector.use_cases.validator.list_products'
            - '%pim_api.configuration%'
            - '@pim_enrich.connector.use_cases.handler.list_products'
            - '@pim_api.normalizer.connector_products'
            - '@security.token_storage'
            - '@akeneo.pim.enrichment.product.connector.get_product_from_identifiers'
<<<<<<< HEAD
            - '@pim_catalog.event_subscriber.product.on_save.api_aggregator_event_subscriber'
            - '@pim_api.warmup_query_cache.dummy'
=======
            - '@pim_api.checker.duplicate_value'
>>>>>>> d53b07f4

    pim_api.controller.product_model:
        public: true
        class: 'Akeneo\Pim\Enrichment\Bundle\Controller\ExternalApi\ProductModelController'
        arguments:
            - '@pim_catalog.query.product_model_query_builder_factory'
            - '@pim_catalog.query.product_model_query_builder_search_after_size_factory'
            - '@pim_external_api_serializer'
            - '@pim_api.repository.channel'
            - '@pim_api.pagination.offset_hal_paginator'
            - '@pim_api.pagination.search_after_hal_paginator'
            - '@pim_api.security.primary_key_encrypter'
            - '@pim_api.updater.product_model'
            - '@pim_catalog.factory.product_model'
            - '@pim_catalog.saver.product_model'
            - '@router'
            - '@pim_catalog.validator.product_model'
            - '@pim_api.filter.product_model_attribute_filter'
            - '@pim_catalog.repository.product_model'
            - '@pim_api.stream.product_model_partial_update_stream'
            - '@pim_enrich.connector.use_cases.validator.list_product_models'
            - '@pim_enrich.connector.use_cases.handler.list_product_models'
            - '@pim_api.normalizer.connector_product_models'
            - '@akeneo.pim.enrichment.product.connector.get_product_models_from_codes'
            - '@security.token_storage'
            - '@pim_catalog.event_subscriber.product_model.on_save.api_aggregator_event_subscriber'
            - '@pim_api.warmup_query_cache.dummy'
            - '%pim_api.configuration%'

    pim_api.controller.category:
        public: true
        class: 'Akeneo\Pim\Enrichment\Bundle\Controller\ExternalApi\CategoryController'
        arguments:
            - '@pim_api.repository.category'
            - '@pim_external_api_serializer'
            - '@pim_catalog.factory.category'
            - '@pim_catalog.updater.category'
            - '@validator'
            - '@pim_catalog.saver.category'
            - '@router'
            - '@pim_api.pagination.offset_hal_paginator'
            - '@pim_api.pagination.parameter_validator'
            - '@pim_api.stream.category_partial_update_stream'
            - '%pim_api.configuration%'

    pim_enrich.controller.rest.category:
        public: true
        class: 'Akeneo\Pim\Enrichment\Bundle\Controller\InternalApi\CategoryController'
        arguments:
            - '@pim_catalog.repository.category'
            - '@pim_enrich.twig.category_extension'
            - '@pim_internal_api_serializer'
            - '@pim_catalog.filter.chained'

    pim_enrich.controller.rest.product_category:
        public: true
        class: 'Akeneo\Pim\Enrichment\Bundle\Controller\InternalApi\ProductCategoryController'
        arguments:
            - '@pim_catalog.repository.product'
            - '@pim_catalog.repository.product_category'
            - '@pim_catalog.filter.chained'


    pim_enrich.controller.rest.product:
        public: true
        class: 'Akeneo\Pim\Enrichment\Bundle\Controller\InternalApi\ProductController'
        arguments:
            - '@pim_catalog.repository.product'
            - '@pim_catalog.repository.product'
            - '@pim_catalog.repository.attribute'
            - '@pim_catalog.updater.product'
            - '@pim_catalog.saver.product'
            - '@pim_internal_api_serializer'
            - '@pim_catalog.validator.product'
            - '@pim_user.context.user'
            - '@pim_catalog.filter.chained'
            - '@pim_enrich.filter.product_edit_data'
            - '@pim_catalog.remover.product'
            - '@pim_catalog.builder.product'
            - '@pim_catalog.localization.localizer.converter'
            - '@pim_catalog.comparator.filter.product'
            - '@pim_enrich.converter.enrich_to_standard.product_value'
            - '@pim_enrich.normalizer.product_violation'
            - '@pim_catalog.builder.product'
            - '@pim_enrich.filter.product_attribute_filter'
            - '@akeneo_elasticsearch.client.product_and_product_model'

    pim_enrich.controller.rest.product_comment:
        public: true
        class: 'Akeneo\Pim\Enrichment\Bundle\Controller\InternalApi\ProductCommentController'
        arguments:
            - '@security.token_storage'
            - '@form.factory'
            - '@pim_catalog.repository.product'
            - '@pim_comment.repository.comment'
            - '@pim_comment.saver.comment'
            - '@pim_comment.builder.comment'
            - '@pim_standard_format_serializer'
            - '@validator'
            - '@pim_catalog.localization.presenter.datetime'
            - '@pim_enrich.resolver.locale'

    pim_enrich.controller.rest.product_model_category:
        public: true
        class: 'Akeneo\Pim\Enrichment\Bundle\Controller\InternalApi\ProductModelCategoryController'
        arguments:
            - '@pim_catalog.repository.product_model'
            - '@pim_catalog.repository.product_model_category'
            - '@pim_catalog.filter.chained'


    pim_enrich.controller.rest.product_model:
        public: true
        class: 'Akeneo\Pim\Enrichment\Bundle\Controller\InternalApi\ProductModelController'
        arguments:
            - '@pim_catalog.repository.product_model'
            - '@pim_internal_api_serializer'
            - '@pim_user.context.user'
            - '@pim_catalog.filter.chained'
            - '@pim_catalog.localization.localizer.converter'
            - '@pim_catalog.comparator.filter.product_model'
            - '@pim_enrich.converter.enrich_to_standard.product_value'
            - '@pim_catalog.updater.product_model'
            - '@pim_catalog.remover.product_model'
            - '@pim_catalog.validator.product'
            - '@pim_catalog.saver.product_model'
            - '@pim_enrich.normalizer.product_violation'
            - '@pim_enrich.normalizer.entity_with_family_variant'
            - '@pim_catalog.factory.product_model'
            - '@pim_enrich.normalizer.violation'
            - '@pim_catalog.repository.family_variant'
            - '@pim_enrich.filter.product_model_attribute_filter'
            - '@akeneo_elasticsearch.client.product_and_product_model'

    pim_enrich.controller.rest.group:
        public: true
        class: 'Akeneo\Pim\Enrichment\Bundle\Controller\InternalApi\GroupController'
        arguments:
            - '@pim_catalog.repository.group'
            - '@pim_catalog.repository.product'
            - '@pim_internal_api_serializer'
            - '@pim_user.context.user'
            - '@pim_catalog.updater.group'
            - '@pim_catalog.validator.product'
            - '@pim_enrich.normalizer.group_violation'
            - '@pim_catalog.saver.group'
            - '@pim_catalog.remover.group'
            - '@pim_catalog.factory.group'
            - '@pim_enrich.normalizer.violation'

    pim_enrich.controller.rest.sequential_edit:
        public: true
        class: 'Akeneo\Pim\Enrichment\Bundle\Controller\InternalApi\SequentialEditController'
        arguments:
            - '@oro_datagrid.mass_action.parameters_parser'
            - '@pim_datagrid.adapter.oro_to_pim_grid_filter'
            - '@pim_enrich.query.product_and_product_model_query_sequential_edit_builder_factory'

    pim_enrich.controller.rest.value:
        public: true
        class: 'Akeneo\Pim\Enrichment\Bundle\Controller\InternalApi\ValuesController'
        arguments:
            - '@pim_catalog.builder.product'
            - '@pim_user.context.user'
            - '@pim_enrich.converter.enrich_to_standard.product_value'
            - '@pim_catalog.localization.localizer.converter'
            - '@pim_catalog.updater.product'
            - '@pim_catalog.validator.product'
            - '@pim_catalog.repository.attribute'
            - '@pim_enrich.normalizer.product_violation'
            - '@pim_catalog.comparator.filter.product'

    pim_enrich.controller.rest.mass_edit:
        public: true
        class: 'Akeneo\Pim\Enrichment\Bundle\Controller\InternalApi\MassEditController'
        arguments:
            - '@oro_datagrid.mass_action.parameters_parser'
            - '@pim_datagrid.adapter.oro_to_pim_grid_filter'
            - '@pim_enrich.mass_edit_action.operation_authenticated_job_launcher'
            - '@pim_enrich.converter.mass_operation'
            - '@pim_datagrid.adapter.items_counter'

    pim_enrich.controller.rest.media:
        public: true
        class: 'Akeneo\Pim\Enrichment\Bundle\Controller\InternalApi\MediaController'
        arguments:
            - '@validator'
            - '@akeneo_file_storage.file_storage.path_generator'
            - '@akeneo_file_storage.file_storage.file.file_storer'

    pim_enrich.controller.rest.versioning:
        public: true
        class: 'Akeneo\Pim\Enrichment\Bundle\Controller\InternalApi\VersioningController'
        arguments:
            - '@pim_versioning.repository.version'
            - '@pim_catalog.resolver.fqcn'
            - '@pim_internal_api_serializer'
            - '@pim_user.context.user'

    pim_enrich.controller.category_tree.product:
        public: true
        class: 'Akeneo\Pim\Enrichment\Bundle\Controller\Ui\CategoryTreeController'
        arguments:
            - '@event_dispatcher'
            - '@pim_user.context.user'
            - '@pim_catalog.saver.category'
            - '@pim_catalog.remover.category'
            - '@pim_catalog.factory.category'
            - '@pim_catalog.repository.category'
            - '@oro_security.security_facade'
            - '@translator'
            - { related_entity: product, form_type: 'Akeneo\Pim\Enrichment\Bundle\Form\Type\CategoryType', acl: pim_enrich_product, route: pim_enrich }
        calls:
            - [ setContainer, [ '@service_container' ] ]

    pim_enrich.controller.file:
        public: true
        class: 'Akeneo\Pim\Enrichment\Bundle\Controller\Ui\FileController'
        arguments:
            - '@liip_imagine.controller'
            - '@akeneo_file_storage.file_storage.filesystem_provider'
            - '@akeneo_file_storage.repository.file_info'
            - '@pim_enrich.guesser.file_type'
            - '@pim_enrich.provider.default_image'
            - ['catalogStorage']

    pim_enrich.controller.product_model:
        public: true
        class: 'Akeneo\Pim\Enrichment\Bundle\Controller\Ui\ProductModelController'
        arguments:
            - '@pim_catalog.repository.product_model'
            - '@pim_catalog.repository.category'
            - '@oro_security.security_facade'
            - '%pim_catalog.entity.category.class%'
            - 'pim_enrich_product_model_categories_view'
            - '@@AkeneoPimEnrichment/ProductModel/listCategories.json.twig'

    pim_enrich.controller.product:
        public: true
        class: 'Akeneo\Pim\Enrichment\Bundle\Controller\Ui\ProductController'
        arguments:
            - '@translator'
            - '@pim_catalog.repository.product'
            - '@pim_catalog.repository.category'
            - '@pim_catalog.saver.product'
            - '%pim_catalog.entity.category.class%'
            - '@oro_security.security_facade'
            - 'pim_enrich_product_categories_view'
            - '@@AkeneoPimEnrichment/Product/listCategories.json.twig'

    pim_api.controller.media_file:
        public: true
        class: '%pim_api.controller.media_file.class%'
        arguments:
        - '@pim_api.repository.media_file'
        - '@pim_external_api_serializer'
        - '@pim_api.pagination.parameter_validator'
        - '@pim_api.pagination.offset_hal_paginator'
        - '@akeneo_file_storage.file_storage.filesystem_provider'
        - '@akeneo_file_storage.file_storage.file.streamed_file_fetcher'
        - '@pim_api.repository.product'
        - '@pim_catalog.updater.product'
        - '@pim_catalog.saver.product'
        - '@pim_catalog.validator.product'
        - '@akeneo_file_storage.saver.file'
        - '@akeneo_file_storage.file_storage.file.file_storer'
        - '@akeneo_file_storage.remover.file'
        - '@router'
        - '@pim_catalog.repository.product_model'
        - '@pim_api.updater.product_model'
        - '@pim_catalog.saver.product_model'
        - '%pim_api.configuration%'<|MERGE_RESOLUTION|>--- conflicted
+++ resolved
@@ -64,12 +64,9 @@
             - '@pim_api.normalizer.connector_products'
             - '@security.token_storage'
             - '@akeneo.pim.enrichment.product.connector.get_product_from_identifiers'
-<<<<<<< HEAD
             - '@pim_catalog.event_subscriber.product.on_save.api_aggregator_event_subscriber'
             - '@pim_api.warmup_query_cache.dummy'
-=======
             - '@pim_api.checker.duplicate_value'
->>>>>>> d53b07f4
 
     pim_api.controller.product_model:
         public: true
