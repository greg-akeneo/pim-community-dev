--- conflicted
+++ resolved
@@ -53,6 +53,9 @@
     pim_enrich.query.product_and_product_model_query_builder.class: Akeneo\Pim\Enrichment\Bundle\ProductQueryBuilder\ProductAndProductModelQueryBuilder
     pim_enrich.datagrid.product_batch_size: 25
 
+    pim_enrich.query.product_and_product_model_search_aggregator.class: Pim\Bundle\EnrichBundle\ProductQueryBuilder\ProductAndProductModelSearchAggregator
+    pim_enrich.query.elasticsearch.product_and_model_query_builder_factory.class: Pim\Bundle\EnrichBundle\ProductQueryBuilder\ProductAndProductModelQueryBuilderFactory
+
 services:
     pim_catalog.query.product_query_builder_factory:
         class: '%pim_catalog.query.elasticsearch.product_query_builder_factory.class%'
@@ -614,7 +617,27 @@
         tags:
             - { name: 'pim_catalog.elasticsearch.query.sorter', priority: 30 }
 
-<<<<<<< HEAD
+    pim.reference_data.query.filter.reference_data:
+        class: 'Akeneo\Pim\Enrichment\Bundle\Elasticsearch\Filter\Attribute\ReferenceDataFilter'
+        arguments:
+            - '@pim_catalog.validator.helper.attribute'
+            - '@pim_reference_data.repository_resolver'
+            - '@pim_reference_data.registry'
+            - ['pim_reference_data_simpleselect', 'pim_reference_data_multiselect']
+            - ['IN', 'EMPTY', 'NOT EMPTY', 'NOT IN']
+        tags:
+            - { name: 'pim_catalog.elasticsearch.query.product_filter', priority: 30 }
+            - { name: 'pim_catalog.elasticsearch.query.product_model_filter', priority: 30 }
+            - { name: 'pim_catalog.elasticsearch.query.product_and_product_model_filter', priority: 30 }
+
+    pim.reference_data.query.sorter.attribute.reference_data:
+        class: '%pim_catalog.query.elasticsearch.sorter.attribute.base.class%'
+        arguments:
+            - '@pim_catalog.validator.helper.attribute'
+            - ['pim_reference_data_simpleselect']
+        tags:
+            - { name: 'pim_catalog.elasticsearch.query.sorter', priority: 30 }
+
     pim_enrich.factory.product_and_product_model_from_size_cursor:
         public: false
         class: 'Akeneo\Pim\Enrichment\Bundle\Elasticsearch\FromSizeCursorFactory'
@@ -646,10 +669,11 @@
     # Services used by the products and product models' grid
     # here, products and product models should be gathered by the most top level product model
     pim_enrich.query.product_and_product_model_query_builder_from_size_factory:
-        class: '%pim_catalog.query.elasticsearch.product_and_model_query_builder_factory.class%'
+        class: '%pim_enrich.query.elasticsearch.product_and_model_query_builder_factory.class%'
         arguments:
             - '%pim_enrich.query.product_and_product_model_query_builder.class%'
             - '@pim_enrich.query.product_query_builder_from_size_factory.with_product_and_product_model_from_size_cursor'
+            - '@pim_enrich.query.product_and_product_model_search_aggregator'
 
     pim_enrich.query.product_query_builder_from_size_factory.with_product_and_product_model_from_size_cursor:
         public: false
@@ -661,25 +685,9 @@
             - '@pim_catalog.query.sorter.registry'
             - '@pim_enrich.factory.product_and_product_model_from_size_cursor'
             - '@pim_catalog.elasticsearch.product_query_builder_from_size_resolver'
-=======
-    pim.reference_data.query.filter.reference_data:
-        class: 'Akeneo\Pim\Enrichment\Bundle\Elasticsearch\Filter\Attribute\ReferenceDataFilter'
-        arguments:
-            - '@pim_catalog.validator.helper.attribute'
-            - '@pim_reference_data.repository_resolver'
-            - '@pim_reference_data.registry'
-            - ['pim_reference_data_simpleselect', 'pim_reference_data_multiselect']
-            - ['IN', 'EMPTY', 'NOT EMPTY', 'NOT IN']
-        tags:
-            - { name: 'pim_catalog.elasticsearch.query.product_filter', priority: 30 }
-            - { name: 'pim_catalog.elasticsearch.query.product_model_filter', priority: 30 }
-            - { name: 'pim_catalog.elasticsearch.query.product_and_product_model_filter', priority: 30 }
-
-    pim.reference_data.query.sorter.attribute.reference_data:
-        class: '%pim_catalog.query.elasticsearch.sorter.attribute.base.class%'
-        arguments:
-            - '@pim_catalog.validator.helper.attribute'
-            - ['pim_reference_data_simpleselect']
-        tags:
-            - { name: 'pim_catalog.elasticsearch.query.sorter', priority: 30 }
->>>>>>> def5fb69
+
+    pim_enrich.query.product_and_product_model_search_aggregator:
+        public: false
+        class: '%pim_enrich.query.product_and_product_model_search_aggregator.class%'
+        arguments:
+            - '@pim_catalog.repository.category'