--- conflicted
+++ resolved
@@ -37,16 +37,15 @@
      */
     public function validate($attributeOption, Constraint $constraint)
     {
-<<<<<<< HEAD
         if (!$constraint instanceof AttributeTypeForOption) {
             throw new UnexpectedTypeException($constraint, AttributeTypeForOption::class);
-=======
+        }
+
         /* TODO on merge 3.2, remove condition - replace $authorizedTypes by $this->supportedAttributeTypes */
         if (!empty($this->supportedAttributeTypes)) {
             $authorizedTypes = $this->supportedAttributeTypes;
         } else {
             $authorizedTypes = [AttributeTypes::OPTION_SIMPLE_SELECT, AttributeTypes::OPTION_MULTI_SELECT];
->>>>>>> 8e459322
         }
 
         /** @var AttributeOptionInterface */
