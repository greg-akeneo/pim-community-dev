<?php

namespace Pim\Component\Connector\Job\JobParameters\ConstraintCollectionProvider;

use Akeneo\Component\Batch\Job\JobInterface;
use Akeneo\Component\Batch\Job\JobParameters\ConstraintCollectionProviderInterface;
use Pim\Bundle\BaseConnectorBundle\Validator\Constraints\Channel;
use Pim\Component\Catalog\Validator\Constraints\Range;
use Symfony\Component\Validator\Constraints\Choice;
use Symfony\Component\Validator\Constraints\Collection;
use Symfony\Component\Validator\Constraints\DateTime;
use Symfony\Component\Validator\Constraints\NotBlank;
use Symfony\Component\Validator\Constraints\NotNull;
use Symfony\Component\Validator\Constraints\Type;

/**
 * Constraints for product CSV export
 *
 * @author    Nicolas Dupont <nicolas@akeneo.com>
 * @copyright 2016 Akeneo SAS (http://www.akeneo.com)
 * @license   http://opensource.org/licenses/osl-3.0.php  Open Software License (OSL 3.0)
 */
class ProductCsvExport implements ConstraintCollectionProviderInterface
{
    /** @var ConstraintCollectionProviderInterface */
    protected $simpleProvider;

    /** @var array */
    protected $supportedJobNames;

    /**
     * @param ConstraintCollectionProviderInterface $simpleCsv
     * @param array                                 $supportedJobNames
     */
    public function __construct(ConstraintCollectionProviderInterface $simpleCsv, array $supportedJobNames)
    {
        $this->simpleProvider = $simpleCsv;
        $this->supportedJobNames = $supportedJobNames;
    }

    /**
     * {@inheritdoc}
     */
    public function getConstraintCollection()
    {
        $baseConstraint = $this->simpleProvider->getConstraintCollection();
        $constraintFields = $baseConstraint->fields;
        $constraintFields['decimalSeparator'] = new NotBlank();
        $constraintFields['dateFormat'] = new NotBlank();
<<<<<<< HEAD
        $constraintFields['filters'] = [];
=======
        $constraintFields['channel'] = [
            new NotBlank(['groups' => 'Execution']),
            new Channel()
        ];
        $constraintFields['enabled'] = new NotBlank(['groups' => 'Execution']);
        $constraintFields['updated_since_strategy'] = [
            new NotBlank(['groups' => 'Execution']),
            new Choice(['choices' => [
                    'all',
                    'last_export',
                    'since_date',
                    'since_n_days',
                ]
            ])
        ];
        $constraintFields['updated_since_date'] = new DateTime(['groups' => 'Execution']);
        $constraintFields['updated_since_n_days'] = new Range(['min' => 0, 'groups' => 'Execution']);
        $constraintFields['locales'] = new NotBlank([
            'groups'  => 'Execution',
            'message' => 'pim_connector.export.locales.validation.not_blank'
        ]);
        $constraintFields['families'] = [];
        $constraintFields['product_identifier'] = [];
        $constraintFields['categories'] = [
            new NotNull(['groups'  => 'Execution']),
            new Type(['groups'  => 'Execution', 'type' => 'array']),
        ];
        $constraintFields['completeness'] = [
            new NotBlank(['groups' => 'Execution']),
            new Choice(['choices' => [
                'at_least_one_complete',
                'all_complete',
                'all_incomplete',
                'all',
            ], 'groups' => 'Execution'])
        ];
>>>>>>> 521c5893

        return new Collection(['fields' => $constraintFields]);
    }

    /**
     * {@inheritdoc}
     */
    public function supports(JobInterface $job)
    {
        return in_array($job->getName(), $this->supportedJobNames);
    }
}<|MERGE_RESOLUTION|>--- conflicted
+++ resolved
@@ -47,46 +47,7 @@
         $constraintFields = $baseConstraint->fields;
         $constraintFields['decimalSeparator'] = new NotBlank();
         $constraintFields['dateFormat'] = new NotBlank();
-<<<<<<< HEAD
         $constraintFields['filters'] = [];
-=======
-        $constraintFields['channel'] = [
-            new NotBlank(['groups' => 'Execution']),
-            new Channel()
-        ];
-        $constraintFields['enabled'] = new NotBlank(['groups' => 'Execution']);
-        $constraintFields['updated_since_strategy'] = [
-            new NotBlank(['groups' => 'Execution']),
-            new Choice(['choices' => [
-                    'all',
-                    'last_export',
-                    'since_date',
-                    'since_n_days',
-                ]
-            ])
-        ];
-        $constraintFields['updated_since_date'] = new DateTime(['groups' => 'Execution']);
-        $constraintFields['updated_since_n_days'] = new Range(['min' => 0, 'groups' => 'Execution']);
-        $constraintFields['locales'] = new NotBlank([
-            'groups'  => 'Execution',
-            'message' => 'pim_connector.export.locales.validation.not_blank'
-        ]);
-        $constraintFields['families'] = [];
-        $constraintFields['product_identifier'] = [];
-        $constraintFields['categories'] = [
-            new NotNull(['groups'  => 'Execution']),
-            new Type(['groups'  => 'Execution', 'type' => 'array']),
-        ];
-        $constraintFields['completeness'] = [
-            new NotBlank(['groups' => 'Execution']),
-            new Choice(['choices' => [
-                'at_least_one_complete',
-                'all_complete',
-                'all_incomplete',
-                'all',
-            ], 'groups' => 'Execution'])
-        ];
->>>>>>> 521c5893
 
         return new Collection(['fields' => $constraintFields]);
     }
