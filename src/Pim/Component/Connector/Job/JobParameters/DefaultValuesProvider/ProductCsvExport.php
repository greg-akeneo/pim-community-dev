--- conflicted
+++ resolved
@@ -39,21 +39,8 @@
         $parameters = $this->simpleProvider->getDefaultValues();
         $parameters['decimalSeparator'] = LocalizerInterface::DEFAULT_DECIMAL_SEPARATOR;
         $parameters['dateFormat'] = LocalizerInterface::DEFAULT_DATE_FORMAT;
-<<<<<<< HEAD
         $parameters['filters'] = ['data' => [], 'structure' => (object) []];
-=======
-        $parameters['channel'] = null;
-        $parameters['locales'] = [];
-        $parameters['enabled'] = 'enabled';
-        $parameters['updated_since_strategy'] = 'all';
-        $parameters['updated_since_date'] = null;
-        $parameters['updated_since_n_days'] = null;
-        $parameters['families'] = null;
-        $parameters['categories'] = [];
-        $parameters['completeness'] = 'at_least_one_complete';
-        $parameters['product_identifier'] = null;
         $parameters['with_media'] = true;
->>>>>>> 0f514a31
 
         return $parameters;
     }
