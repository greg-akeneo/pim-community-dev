<?php

namespace Pim\Component\Connector\Processor\Normalization;

use Akeneo\Component\Batch\Item\DataInvalidItem;
use Akeneo\Component\Batch\Item\ItemProcessorInterface;
use Akeneo\Component\Batch\Job\JobInterface;
use Akeneo\Component\Batch\Job\JobParameters;
use Akeneo\Component\Batch\Model\StepExecution;
use Akeneo\Component\Batch\Step\StepExecutionAwareInterface;
use Akeneo\Component\StorageUtils\Cache\CacheClearerInterface;
use Akeneo\Component\StorageUtils\Detacher\ObjectDetacherInterface;
<<<<<<< HEAD
=======
use Pim\Bundle\ConnectorBundle\Doctrine\Common\Detacher\StoredProductDetacherInterface;
use Pim\Component\Catalog\Builder\ProductBuilderInterface;
>>>>>>> 9e14144d
use Pim\Component\Catalog\Model\ProductInterface;
use Pim\Component\Catalog\Repository\AttributeRepositoryInterface;
use Pim\Component\Catalog\Repository\ChannelRepositoryInterface;
use Pim\Component\Catalog\ValuesFiller\EntityWithFamilyValuesFillerInterface;
use Pim\Component\Connector\Processor\BulkMediaFetcher;
use Symfony\Component\Serializer\Normalizer\NormalizerInterface;

/**
 * Product processor to process and normalize entities to the standard format
 *
 * @author    Marie Bochu <marie.bochu@akeneo.com>
 * @copyright 2016 Akeneo SAS (http://www.akeneo.com)
 * @license   http://opensource.org/licenses/osl-3.0.php  Open Software License (OSL 3.0)
 */
class ProductProcessor implements ItemProcessorInterface, StepExecutionAwareInterface
{
    /** @var NormalizerInterface */
    protected $normalizer;

    /** @var ChannelRepositoryInterface */
    protected $channelRepository;

    /** @var AttributeRepositoryInterface */
    protected $attributeRepository;

    /** @var ObjectDetacherInterface */
    protected $detacher;

    /** @var StepExecution */
    protected $stepExecution;

    /** @var BulkMediaFetcher */
    protected $mediaFetcher;

<<<<<<< HEAD
    /** @var EntityWithFamilyValuesFillerInterface */
    protected $productValuesFiller;

    /** @var CacheClearerInterface */
    protected $cacheClearer;

    /**
     * @param NormalizerInterface                   $normalizer
     * @param ChannelRepositoryInterface            $channelRepository
     * @param AttributeRepositoryInterface          $attributeRepository
     * @param ObjectDetacherInterface               $detacher
     * @param BulkMediaFetcher                      $mediaFetcher
     * @param EntityWithFamilyValuesFillerInterface $productValuesFiller
     * @param CacheClearerInterface                 $cacheClearer
=======
    /** @var StoredProductDetacherInterface */
    protected $storedProductDetacher;

    /**
     * @param NormalizerInterface                 $normalizer
     * @param ChannelRepositoryInterface          $channelRepository
     * @param AttributeRepositoryInterface        $attributeRepository
     * @param ProductBuilderInterface             $productBuilder
     * @param ObjectDetacherInterface             $detacher
     * @param BulkMediaFetcher                    $mediaFetcher
     * @param StoredProductDetacherInterface|null $storedProductDetacher
>>>>>>> 9e14144d
     */
    public function __construct(
        NormalizerInterface $normalizer,
        ChannelRepositoryInterface $channelRepository,
        AttributeRepositoryInterface $attributeRepository,
        ObjectDetacherInterface $detacher,
        BulkMediaFetcher $mediaFetcher,
<<<<<<< HEAD
        EntityWithFamilyValuesFillerInterface $productValuesFiller,
        CacheClearerInterface $cacheClearer = null
=======
        StoredProductDetacherInterface $storedProductDetacher = null
>>>>>>> 9e14144d
    ) {
        $this->normalizer = $normalizer;
        $this->detacher = $detacher;
        $this->channelRepository = $channelRepository;
        $this->attributeRepository = $attributeRepository;
        $this->mediaFetcher = $mediaFetcher;
<<<<<<< HEAD
        $this->productValuesFiller = $productValuesFiller;
        $this->cacheClearer = $cacheClearer;
=======
        $this->storedProductDetacher = $storedProductDetacher;
>>>>>>> 9e14144d
    }

    /**
     * {@inheritdoc}
     */
    public function process($product)
    {
        $parameters = $this->stepExecution->getJobParameters();
        $structure = $parameters->get('filters')['structure'];
        $channel = $this->channelRepository->findOneByIdentifier($structure['scope']);
        $this->productValuesFiller->fillMissingValues($product);

        $productStandard = $this->normalizer->normalize($product, 'standard', [
            'channels' => [$channel->getCode()],
            'locales'  => array_intersect(
                $channel->getLocaleCodes(),
                $parameters->get('filters')['structure']['locales']
            ),
        ]);

        if ($this->areAttributesToFilter($parameters)) {
            $attributesToFilter = $this->getAttributesToFilter($parameters);
            $productStandard['values'] = $this->filterValues($productStandard['values'], $attributesToFilter);
        }

        if ($parameters->has('with_media') && $parameters->get('with_media')) {
            $directory = $this->stepExecution->getJobExecution()->getExecutionContext()
                ->get(JobInterface::WORKING_DIRECTORY_PARAMETER);

            $this->fetchMedia($product, $directory);
        } else {
            $mediaAttributes = $this->attributeRepository->findMediaAttributeCodes();
            $productStandard['values'] = array_filter(
                $productStandard['values'],
                function ($attributeCode) use ($mediaAttributes) {
                    return !in_array($attributeCode, $mediaAttributes);
                },
                ARRAY_FILTER_USE_KEY
            );
        }

<<<<<<< HEAD
        if (null !== $this->cacheClearer) {
            $this->cacheClearer->clear();
        } else {
            // TODO Remove $this->detacher, the upper condition and update the constructor on merge to master
            $this->detacher->detach($product);
        }
=======
        $this->detachProduct($product);
>>>>>>> 9e14144d

        return $productStandard;
    }

    /**
     * {@inheritdoc}
     */
    public function setStepExecution(StepExecution $stepExecution)
    {
        $this->stepExecution = $stepExecution;
    }

    /**
     * Fetch medias on the local filesystem
     *
     * @param ProductInterface $product
     * @param string           $directory
     */
    protected function fetchMedia(ProductInterface $product, $directory)
    {
        $identifier = $product->getIdentifier();
        $this->mediaFetcher->fetchAll($product->getValues(), $directory, $identifier);

        foreach ($this->mediaFetcher->getErrors() as $error) {
            $this->stepExecution->addWarning($error['message'], [], new DataInvalidItem($error['media']));
        }
    }

    /**
     * Filters the attributes that have to be exported based on a product and a list of attributes
     *
     * @param array $values
     * @param array $attributesToFilter
     *
     * @return array
     */
    protected function filterValues(array $values, array $attributesToFilter)
    {
        $valuesToExport = [];
        $attributesToFilter = array_flip($attributesToFilter);
        foreach ($values as $code => $value) {
            if (isset($attributesToFilter[$code])) {
                $valuesToExport[$code] = $value;
            }
        }

        return $valuesToExport;
    }

    /**
     * Return a list of attributes to export
     *
     * @param JobParameters $parameters
     *
     * @return array
     */
    protected function getAttributesToFilter(JobParameters $parameters)
    {
        $attributes = $parameters->get('filters')['structure']['attributes'];
        $identifierCode = $this->attributeRepository->getIdentifierCode();
        if (!in_array($identifierCode, $attributes)) {
            $attributes[] = $identifierCode;
        }

        return $attributes;
    }

    /**
     * Are there attributes to filter?
     *
     * @param JobParameters $parameters
     *
     * @return bool
     */
    protected function areAttributesToFilter(JobParameters $parameters)
    {
        return isset($parameters->get('filters')['structure']['attributes'])
            && !empty($parameters->get('filters')['structure']['attributes']);
    }

    /**
     * Detach the product after it was normalized.
     *
     * As the StoredProductDetacher is optional and can be null (done like that
     * to avoid BC break in a patch), we still need the previous way to detach
     * products.
     *
     * If the StoredProductDetacher is injected in the processor, the product
     * will only be stored, to be detached in the product writer.
     *
     * @see \Pim\Component\Connector\Writer\File\AbstractItemMediaWriter
     *
     * @param ProductInterface $product
     */
    private function detachProduct(ProductInterface $product)
    {
        if (null !== $this->storedProductDetacher) {
            $this->storedProductDetacher->storeProductToDetach($product);

            return;
        }

        foreach ($product->getGroups() as $group) {
            $this->detacher->detach($group);
        }

        $this->detacher->detach($product);
    }
}<|MERGE_RESOLUTION|>--- conflicted
+++ resolved
@@ -10,11 +10,6 @@
 use Akeneo\Component\Batch\Step\StepExecutionAwareInterface;
 use Akeneo\Component\StorageUtils\Cache\CacheClearerInterface;
 use Akeneo\Component\StorageUtils\Detacher\ObjectDetacherInterface;
-<<<<<<< HEAD
-=======
-use Pim\Bundle\ConnectorBundle\Doctrine\Common\Detacher\StoredProductDetacherInterface;
-use Pim\Component\Catalog\Builder\ProductBuilderInterface;
->>>>>>> 9e14144d
 use Pim\Component\Catalog\Model\ProductInterface;
 use Pim\Component\Catalog\Repository\AttributeRepositoryInterface;
 use Pim\Component\Catalog\Repository\ChannelRepositoryInterface;
@@ -49,7 +44,6 @@
     /** @var BulkMediaFetcher */
     protected $mediaFetcher;
 
-<<<<<<< HEAD
     /** @var EntityWithFamilyValuesFillerInterface */
     protected $productValuesFiller;
 
@@ -64,19 +58,6 @@
      * @param BulkMediaFetcher                      $mediaFetcher
      * @param EntityWithFamilyValuesFillerInterface $productValuesFiller
      * @param CacheClearerInterface                 $cacheClearer
-=======
-    /** @var StoredProductDetacherInterface */
-    protected $storedProductDetacher;
-
-    /**
-     * @param NormalizerInterface                 $normalizer
-     * @param ChannelRepositoryInterface          $channelRepository
-     * @param AttributeRepositoryInterface        $attributeRepository
-     * @param ProductBuilderInterface             $productBuilder
-     * @param ObjectDetacherInterface             $detacher
-     * @param BulkMediaFetcher                    $mediaFetcher
-     * @param StoredProductDetacherInterface|null $storedProductDetacher
->>>>>>> 9e14144d
      */
     public function __construct(
         NormalizerInterface $normalizer,
@@ -84,24 +65,16 @@
         AttributeRepositoryInterface $attributeRepository,
         ObjectDetacherInterface $detacher,
         BulkMediaFetcher $mediaFetcher,
-<<<<<<< HEAD
         EntityWithFamilyValuesFillerInterface $productValuesFiller,
         CacheClearerInterface $cacheClearer = null
-=======
-        StoredProductDetacherInterface $storedProductDetacher = null
->>>>>>> 9e14144d
     ) {
         $this->normalizer = $normalizer;
         $this->detacher = $detacher;
         $this->channelRepository = $channelRepository;
         $this->attributeRepository = $attributeRepository;
         $this->mediaFetcher = $mediaFetcher;
-<<<<<<< HEAD
         $this->productValuesFiller = $productValuesFiller;
         $this->cacheClearer = $cacheClearer;
-=======
-        $this->storedProductDetacher = $storedProductDetacher;
->>>>>>> 9e14144d
     }
 
     /**
@@ -143,16 +116,12 @@
             );
         }
 
-<<<<<<< HEAD
         if (null !== $this->cacheClearer) {
             $this->cacheClearer->clear();
         } else {
             // TODO Remove $this->detacher, the upper condition and update the constructor on merge to master
             $this->detacher->detach($product);
         }
-=======
-        $this->detachProduct($product);
->>>>>>> 9e14144d
 
         return $productStandard;
     }
@@ -232,33 +201,4 @@
         return isset($parameters->get('filters')['structure']['attributes'])
             && !empty($parameters->get('filters')['structure']['attributes']);
     }
-
-    /**
-     * Detach the product after it was normalized.
-     *
-     * As the StoredProductDetacher is optional and can be null (done like that
-     * to avoid BC break in a patch), we still need the previous way to detach
-     * products.
-     *
-     * If the StoredProductDetacher is injected in the processor, the product
-     * will only be stored, to be detached in the product writer.
-     *
-     * @see \Pim\Component\Connector\Writer\File\AbstractItemMediaWriter
-     *
-     * @param ProductInterface $product
-     */
-    private function detachProduct(ProductInterface $product)
-    {
-        if (null !== $this->storedProductDetacher) {
-            $this->storedProductDetacher->storeProductToDetach($product);
-
-            return;
-        }
-
-        foreach ($product->getGroups() as $group) {
-            $this->detacher->detach($group);
-        }
-
-        $this->detacher->detach($product);
-    }
 }