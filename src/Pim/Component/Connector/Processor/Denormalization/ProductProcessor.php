--- conflicted
+++ resolved
@@ -51,13 +51,8 @@
     /** @var FilterInterface */
     protected $productFilter;
 
-<<<<<<< HEAD
     /** @var AttributeFilterInterface */
     private $productAttributeFilter;
-=======
-    /** @var array list of identifiers previously seen with at least one diff in this process */
-    private $seenWithDiff = [];
->>>>>>> f3258fb1
 
     /**
      * @param IdentifiableObjectRepositoryInterface $repository
@@ -87,11 +82,7 @@
         $this->validator = $validator;
         $this->detacher = $detacher;
         $this->productFilter = $productFilter;
-<<<<<<< HEAD
         $this->productAttributeFilter = $productAttributeFilter;
-=======
-        $this->seenWithDiff = [];
->>>>>>> f3258fb1
     }
 
     /**
@@ -100,9 +91,8 @@
     public function process($item)
     {
         $itemHasStatus = isset($item['enabled']);
-        $jobParameters = $this->stepExecution->getJobParameters();
         if (!isset($item['enabled'])) {
-            $item['enabled'] = $jobParameters->get('enabled');
+            $item['enabled'] = $jobParameters = $this->stepExecution->getJobParameters()->get('enabled');
         }
 
         $identifier = $this->getIdentifier($item);
@@ -128,20 +118,16 @@
             unset($filteredItem['enabled']);
         }
 
+        $jobParameters = $this->stepExecution->getJobParameters();
         $enabledComparison = $jobParameters->get('enabledComparison');
         if ($enabledComparison) {
             $filteredItem = $this->filterIdenticalData($product, $filteredItem);
 
             if (empty($filteredItem) && null !== $product->getId()) {
-                if (!isset($this->seenWithDiff[$identifier])) {
-                    // only detach products when no previous line has modified the same identifier (to avoid duplicates)
-                    $this->detachProduct($product);
-                }
+                $this->detachProduct($product);
                 $this->stepExecution->incrementSummaryInfo('product_skipped_no_diff');
 
                 return null;
-            } else {
-                $this->seenWithDiff[$identifier] = true;
             }
         }
 
@@ -225,31 +211,6 @@
     }
 
     /**
-     * @param string      $identifier
-     * @param string|null $familyCode
-     * @param string      $parentCode
-     *
-     * @return ProductInterface
-     * @throws AccessDeniedException
-     */
-    protected function findOrCreateProduct(
-        string $identifier,
-        ?string $familyCode,
-        string $parentCode
-    ): ProductInterface {
-        $product = $this->repository->findOneByIdentifier($identifier);
-        if (null === $product && '' !== $parentCode) {
-            $product = $this->variantProductBuilder->createProduct($identifier, $familyCode);
-        }
-
-        if (null === $product) {
-            $product = $this->productBuilder->createProduct($identifier, $familyCode);
-        }
-
-        return $product;
-    }
-
-    /**
      * @param ProductInterface $product
      * @param array            $filteredItem
      *
