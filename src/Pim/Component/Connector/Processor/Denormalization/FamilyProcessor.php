<?php

namespace Pim\Component\Connector\Processor\Denormalization;

use Akeneo\Component\StorageUtils\Repository\IdentifiableObjectRepositoryInterface;
use Akeneo\Component\StorageUtils\Updater\ObjectUpdaterInterface;
use Pim\Bundle\CatalogBundle\Factory\FamilyFactory;
use Pim\Component\Catalog\Model\FamilyInterface;
use Pim\Component\Connector\ArrayConverter\StandardArrayConverterInterface;
use Symfony\Component\Validator\ConstraintViolationListInterface;
use Symfony\Component\Validator\Validator\ValidatorInterface;

/**
 * Family import processor
 *
 * @author    Olivier Soulet <olivier.soulet@akeneo.com>
 * @copyright 2015 Akeneo SAS (http://www.akeneo.com)
 * @license   http://opensource.org/licenses/osl-3.0.php  Open Software License (OSL 3.0)
 */
class FamilyProcessor extends AbstractProcessor
{
    /** @var StandardArrayConverterInterface */
    protected $familyConverter;

    /** @var ObjectUpdaterInterface */
    protected $updater;

    /** @var ValidatorInterface */
    protected $validator;

    /** @var FamilyFactory */
    protected $familyFactory;

    /**
     * @param StandardArrayConverterInterface       $familyConverter
     * @param IdentifiableObjectRepositoryInterface $repository
     * @param FamilyFactory                         $familyFactory
     * @param ObjectUpdaterInterface                $updater
     * @param ValidatorInterface                    $validator
     */
    public function __construct(
        IdentifiableObjectRepositoryInterface $repository,
        StandardArrayConverterInterface $familyConverter,
        FamilyFactory $familyFactory,
        ObjectUpdaterInterface $updater,
        ValidatorInterface $validator
    ) {
        parent::__construct($repository);

        $this->familyConverter = $familyConverter;
<<<<<<< HEAD
        $this->familyFactory  = $familyFactory;
        $this->updater        = $updater;
        $this->validator      = $validator;
=======
        $this->familyFactory   = $familyFactory;
        $this->updater         = $updater;
        $this->validator       = $validator;
>>>>>>> eca76d75
    }

    /**
     * {@inheritdoc}
     */
    public function process($item)
    {
        $convertedItem = $this->convertItemData($item);
        $family = $this->findOrCreateFamily($convertedItem);

        try {
            $this->updateFamily($family, $convertedItem);
        } catch (\InvalidArgumentException $exception) {
            $this->skipItemWithMessage($item, $exception->getMessage(), $exception);
        }

        $violations = $this->validateFamily($family);
        if ($violations->count() > 0) {
            $this->skipItemWithConstraintViolations($item, $violations);
        }

        return $family;
    }

    /**
     * @param array $item
     *
     * @return array
     */
    protected function convertItemData(array $item)
    {
        return $this->familyConverter->convert($item);
    }

    /**
     * @param array $convertedItem
     *
     * @return FamilyInterface
     */
    protected function findOrCreateFamily(array $convertedItem)
    {
        $family = $this->findObject($this->repository, $convertedItem);
        if (null === $family) {
            return $this->familyFactory->createFamily();
        }

        return $family;
    }

    /**
     * @param FamilyInterface $family
     * @param array           $convertedItem
     *
     * @throws \InvalidArgumentException
     */
    protected function updateFamily(FamilyInterface $family, array $convertedItem)
    {
        $this->updater->update($family, $convertedItem);
    }

    /**
     * @param FamilyInterface $family
     *
     * @throws \InvalidArgumentException
     *
     * @return ConstraintViolationListInterface
     */
    protected function validateFamily(FamilyInterface $family)
    {
        return $this->validator->validate($family);
    }
}<|MERGE_RESOLUTION|>--- conflicted
+++ resolved
@@ -48,15 +48,9 @@
         parent::__construct($repository);
 
         $this->familyConverter = $familyConverter;
-<<<<<<< HEAD
-        $this->familyFactory  = $familyFactory;
-        $this->updater        = $updater;
-        $this->validator      = $validator;
-=======
         $this->familyFactory   = $familyFactory;
         $this->updater         = $updater;
         $this->validator       = $validator;
->>>>>>> eca76d75
     }
 
     /**
