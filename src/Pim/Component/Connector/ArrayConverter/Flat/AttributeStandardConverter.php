--- conflicted
+++ resolved
@@ -76,11 +76,7 @@
             case 'number_min':
             case 'number_max':
             case 'max_file_size':
-<<<<<<< HEAD
-                $convertedItem[$field] = '' === $data ? null : (float) $data;
-=======
                 $convertedItem[$field] = ('' === $data) ? null : (float) $data;
->>>>>>> fe9d0919
                 break;
             case 'sort_order':
             case 'max_characters':
@@ -88,13 +84,13 @@
                 break;
             case 'options':
             case 'available_locales':
-                $convertedItem[$field] = '' === $data ? [] : explode(',', $data);
+                $convertedItem[$field] = ('' === $data) ? [] : explode(',', $data);
                 break;
             case in_array($field, $booleanFields):
                 $convertedItem[$field] = (bool) $data;
                 break;
             case 'reference_data_name':
-                $convertedItem[$field] = '' === $data ? null : $data;
+                $convertedItem[$field] = ('' === $data) ? null : $data;
                 break;
             default:
                 $convertedItem[$field] = (string) $data;
