<?php

declare(strict_types=1);

namespace spec\Pim\Component\Connector\Job;

use Akeneo\Component\Batch\Item\InvalidItemException;
use Akeneo\Component\Batch\Item\ItemReaderInterface;
use Akeneo\Component\Batch\Job\JobRepositoryInterface;
use Akeneo\Component\Batch\Model\StepExecution;
use Akeneo\Component\StorageUtils\Cache\EntityManagerClearerInterface;
use Akeneo\Component\StorageUtils\Cursor\CursorInterface;
use Akeneo\Component\StorageUtils\Detacher\ObjectDetacherInterface;
use Akeneo\Component\StorageUtils\Saver\BulkSaverInterface;
use PhpSpec\ObjectBehavior;
use Pim\Bundle\EnrichBundle\ProductQueryBuilder\ProductAndProductModelQueryBuilder;
use Pim\Component\Catalog\EntityWithFamilyVariant\KeepOnlyValuesForVariation;
use Pim\Component\Catalog\Model\FamilyInterface;
use Pim\Component\Catalog\Model\ProductInterface;
use Pim\Component\Catalog\Model\VariantProductInterface;
use Pim\Component\Catalog\Query\Filter\Operators;
use Pim\Component\Catalog\Query\ProductQueryBuilderFactoryInterface;
use Pim\Component\Catalog\Repository\FamilyRepositoryInterface;
use Pim\Component\Connector\Job\ComputeDataRelatedToFamilyVariantsTasklet;
use Prophecy\Argument;
use Symfony\Component\Validator\ConstraintViolationListInterface;
use Symfony\Component\Validator\Validator\ValidatorInterface;

class ComputeDataRelatedToFamilyProductsTaskletSpec extends ObjectBehavior
{
    function let(
        FamilyRepositoryInterface $familyRepository,
        ProductQueryBuilderFactoryInterface $productQueryBuilderFactory,
        ItemReaderInterface $familyReader,
        BulkSaverInterface $productSaver,
        ObjectDetacherInterface $objectDetacher,
<<<<<<< HEAD
        EntityManagerClearerInterface $cacheClearer,
        JobRepositoryInterface $jobRepository
=======
        CacheClearerInterface $cacheClearer,
        JobRepositoryInterface $jobRepository,
        KeepOnlyValuesForVariation $keepOnlyValuesForVariation,
        ValidatorInterface $validator
>>>>>>> 880ba651
    ) {
        $this->beConstructedWith(
            $familyRepository,
            $productQueryBuilderFactory,
            $familyReader,
            $productSaver,
            $objectDetacher,
            $cacheClearer,
            $jobRepository,
            $keepOnlyValuesForVariation,
            $validator,
            2
        );
    }

    function it_is_initializable()
    {
        $this->beAnInstanceOf(ComputeDataRelatedToFamilyVariantsTasklet::class);
    }

    function it_saves_the_products_belonging_to_the_family(
        $familyReader,
        $familyRepository,
        $productSaver,
        $productQueryBuilderFactory,
        $jobRepository,
        $cacheClearer,
        FamilyInterface $family,
        ProductInterface $product1,
        ProductInterface $product2,
        ProductInterface $product3,
        StepExecution $stepExecution,
        ProductAndProductModelQueryBuilder $pqb,
        CursorInterface $cursor
    ) {
        $familyReader->read()->willReturn(['code' => 'my_family'], null);
        $familyRepository->findOneByIdentifier('my_family')->willReturn($family);

        $family->getCode()->willReturn('family_code');

        $productQueryBuilderFactory->create()->willReturn($pqb);
        $pqb->addFilter('family', Operators::IN_LIST, ['family_code'])->shouldBeCalled();
        $pqb->execute()->willReturn($cursor);

        $cursor->rewind()->shouldBeCalled();
        $cursor->valid()->willReturn(true, true, true, false);
        $cursor->current()->willReturn($product1, $product2, $product3);
        $cursor->next()->shouldBeCalled();

        $productSaver->saveAll([$product1, $product2])->shouldBeCalled();
        $productSaver->saveAll([$product3])->shouldBeCalled();

        $stepExecution->incrementSummaryInfo(Argument::cetera())->shouldBeCalledTimes(2);
        $stepExecution->incrementSummaryInfo('process', 2)->shouldBeCalled();
        $stepExecution->incrementSummaryInfo('process', 1)->shouldBeCalled();
        $stepExecution->incrementSummaryInfo('skip')->shouldNotBeCalled();

        $jobRepository->updateStepExecution($stepExecution)->shouldBeCalled();
        $cacheClearer->clear()->shouldBeCalledTimes(2);

        $this->setStepExecution($stepExecution);
        $this->execute();
    }

    function it_saves_the_variant_products_belonging_to_the_family(
        $familyReader,
        $familyRepository,
        $productSaver,
        $productQueryBuilderFactory,
        $jobRepository,
        $cacheClearer,
        $keepOnlyValuesForVariation,
        $validator,
        FamilyInterface $family,
        VariantProductInterface $variantProduct1,
        VariantProductInterface $variantProduct2,
        VariantProductInterface $variantProduct3,
        StepExecution $stepExecution,
        ProductAndProductModelQueryBuilder $pqb,
        CursorInterface $cursor,
        ConstraintViolationListInterface $violationList1,
        ConstraintViolationListInterface $violationList2,
        ConstraintViolationListInterface $violationList3
    ) {
        $familyReader->read()->willReturn(['code' => 'my_family'], null);
        $familyRepository->findOneByIdentifier('my_family')->willReturn($family);

        $family->getCode()->willReturn('family_code');

        $productQueryBuilderFactory->create()->willReturn($pqb);
        $pqb->addFilter('family', Operators::IN_LIST, ['family_code'])->shouldBeCalled();
        $pqb->execute()->willReturn($cursor);

        $cursor->rewind()->shouldBeCalled();
        $cursor->valid()->willReturn(true, true, true, false);
        $cursor->current()->willReturn($variantProduct1, $variantProduct2, $variantProduct3);
        $cursor->next()->shouldBeCalled();


        $keepOnlyValuesForVariation->updateEntitiesWithFamilyVariant([$variantProduct1])->shouldBeCalled();
        $keepOnlyValuesForVariation->updateEntitiesWithFamilyVariant([$variantProduct2])->shouldBeCalled();
        $keepOnlyValuesForVariation->updateEntitiesWithFamilyVariant([$variantProduct3])->shouldBeCalled();

        $validator->validate($variantProduct1)->willReturn($violationList1);
        $violationList1->count()->willReturn(0);
        $validator->validate($variantProduct2)->willReturn($violationList2);
        $violationList2->count()->willReturn(0);
        $validator->validate($variantProduct3)->willReturn($violationList3);
        $violationList3->count()->willReturn(0);

        $productSaver->saveAll([$variantProduct1, $variantProduct2])->shouldBeCalled();
        $productSaver->saveAll([$variantProduct3])->shouldBeCalled();

        $stepExecution->incrementSummaryInfo(Argument::cetera())->shouldBeCalledTimes(2);
        $stepExecution->incrementSummaryInfo('process', 2)->shouldBeCalled();
        $stepExecution->incrementSummaryInfo('process', 1)->shouldBeCalled();
        $stepExecution->incrementSummaryInfo('skip')->shouldNotBeCalled();

        $jobRepository->updateStepExecution($stepExecution)->shouldBeCalled();
        $cacheClearer->clear()->shouldBeCalledTimes(2);

        $this->setStepExecution($stepExecution);
        $this->execute();
    }

    function it_saves_only_valid_variant_products_belonging_to_the_family(
        $familyReader,
        $familyRepository,
        $productSaver,
        $productQueryBuilderFactory,
        $jobRepository,
        $cacheClearer,
        $keepOnlyValuesForVariation,
        $validator,
        FamilyInterface $family,
        VariantProductInterface $variantProduct1,
        VariantProductInterface $variantProduct2,
        VariantProductInterface $variantProduct3,
        StepExecution $stepExecution,
        ProductAndProductModelQueryBuilder $pqb,
        CursorInterface $cursor,
        ConstraintViolationListInterface $violationList1,
        ConstraintViolationListInterface $violationList2,
        ConstraintViolationListInterface $violationList3
    ) {
        $familyReader->read()->willReturn(['code' => 'my_family'], null);
        $familyRepository->findOneByIdentifier('my_family')->willReturn($family);

        $family->getCode()->willReturn('family_code');

        $productQueryBuilderFactory->create()->willReturn($pqb);
        $pqb->addFilter('family', Operators::IN_LIST, ['family_code'])->shouldBeCalled();
        $pqb->execute()->willReturn($cursor);

        $cursor->rewind()->shouldBeCalled();
        $cursor->valid()->willReturn(true, true, true, false);
        $cursor->current()->willReturn($variantProduct1, $variantProduct2, $variantProduct3);
        $cursor->next()->shouldBeCalled();


        $keepOnlyValuesForVariation->updateEntitiesWithFamilyVariant([$variantProduct1])->shouldBeCalled();
        $keepOnlyValuesForVariation->updateEntitiesWithFamilyVariant([$variantProduct2])->shouldBeCalled();
        $keepOnlyValuesForVariation->updateEntitiesWithFamilyVariant([$variantProduct3])->shouldBeCalled();

        $validator->validate($variantProduct1)->willReturn($violationList1);
        $violationList1->count()->willReturn(1);
        $validator->validate($variantProduct2)->willReturn($violationList2);
        $violationList2->count()->willReturn(1);
        $validator->validate($variantProduct3)->willReturn($violationList3);
        $violationList3->count()->willReturn(0);

        $productSaver->saveAll([$variantProduct3])->shouldBeCalled();

        $stepExecution->incrementSummaryInfo('process', 1)->shouldBeCalled();
        $stepExecution->incrementSummaryInfo('skip')->shouldBeCalledTimes(2);

        $jobRepository->updateStepExecution($stepExecution)->shouldBeCalled();
        $cacheClearer->clear()->shouldBeCalledTimes(1);

        $this->setStepExecution($stepExecution);
        $this->execute();
    }

    function it_skips_if_the_family_is_unknown(
        $familyReader,
        $familyRepository,
        $productQueryBuilderFactory,
        $productSaver,
        $jobRepository,
        StepExecution $stepExecution
    ) {
        $familyReader->read()->willReturn(['code' => 'unkown_family'], null);
        $familyRepository->findOneByIdentifier('unkown_family')->willReturn(null);

        $stepExecution->incrementSummaryInfo('skip')->shouldBeCalled();

        $productQueryBuilderFactory->create()->shouldNotBeCalled();
        $productSaver->saveAll(Argument::any())->shouldNotBeCalled();

        $jobRepository->updateStepExecution($stepExecution)->shouldNotBeCalled();

        $this->setStepExecution($stepExecution);
        $this->execute();
    }

    function it_handles_invalid_lines(
        $familyReader,
        $familyRepository,
        $productQueryBuilderFactory,
        $productSaver,
        $jobRepository,
        StepExecution $stepExecution
    ) {
        $familyReader->read()->willThrow(InvalidItemException::class);
        $familyReader->read()->willReturn(null);

        $familyRepository->findOneByIdentifier(Argument::any())->shouldNotBeCalled();
        $productQueryBuilderFactory->create()->shouldNotBeCalled();
        $productSaver->saveAll(Argument::any())->shouldNotBeCalled();

        $jobRepository->updateStepExecution($stepExecution)->shouldNotBeCalled();

        $this->setStepExecution($stepExecution);
        $this->execute();
    }
}<|MERGE_RESOLUTION|>--- conflicted
+++ resolved
@@ -17,7 +17,6 @@
 use Pim\Component\Catalog\EntityWithFamilyVariant\KeepOnlyValuesForVariation;
 use Pim\Component\Catalog\Model\FamilyInterface;
 use Pim\Component\Catalog\Model\ProductInterface;
-use Pim\Component\Catalog\Model\VariantProductInterface;
 use Pim\Component\Catalog\Query\Filter\Operators;
 use Pim\Component\Catalog\Query\ProductQueryBuilderFactoryInterface;
 use Pim\Component\Catalog\Repository\FamilyRepositoryInterface;
@@ -34,15 +33,10 @@
         ItemReaderInterface $familyReader,
         BulkSaverInterface $productSaver,
         ObjectDetacherInterface $objectDetacher,
-<<<<<<< HEAD
         EntityManagerClearerInterface $cacheClearer,
-        JobRepositoryInterface $jobRepository
-=======
-        CacheClearerInterface $cacheClearer,
         JobRepositoryInterface $jobRepository,
         KeepOnlyValuesForVariation $keepOnlyValuesForVariation,
         ValidatorInterface $validator
->>>>>>> 880ba651
     ) {
         $this->beConstructedWith(
             $familyRepository,
@@ -78,6 +72,10 @@
         ProductAndProductModelQueryBuilder $pqb,
         CursorInterface $cursor
     ) {
+        $product1->isVariant()->willReturn(false);
+        $product2->isVariant()->willReturn(false);
+        $product3->isVariant()->willReturn(false);
+
         $familyReader->read()->willReturn(['code' => 'my_family'], null);
         $familyRepository->findOneByIdentifier('my_family')->willReturn($family);
 
@@ -117,9 +115,9 @@
         $keepOnlyValuesForVariation,
         $validator,
         FamilyInterface $family,
-        VariantProductInterface $variantProduct1,
-        VariantProductInterface $variantProduct2,
-        VariantProductInterface $variantProduct3,
+        ProductInterface $variantProduct1,
+        ProductInterface $variantProduct2,
+        ProductInterface $variantProduct3,
         StepExecution $stepExecution,
         ProductAndProductModelQueryBuilder $pqb,
         CursorInterface $cursor,
@@ -127,6 +125,10 @@
         ConstraintViolationListInterface $violationList2,
         ConstraintViolationListInterface $violationList3
     ) {
+        $variantProduct1->isVariant()->willReturn(true);
+        $variantProduct2->isVariant()->willReturn(true);
+        $variantProduct3->isVariant()->willReturn(true);
+
         $familyReader->read()->willReturn(['code' => 'my_family'], null);
         $familyRepository->findOneByIdentifier('my_family')->willReturn($family);
 
@@ -178,9 +180,9 @@
         $keepOnlyValuesForVariation,
         $validator,
         FamilyInterface $family,
-        VariantProductInterface $variantProduct1,
-        VariantProductInterface $variantProduct2,
-        VariantProductInterface $variantProduct3,
+        ProductInterface $variantProduct1,
+        ProductInterface $variantProduct2,
+        ProductInterface $variantProduct3,
         StepExecution $stepExecution,
         ProductAndProductModelQueryBuilder $pqb,
         CursorInterface $cursor,
@@ -188,6 +190,10 @@
         ConstraintViolationListInterface $violationList2,
         ConstraintViolationListInterface $violationList3
     ) {
+        $variantProduct1->isVariant()->willReturn(true);
+        $variantProduct2->isVariant()->willReturn(true);
+        $variantProduct3->isVariant()->willReturn(true);
+
         $familyReader->read()->willReturn(['code' => 'my_family'], null);
         $familyRepository->findOneByIdentifier('my_family')->willReturn($family);
 
