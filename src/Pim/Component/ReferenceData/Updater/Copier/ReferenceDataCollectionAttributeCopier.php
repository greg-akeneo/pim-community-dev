<?php

namespace Pim\Component\ReferenceData\Updater\Copier;

use Pim\Component\Catalog\Builder\ProductBuilderInterface;
use Pim\Component\Catalog\Model\AttributeInterface;
use Pim\Component\Catalog\Model\ProductInterface;
use Pim\Component\Catalog\Model\ProductValueInterface;
use Pim\Component\Catalog\Updater\Copier\AbstractAttributeCopier;
use Pim\Component\Catalog\Validator\AttributeValidatorHelper;
use Pim\Component\ReferenceData\MethodNameGuesser;

/**
 * Copy a reference data collection value attribute in other reference data collection value attribute
 *
 * @author    Julien Janvier <jjanvier@akeneo.com>
 * @copyright 2015 Akeneo SAS (http://www.akeneo.com)
 * @license   http://opensource.org/licenses/osl-3.0.php  Open Software License (OSL 3.0)
 */
class ReferenceDataCollectionAttributeCopier extends AbstractAttributeCopier
{
    /**
     * @param ProductBuilderInterface  $productBuilder
     * @param AttributeValidatorHelper $attrValidatorHelper
     * @param array                    $supportedFromTypes
     * @param array                    $supportedToTypes
     */
    public function __construct(
        ProductBuilderInterface $productBuilder,
        AttributeValidatorHelper $attrValidatorHelper,
        array $supportedFromTypes,
        array $supportedToTypes
    ) {
        parent::__construct($productBuilder, $attrValidatorHelper);

        $this->supportedFromTypes = $supportedFromTypes;
        $this->supportedToTypes = $supportedToTypes;
    }

    /**
     * {@inheritdoc}
     */
    public function copyAttributeData(
        ProductInterface $fromProduct,
        ProductInterface $toProduct,
        AttributeInterface $fromAttribute,
        AttributeInterface $toAttribute,
        array $options = []
    ) {
        $options = $this->resolver->resolve($options);
        $fromLocale = $options['from_locale'];
        $toLocale = $options['to_locale'];
        $fromScope = $options['from_scope'];
        $toScope = $options['to_scope'];

        $this->checkLocaleAndScope($fromAttribute, $fromLocale, $fromScope);
        $this->checkLocaleAndScope($toAttribute, $toLocale, $toScope);

        $this->copySingleValue(
            $fromProduct,
            $toProduct,
            $fromAttribute,
            $toAttribute,
            $fromLocale,
            $toLocale,
            $fromScope,
            $toScope
        );
    }

    /**
     * {@inheritdoc}
     */
    public function supportsAttributes(AttributeInterface $fromAttribute, AttributeInterface $toAttribute)
    {
        $supportsFrom = in_array($fromAttribute->getAttributeType(), $this->supportedFromTypes);
        $supportsTo = in_array($toAttribute->getAttributeType(), $this->supportedToTypes);
        $referenceData = ($fromAttribute->getReferenceDataName() === $toAttribute->getReferenceDataName());

        return $supportsFrom && $supportsTo && $referenceData;
    }

    /**
     * Copy single value
     *
     * @param ProductInterface   $fromProduct
     * @param ProductInterface   $toProduct
     * @param AttributeInterface $fromAttribute
     * @param AttributeInterface $toAttribute
     * @param string             $fromLocale
     * @param string             $toLocale
     * @param string             $fromScope
     * @param string             $toScope
     */
    protected function copySingleValue(
        ProductInterface $fromProduct,
        ProductInterface $toProduct,
        AttributeInterface $fromAttribute,
        AttributeInterface $toAttribute,
        $fromLocale,
        $toLocale,
        $fromScope,
        $toScope
    ) {
        $fromValue = $fromProduct->getValue($fromAttribute->getCode(), $fromLocale, $fromScope);
        if (null !== $fromValue) {
<<<<<<< HEAD
            $this->productBuilder->addProductValue(
                $toProduct,
                $toAttribute,
                $toLocale,
                $toScope,
                $this->getReferenceDataCodes($fromValue, $fromAttribute)
            );
=======
            $toValue = $toProduct->getValue($toAttribute->getCode(), $toLocale, $toScope);
            if (null === $toValue) {
                $toValue = $this->productBuilder->addOrReplaceProductValue($toProduct, $toAttribute, $toLocale, $toScope);
            }

            $this->removeReferenceDataCollection($toValue, $toAttribute);
            $this->copyReferenceDataCollection($fromValue, $toValue, $fromAttribute, $toAttribute);
        }
    }

    /**
     * Remove reference data collection from attribute
     *
     * @param ProductValueInterface $toValue
     * @param AttributeInterface    $toAttribute
     */
    protected function removeReferenceDataCollection(ProductValueInterface $toValue, AttributeInterface $toAttribute)
    {
        $toDataGetter = $this->getValueMethodName($toValue, $toAttribute, 'get');
        $toDataRemover = $this->getValueMethodName($toValue, $toAttribute, 'remove', true);

        foreach ($toValue->$toDataGetter() as $attributeOption) {
            $toValue->$toDataRemover($attributeOption);
>>>>>>> 2239a923
        }
    }

    /**
     * Gets the list of reference data codes contained in a product value collection.
     *
     * @param ProductValueInterface $fromValue
     * @param AttributeInterface    $fromAttribute
     *
     * @return string[]
     */
    protected function getReferenceDataCodes(ProductValueInterface $fromValue, AttributeInterface $fromAttribute)
    {
        $fromDataGetter = $this->getValueGetterName($fromValue, $fromAttribute);

        $referenceDataCodes = [];
        foreach ($fromValue->$fromDataGetter() as $referenceData) {
            $referenceDataCodes[] = $referenceData->getCode();
        }

        return $referenceDataCodes;
    }

    /**
     * @param ProductValueInterface $value
     * @param AttributeInterface    $attribute
     *
     * @return string
     */
    private function getValueGetterName(
        ProductValueInterface $value,
        AttributeInterface $attribute
    ) {
        $method = MethodNameGuesser::guess('get', $attribute->getReferenceDataName());

        if (!method_exists($value, $method)) {
            throw new \LogicException(
                sprintf('ProductValue method "%s" is not implemented', $method)
            );
        }

        return $method;
    }
}<|MERGE_RESOLUTION|>--- conflicted
+++ resolved
@@ -104,7 +104,6 @@
     ) {
         $fromValue = $fromProduct->getValue($fromAttribute->getCode(), $fromLocale, $fromScope);
         if (null !== $fromValue) {
-<<<<<<< HEAD
             $this->productBuilder->addProductValue(
                 $toProduct,
                 $toAttribute,
@@ -112,31 +111,6 @@
                 $toScope,
                 $this->getReferenceDataCodes($fromValue, $fromAttribute)
             );
-=======
-            $toValue = $toProduct->getValue($toAttribute->getCode(), $toLocale, $toScope);
-            if (null === $toValue) {
-                $toValue = $this->productBuilder->addOrReplaceProductValue($toProduct, $toAttribute, $toLocale, $toScope);
-            }
-
-            $this->removeReferenceDataCollection($toValue, $toAttribute);
-            $this->copyReferenceDataCollection($fromValue, $toValue, $fromAttribute, $toAttribute);
-        }
-    }
-
-    /**
-     * Remove reference data collection from attribute
-     *
-     * @param ProductValueInterface $toValue
-     * @param AttributeInterface    $toAttribute
-     */
-    protected function removeReferenceDataCollection(ProductValueInterface $toValue, AttributeInterface $toAttribute)
-    {
-        $toDataGetter = $this->getValueMethodName($toValue, $toAttribute, 'get');
-        $toDataRemover = $this->getValueMethodName($toValue, $toAttribute, 'remove', true);
-
-        foreach ($toValue->$toDataGetter() as $attributeOption) {
-            $toValue->$toDataRemover($attributeOption);
->>>>>>> 2239a923
         }
     }
 
