<?php

namespace Pim\Component\ReferenceData\Updater\Copier;

use Pim\Component\Catalog\Builder\ProductBuilderInterface;
use Pim\Component\Catalog\Model\AttributeInterface;
use Pim\Component\Catalog\Model\ProductInterface;
use Pim\Component\Catalog\Model\ProductValueInterface;
use Pim\Component\Catalog\Updater\Copier\AbstractAttributeCopier;
use Pim\Component\Catalog\Validator\AttributeValidatorHelper;
use Pim\Component\ReferenceData\MethodNameGuesser;

/**
 * Copy a reference data value attribute in other reference data value attribute
 *
 * @author    Julien Janvier <jjanvier@akeneo.com>
 * @copyright 2015 Akeneo SAS (http://www.akeneo.com)
 * @license   http://opensource.org/licenses/osl-3.0.php  Open Software License (OSL 3.0)
 */
class ReferenceDataAttributeCopier extends AbstractAttributeCopier
{
    /**
     * @param ProductBuilderInterface  $productBuilder
     * @param AttributeValidatorHelper $attrValidatorHelper
     * @param array                    $supportedFromTypes
     * @param array                    $supportedToTypes
     */
    public function __construct(
        ProductBuilderInterface $productBuilder,
        AttributeValidatorHelper $attrValidatorHelper,
        array $supportedFromTypes,
        array $supportedToTypes
    ) {
        parent::__construct($productBuilder, $attrValidatorHelper);

        $this->supportedFromTypes = $supportedFromTypes;
        $this->supportedToTypes = $supportedToTypes;
    }

    /**
     * {@inheritdoc}
     */
    public function copyAttributeData(
        ProductInterface $fromProduct,
        ProductInterface $toProduct,
        AttributeInterface $fromAttribute,
        AttributeInterface $toAttribute,
        array $options = []
    ) {
        $options = $this->resolver->resolve($options);
        $fromLocale = $options['from_locale'];
        $toLocale = $options['to_locale'];
        $fromScope = $options['from_scope'];
        $toScope = $options['to_scope'];

        $this->checkLocaleAndScope($fromAttribute, $fromLocale, $fromScope);
        $this->checkLocaleAndScope($toAttribute, $toLocale, $toScope);

        $this->copySingleValue(
            $fromProduct,
            $toProduct,
            $fromAttribute,
            $toAttribute,
            $fromLocale,
            $toLocale,
            $fromScope,
            $toScope
        );
    }

    /**
     * {@inheritdoc}
     */
    public function supportsAttributes(AttributeInterface $fromAttribute, AttributeInterface $toAttribute)
    {
<<<<<<< HEAD
        $supportsFrom = in_array($fromAttribute->getAttributeType(), $this->supportedFromTypes);
        $supportsTo = in_array($toAttribute->getAttributeType(), $this->supportedToTypes);

=======
        $supportsFrom = in_array($fromAttribute->getType(), $this->supportedFromTypes);
        $supportsTo = in_array($toAttribute->getType(), $this->supportedToTypes);
>>>>>>> 837c81fd
        $referenceData = ($fromAttribute->getReferenceDataName() === $toAttribute->getReferenceDataName());

        return $supportsFrom && $supportsTo && $referenceData;
    }

    /**
     * @param ProductInterface   $fromProduct
     * @param ProductInterface   $toProduct
     * @param AttributeInterface $fromAttribute
     * @param AttributeInterface $toAttribute
     * @param string|null        $fromLocale
     * @param string|null        $toLocale
     * @param string|null        $fromScope
     * @param string|null        $toScope
     */
    protected function copySingleValue(
        ProductInterface $fromProduct,
        ProductInterface $toProduct,
        AttributeInterface $fromAttribute,
        AttributeInterface $toAttribute,
        $fromLocale,
        $toLocale,
        $fromScope,
        $toScope
    ) {
        $fromValue = $fromProduct->getValue($fromAttribute->getCode(), $fromLocale, $fromScope);
        if (null !== $fromValue) {
            $fromDataGetter = $this->getValueGetterName($fromValue, $fromAttribute);

            $this->productBuilder->addOrReplaceProductValue(
                $toProduct,
                $toAttribute,
                $toLocale,
                $toScope,
                $fromValue->$fromDataGetter()->getCode()
            );
        }
    }

    /**
     * @param ProductValueInterface $value
     * @param AttributeInterface    $attribute
     *
     * @return string
     */
    private function getValueGetterName(ProductValueInterface $value, AttributeInterface $attribute)
    {
        $method = MethodNameGuesser::guess('get', $attribute->getReferenceDataName(), true);

        if (!method_exists($value, $method)) {
            throw new \LogicException(
                sprintf('ProductValue method "%s" is not implemented', $method)
            );
        }

        return $method;
    }
}<|MERGE_RESOLUTION|>--- conflicted
+++ resolved
@@ -73,14 +73,9 @@
      */
     public function supportsAttributes(AttributeInterface $fromAttribute, AttributeInterface $toAttribute)
     {
-<<<<<<< HEAD
-        $supportsFrom = in_array($fromAttribute->getAttributeType(), $this->supportedFromTypes);
-        $supportsTo = in_array($toAttribute->getAttributeType(), $this->supportedToTypes);
-
-=======
         $supportsFrom = in_array($fromAttribute->getType(), $this->supportedFromTypes);
         $supportsTo = in_array($toAttribute->getType(), $this->supportedToTypes);
->>>>>>> 837c81fd
+
         $referenceData = ($fromAttribute->getReferenceDataName() === $toAttribute->getReferenceDataName());
 
         return $supportsFrom && $supportsTo && $referenceData;
