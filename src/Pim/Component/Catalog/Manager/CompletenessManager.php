--- conflicted
+++ resolved
@@ -78,19 +78,10 @@
      * @param ChannelInterface $channel
      * @param array            $filters
      *
-<<<<<<< HEAD
-     * @param ChannelInterface $channel
-     * @param array            $filters
-     */
-    public function generateMissingForProducts(ChannelInterface $channel, array $filters)
-    {
-        $this->generator->generateMissingForProducts($channel, $filters);
-=======
      * @deprecated to remove as completeness is generated on the fly when a product is saved since 2.x
      */
     public function generateMissingForProducts(ChannelInterface $channel, array $filters)
     {
->>>>>>> 46e4a26d
     }
 
     /**
