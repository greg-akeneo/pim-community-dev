<?php

namespace Pim\Component\Catalog\Completeness;

use Akeneo\Channel\Component\Model\ChannelInterface;
use Akeneo\Channel\Component\Model\LocaleInterface;
use Pim\Component\Catalog\Model\ProductInterface;
use Pim\Component\Catalog\Query\Filter\Operators;
use Pim\Component\Catalog\Query\ProductQueryBuilderFactoryInterface;
use Pim\Component\Catalog\Query\ProductQueryBuilderInterface;

/**
 * Simple object version of the completeness generator.
 *
 * In this implementation, methods that generate missing completenesses do NOT save the products.
 * Complenesses are only added to the products in memory. The save of the products (and of the compltenesses)
 * should be handled by the a Akeneo\Tool\Component\StorageUtils\Saver\SaverInterface service.
 *
 * @author    Julien Janvier (j.janvier@akeneo.com)
 * @copyright 2017 Akeneo SAS (http://www.akeneo.com)
 * @license   http://opensource.org/licenses/osl-3.0.php Open Software License (OSL 3.0)
 */
class CompletenessGenerator implements CompletenessGeneratorInterface
{
    /** @var ProductQueryBuilderFactoryInterface */
    protected $pqbFactory;

    /** @var CompletenessCalculatorInterface */
    protected $completenessCalculator;

    /**
     * @param ProductQueryBuilderFactoryInterface $pqbFactory
     * @param CompletenessCalculatorInterface     $completenessCalculator
     */
    public function __construct(
        ProductQueryBuilderFactoryInterface $pqbFactory,
        CompletenessCalculatorInterface $completenessCalculator
    ) {
        $this->pqbFactory = $pqbFactory;
        $this->completenessCalculator = $completenessCalculator;
    }

    /**
     * {@inheritdoc}
     */
    public function generateMissingForProduct(ProductInterface $product)
    {
        $this->calculateProductCompletenesses($product);
    }

    /**
     * {@inheritdoc}
     */
    public function generateMissingForProducts(ChannelInterface $channel, array $filters)
    {
        $products = $this->createProductQueryBuilderForMissings($channel, null, $filters)->execute();
        foreach ($products as $product) {
            $this->calculateProductCompletenesses($product);
        }
    }

    /**
     * {@inheritdoc}
     */
    public function generateMissingForChannel(ChannelInterface $channel)
    {
        $products = $this->createProductQueryBuilderForMissings($channel)->execute();
        foreach ($products as $product) {
            $this->calculateProductCompletenesses($product);
        }
    }

    /**
     * {@inheritdoc}
     */
    public function generateMissing()
    {
        $products = $this->createProductQueryBuilderForMissings()->execute();
        foreach ($products as $product) {
            $this->calculateProductCompletenesses($product);
        }
    }

    /**
<<<<<<< HEAD
     * @param \Akeneo\Channel\Component\Model\ChannelInterface $channel
     * @param LocaleInterface                                  $locale
=======
     * @param ChannelInterface $channel
     * @param LocaleInterface  $locale
     * @param array filters
>>>>>>> 74494881
     *
     * @return ProductQueryBuilderInterface
     */
    protected function createProductQueryBuilderForMissings(
        ChannelInterface $channel = null,
        LocaleInterface $locale = null,
        ?array $filters = null
    ) {
        $defaultFilters = [
            ['field' => 'completeness', 'operator' => Operators::IS_EMPTY, 'value' => null],
            ['field' => 'family', 'operator' => Operators::IS_NOT_EMPTY, 'value' => null]
        ];

        $options = [
            'filters' => $filters ?? $defaultFilters
        ];

        if (null !== $channel) {
            $options['default_scope'] = $channel->getCode();
        }
        if (null !== $locale) {
            $options['default_locale'] = $locale->getCode();
        }

        return $this->pqbFactory->create($options);
    }

    /**
     * Calculates current product completenesses.
     *
     * The current completenesses collection is first cleared, then newly calculated ones are set to the product.
     *
     * @param ProductInterface $product
     */
    protected function calculateProductCompletenesses(ProductInterface $product)
    {
        $completenessCollection = $product->getCompletenesses();

        if (!$completenessCollection->isEmpty()) {
            $completenessCollection->clear();
        }

        $newCompletenesses = $this->completenessCalculator->calculate($product);
        foreach ($newCompletenesses as $completeness) {
            $completenessCollection->add($completeness);
        }
    }
}<|MERGE_RESOLUTION|>--- conflicted
+++ resolved
@@ -82,14 +82,9 @@
     }
 
     /**
-<<<<<<< HEAD
-     * @param \Akeneo\Channel\Component\Model\ChannelInterface $channel
-     * @param LocaleInterface                                  $locale
-=======
      * @param ChannelInterface $channel
      * @param LocaleInterface  $locale
-     * @param array filters
->>>>>>> 74494881
+     * @param array            $filters
      *
      * @return ProductQueryBuilderInterface
      */
