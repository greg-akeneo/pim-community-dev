--- conflicted
+++ resolved
@@ -46,17 +46,11 @@
     /**
      * {@inheritdoc}
      */
-<<<<<<< HEAD
     public function supportsValue(
         ProductValueInterface $productValue,
         ChannelInterface $channel,
         LocaleInterface $locale
     ) {
-        return AttributeTypes::PRICE_COLLECTION === $productValue->getAttribute()->getAttributeType();
-=======
-    public function supportsValue(ProductValueInterface $productValue)
-    {
-        return 'pim_catalog_price_collection' === $productValue->getAttribute()->getType();
->>>>>>> 837c81fd
+        return AttributeTypes::PRICE_COLLECTION === $productValue->getAttribute()->getType();
     }
 }