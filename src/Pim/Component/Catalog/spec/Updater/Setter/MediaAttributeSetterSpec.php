--- conflicted
+++ resolved
@@ -6,10 +6,8 @@
 use Akeneo\Component\FileStorage\Model\FileInfoInterface;
 use Akeneo\Component\FileStorage\Repository\FileInfoRepositoryInterface;
 use Akeneo\Component\StorageUtils\Exception\InvalidPropertyException;
-use Akeneo\Component\StorageUtils\Exception\InvalidPropertyTypeException;
 use PhpSpec\ObjectBehavior;
 use Pim\Component\Catalog\Builder\ProductBuilderInterface;
-use Pim\Component\Catalog\Exception\InvalidArgumentException;
 use Pim\Component\Catalog\Model\AttributeInterface;
 use Pim\Component\Catalog\Model\ProductInterface;
 use Pim\Component\Catalog\Model\ProductValueInterface;
@@ -56,46 +54,6 @@
         $this->supportsAttribute($textareaAttribute)->shouldReturn(false);
     }
 
-<<<<<<< HEAD
-=======
-    function it_checks_locale_and_scope_when_setting_an_attribute_data(
-        $attrValidatorHelper,
-        $repository,
-        $storer,
-        AttributeInterface $attribute,
-        ProductInterface $product,
-        ProductValueInterface $mediaValue,
-        FileInfoInterface $fileInfo
-    ) {
-        $attrValidatorHelper->validateLocale(Argument::cetera())->shouldBeCalled();
-        $attrValidatorHelper->validateScope(Argument::cetera())->shouldBeCalled();
-
-        $repository->findOneByIdentifier(Argument::any())->willReturn(null);
-        $storer->store(Argument::cetera())->willReturn($fileInfo);
-
-        $data = realpath(__DIR__.'/../../../../../../../features/Context/fixtures/akeneo.jpg');
-
-        $attribute->getCode()->willReturn('front_view');
-        $product->getValue('front_view', 'fr_FR', 'mobile')->willReturn($mediaValue);
-        $mediaValue->setMedia($fileInfo)->shouldBeCalled();
-
-        $this->setAttributeData($product, $attribute, $data, ['locale' => 'fr_FR', 'scope' => 'mobile']);
-    }
-
-    function it_throws_an_error_if_attribute_data_is_not_a_string(
-        AttributeInterface $attribute,
-        ProductInterface $product
-    ) {
-        $attribute->getCode()->willReturn('attributeCode');
-
-        $data = new \stdClass();
-
-        $this->shouldThrow(
-            InvalidPropertyTypeException::stringExpected('attributeCode', 'Pim\Component\Catalog\Updater\Setter\MediaAttributeSetter', $data)
-        )->during('setAttributeData', [$product, $attribute, $data, ['locale' => 'fr_FR', 'scope' => 'mobile']]);
-    }
-
->>>>>>> 2239a923
     function it_throws_an_error_if_attribute_data_is_not_a_valid_path(
         AttributeInterface $attribute,
         ProductInterface $product
@@ -168,10 +126,6 @@
 
         $data = realpath(__DIR__.'/../../../../../../../features/Context/fixtures/akeneo.jpg');
 
-<<<<<<< HEAD
-=======
-        $builder->addOrReplaceProductValue($product, $attribute, Argument::cetera())->shouldBeCalled()->willReturn($value);
->>>>>>> 2239a923
         $repository->findOneByIdentifier(Argument::any())->willReturn(null);
         $storer->store(Argument::cetera())->willReturn($fileInfo);
         $fileInfo->getKey()->willReturn($data);
