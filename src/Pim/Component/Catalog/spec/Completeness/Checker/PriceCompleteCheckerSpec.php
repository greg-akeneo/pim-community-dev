--- conflicted
+++ resolved
@@ -26,19 +26,11 @@
         LocaleInterface $locale
     ) {
         $productValue->getAttribute()->willReturn($attribute);
-<<<<<<< HEAD
-        $attribute->getAttributeType()->willReturn('pim_catalog_price_collection');
+        $attribute->getType()->willReturn('pim_catalog_price_collection');
         $this->supportsValue($productValue, $channel, $locale)->shouldReturn(true);
 
-        $attribute->getAttributeType()->willReturn('other');
+        $attribute->getType()->willReturn('other');
         $this->supportsValue($productValue, $channel, $locale)->shouldReturn(false);
-=======
-        $attribute->getType()->willReturn('pim_catalog_price_collection');
-        $this->supportsValue($productValue)->shouldReturn(true);
-
-        $attribute->getType()->willReturn('other');
-        $this->supportsValue($productValue)->shouldReturn(false);
->>>>>>> 837c81fd
     }
 
     public function it_successfully_checks_complete_price_collection(
