--- conflicted
+++ resolved
@@ -124,14 +124,11 @@
                         'fr_FR' => 1
                     ]
                 ],
-<<<<<<< HEAD
-                'label' => []
-=======
                 'ancestors' => [
                     'ids' => [],
                     'codes' => [],
-                ]
->>>>>>> 4580d885
+                ],
+                'label' => []
             ]
         );
     }
@@ -233,14 +230,11 @@
                         'fr_FR' => 1
                     ]
                 ],
-<<<<<<< HEAD
-                'label' => []
-=======
                 'ancestors' => [
                     'ids' => [],
                     'codes' => [],
-                ]
->>>>>>> 4580d885
+                ],
+                'label' => []
             ]
         );
     }
@@ -365,14 +359,11 @@
                         'fr_FR' => 1
                     ]
                 ],
-<<<<<<< HEAD
-                'label' => []
-=======
                 'ancestors' => [
                     'ids' => ['product_model_1'],
                     'codes' => ['parent_A'],
-                ]
->>>>>>> 4580d885
+                ],
+                'label' => []
             ]
         );
     }
