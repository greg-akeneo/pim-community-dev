<?php

namespace spec\Pim\Component\Catalog\Normalizer\Indexing\ProductAndProductModel;

use Doctrine\Common\Collections\Collection;
use PhpSpec\ObjectBehavior;
use Pim\Component\Catalog\Model\AttributeInterface;
use Pim\Component\Catalog\Model\FamilyInterface;
use Pim\Component\Catalog\Model\FamilyVariantInterface;
use Pim\Component\Catalog\Model\ProductInterface;
<<<<<<< HEAD
use Pim\Component\Catalog\Model\VariantAttributeSetInterface;
use Pim\Component\Catalog\Model\VariantProductInterface;
=======
>>>>>>> 4c3bb778
use Pim\Component\Catalog\Normalizer\Indexing\ProductAndProductModel\ProductModelNormalizer;
use Pim\Component\Catalog\Normalizer\Indexing\ProductAndProductModel\ProductNormalizer;
use Symfony\Component\Serializer\Normalizer\NormalizerInterface;

class ProductNormalizerSpec extends ObjectBehavior
{
    function let(NormalizerInterface $propertiesNormalizer)
    {
        $this->beConstructedWith($propertiesNormalizer);
    }

    function it_is_initializable()
    {
        $this->shouldHaveType(ProductNormalizer::class);
    }

    function it_is_a_normalizer()
    {
        $this->shouldImplement(NormalizerInterface::class);
    }

    function it_supports_products_and_variant_products(
        ProductInterface $product,
        ProductInterface $variantProduct
    ) {
        $this->supportsNormalization($product, ProductModelNormalizer::INDEXING_FORMAT_PRODUCT_AND_MODEL_INDEX)
            ->shouldReturn(true);
        $this->supportsNormalization($product, 'other_format')
            ->shouldReturn(false);

        $this->supportsNormalization($variantProduct, ProductModelNormalizer::INDEXING_FORMAT_PRODUCT_AND_MODEL_INDEX)
            ->shouldReturn(true);
        $this->supportsNormalization($variantProduct, 'other_format')
            ->shouldReturn(false);

        $this->supportsNormalization(new \stdClass(), ProductModelNormalizer::INDEXING_FORMAT_PRODUCT_AND_MODEL_INDEX)
            ->shouldReturn(false);
        $this->supportsNormalization(new \stdClass(), 'other_format')
            ->shouldReturn(false);
    }

    function it_normalizes_a_product_in_product_and_product_model_format(
        $propertiesNormalizer,
        ProductInterface $product,
        FamilyInterface $family
    ) {
        $product->getFamily()->willReturn($family);
        $family->getAttributeCodes()->willReturn(['attr1', 'attr2']);
        $product->getRawValues()
            ->willReturn([
                'property_1' => ['value_1'],
                'property_2' => ['value_2'],
            ]);
        $propertiesNormalizer->normalize(
            $product,
            ProductModelNormalizer::INDEXING_FORMAT_PRODUCT_AND_MODEL_INDEX,
            []
        )->willReturn(['properties' => 'properties are normalized here']);

        $this->normalize($product, ProductModelNormalizer::INDEXING_FORMAT_PRODUCT_AND_MODEL_INDEX)
            ->shouldReturn([
                'properties'                => 'properties are normalized here',
                'document_type'              => ProductInterface::class,
                'attributes_for_this_level' => ['attr1', 'attr2', 'property_1', 'property_2'],
            ]);
    }

    function it_normalizes_a_variant_product_in_product_and_product_model_format(
        $propertiesNormalizer,
<<<<<<< HEAD
        VariantProductInterface $variantProduct,
        FamilyInterface $family,
        FamilyVariantInterface $familyVariant,
        VariantAttributeSetInterface $variantAttributeSet,
        Collection $attributes,
        Collection $axes,
        AttributeInterface $propertyOne,
        AttributeInterface $axeOne
=======
        ProductInterface $variantProduct
>>>>>>> 4c3bb778
    ) {
        $variantProduct->getFamily()->willReturn($family);
        $variantProduct->getVariationLevel()->willReturn(0);
        $variantProduct->getFamilyVariant()->willReturn($familyVariant);
        $familyVariant->getVariantAttributeSet(0)->willReturn($variantAttributeSet);
        $variantAttributeSet->getAttributes()->willReturn($attributes);
        $variantAttributeSet->getAxes()->willReturn($axes);

        $attributes->toArray()->willReturn([$propertyOne]);
        $axes->toArray()->willReturn([$axeOne]);
        $propertyOne->getCode()->willReturn('attr_1');
        $axeOne->getCode()->willReturn('attr_2');

        $variantProduct->getRawValues()
            ->willReturn([
                'property_1' => ['value_1'],
                'property_2' => ['value_2'],
            ]);
        $propertiesNormalizer->normalize(
            $variantProduct,
            ProductModelNormalizer::INDEXING_FORMAT_PRODUCT_AND_MODEL_INDEX,
            []
        )->willReturn(['properties' => 'properties are normalized here']);

        $this->normalize($variantProduct, ProductModelNormalizer::INDEXING_FORMAT_PRODUCT_AND_MODEL_INDEX)
            ->shouldReturn([
                'properties'                => 'properties are normalized here',
                'document_type'              => ProductInterface::class,
                'attributes_for_this_level' => ['attr_1', 'attr_2', 'property_1', 'property_2'],
            ]);
    }
}<|MERGE_RESOLUTION|>--- conflicted
+++ resolved
@@ -8,11 +8,8 @@
 use Pim\Component\Catalog\Model\FamilyInterface;
 use Pim\Component\Catalog\Model\FamilyVariantInterface;
 use Pim\Component\Catalog\Model\ProductInterface;
-<<<<<<< HEAD
 use Pim\Component\Catalog\Model\VariantAttributeSetInterface;
 use Pim\Component\Catalog\Model\VariantProductInterface;
-=======
->>>>>>> 4c3bb778
 use Pim\Component\Catalog\Normalizer\Indexing\ProductAndProductModel\ProductModelNormalizer;
 use Pim\Component\Catalog\Normalizer\Indexing\ProductAndProductModel\ProductNormalizer;
 use Symfony\Component\Serializer\Normalizer\NormalizerInterface;
@@ -82,7 +79,6 @@
 
     function it_normalizes_a_variant_product_in_product_and_product_model_format(
         $propertiesNormalizer,
-<<<<<<< HEAD
         VariantProductInterface $variantProduct,
         FamilyInterface $family,
         FamilyVariantInterface $familyVariant,
@@ -91,9 +87,6 @@
         Collection $axes,
         AttributeInterface $propertyOne,
         AttributeInterface $axeOne
-=======
-        ProductInterface $variantProduct
->>>>>>> 4c3bb778
     ) {
         $variantProduct->getFamily()->willReturn($family);
         $variantProduct->getVariationLevel()->willReturn(0);
