<?php

namespace spec\Pim\Component\Catalog\Normalizer\Indexing\ProductModel;

use PhpSpec\ObjectBehavior;
use Pim\Component\Catalog\Model\AttributeInterface;
use Pim\Component\Catalog\Model\FamilyInterface;
use Pim\Component\Catalog\Model\FamilyVariantInterface;
use Pim\Component\Catalog\Model\ProductModelInterface;
use Pim\Component\Catalog\Model\ValueCollectionInterface;
use Pim\Component\Catalog\Normalizer\Indexing\ProductModel\ProductModelNormalizer;
use Pim\Component\Catalog\Normalizer\Indexing\ProductModel\ProductModelPropertiesNormalizer;
use Symfony\Component\Serializer\Normalizer\NormalizerInterface;
use Symfony\Component\Serializer\SerializerInterface;

class ProductModelPropertiesNormalizerSpec extends ObjectBehavior
{
    function let(SerializerInterface $serializer)
    {
        $serializer->implement(NormalizerInterface::class);
        $this->setSerializer($serializer);
    }

    function it_is_initializable()
    {
        $this->shouldHaveType(ProductModelPropertiesNormalizer::class);
    }

    function it_support_product_models(
        ProductModelInterface $productModel
    ) {
        $this->supportsNormalization(new \stdClass(), 'whatever')->shouldReturn(false);
        $this->supportsNormalization(new \stdClass(), ProductModelNormalizer::INDEXING_FORMAT_PRODUCT_MODEL_INDEX)
            ->shouldReturn(false);
        $this->supportsNormalization($productModel, 'whatever')->shouldReturn(false);
        $this->supportsNormalization($productModel, ProductModelNormalizer::INDEXING_FORMAT_PRODUCT_MODEL_INDEX)
            ->shouldReturn(true);
    }

    function it_normalizes_a_root_product_model_properties_with_minimum_filled_fields_and_values(
        $serializer,
        ProductModelInterface $productModel,
        ValueCollectionInterface $productValueCollection,
        FamilyInterface $family,
        AttributeInterface $sku,
        FamilyVariantInterface $familyVariant
    ) {
        $productModel->getId()->willReturn(67);
        $now = new \DateTime('now', new \DateTimeZone('UTC'));

        $productModel->getParent()->willReturn(null);

        $productModel->getId()->willReturn('67');
        $productModel->getCode()->willReturn('sku-001');
        $productModel->getFamily()->willReturn(null);
        $productModel->getCreated()->willReturn($now);
        $serializer
            ->normalize($family, ProductModelNormalizer::INDEXING_FORMAT_PRODUCT_MODEL_INDEX)
            ->willReturn(null);
        $serializer
            ->normalize($productModel->getWrappedObject()->getCreated(),
                ProductModelNormalizer::INDEXING_FORMAT_PRODUCT_MODEL_INDEX)
            ->willReturn($now->format('c'));
        $productModel->getUpdated()->willReturn($now);
        $serializer
            ->normalize($productModel->getWrappedObject()->getUpdated(),
                ProductModelNormalizer::INDEXING_FORMAT_PRODUCT_MODEL_INDEX)
            ->willReturn($now->format('c'));
        $productModel->getValues()->willReturn($productValueCollection);

        $familyVariant->getCode()->willReturn('family_variant_1');
        $familyVariant->getFamily()->willReturn($family);
        $family->getAttributeAsLabel()->willReturn($sku);
        $sku->getCode()->willReturn('sku');
        $productModel->getFamilyVariant()->willReturn($familyVariant);
        $serializer
            ->normalize($family, ProductModelNormalizer::INDEXING_FORMAT_PRODUCT_MODEL_INDEX)
            ->willReturn('family_A');

        $productValueCollection->isEmpty()->willReturn(true);

        $productModel->getCategoryCodes()->willReturn(['category_A', 'category_B']);

        $this->normalize($productModel, ProductModelNormalizer::INDEXING_FORMAT_PRODUCT_MODEL_INDEX)->shouldReturn(
            [
                'id'             => '67',
                'identifier'     => 'sku-001',
                'created'        => $now->format('c'),
                'updated'        => $now->format('c'),
                'family'         => 'family_A',
                'family_variant' => 'family_variant_1',
                'categories'     => ['category_A', 'category_B'],
                'parent'         => null,
                'values'         => [],
<<<<<<< HEAD
                'label'          => [],
=======
                'ancestors'     => ['ids' => [], 'codes' => []],
>>>>>>> b9b09abf
            ]
        );
    }

    function it_normalizes_a_root_product_model_fields_and_values(
        $serializer,
        ProductModelInterface $productModel,
        ValueCollectionInterface $productValueCollection,
        FamilyInterface $family,
        AttributeInterface $sku,
        FamilyVariantInterface $familyVariant
    ) {
        $now = new \DateTime('now', new \DateTimeZone('UTC'));

        $productModel->getId()->willReturn(67);
        $productModel->getCode()->willReturn('sku-001');
        $productModel->getFamily()->willReturn(null);

        $productModel->getParent()->willReturn(null);

        $productModel->getCreated()->willReturn($now);
        $serializer->normalize(
            $productModel->getWrappedObject()->getCreated(),
            ProductModelNormalizer::INDEXING_FORMAT_PRODUCT_MODEL_INDEX
        )->willReturn($now->format('c'));

        $productModel->getUpdated()->willReturn($now);
        $serializer->normalize(
            $productModel->getWrappedObject()->getUpdated(),
            ProductModelNormalizer::INDEXING_FORMAT_PRODUCT_MODEL_INDEX
        )->willReturn($now->format('c'));

        $familyVariant->getCode()->willReturn('family_variant_B');
        $familyVariant->getFamily()->willReturn($family);
        $family->getAttributeAsLabel()->willReturn($sku);
        $sku->getCode()->willReturn('sku');
        $productModel->getFamilyVariant()->willReturn($familyVariant);
        $serializer
            ->normalize($family, ProductModelNormalizer::INDEXING_FORMAT_PRODUCT_MODEL_INDEX)
            ->willReturn([
                'code'   => 'family',
                'labels' => [
                    'fr_FR' => 'Une famille',
                    'en_US' => 'A family',
                ],
            ]);

        $productModel->getValues()->shouldBeCalledTimes(2)->willReturn($productValueCollection);
        $productValueCollection->isEmpty()->willReturn(false);

        $productModel->getCategoryCodes()->willReturn(['category_A', 'category_B']);

        $serializer->normalize($productValueCollection, ProductModelNormalizer::INDEXING_FORMAT_PRODUCT_MODEL_INDEX,
            [])
            ->willReturn(
                [
                    'a_size-decimal' => [
                        '<all_channels>' => [
                            '<all_locales>' => '10.51',
                        ],
                    ],
                ]
            );

        $this->normalize($productModel, ProductModelNormalizer::INDEXING_FORMAT_PRODUCT_MODEL_INDEX)->shouldReturn(
            [
                'id'             => '67',
                'identifier'     => 'sku-001',
                'created'        => $now->format('c'),
                'updated'        => $now->format('c'),
                'family'         => [
                    'code'   => 'family',
                    'labels' => [
                        'fr_FR' => 'Une famille',
                        'en_US' => 'A family',
                    ],
                ],
                'family_variant' => 'family_variant_B',
                'categories'     => ['category_A', 'category_B'],
                'parent'         => null,
                'values'         => [
                    'a_size-decimal' => [
                        '<all_channels>' => [
                            '<all_locales>' => '10.51',
                        ],
                    ],
                ],
<<<<<<< HEAD
                'label'          => [],
=======
                'ancestors'     => ['ids' => [], 'codes' => []],
>>>>>>> b9b09abf
            ]
        );
    }

    function it_normalizes_a_product_model_fields_and_values_with_its_parents_values(
        $serializer,
        ProductModelInterface $productModel,
        ProductModelInterface $parent,
        ValueCollectionInterface $valueCollection,
        FamilyInterface $family,
        AttributeInterface $sku,
        FamilyVariantInterface $familyVariant
    ) {
        $now = new \DateTime('now', new \DateTimeZone('UTC'));

        $productModel->getId()->willReturn(67);
        $productModel->getCode()->willReturn('sku-001');
        $productModel->getFamily()->willReturn(null);

        $productModel->getParent()->willReturn($parent);
        $parent->getId()->willReturn(1);
        $parent->getCode()->willReturn('parent_A');
        $parent->getParent()->willReturn(null);

        $productModel->getCreated()->willReturn($now);
        $serializer->normalize(
            $productModel->getWrappedObject()->getCreated(),
            ProductModelNormalizer::INDEXING_FORMAT_PRODUCT_MODEL_INDEX
        )->willReturn($now->format('c'));

        $productModel->getUpdated()->willReturn($now);
        $serializer->normalize(
            $productModel->getWrappedObject()->getUpdated(),
            ProductModelNormalizer::INDEXING_FORMAT_PRODUCT_MODEL_INDEX
        )->willReturn($now->format('c'));

        $familyVariant->getCode()->willReturn('family_variant_B');
        $familyVariant->getFamily()->willReturn($family);
        $family->getAttributeAsLabel()->willReturn($sku);
        $sku->getCode()->willReturn('sku');
        $productModel->getFamilyVariant()->willReturn($familyVariant);
        $serializer
            ->normalize($family, ProductModelNormalizer::INDEXING_FORMAT_PRODUCT_MODEL_INDEX)
            ->willReturn([
                'code'   => 'family',
                'labels' => [
                    'fr_FR' => 'Une famille',
                    'en_US' => 'A family',
                ],
            ]);

        $productModel->getValues()->shouldBeCalledTimes(2)->willReturn($valueCollection);
        $valueCollection->isEmpty()->willReturn(false);

        $productModel->getCategoryCodes()->willReturn(['category_A', 'category_B']);

        $serializer->normalize($valueCollection, ProductModelNormalizer::INDEXING_FORMAT_PRODUCT_MODEL_INDEX, [])
            ->willReturn(
                [
                    'a_size-decimal'         => [
                        '<all_channels>' => [
                            '<all_locales>' => '10.51',
                        ],
                    ],
                    'a_date-date'            => [
                        '<all_channels>' => [
                            '<all_locales>' => '2017-05-05',
                        ],
                    ],
                    'a_simple_select-option' => [
                        '<all_channels>' => [
                            '<all_locales>' => 'OPTION_A',
                        ],
                    ],
                ]
            );

        $this->normalize($productModel, ProductModelNormalizer::INDEXING_FORMAT_PRODUCT_MODEL_INDEX)->shouldReturn(
            [
                'id'             => '67',
                'identifier'     => 'sku-001',
                'created'        => $now->format('c'),
                'updated'        => $now->format('c'),
                'family'         => [
                    'code'   => 'family',
                    'labels' => [
                        'fr_FR' => 'Une famille',
                        'en_US' => 'A family',
                    ],
                ],
                'family_variant' => 'family_variant_B',
                'categories'     => ['category_A', 'category_B'],
                'parent'         => 'parent_A',
                'values'         => [
                    'a_size-decimal'         => [
                        '<all_channels>' => [
                            '<all_locales>' => '10.51',
                        ],
                    ],
                    'a_date-date'            => [
                        '<all_channels>' => [
                            '<all_locales>' => '2017-05-05',
                        ],
                    ],
                    'a_simple_select-option' => [
                        '<all_channels>' => [
                            '<all_locales>' => 'OPTION_A',
                        ],
                    ],
                ],
<<<<<<< HEAD
                'label'          => [],
=======
                'ancestors'     => ['ids' => ['product_model_1'], 'codes' => ['parent_A']],
>>>>>>> b9b09abf
            ]
        );
    }
}<|MERGE_RESOLUTION|>--- conflicted
+++ resolved
@@ -92,11 +92,8 @@
                 'categories'     => ['category_A', 'category_B'],
                 'parent'         => null,
                 'values'         => [],
-<<<<<<< HEAD
                 'label'          => [],
-=======
                 'ancestors'     => ['ids' => [], 'codes' => []],
->>>>>>> b9b09abf
             ]
         );
     }
@@ -184,11 +181,8 @@
                         ],
                     ],
                 ],
-<<<<<<< HEAD
                 'label'          => [],
-=======
                 'ancestors'     => ['ids' => [], 'codes' => []],
->>>>>>> b9b09abf
             ]
         );
     }
@@ -299,11 +293,8 @@
                         ],
                     ],
                 ],
-<<<<<<< HEAD
                 'label'          => [],
-=======
                 'ancestors'     => ['ids' => ['product_model_1'], 'codes' => ['parent_A']],
->>>>>>> b9b09abf
             ]
         );
     }
