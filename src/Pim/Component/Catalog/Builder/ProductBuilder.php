--- conflicted
+++ resolved
@@ -171,46 +171,9 @@
         $scope,
         $data
     ) {
-<<<<<<< HEAD
         $productValue = $product->getValue($attribute->getCode(), $locale, $scope);
         if (null !== $productValue) {
             $product->removeValue($productValue);
-=======
-        $productValue = $this->productValueFactory->create($attribute, $scope, $locale);
-        $product->addValue($productValue);
-
-        return $productValue;
-    }
-
-    /**
-     * {@inheritdoc}
-     */
-    public function createProductValue(AttributeInterface $attribute, $locale = null, $scope = null)
-    {
-        return $this->productValueFactory->create($attribute, $locale, $scope);
-    }
-
-    /**
-     * {@inheritdoc}
-     */
-    public function addMissingPrices(ProductValueInterface $value)
-    {
-        if (AttributeTypes::PRICE_COLLECTION === $value->getAttribute()->getType()) {
-            $activeCurrencyCodes = $this->currencyRepository->getActivatedCurrencyCodes();
-            $prices = $value->getPrices();
-
-            foreach ($activeCurrencyCodes as $currencyCode) {
-                if (null === $value->getPrice($currencyCode)) {
-                    $this->addPriceForCurrency($value, $currencyCode);
-                }
-            }
-
-            foreach ($prices as $price) {
-                if (!in_array($price->getCurrency(), $activeCurrencyCodes)) {
-                    $value->removePrice($price);
-                }
-            }
->>>>>>> 837c81fd
         }
 
         $productValue = $this->productValueFactory->create($attribute, $scope, $locale, $data);
