--- conflicted
+++ resolved
@@ -91,12 +91,6 @@
     {
         $product = new $this->productClass();
 
-<<<<<<< HEAD
-=======
-        $identifierAttribute = $this->attributeRepository->getIdentifier();
-        $productValue = $this->addOrReplaceProductValue($product, $identifierAttribute, null, null);
-
->>>>>>> 2239a923
         if (null !== $identifier) {
             $product->setIdentifier($identifier);
         }
@@ -130,11 +124,7 @@
         );
 
         foreach ($missingValues as $value) {
-<<<<<<< HEAD
             $this->addProductValue($product, $attributes[$value['attribute']], $value['locale'], $value['scope'], null);
-=======
-            $this->addOrReplaceProductValue($product, $attributes[$value['attribute']], $value['locale'], $value['scope']);
->>>>>>> 2239a923
         }
 
         $this->addMissingPricesToProduct($product);
@@ -167,7 +157,6 @@
         $requiredValues = $this->valuesResolver->resolveEligibleValues([$attribute]);
 
         foreach ($requiredValues as $value) {
-<<<<<<< HEAD
             $this->addProductValue($product, $attribute, $value['locale'], $value['scope'], null);
         }
     }
@@ -175,154 +164,31 @@
     /**
      * {@inheritdoc}
      */
-    public function removeAttributeFromProduct(ProductInterface $product, AttributeInterface $attribute)
-    {
-        foreach ($product->getValues() as $value) {
-            if ($attribute === $value->getAttribute()) {
-                $product->removeValue($value);
-            }
-=======
-            $this->addOrReplaceProductValue($product, $attribute, $value['locale'], $value['scope']);
->>>>>>> 2239a923
-        }
-    }
-
-    /**
-     * {@inheritdoc}
-     */
     public function addProductValue(ProductInterface $product, AttributeInterface $attribute, $locale, $scope, $data)
     {
+        return $this->addOrReplaceProductValue($product, $attribute, $locale, $scope, $data);
+    }
+
+    /**
+     * {@inheritdoc}
+     */
+    public function addOrReplaceProductValue(
+        ProductInterface $product,
+        AttributeInterface $attribute,
+        $locale,
+        $scope,
+        $data
+    ) {
         $productValue = $product->getValue($attribute->getCode(), $locale, $scope);
         if (null !== $productValue) {
             $product->removeValue($productValue);
         }
 
-<<<<<<< HEAD
         $productValue = $this->productValueFactory->create($attribute, $scope, $locale, $data);
-=======
-        $price = $this->getPriceForCurrency($value, $currency);
-        $price->setData($amount);
-
-        return $price;
-    }
-
-    /**
-     * {@inheritdoc}
-     */
-    public function addPriceForCurrencyWithData(ProductValueInterface $value, $currency, $amount)
-    {
-        return $this->addPriceForCurrency($value, $currency, $amount);
-    }
-
-    /**
-     * {@inheritdoc}
-     */
-    public function removePricesNotInCurrency(ProductValueInterface $value, array $currencies)
-    {
-        foreach ($value->getPrices() as $price) {
-            if (!in_array($price->getCurrency(), $currencies)) {
-                $value->removePrice($price);
-            }
-        }
-    }
-
-    /**
-     * {@inheritdoc}
-     */
-    public function addProductValue(
-        ProductInterface $product,
-        AttributeInterface $attribute,
-        $locale = null,
-        $scope = null
-    ) {
-        return $this->addOrReplaceProductValue($product, $attribute, $locale, $scope);
-    }
-
-    /**
-     * {@inheritdoc}
-     */
-    public function addOrReplaceProductValue(
-        ProductInterface $product,
-        AttributeInterface $attribute,
-        $locale = null,
-        $scope = null
-    ) {
-        $productValue = $this->productValueFactory->create($attribute, $scope, $locale);
->>>>>>> 2239a923
         $product->addValue($productValue);
 
         return $productValue;
     }
-<<<<<<< HEAD
-=======
-
-    /**
-     * {@inheritdoc}
-     */
-    public function createProductValue(AttributeInterface $attribute, $locale = null, $scope = null)
-    {
-        return $this->productValueFactory->create($attribute, $locale, $scope);
-    }
-
-    /**
-     * {@inheritdoc}
-     */
-    public function addMissingPrices(ProductValueInterface $value)
-    {
-        if (AttributeTypes::PRICE_COLLECTION === $value->getAttribute()->getAttributeType()) {
-            $activeCurrencyCodes = $this->currencyRepository->getActivatedCurrencyCodes();
-            $prices = $value->getPrices();
-
-            foreach ($activeCurrencyCodes as $currencyCode) {
-                if (null === $value->getPrice($currencyCode)) {
-                    $this->addPriceForCurrency($value, $currencyCode);
-                }
-            }
-
-            foreach ($prices as $price) {
-                if (!in_array($price->getCurrency(), $activeCurrencyCodes)) {
-                    $value->removePrice($price);
-                }
-            }
-        }
-
-        return $value;
-    }
-
-    /**
-     * @param ProductValueInterface $value
-     * @param string                $currency
-     *
-     * @return bool
-     */
-    protected function hasPriceForCurrency(ProductValueInterface $value, $currency)
-    {
-        foreach ($value->getPrices() as $price) {
-            if ($currency === $price->getCurrency()) {
-                return true;
-            }
-        }
-
-        return false;
-    }
-
-    /**
-     * @param ProductValueInterface $value
-     * @param string                $currency
-     *
-     * @return null|ProductPriceInterface
-     */
-    protected function getPriceForCurrency(ProductValueInterface $value, $currency)
-    {
-        foreach ($value->getPrices() as $price) {
-            if ($currency === $price->getCurrency()) {
-                return $price;
-            }
-        }
-
-        return null;
-    }
->>>>>>> 2239a923
 
     /**
      * Get expected attributes for the product
