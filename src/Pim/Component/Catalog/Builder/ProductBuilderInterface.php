<?php

namespace Pim\Component\Catalog\Builder;

use Pim\Component\Catalog\Model\AttributeInterface;
use Pim\Component\Catalog\Model\ChannelInterface;
use Pim\Component\Catalog\Model\LocaleInterface;
use Pim\Component\Catalog\Model\ProductInterface;
use Pim\Component\Catalog\Model\ProductPriceInterface;
use Pim\Component\Catalog\Model\ProductValueInterface;

/**
 * Product builder interface
 *
 * @author    Nicolas Dupont <nicolas@akeneo.com>
 * @copyright 2014 Akeneo SAS (http://www.akeneo.com)
 * @license   http://opensource.org/licenses/osl-3.0.php  Open Software License (OSL 3.0)
 */
interface ProductBuilderInterface
{
    /**
     * Create product with its identifier value,
     *  - sets the identifier data if provided
     *  - sets family if provided
     *
     * @param string $identifier
     * @param string $familyCode
     *
     * @return ProductInterface
     */
    public function createProduct($identifier = null, $familyCode = null);

    /**
     * Add empty values for family and product-specific attributes for relevant scopes and locales
     *
     * It makes sure that if an attribute is localizable/scopable, then all values in the required locales/channels
     * exist. If the attribute is not scopable or localizable, makes sure that a single value exists.
     *
     * @param ProductInterface   $product
     * @param ChannelInterface[] $channels
     * @param LocaleInterface[]  $locales
     *
     * @return ProductBuilderInterface
     */
    public function addMissingProductValues(ProductInterface $product, array $channels = null, array $locales = null);

    /**
     * Add empty associations for each association types when they don't exist yet
     *
     * @param ProductInterface $product
     *
     * @return ProductBuilderInterface
     */
    public function addMissingAssociations(ProductInterface $product);

    /**
     * Creates required value(s) to add the attribute to the product
     *
     * @param ProductInterface   $product
     * @param AttributeInterface $attribute
     */
    public function addAttributeToProduct(ProductInterface $product, AttributeInterface $attribute);

    /**
<<<<<<< HEAD
     * Deletes values that link an attribute to a product
     *
     * @param ProductInterface   $product
     * @param AttributeInterface $attribute
     *
     * @return bool
     *
     * @deprecated will be removed in 1.7
     */
    public function removeAttributeFromProduct(ProductInterface $product, AttributeInterface $attribute);
=======
     * Add a product price with currency and data to the value. If the price
     * already exists, its data is updated and it is returned.
     *
     * @param ProductValueInterface $value
     * @param string                $currency
     * @param float|int|null        $amount
     *
     * @return null|ProductPriceInterface
     *
     * @deprecated will be removed in 1.8
     */
    public function addPriceForCurrency(ProductValueInterface $value, $currency, $amount = null);

    /**
     * Add a product price with currency and data to the value. If the price already exists, its data is
     * updated and it is returned.
     *
     * @param ProductValueInterface $value
     * @param string                $currency
     * @param float|int             $amount
     *
     * @return null|ProductPriceInterface
     *
     * @deprecated Will be removed in 1.8.
     */
    public function addPriceForCurrencyWithData(ProductValueInterface $value, $currency, $amount);

    /**
     * Remove extra prices that are not in the currencies passed in arguments
     *
     * @param ProductValueInterface $value
     * @param array                 $currencies
     *
     * @deprecated will be removed in 1.8.
     */
    public function removePricesNotInCurrency(ProductValueInterface $value, array $currencies);

    /**
     * Add missing prices to a product value
     *
     * @param ProductValueInterface $value
     *
     * @return ProductValueInterface
     *
     * @deprecated will be removed in 1.8.
     */
    public function addMissingPrices(ProductValueInterface $value);
>>>>>>> 2239a923

    /**
     * Add a missing value to the product
     *
     * @param ProductInterface   $product
     * @param AttributeInterface $attribute
     * @param string             $locale
     * @param string             $scope
     * @param mixed              $data
     *
     * @return ProductValueInterface
     *
     * @deprecated will be removed in 1.8. Please use "addOrReplaceProductValue" instead.
     */
    public function addProductValue(
        ProductInterface $product,
        AttributeInterface $attribute,
        $locale,
        $scope,
        $data
    );
<<<<<<< HEAD
=======

    /**
     * Add or replace a product value.
     *
     * @param ProductInterface   $product
     * @param AttributeInterface $attribute
     * @param string             $locale
     * @param string             $scope
     *
     * @return ProductValueInterface
     */
    public function addOrReplaceProductValue(
        ProductInterface $product,
        AttributeInterface $attribute,
        $locale = null,
        $scope = null
    );

    /**
     * Create a productValue
     *
     * @param AttributeInterface $attribute
     * @param string             $locale
     * @param string             $scope
     *
     * @return ProductValueInterface
     *
     * @deprecated will be removed in 1.8. Please use ProductValueFactory::create instead.
     */
    public function createProductValue(AttributeInterface $attribute, $locale = null, $scope = null);
>>>>>>> 2239a923
}<|MERGE_RESOLUTION|>--- conflicted
+++ resolved
@@ -6,7 +6,6 @@
 use Pim\Component\Catalog\Model\ChannelInterface;
 use Pim\Component\Catalog\Model\LocaleInterface;
 use Pim\Component\Catalog\Model\ProductInterface;
-use Pim\Component\Catalog\Model\ProductPriceInterface;
 use Pim\Component\Catalog\Model\ProductValueInterface;
 
 /**
@@ -62,68 +61,6 @@
     public function addAttributeToProduct(ProductInterface $product, AttributeInterface $attribute);
 
     /**
-<<<<<<< HEAD
-     * Deletes values that link an attribute to a product
-     *
-     * @param ProductInterface   $product
-     * @param AttributeInterface $attribute
-     *
-     * @return bool
-     *
-     * @deprecated will be removed in 1.7
-     */
-    public function removeAttributeFromProduct(ProductInterface $product, AttributeInterface $attribute);
-=======
-     * Add a product price with currency and data to the value. If the price
-     * already exists, its data is updated and it is returned.
-     *
-     * @param ProductValueInterface $value
-     * @param string                $currency
-     * @param float|int|null        $amount
-     *
-     * @return null|ProductPriceInterface
-     *
-     * @deprecated will be removed in 1.8
-     */
-    public function addPriceForCurrency(ProductValueInterface $value, $currency, $amount = null);
-
-    /**
-     * Add a product price with currency and data to the value. If the price already exists, its data is
-     * updated and it is returned.
-     *
-     * @param ProductValueInterface $value
-     * @param string                $currency
-     * @param float|int             $amount
-     *
-     * @return null|ProductPriceInterface
-     *
-     * @deprecated Will be removed in 1.8.
-     */
-    public function addPriceForCurrencyWithData(ProductValueInterface $value, $currency, $amount);
-
-    /**
-     * Remove extra prices that are not in the currencies passed in arguments
-     *
-     * @param ProductValueInterface $value
-     * @param array                 $currencies
-     *
-     * @deprecated will be removed in 1.8.
-     */
-    public function removePricesNotInCurrency(ProductValueInterface $value, array $currencies);
-
-    /**
-     * Add missing prices to a product value
-     *
-     * @param ProductValueInterface $value
-     *
-     * @return ProductValueInterface
-     *
-     * @deprecated will be removed in 1.8.
-     */
-    public function addMissingPrices(ProductValueInterface $value);
->>>>>>> 2239a923
-
-    /**
      * Add a missing value to the product
      *
      * @param ProductInterface   $product
@@ -143,8 +80,6 @@
         $scope,
         $data
     );
-<<<<<<< HEAD
-=======
 
     /**
      * Add or replace a product value.
@@ -153,27 +88,15 @@
      * @param AttributeInterface $attribute
      * @param string             $locale
      * @param string             $scope
+     * @param mixed              $data
      *
      * @return ProductValueInterface
      */
     public function addOrReplaceProductValue(
         ProductInterface $product,
         AttributeInterface $attribute,
-        $locale = null,
-        $scope = null
+        $locale,
+        $scope,
+        $data
     );
-
-    /**
-     * Create a productValue
-     *
-     * @param AttributeInterface $attribute
-     * @param string             $locale
-     * @param string             $scope
-     *
-     * @return ProductValueInterface
-     *
-     * @deprecated will be removed in 1.8. Please use ProductValueFactory::create instead.
-     */
-    public function createProductValue(AttributeInterface $attribute, $locale = null, $scope = null);
->>>>>>> 2239a923
 }