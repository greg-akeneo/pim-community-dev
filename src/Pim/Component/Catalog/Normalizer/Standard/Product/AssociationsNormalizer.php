<?php

namespace Pim\Component\Catalog\Normalizer\Standard\Product;

<<<<<<< HEAD
use Pim\Component\Catalog\Model\EntityWithAssociationsInterface;
=======
use Pim\Component\Catalog\Model\ProductInterface;
use Pim\Component\Catalog\Query\AssociatedProduct\GetAssociatedProductCodesByProduct;
>>>>>>> e1a892a5
use Symfony\Component\Serializer\Normalizer\NormalizerInterface;

/**
 * Normalize associations into an array
 *
 * @author    Julien Janvier <julien.janvier@akeneo.com>
 * @copyright 2016 Akeneo SAS (http://www.akeneo.com)
 * @license   http://opensource.org/licenses/osl-3.0.php  Open Software License (OSL 3.0)
 */
class AssociationsNormalizer implements NormalizerInterface
{
    /** @var GetAssociatedProductCodesByProduct */
    private $getAssociatedProductCodeByProduct;

    // TODO: remove null on master
    public function __construct(GetAssociatedProductCodesByProduct $getAssociatedProductCodeByProduct = null)
    {
        $this->getAssociatedProductCodeByProduct = $getAssociatedProductCodeByProduct;
    }

    /**
     * {@inheritdoc}
     *
     * @param EntityWithAssociationsInterface $associationAwareEntity
     */
    public function normalize($associationAwareEntity, $format = null, array $context = [])
    {
        if (null !== $this->getAssociatedProductCodeByProduct) {
            $data = $this->normalizeAssociations($product);
        } else { // TODO: remove it on master
            $data = $this->legacyNormalizeAssociations($product);
        }

        return $data;
    }

    /**
     * {@inheritdoc}
     */
    public function supportsNormalization($data, $format = null)
    {
        return $data instanceof ProductInterface && 'standard' === $format;
    }

    /**
     * @param ProductInterface $product
     *
     * @return array
     */
    private function normalizeAssociations(ProductInterface $product)
    {
        $data = [];

        foreach ($associationAwareEntity->getAllAssociations() as $association) {
            $code = $association->getAssociationType()->getCode();

            $data[$code]['groups'] = [];
            foreach ($association->getGroups() as $group) {
                $data[$code]['groups'][] = $group->getCode();
            }

<<<<<<< HEAD
            $data[$code]['products'] = [];
            foreach ($association->getProducts() as $product) {
                $data[$code]['products'][] = $product->getReference();
            }

            $data[$code]['product_models'] = [];
            foreach ($association->getProductModels() as $productModel) {
                $data[$code]['product_models'][] = $productModel->getCode();
            }
=======
            $data[$code]['products'] = $this->getAssociatedProductCodeByProduct->getCodes(
                $product->getId(),
                $association->getAssociationType()->getId()
            );
>>>>>>> e1a892a5
        }

        ksort($data);

        return $data;
    }

    /**
     * TODO: remove it and keep only normalizeAssociations() on master
     *
     * @param ProductInterface $product
     *
     * @return array
     */
    private function legacyNormalizeAssociations(ProductInterface $product)
    {
<<<<<<< HEAD
        return $data instanceof EntityWithAssociationsInterface && 'standard' === $format;
=======
        $data = [];

        foreach ($product->getAssociations() as $association) {
            $code = $association->getAssociationType()->getCode();
            $data[$code]['groups'] = [];
            foreach ($association->getGroups() as $group) {
                $data[$code]['groups'][] = $group->getCode();
            }

            $data[$code]['products'] = [];
            foreach ($association->getProducts() as $product) {
                $data[$code]['products'][] = $product->getReference();
            }
        }

        ksort($data);

        return $data;
>>>>>>> e1a892a5
    }
}<|MERGE_RESOLUTION|>--- conflicted
+++ resolved
@@ -2,12 +2,8 @@
 
 namespace Pim\Component\Catalog\Normalizer\Standard\Product;
 
-<<<<<<< HEAD
 use Pim\Component\Catalog\Model\EntityWithAssociationsInterface;
-=======
-use Pim\Component\Catalog\Model\ProductInterface;
 use Pim\Component\Catalog\Query\AssociatedProduct\GetAssociatedProductCodesByProduct;
->>>>>>> e1a892a5
 use Symfony\Component\Serializer\Normalizer\NormalizerInterface;
 
 /**
@@ -36,9 +32,9 @@
     public function normalize($associationAwareEntity, $format = null, array $context = [])
     {
         if (null !== $this->getAssociatedProductCodeByProduct) {
-            $data = $this->normalizeAssociations($product);
+            $data = $this->normalizeAssociations($associationAwareEntity);
         } else { // TODO: remove it on master
-            $data = $this->legacyNormalizeAssociations($product);
+            $data = $this->legacyNormalizeAssociations($associationAwareEntity);
         }
 
         return $data;
@@ -49,19 +45,19 @@
      */
     public function supportsNormalization($data, $format = null)
     {
-        return $data instanceof ProductInterface && 'standard' === $format;
+        return $data instanceof EntityWithAssociationsInterface && 'standard' === $format;
     }
 
     /**
-     * @param ProductInterface $product
+     * @param EntityWithAssociationsInterface $associationAwareEntity
      *
      * @return array
      */
-    private function normalizeAssociations(ProductInterface $product)
+    private function normalizeAssociations(EntityWithAssociationsInterface $associationAwareEntity)
     {
         $data = [];
 
-        foreach ($associationAwareEntity->getAllAssociations() as $association) {
+        foreach ($associationAwareEntity->getAssociations() as $association) {
             $code = $association->getAssociationType()->getCode();
 
             $data[$code]['groups'] = [];
@@ -69,22 +65,10 @@
                 $data[$code]['groups'][] = $group->getCode();
             }
 
-<<<<<<< HEAD
-            $data[$code]['products'] = [];
-            foreach ($association->getProducts() as $product) {
-                $data[$code]['products'][] = $product->getReference();
-            }
-
-            $data[$code]['product_models'] = [];
-            foreach ($association->getProductModels() as $productModel) {
-                $data[$code]['product_models'][] = $productModel->getCode();
-            }
-=======
             $data[$code]['products'] = $this->getAssociatedProductCodeByProduct->getCodes(
-                $product->getId(),
+                $associationAwareEntity->getId(),
                 $association->getAssociationType()->getId()
             );
->>>>>>> e1a892a5
         }
 
         ksort($data);
@@ -95,18 +79,15 @@
     /**
      * TODO: remove it and keep only normalizeAssociations() on master
      *
-     * @param ProductInterface $product
+     * @param EntityWithAssociationsInterface $associationAwareEntity
      *
      * @return array
      */
-    private function legacyNormalizeAssociations(ProductInterface $product)
+    private function legacyNormalizeAssociations(EntityWithAssociationsInterface $associationAwareEntity)
     {
-<<<<<<< HEAD
-        return $data instanceof EntityWithAssociationsInterface && 'standard' === $format;
-=======
         $data = [];
 
-        foreach ($product->getAssociations() as $association) {
+        foreach ($associationAwareEntity->getAllAssociations() as $association) {
             $code = $association->getAssociationType()->getCode();
             $data[$code]['groups'] = [];
             foreach ($association->getGroups() as $group) {
@@ -117,11 +98,15 @@
             foreach ($association->getProducts() as $product) {
                 $data[$code]['products'][] = $product->getReference();
             }
+
+            $data[$code]['product_models'] = [];
+            foreach ($association->getProductModels() as $productModel) {
+                $data[$code]['product_models'][] = $productModel->getCode();
+            }
         }
 
         ksort($data);
 
         return $data;
->>>>>>> e1a892a5
     }
 }