<?php

declare(strict_types=1);

namespace Pim\Component\Catalog\Normalizer\Indexing\ProductModel;

use Pim\Component\Catalog\Model\ProductModelInterface;
use Pim\Component\Catalog\Normalizer\Standard\Product\PropertiesNormalizer as StandardPropertiesNormalizer;
use Symfony\Component\Serializer\Normalizer\NormalizerInterface;
use Symfony\Component\Serializer\SerializerAwareInterface;
use Symfony\Component\Serializer\SerializerAwareTrait;

/**
 * Transform the properties of a product model object (fields and product values)
 * to the indexing_product_model format.
 *
 * @author    Nicolas Dupont <nicolas@akeneo.com>
 * @copyright 2017 Akeneo SAS (http://www.akeneo.com)
 * @license   http://opensource.org/licenses/osl-3.0.php  Open Software License (OSL 3.0)
 */
class ProductModelPropertiesNormalizer implements NormalizerInterface, SerializerAwareInterface
{
    use SerializerAwareTrait;

    private const FIELD_FAMILY_VARIANT = 'family_variant';
    private const FIELD_ID = 'id';
    private const FIELD_PARENT = 'parent';
    private const FIELD_ANCESTORS = 'ancestors';

    /**
     * {@inheritdoc}
     */
    public function normalize($productModel, $format = null, array $context = [])
    {
        if (!$this->serializer instanceof NormalizerInterface) {
            throw new \LogicException('Serializer must be a normalizer');
        }

        $data = [];

        $data[self::FIELD_ID] = (string) $productModel->getId();
        $data[StandardPropertiesNormalizer::FIELD_IDENTIFIER] = $productModel->getCode();
        $data[StandardPropertiesNormalizer::FIELD_CREATED] = $this->serializer->normalize(
            $productModel->getCreated(),
            $format
        );
        $data[StandardPropertiesNormalizer::FIELD_UPDATED] = $this->serializer->normalize(
            $productModel->getUpdated(),
            $format
        );

        $family = null;
        $familyVariant = null;
        if (null !== $productModel->getFamilyVariant()) {
            $family = $this->serializer->normalize(
                $productModel->getFamilyVariant()->getFamily(),
                $format
            );
            $familyVariant = $productModel->getFamilyVariant()->getCode();
        }
        $data[StandardPropertiesNormalizer::FIELD_FAMILY] = $family;
        $data[self::FIELD_FAMILY_VARIANT] = $familyVariant;

        $data[StandardPropertiesNormalizer::FIELD_CATEGORIES] = $productModel->getCategoryCodes();

        $parentCode = null !== $productModel->getParent() ? $productModel->getParent()->getCode() : null;
        $data[self::FIELD_PARENT] = $parentCode;

        $data[StandardPropertiesNormalizer::FIELD_VALUES] = !$productModel->getValues()->isEmpty()
            ? $this->serializer->normalize(
                $productModel->getValues(),
                ProductModelNormalizer::INDEXING_FORMAT_PRODUCT_MODEL_INDEX,
                $context
            ) : [];

<<<<<<< HEAD

        $data[StandardPropertiesNormalizer::FIELD_LABEL] = $this->getLabel(
            $data[StandardPropertiesNormalizer::FIELD_VALUES],
            $productModel
        );
=======
        $data[self::FIELD_ANCESTORS] = $this->getAncestors($productModel);
>>>>>>> b9b09abf

        return $data;
    }

    /**
     * Get label of the given product model
     *
     * @param array                 $values
     * @param ProductModelInterface $productModel
     *
     * @return array
     */
    private function getLabel(array $values, ProductModelInterface $productModel): array
    {
        if (null === $productModel->getFamily()) {
            return [];
        }

        $valuePath = sprintf('%s-text', $productModel->getFamily()->getAttributeAsLabel()->getCode());
        if (!isset($values[$valuePath])) {
            return [];
        }

        return $values[$valuePath];
    }

    /**
     * {@inheritdoc}
     */
    public function supportsNormalization($data, $format = null)
    {
        return $data instanceof ProductModelInterface
            && ProductModelNormalizer::INDEXING_FORMAT_PRODUCT_MODEL_INDEX === $format;
    }

    /**
     * @param ProductModelInterface $productModel
     *
     * @return array
     */
    private function getAncestors(ProductModelInterface $productModel): array
    {
        $ancestorsIds = $this->getAncestorsIds($productModel);
        $ancestorsCodes = $this->getAncestorsCodes($productModel);

        $ancestors = [
            'ids'   => $ancestorsIds,
            'codes' => $ancestorsCodes,
        ];

        return $ancestors;
    }

    /**
     * @param ProductModelInterface $productModel
     *
     * @return array
     */
    private function getAncestorsIds(ProductModelInterface $productModel): array
    {
        $ancestorsIds = [];
        while (null !== $parent = $productModel->getParent()) {
            $ancestorsIds[] = 'product_model_' . $parent->getId();
            $productModel = $parent;
        }

        return $ancestorsIds;
    }

    /**
     * @param ProductModelInterface $productModel
     *
     * @return array
     */
    private function getAncestorsCodes(ProductModelInterface $productModel): array
    {
        $ancestorsCodes = [];
        while (null !== $parent = $productModel->getParent()) {
            $ancestorsCodes[] = $parent->getCode();
            $productModel = $parent;
        }

        return $ancestorsCodes;
    }
}<|MERGE_RESOLUTION|>--- conflicted
+++ resolved
@@ -73,15 +73,13 @@
                 $context
             ) : [];
 
-<<<<<<< HEAD
 
         $data[StandardPropertiesNormalizer::FIELD_LABEL] = $this->getLabel(
             $data[StandardPropertiesNormalizer::FIELD_VALUES],
             $productModel
         );
-=======
+
         $data[self::FIELD_ANCESTORS] = $this->getAncestors($productModel);
->>>>>>> b9b09abf
 
         return $data;
     }
