--- conflicted
+++ resolved
@@ -95,14 +95,12 @@
                 $context
             ) : [];
 
-<<<<<<< HEAD
+        $data[self::FIELD_ANCESTORS] = $this->getAncestors($product);
+
         $data[StandardPropertiesNormalizer::FIELD_LABEL] = $this->getLabel(
             $data[StandardPropertiesNormalizer::FIELD_VALUES],
             $product
         );
-=======
-        $data[self::FIELD_ANCESTORS] = $this->getAncestors($product);
->>>>>>> 4580d885
 
         return $data;
     }
