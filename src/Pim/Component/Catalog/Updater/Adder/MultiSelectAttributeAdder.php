<?php

namespace Pim\Component\Catalog\Updater\Adder;

<<<<<<< HEAD
=======
use Akeneo\Component\StorageUtils\Exception\InvalidPropertyException;
use Akeneo\Component\StorageUtils\Exception\InvalidPropertyTypeException;
use Akeneo\Component\StorageUtils\Repository\IdentifiableObjectRepositoryInterface;
>>>>>>> 2239a923
use Pim\Component\Catalog\Builder\ProductBuilderInterface;
use Pim\Component\Catalog\Model\AttributeInterface;
use Pim\Component\Catalog\Model\ProductInterface;

/**
 * Sets a multi select value in many products
 *
 * @author    Nicolas Dupont <nicolas@akeneo.com>
 * @copyright 2015 Akeneo SAS (http://www.akeneo.com)
 * @license   http://opensource.org/licenses/osl-3.0.php  Open Software License (OSL 3.0)
 */
class MultiSelectAttributeAdder extends AbstractAttributeAdder
{
    /**
     * @param ProductBuilderInterface $productBuilder
     * @param array                   $supportedTypes
     */
    public function __construct(ProductBuilderInterface $productBuilder, array $supportedTypes)
    {
        parent::__construct($productBuilder);

        $this->supportedTypes = $supportedTypes;
    }

    /**
     * {@inheritdoc}
     *
     * Expected data input format: ["option_code", "other_option_code"]
     */
    public function addAttributeData(
        ProductInterface $product,
        AttributeInterface $attribute,
        $data,
        array $options = []
    ) {
        $options = $this->resolver->resolve($options);
<<<<<<< HEAD

=======
        $this->checkLocaleAndScope($attribute, $options['locale'], $options['scope']);
        $this->checkData($attribute, $data);

        $attributeOptions = [];
        foreach ($data as $optionCode) {
            $option = $this->getOption($attribute, $optionCode);
            if (null === $option) {
                throw InvalidPropertyException::validEntityCodeExpected(
                    $attribute->getCode(),
                    'option code',
                    'The option does not exist',
                    static::class,
                    $optionCode
                );
            }

            $attributeOptions[] = $option;
        }

        $this->addOptions($product, $attribute, $attributeOptions, $options['locale'], $options['scope']);
    }

    /**
     * Check if data is valid
     *
     * @param AttributeInterface $attribute
     * @param mixed              $data
     *
     * @throws InvalidPropertyTypeException
     */
    protected function checkData(AttributeInterface $attribute, $data)
    {
>>>>>>> 2239a923
        if (!is_array($data)) {
            throw InvalidPropertyTypeException::arrayExpected(
                $attribute->getCode(),
                static::class,
                $data
            );
        }

<<<<<<< HEAD
        $this->addOptions($product, $attribute, $data, $options['locale'], $options['scope']);
=======
        foreach ($data as $key => $value) {
            if (!is_string($value)) {
                throw InvalidPropertyTypeException::validArrayStructureExpected(
                    $attribute->getCode(),
                    sprintf('one of the option codes is not a string, "%s" given', gettype($value)),
                    static::class,
                    $data
                );
            }
        }
>>>>>>> 2239a923
    }

    /**
     * Adds options into the product value
     *
     * @param ProductInterface   $product
     * @param AttributeInterface $attribute
     * @param array              $optionCodes
     * @param string             $locale
     * @param string             $scope
     */
    protected function addOptions(
        ProductInterface $product,
        AttributeInterface $attribute,
        array $optionCodes,
        $locale,
        $scope
    ) {
<<<<<<< HEAD
        $optionsValue = $product->getValue($attribute->getCode(), $locale, $scope);
        if (null !== $optionsValue) {
            foreach ($optionsValue->getOptions() as $option) {
                $optionCodes[] = $option->getCode();
            }
=======
        $value = $product->getValue($attribute->getCode(), $locale, $scope);
        if (null === $value) {
            $value = $this->productBuilder->addOrReplaceProductValue($product, $attribute, $locale, $scope);
        }

        foreach ($attributeOptions as $attributeOption) {
            $value->addOption($attributeOption);
>>>>>>> 2239a923
        }

        $this->productBuilder->addProductValue($product, $attribute, $locale, $scope, array_unique($optionCodes));
    }
}<|MERGE_RESOLUTION|>--- conflicted
+++ resolved
@@ -2,12 +2,7 @@
 
 namespace Pim\Component\Catalog\Updater\Adder;
 
-<<<<<<< HEAD
-=======
-use Akeneo\Component\StorageUtils\Exception\InvalidPropertyException;
 use Akeneo\Component\StorageUtils\Exception\InvalidPropertyTypeException;
-use Akeneo\Component\StorageUtils\Repository\IdentifiableObjectRepositoryInterface;
->>>>>>> 2239a923
 use Pim\Component\Catalog\Builder\ProductBuilderInterface;
 use Pim\Component\Catalog\Model\AttributeInterface;
 use Pim\Component\Catalog\Model\ProductInterface;
@@ -44,42 +39,7 @@
         array $options = []
     ) {
         $options = $this->resolver->resolve($options);
-<<<<<<< HEAD
 
-=======
-        $this->checkLocaleAndScope($attribute, $options['locale'], $options['scope']);
-        $this->checkData($attribute, $data);
-
-        $attributeOptions = [];
-        foreach ($data as $optionCode) {
-            $option = $this->getOption($attribute, $optionCode);
-            if (null === $option) {
-                throw InvalidPropertyException::validEntityCodeExpected(
-                    $attribute->getCode(),
-                    'option code',
-                    'The option does not exist',
-                    static::class,
-                    $optionCode
-                );
-            }
-
-            $attributeOptions[] = $option;
-        }
-
-        $this->addOptions($product, $attribute, $attributeOptions, $options['locale'], $options['scope']);
-    }
-
-    /**
-     * Check if data is valid
-     *
-     * @param AttributeInterface $attribute
-     * @param mixed              $data
-     *
-     * @throws InvalidPropertyTypeException
-     */
-    protected function checkData(AttributeInterface $attribute, $data)
-    {
->>>>>>> 2239a923
         if (!is_array($data)) {
             throw InvalidPropertyTypeException::arrayExpected(
                 $attribute->getCode(),
@@ -88,20 +48,7 @@
             );
         }
 
-<<<<<<< HEAD
         $this->addOptions($product, $attribute, $data, $options['locale'], $options['scope']);
-=======
-        foreach ($data as $key => $value) {
-            if (!is_string($value)) {
-                throw InvalidPropertyTypeException::validArrayStructureExpected(
-                    $attribute->getCode(),
-                    sprintf('one of the option codes is not a string, "%s" given', gettype($value)),
-                    static::class,
-                    $data
-                );
-            }
-        }
->>>>>>> 2239a923
     }
 
     /**
@@ -120,21 +67,11 @@
         $locale,
         $scope
     ) {
-<<<<<<< HEAD
         $optionsValue = $product->getValue($attribute->getCode(), $locale, $scope);
         if (null !== $optionsValue) {
             foreach ($optionsValue->getOptions() as $option) {
                 $optionCodes[] = $option->getCode();
             }
-=======
-        $value = $product->getValue($attribute->getCode(), $locale, $scope);
-        if (null === $value) {
-            $value = $this->productBuilder->addOrReplaceProductValue($product, $attribute, $locale, $scope);
-        }
-
-        foreach ($attributeOptions as $attributeOption) {
-            $value->addOption($attributeOption);
->>>>>>> 2239a923
         }
 
         $this->productBuilder->addProductValue($product, $attribute, $locale, $scope, array_unique($optionCodes));
