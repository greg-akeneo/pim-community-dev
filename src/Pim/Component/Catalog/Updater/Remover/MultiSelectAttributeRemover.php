<?php

namespace Pim\Component\Catalog\Updater\Remover;

<<<<<<< HEAD
use Pim\Component\Catalog\Builder\ProductBuilderInterface;
use Pim\Component\Catalog\Exception\InvalidArgumentException;
=======
use Akeneo\Component\StorageUtils\Exception\InvalidPropertyException;
use Akeneo\Component\StorageUtils\Exception\InvalidPropertyTypeException;
use Akeneo\Component\StorageUtils\Repository\IdentifiableObjectRepositoryInterface;
>>>>>>> 2239a923
use Pim\Component\Catalog\Model\AttributeInterface;
use Pim\Component\Catalog\Model\ProductInterface;
use Pim\Component\Catalog\Validator\AttributeValidatorHelper;

/**
 * Remove a data from a multi select field
 *
 * @author    Philippe Mossière <philippe.mossiere@akeneo.com>
 * @copyright 2016 Akeneo SAS (http://www.akeneo.com)
 * @license   http://opensource.org/licenses/osl-3.0.php  Open Software License (OSL 3.0)
 */
class MultiSelectAttributeRemover extends AbstractAttributeRemover
{
    /** @var ProductBuilderInterface */
    protected $productBuilder;

    /**
     * @param AttributeValidatorHelper $attrValidatorHelper
     * @param ProductBuilderInterface  $productBuilder
     * @param string[]                 $supportedTypes
     */
    public function __construct(
        AttributeValidatorHelper $attrValidatorHelper,
        ProductBuilderInterface $productBuilder,
        array $supportedTypes
    ) {
        parent::__construct($attrValidatorHelper);

        $this->productBuilder = $productBuilder;
        $this->supportedTypes = $supportedTypes;
    }

    /**
     * {@inheritdoc}
     */
    public function removeAttributeData(
        ProductInterface $product,
        AttributeInterface $attribute,
        $data,
        array $options = []
    ) {
        $options = $this->resolver->resolve($options);
<<<<<<< HEAD
        $this->checkData($attribute, $data);

        $this->removeOptions($product, $attribute, $data, $options['locale'], $options['scope']);
=======
        $this->checkLocaleAndScope($attribute, $options['locale'], $options['scope']);
        $this->checkData($attribute, $data);

        $attributeOptions = [];
        foreach ($data as $optionCode) {
            $option = $this->getOption($attribute, $optionCode);
            if (null === $option) {
                throw InvalidPropertyException::validEntityCodeExpected(
                    $attribute->getCode(),
                    'option code',
                    'The option does not exist',
                    static::class,
                    $optionCode
                );
            }

            $attributeOptions[] = $option;
        }

        $this->removeOptions($product, $attribute, $attributeOptions, $options['locale'], $options['scope']);
>>>>>>> 2239a923
    }

    /**
     * @param ProductInterface   $product
     * @param AttributeInterface $attribute
     * @param string[]           $optionCodes
     * @param string|null        $locale
     * @param string|null        $scope
     */
    protected function removeOptions(
        ProductInterface $product,
        AttributeInterface $attribute,
        $optionCodes,
        $locale,
        $scope
    ) {
        $productValue = $product->getValue($attribute->getCode(), $locale, $scope);

        if (null !== $productValue) {
            $newOptionCodes = [];
            foreach ($productValue->getData() as $originalOption) {
                if (!in_array($originalOption->getCode(), $optionCodes)) {
                    $newOptionCodes[] = $originalOption->getCode();
                }
            }

            $this->productBuilder->addProductValue($product, $attribute, $locale, $scope, $newOptionCodes);
        }
    }

    /**
     * Check if data is valid
     *
     * @param AttributeInterface $attribute
     * @param mixed              $data
     *
     * @throws InvalidPropertyTypeException
     */
    protected function checkData(AttributeInterface $attribute, $data)
    {
        if (!is_array($data)) {
            throw InvalidPropertyTypeException::arrayExpected(
                $attribute->getCode(),
                static::class,
                $data
            );
        }

        foreach ($data as $key => $value) {
            if (!is_string($value)) {
                throw InvalidPropertyTypeException::validArrayStructureExpected(
                    $attribute->getCode(),
                    sprintf('one of the option codes is not a string, "%s" given', gettype($value)),
                    static::class,
                    $data
                );
            }
        }
    }
}<|MERGE_RESOLUTION|>--- conflicted
+++ resolved
@@ -2,14 +2,8 @@
 
 namespace Pim\Component\Catalog\Updater\Remover;
 
-<<<<<<< HEAD
+use Akeneo\Component\StorageUtils\Exception\InvalidPropertyTypeException;
 use Pim\Component\Catalog\Builder\ProductBuilderInterface;
-use Pim\Component\Catalog\Exception\InvalidArgumentException;
-=======
-use Akeneo\Component\StorageUtils\Exception\InvalidPropertyException;
-use Akeneo\Component\StorageUtils\Exception\InvalidPropertyTypeException;
-use Akeneo\Component\StorageUtils\Repository\IdentifiableObjectRepositoryInterface;
->>>>>>> 2239a923
 use Pim\Component\Catalog\Model\AttributeInterface;
 use Pim\Component\Catalog\Model\ProductInterface;
 use Pim\Component\Catalog\Validator\AttributeValidatorHelper;
@@ -52,32 +46,9 @@
         array $options = []
     ) {
         $options = $this->resolver->resolve($options);
-<<<<<<< HEAD
         $this->checkData($attribute, $data);
 
         $this->removeOptions($product, $attribute, $data, $options['locale'], $options['scope']);
-=======
-        $this->checkLocaleAndScope($attribute, $options['locale'], $options['scope']);
-        $this->checkData($attribute, $data);
-
-        $attributeOptions = [];
-        foreach ($data as $optionCode) {
-            $option = $this->getOption($attribute, $optionCode);
-            if (null === $option) {
-                throw InvalidPropertyException::validEntityCodeExpected(
-                    $attribute->getCode(),
-                    'option code',
-                    'The option does not exist',
-                    static::class,
-                    $optionCode
-                );
-            }
-
-            $attributeOptions[] = $option;
-        }
-
-        $this->removeOptions($product, $attribute, $attributeOptions, $options['locale'], $options['scope']);
->>>>>>> 2239a923
     }
 
     /**
