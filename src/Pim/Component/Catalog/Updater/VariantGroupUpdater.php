--- conflicted
+++ resolved
@@ -232,13 +232,8 @@
     }
 
     /**
-<<<<<<< HEAD
-     * Merge original and new values (keep original values when they are missing in the new values)
-     * Iterate on every new attribute and then on every localized and/or scoped value to compare it
-=======
      * Merges original and new values (keeping original ones if missing in the new ones)
      * Iterates on every new attribute and then on every localized and/or scoped value to compare it
->>>>>>> b882238c
      * with the original values.
      *
      * Example :
@@ -262,11 +257,7 @@
      *          {
      *              "locale": "de_DE",
      *              "scope": "ecommerce",
-<<<<<<< HEAD
-     *              "data": "new description fr_FR",
-=======
      *              "data": "new description de_DE",
->>>>>>> b882238c
      *          },
      *          {
      *              "locale": "en_US",
@@ -285,11 +276,7 @@
      *          {
      *              "locale": "de_DE",
      *              "scope": "ecommerce",
-<<<<<<< HEAD
-     *              "data": "new description fr_FR",
-=======
      *              "data": "new description de_DE",
->>>>>>> b882238c
      *          },
      *          {
      *              "locale": "en_US",
