--- conflicted
+++ resolved
@@ -46,25 +46,17 @@
         $default   = ['locale' => null, 'scope' => null, 'data' => ['filePath' => null]];
         $originals = array_merge($default, $originals);
 
-<<<<<<< HEAD
-        if (!isset($data['data']['filePath']) && !isset($originals['data']['filePath'])) {
-=======
         if (!isset($data['data']['filePath']) && !isset($originals['data']['filePath']) ||
             $this->filesMatch($data, $originals)
         ) {
->>>>>>> b84ba233
             return null;
         }
 
         // compare a local file and a stored file (can happen during an import for instance)
-<<<<<<< HEAD
-        if (is_file($data['data']['filePath'])) {
-=======
-        if (isset($originals['data']['filePath']) &&
-            isset($data['data']['filePath']) &&
+        if (isset($data['data']['filePath']) &&
+            isset($originals['data']['filePath']) &&
             is_file($data['data']['filePath'])
         ) {
->>>>>>> b84ba233
             $originalFile = $this->repository->findOneByIdentifier($originals['data']['filePath']);
             if (null !== $originalFile &&
                 $originalFile->getHash() === $this->getHashFile($data['data']['filePath'])) {
@@ -72,22 +64,6 @@
             }
         }
 
-<<<<<<< HEAD
-        // compare the two stored files by their filepaths
-        if ($data['data']['filePath'] === $originals['data']['filePath']) {
-            return null;
-        }
-
-        // compare the two stored files by their hashes
-        if (isset($data['data']['hash']) &&
-            isset($originals['data']['hash']) &&
-            $data['data']['hash'] === $originals['data']['hash']
-        ) {
-            return null;
-        }
-
-=======
->>>>>>> b84ba233
         return $data;
     }
 
