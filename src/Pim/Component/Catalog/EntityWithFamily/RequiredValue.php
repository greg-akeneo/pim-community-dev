<?php

declare(strict_types=1);

namespace Pim\Component\Catalog\EntityWithFamily;

<<<<<<< HEAD
use Akeneo\Pim\Structure\Component\Model\AttributeInterface;
use Pim\Component\Catalog\Model\AbstractValue;
use Pim\Component\Catalog\Model\ValueInterface;

/**
 * A required value is the translation of the attribute requirements
 * {@see Akeneo\Pim\Structure\Component\Model\AttributeRequirementInterface} in terms of values.
=======
use Pim\Component\Catalog\Model\AttributeInterface;
use Pim\Component\Catalog\Model\ChannelInterface;
use Pim\Component\Catalog\Model\LocaleInterface;

/**
 * A required value is the translation of the attribute requirements
 * {@see Pim\Component\Catalog\Model\AttributeRequirementInterface}.
>>>>>>> 250ca9fe
 *
 * Therefore a required value contains no data. It simply expresses the fact that for instance:
 *  - a "sku" is required on all channels and all locales
 *  - a description is required on the channel "ecommerce" and the locale "en_US"
 *  - a name is required on all channels and the locale "en_US"
 *  - a price is required on the channel "ecommerce" and all locales
 *  - ...
 *
 * This object gives you the information of the requirement in the matrix: attribute, channel, locale.
 * that's why the functions forAttribute, forChannel and ForLocale always return an object representing the value in those
 * axis.
 *
 * It also helps to retrieve the corresponding value in a value collection:
 *
 * For instance, if the attribute 'description' is not scopable and not localizable and we try to compute the completeness on the
 * channel 'ecommerce' and locale 'fr_FR' for this attribute.
 *
 * - forAttribute() will return the attribute description object
 * - forChannel() will return the channel ecommerce object
 * - forLocale() will return the locale fr_FR object
 *
 * However, to retrieve the corresponding value in the value collection, we will use:
 * - attribute() will return the code of the description attribute 'description'
 * - channel() will return null (because the attribute is note scopable)
 * - locale() will return null (because the attribute is not localizable)
 *
 * This way, the required value holds two kind of information:
 * - The attribute, channel, locale for which this required value is relevant (using the for* functions)
 * - the way we retrieve it in the value collection (depending on the attribute's settings).
 *
 * @author    Julien Janvier <j.janvier@gmail.com>
 * @copyright 2017 Akeneo SAS (http://www.akeneo.com)
 * @license   http://opensource.org/licenses/osl-3.0.php Open Software License (OSL 3.0)
 */
class RequiredValue
{
    /** @var AttributeInterface */
    private $forAttribute;

    /** @var ChannelInterface */
    private $forChannel;

    /** @var LocaleInterface */
    private $forLocale;

    /**
     * @param AttributeInterface $attribute
     * @param ChannelInterface   $channel
     * @param LocaleInterface    $locale
     */
    public function __construct(
        AttributeInterface $attribute,
        ChannelInterface $channel,
        LocaleInterface $locale
    ) {
        $this->forAttribute = $attribute;
        $this->forChannel = $channel;
        $this->forLocale = $locale;
    }

    /**
     * @return AttributeInterface
     */
    public function forAttribute(): AttributeInterface
    {
        return $this->forAttribute;
    }

    /**
     * @return ChannelInterface
     */
    public function forChannel(): ChannelInterface
    {
        return $this->forChannel;
    }

    /**
     * @return LocaleInterface
     */
    public function forLocale(): LocaleInterface
    {
        return $this->forLocale;
    }

    /**
     * @return string
     */
    public function attribute(): string
    {
        return $this->forAttribute->getCode();
    }

    /**
     * @return null|string
     */
    public function channel(): ?string
    {
        return $this->forAttribute->isScopable() ? $this->forChannel->getCode() : null;
    }

    /**
     * @return null|string
     */
    public function locale(): ?string
    {
        return $this->forAttribute->isLocalizable() ? $this->forLocale->getCode() : null;
    }
}<|MERGE_RESOLUTION|>--- conflicted
+++ resolved
@@ -4,23 +4,13 @@
 
 namespace Pim\Component\Catalog\EntityWithFamily;
 
-<<<<<<< HEAD
+use Akeneo\Channel\Component\Model\ChannelInterface;
+use Akeneo\Channel\Component\Model\LocaleInterface;
 use Akeneo\Pim\Structure\Component\Model\AttributeInterface;
-use Pim\Component\Catalog\Model\AbstractValue;
-use Pim\Component\Catalog\Model\ValueInterface;
 
 /**
  * A required value is the translation of the attribute requirements
- * {@see Akeneo\Pim\Structure\Component\Model\AttributeRequirementInterface} in terms of values.
-=======
-use Pim\Component\Catalog\Model\AttributeInterface;
-use Pim\Component\Catalog\Model\ChannelInterface;
-use Pim\Component\Catalog\Model\LocaleInterface;
-
-/**
- * A required value is the translation of the attribute requirements
- * {@see Pim\Component\Catalog\Model\AttributeRequirementInterface}.
->>>>>>> 250ca9fe
+ * {@see Akeneo\Pim\Structure\Component\Model\AttributeRequirementInterface}.
  *
  * Therefore a required value contains no data. It simply expresses the fact that for instance:
  *  - a "sku" is required on all channels and all locales
@@ -29,7 +19,7 @@
  *  - a price is required on the channel "ecommerce" and all locales
  *  - ...
  *
- * This object gives you the information of the requirement in the matrix: attribute, channel, locale.
+ * This object gives you the informAttributeRequirementInterfaceation of the requirement in the matrix: attribute, channel, locale.
  * that's why the functions forAttribute, forChannel and ForLocale always return an object representing the value in those
  * axis.
  *
