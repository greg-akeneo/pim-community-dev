<?php

namespace Pim\Component\Api\tests\integration\Normalizer;

use Akeneo\Test\IntegrationTestsBundle\Sanitizer\MediaSanitizer;
use Akeneo\Test\Integration\TestCase;
use Pim\Component\Catalog\Model\ProductInterface;
use Pim\Component\Catalog\tests\integration\Normalizer\NormalizedProductCleaner;

/**
 * Integration tests to verify data from database are well formatted in the external api format
 *
 * @group ce
 */
class ProductNormalizerIntegration extends TestCase
{
    /**
     * {@inheritdoc}
     */
    protected function getConfiguration()
    {
        return $this->catalog->useTechnicalSqlCatalog();
    }

    public function testEmptyDisabledProduct()
    {
        $expected = [
            'identifier'    => 'bar',
            'family'        => null,
            'parent'        => null,
            'groups'        => [],
            'categories'    => [],
            'enabled'       => false,
            'values'        => new \StdClass(),
            'created'       => '2016-06-14T13:12:50+02:00',
            'updated'       => '2016-06-14T13:12:50+02:00',
            'associations'  => new \StdClass(),
        ];

        $this->assertProduct('bar', $expected, []);
    }

    public function testEmptyEnabledProduct()
    {
        $expected = [
            'identifier'    => 'baz',
            'family'        => null,
            'parent'        => null,
            'groups'        => [],
            'categories'    => [],
            'enabled'       => true,
            'values'        => new \StdClass(),
            'created'       => '2016-06-14T13:12:50+02:00',
            'updated'       => '2016-06-14T13:12:50+02:00',
            'associations'  => new \StdClass(),
        ];

        $this->assertProduct('baz', $expected, []);
    }

    public function testProductWithAllAttributes()
    {
        $expected = [
            'identifier'    => 'foo',
            'family'        => 'familyA',
            'parent'        => null,
            'groups'        => ['groupA', 'groupB'],
            'categories'    => ['categoryA1', 'categoryB'],
            'enabled'       => true,
            'values'        => [
                'a_file'                             => [
                    [
                        'locale' => null,
                        'scope'  => null,
                        'data'   => '4/d/e/b/4deb535f0979dea59cf34661e22336459a56bed3_fileA.txt',
                        '_links' => [
                            'download' => [
                                'href' => 'http://localhost/api/rest/v1/media_files/4/d/e/b/4deb535f0979dea59cf34661e22336459a56bed3_fileA.txt/download'
                            ]
                        ]
                    ],
                ],
                'an_image'                           => [
                    [
                        'locale' => null,
                        'scope'  => null,
                        'data'   => '1/5/7/5/15757827125efa686c1c0f1e7930ca0c528f1c2c_imageA.jpg',
                        '_links' => [
                            'download' => [
                                'href' => 'http://localhost/api/rest/v1/media_files/1/5/7/5/15757827125efa686c1c0f1e7930ca0c528f1c2c_imageA.jpg/download'
                            ]
                        ]
                    ],
                ],
                'a_date'                             => [
                    ['locale' => null, 'scope' => null, 'data' => '2016-06-13T00:00:00+02:00'],
                ],
                'a_metric'                           => [
                    [
                        'locale' => null,
                        'scope'  => null,
                        'data'   => ['amount' => '987654321987.1234', 'unit' => 'KILOWATT'],
                    ],
                ],
                'a_metric_without_decimal' => [
                    [
                        'locale' => null,
                        'scope'  => null,
                        'data'   => ['amount' => 98, 'unit' => 'CENTIMETER'],
                    ],
                ],
                'a_metric_without_decimal_negative' => [
                    [
                        'locale' => null,
                        'scope'  => null,
                        'data'   => ['amount' => -20, 'unit' => 'CELSIUS'],
                    ],
                ],
                'a_metric_negative'        => [
                    [
                        'locale' => null,
                        'scope'  => null,
                        'data'   => ['amount' => '-20.5000', 'unit' => 'CELSIUS'],
                    ],
                ],
                'a_multi_select'                     => [
                    ['locale' => null, 'scope' => null, 'data' => ['optionA', 'optionB']],
                ],
                'a_number_float'                     => [
                    ['locale' => null, 'scope' => null, 'data' => '12.5678'],
                ],
                'a_number_float_negative'            => [
                    ['locale' => null, 'scope' => null, 'data' => '-99.8732'],
                ],
                'a_number_integer'                   => [
                    ['locale' => null, 'scope' => null, 'data' => 42]
                ],
                'a_number_integer_negative' => [
                    ['locale' => null, 'scope' => null, 'data' => -42]
                ],
                'a_price'                            => [
                    [
                        'locale' => null,
                        'scope'  => null,
                        'data'   => [
                            ['amount' => '56.53', 'currency' => 'EUR'],
                            ['amount' => '45.00', 'currency' => 'USD'],
                        ],
                    ],
                ],
                'a_price_without_decimal'            => [
                    [
                        'locale' => null,
                        'scope'  => null,
                        'data'   => [
                            ['amount' => 56, 'currency' => 'EUR'],
                            ['amount' => -45, 'currency' => 'USD'],
                        ],
                    ],
                ],
                'a_ref_data_multi_select'            => [
                    ['locale' => null, 'scope' => null, 'data' => ['fabricA', 'fabricB']]
                ],
                'a_ref_data_simple_select'           => [
                    ['locale' => null, 'scope' => null, 'data' => 'colorB'],
                ],
                'a_simple_select'                    => [
                    ['locale' => null, 'scope' => null, 'data' => 'optionB'],
                ],
                'a_text'                             => [
                    [
                        'locale' => null,
                        'scope'  => null,
                        'data'   => 'this is a text',
                    ],
                ],
                '123'                                => [
                    [
                        'locale' => null,
                        'scope'  => null,
                        'data'   => 'a text for an attribute with numerical code',
                    ],
                ],
                'a_text_area'                        => [
                    [
                        'locale' => null,
                        'scope'  => null,
                        'data'   => 'this is a very very very very very long  text',
                    ],
                ],
                'a_yes_no'                           => [
                    ['locale' => null, 'scope' => null, 'data' => true],
                ],
                'a_localizable_image'                => [
                    [
                        'locale' => 'en_US',
                        'scope'  => null,
                        'data'   => '6/2/e/3/62e376e75300d27bfec78878db4d30ff1490bc53_imageB_en_US.jpg',
                        '_links' => [
                            'download' => [
                                'href' => 'http://localhost/api/rest/v1/media_files/6/2/e/3/62e376e75300d27bfec78878db4d30ff1490bc53_imageB_en_US.jpg/download'
                            ]
                        ]
                    ],
                    [
                        'locale' => 'fr_FR',
                        'scope'  => null,
                        'data'   => '0/f/5/0/0f5058de76f68446bb6b2371f19cd2234b245c00_imageB_fr_FR.jpg',
                        '_links' => [
                            'download' => [
                                'href' => 'http://localhost/api/rest/v1/media_files/0/f/5/0/0f5058de76f68446bb6b2371f19cd2234b245c00_imageB_fr_FR.jpg/download'
                            ]
                        ]
                    ],
                ],
                'a_scopable_price'                   => [
                    [
                        'locale' => null,
                        'scope'  => 'ecommerce',
                        'data'   => [
                            ['amount' => '15.00', 'currency' => 'EUR'],
                            ['amount' => '20.00', 'currency' => 'USD'],
                        ],
                    ],
                    [
                        'locale' => null,
                        'scope'  => 'tablet',
                        'data'   => [
                            ['amount' => '17.00', 'currency' => 'EUR'],
                            ['amount' => '24.00', 'currency' => 'USD'],
                        ],
                    ],
                ],
                'a_localized_and_scopable_text_area' => [
                    [
                        'locale' => 'en_US',
                        'scope'  => 'ecommerce',
                        'data'   => 'a text area for ecommerce in English',
                    ],
                    [
                        'locale' => 'en_US',
                        'scope'  => 'tablet',
                        'data'   => 'a text area for tablets in English'
                    ],
                    [
                        'locale' => 'fr_FR',
                        'scope'  => 'tablet',
                        'data'   => 'une zone de texte pour les tablettes en français',
                    ],
                ],
            ],
            'created'       => '2016-06-14T13:12:50+02:00',
            'updated'       => '2016-06-14T13:12:50+02:00',
            'associations'  => [
<<<<<<< HEAD
                'PACK'   => ['groups' => [], 'products' => ['bar', 'baz'], 'product_models' => []],
                'UPSELL' => ['groups' => ['groupA'], 'products' => [], 'product_models' => []],
                'X_SELL' => ['groups' => ['groupB'], 'products' => ['bar'], 'product_models' => []],
=======
                'PACK'   => ['groups' => [], 'products' => ['bar', 'baz']],
                'UPSELL' => ['groups' => ['groupA'], 'products' => []],
                'X_SELL' => ['groups' => ['groupB'], 'products' => ['bar']],
                'SUBSTITUTION' => ['groups' => [], 'products' => []],
>>>>>>> eab0efda
            ],
        ];

        $this->assertProduct('foo', $expected, []);
    }

    public function testProductWithFilteredAttributes()
    {
        $expected = [
            'identifier'    => 'foo',
            'family'        => 'familyA',
            'parent'        => null,
            'groups'        => ['groupA', 'groupB'],
            'categories'    => ['categoryA1', 'categoryB'],
            'enabled'       => true,
            'values'        => [
                'a_file'                             => [
                    [
                        'locale' => null,
                        'scope'  => null,
                        'data'   => '4/d/e/b/4deb535f0979dea59cf34661e22336459a56bed3_fileA.txt',
                        '_links' => [
                            'download' => [
                                'href' => 'http://localhost/api/rest/v1/media_files/4/d/e/b/4deb535f0979dea59cf34661e22336459a56bed3_fileA.txt/download'
                            ]
                        ]
                    ],
                ],
                'a_metric'                           => [
                    [
                        'locale' => null,
                        'scope'  => null,
                        'data'   => ['amount' => '987654321987.1234', 'unit' => 'KILOWATT'],
                    ],
                ],
                'a_yes_no'                           => [
                    ['locale' => null, 'scope' => null, 'data' => true],
                ],
                'a_localizable_image'                => [
                    [
                        'locale' => 'en_US',
                        'scope'  => null,
                        'data'   => '6/2/e/3/62e376e75300d27bfec78878db4d30ff1490bc53_imageB_en_US.jpg',
                        '_links' => [
                            'download' => [
                                'href' => 'http://localhost/api/rest/v1/media_files/6/2/e/3/62e376e75300d27bfec78878db4d30ff1490bc53_imageB_en_US.jpg/download'
                            ]
                        ]
                    ],
                    [
                        'locale' => 'fr_FR',
                        'scope'  => null,
                        'data'   => '0/f/5/0/0f5058de76f68446bb6b2371f19cd2234b245c00_imageB_fr_FR.jpg',
                        '_links' => [
                            'download' => [
                                'href' => 'http://localhost/api/rest/v1/media_files/0/f/5/0/0f5058de76f68446bb6b2371f19cd2234b245c00_imageB_fr_FR.jpg/download'
                            ]
                        ]
                    ],
                ],
                'a_localized_and_scopable_text_area' => [
                    [
                        'locale' => 'en_US',
                        'scope'  => 'ecommerce',
                        'data'   => 'a text area for ecommerce in English',
                    ],
                    [
                        'locale' => 'en_US',
                        'scope'  => 'tablet',
                        'data'   => 'a text area for tablets in English'
                    ],
                    [
                        'locale' => 'fr_FR',
                        'scope'  => 'tablet',
                        'data'   => 'une zone de texte pour les tablettes en français',
                    ],
                ],
            ],
            'created'       => '2016-06-14T13:12:50+02:00',
            'updated'       => '2016-06-14T13:12:50+02:00',
            'associations'  => [
<<<<<<< HEAD
                'PACK'   => ['groups' => [], 'products' => ['bar', 'baz'], 'product_models' => []],
                'UPSELL' => ['groups' => ['groupA'], 'products' => [], 'product_models' => []],
                'X_SELL' => ['groups' => ['groupB'], 'products' => ['bar'], 'product_models' => []],
=======
                'PACK'   => ['groups' => [], 'products' => ['bar', 'baz']],
                'UPSELL' => ['groups' => ['groupA'], 'products' => []],
                'X_SELL' => ['groups' => ['groupB'], 'products' => ['bar']],
                'SUBSTITUTION' => ['groups' => [], 'products' => []],
>>>>>>> eab0efda
            ],
        ];

        $this->assertProduct('foo', $expected, ['attributes' => [
            'a_file', 'a_metric', 'a_localized_and_scopable_text_area', 'a_localizable_image', 'a_yes_no'
        ]]);
    }

    /**
     * @param string $identifier
     * @param array  $expected
     * @param array  $context
     */
    private function assertProduct($identifier, array $expected, array $context)
    {
        $repository = $this->get('pim_catalog.repository.product');
        $product = $repository->findOneByIdentifier($identifier);

        $result = $this->normalizeProductToStandardFormat($product, $context);
        $result = $this->sanitizeMediaAttributeData($result);

        $expected = $this->sanitizeMediaAttributeData($expected);

        if (is_array($expected['values'])) {
            NormalizedProductCleaner::clean($expected);
        }
        if (is_array($result['values'])) {
            NormalizedProductCleaner::clean($result);
        }

        $this->assertEquals($expected, $result);
    }

    /**
     * @param ProductInterface $product
     * @param array            $context
     *
     * @return array
     */
    private function normalizeProductToStandardFormat(ProductInterface $product, array $context)
    {
        $serializer = $this->get('pim_serializer');

        return $serializer->normalize($product, 'external_api', $context);
    }

    /**
     * Replaces media attributes data in the $data array by self::MEDIA_ATTRIBUTE_DATA_COMPARISON.
     *
     * @param array $data
     *
     * @return array
     */
    private function sanitizeMediaAttributeData(array $data)
    {
        foreach ($data['values'] as $attributeCode => $values) {
            if (1 === preg_match('/.*(file|image).*/', $attributeCode)) {
                foreach ($values as $index => $value) {
                    $data['values'][$attributeCode][$index]['data'] = MediaSanitizer::sanitize($value['data']);
                    $download = MediaSanitizer::sanitize($value['_links']['download']['href']);
                    $data['values'][$attributeCode][$index]['_links']['download']['href'] = $download;
                }
            }
        }

        return $data;
    }
}<|MERGE_RESOLUTION|>--- conflicted
+++ resolved
@@ -252,16 +252,10 @@
             'created'       => '2016-06-14T13:12:50+02:00',
             'updated'       => '2016-06-14T13:12:50+02:00',
             'associations'  => [
-<<<<<<< HEAD
                 'PACK'   => ['groups' => [], 'products' => ['bar', 'baz'], 'product_models' => []],
                 'UPSELL' => ['groups' => ['groupA'], 'products' => [], 'product_models' => []],
                 'X_SELL' => ['groups' => ['groupB'], 'products' => ['bar'], 'product_models' => []],
-=======
-                'PACK'   => ['groups' => [], 'products' => ['bar', 'baz']],
-                'UPSELL' => ['groups' => ['groupA'], 'products' => []],
-                'X_SELL' => ['groups' => ['groupB'], 'products' => ['bar']],
-                'SUBSTITUTION' => ['groups' => [], 'products' => []],
->>>>>>> eab0efda
+                'SUBSTITUTION' => ['groups' => [], 'products' => [], 'product_models' => []],
             ],
         ];
 
@@ -343,16 +337,10 @@
             'created'       => '2016-06-14T13:12:50+02:00',
             'updated'       => '2016-06-14T13:12:50+02:00',
             'associations'  => [
-<<<<<<< HEAD
                 'PACK'   => ['groups' => [], 'products' => ['bar', 'baz'], 'product_models' => []],
                 'UPSELL' => ['groups' => ['groupA'], 'products' => [], 'product_models' => []],
                 'X_SELL' => ['groups' => ['groupB'], 'products' => ['bar'], 'product_models' => []],
-=======
-                'PACK'   => ['groups' => [], 'products' => ['bar', 'baz']],
-                'UPSELL' => ['groups' => ['groupA'], 'products' => []],
-                'X_SELL' => ['groups' => ['groupB'], 'products' => ['bar']],
-                'SUBSTITUTION' => ['groups' => [], 'products' => []],
->>>>>>> eab0efda
+                'SUBSTITUTION' => ['groups' => [], 'products' => [], 'product_models' => []],
             ],
         ];
 
