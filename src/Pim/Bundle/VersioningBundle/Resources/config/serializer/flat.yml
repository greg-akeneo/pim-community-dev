services:
    pim_versioning.serializer.normalizer.flat.product:
        public: false
        class: %pim_serializer.normalizer.flat.product.class%
        tags:
            - { name: pim_versioning.serializer.normalizer, priority: 90 }

    pim_versioning.serializer.normalizer.flat.product_value:
        public: false
        class: %pim_serializer.normalizer.flat.product_value.class%
        tags:
            - { name: pim_versioning.serializer.normalizer, priority: 90 }

    pim_versioning.serializer.normalizer.flat.category:
        class: %pim_serializer.normalizer.flat.category.class%
        arguments:
            - '@pim_serializer.normalizer.flat.label_translation'
        tags:
            - { name: pim_versioning.serializer.normalizer, priority: 90 }

    pim_versioning.serializer.normalizer.flat.attribute:
        class: %pim_serializer.normalizer.flat.attribute.class%
        arguments:
            - '@pim_serializer.normalizer.flat.label_translation'
        tags:
            - { name: pim_versioning.serializer.normalizer, priority: 90 }

    pim_versioning.serializer.normalizer.flat.family:
        class: %pim_serializer.normalizer.flat.family.class%
        arguments:
            - '@pim_serializer.normalizer.flat.label_translation'
        tags:
            - { name: pim_versioning.serializer.normalizer, priority: 90 }

    pim_versioning.serializer.normalizer.flat.attribute_group:
        class: %pim_serializer.normalizer.flat.attribute_group.class%
        arguments:
            - '@pim_serializer.normalizer.flat.label_translation'
        tags:
            - { name: pim_versioning.serializer.normalizer, priority: 90 }

    pim_versioning.serializer.normalizer.flat.association_type:
        class: %pim_serializer.normalizer.flat.association_type.class%
        arguments:
            - '@pim_serializer.normalizer.flat.label_translation'
        tags:
            - { name: pim_versioning.serializer.normalizer, priority: 90 }

    pim_versioning.serializer.normalizer.flat.group:
        class: %pim_serializer.normalizer.flat.group.class%
        arguments:
            - '@pim_serializer.normalizer.flat.label_translation'
            - '@pim_serializer.denormalizer.product_values'
        tags:
            - { name: pim_versioning.serializer.normalizer, priority: 90 }

    pim_versioning.serializer.normalizer.flat.job_instance:
        class: %pim_serializer.normalizer.flat.job_instance.class%
        tags:
            - { name: pim_versioning.serializer.normalizer, priority: 90 }

    pim_versioning.serializer.normalizer.flat.channel:
        class: %pim_serializer.normalizer.flat.channel.class%
        tags:
            - { name: pim_versioning.serializer.normalizer, priority: 90 }

    pim_versioning.serializer.normalizer.flat.label_translation:
        class: %pim_serializer.normalizer.flat.label_translation.class%
        parent: pim_serializer.normalizer.label_translation
        tags:
            - { name: pim_versioning.serializer.normalizer, priority: 90 }

    pim_versioning.serializer.normalizer.flat.collection:
        class: %pim_serializer.normalizer.flat.collection.class%
        tags:
            - { name: pim_versioning.serializer.normalizer, priority: 90 }

    pim_versioning.serializer.normalizer.flat.datetime:
        class: %pim_serializer.normalizer.flat.datetime.class%
        tags:
            - { name: pim_versioning.serializer.normalizer, priority: 90 }

    pim_versioning.serializer.normalizer.flat.media:
        class: %pim_serializer.normalizer.flat.media.class%
        arguments:
            - '@pim_catalog.manager.media'
        tags:
            - { name: pim_versioning.serializer.normalizer, priority: 90 }

    pim_versioning.serializer.normalizer.flat.metric:
        class: %pim_serializer.normalizer.flat.metric.class%
        tags:
            - { name: pim_versioning.serializer.normalizer, priority: 90 }

    pim_versioning.serializer.normalizer.flat.option:
        class: %pim_serializer.normalizer.flat.option.class%
        tags:
            - { name: pim_versioning.serializer.normalizer, priority: 90 }

    pim_versioning.serializer.normalizer.flat.price:
        class: %pim_serializer.normalizer.flat.price.class%
        tags:
            - { name: pim_versioning.serializer.normalizer, priority: 90 }

    pim_versioning.serializer.normalizer.flat.reference_data:
        class: %pim_serializer.normalizer.flat.reference_data.class%
        tags:
            - { name: pim_versioning.serializer.normalizer, priority: 90 }

<<<<<<< HEAD
    pim_versioning.serializer.normalizer.flat.file:
        class: %pim_serializer.normalizer.flat.file.class%
=======
    pim_versioning.serializer.normalizer.flat.locale:
        class: %pim_serializer.normalizer.flat.locale.class%
>>>>>>> cad2319a
        tags:
            - { name: pim_versioning.serializer.normalizer, priority: 90 }<|MERGE_RESOLUTION|>--- conflicted
+++ resolved
@@ -107,12 +107,12 @@
         tags:
             - { name: pim_versioning.serializer.normalizer, priority: 90 }
 
-<<<<<<< HEAD
     pim_versioning.serializer.normalizer.flat.file:
         class: %pim_serializer.normalizer.flat.file.class%
-=======
+        tags:
+            - { name: pim_versioning.serializer.normalizer, priority: 90 }
+
     pim_versioning.serializer.normalizer.flat.locale:
         class: %pim_serializer.normalizer.flat.locale.class%
->>>>>>> cad2319a
         tags:
             - { name: pim_versioning.serializer.normalizer, priority: 90 }