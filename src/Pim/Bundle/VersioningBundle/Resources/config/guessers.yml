--- conflicted
+++ resolved
@@ -37,15 +37,15 @@
         tags:
             - { name: pim_versioning.update_guesser }
 
-<<<<<<< HEAD
     pim_versioning.update_guesser.associations:
         class: '%pim_versioning.update_guesser.associations.class%'
         arguments:
             - '%pim_versioning.versionable_entities%'
-=======
+        tags:
+            - { name: pim_versioning.update_guesser }
+
     pim_versioning.update_guesser.family_attribute_requirement:
         class: Pim\Bundle\VersioningBundle\UpdateGuesser\FamilyAttributeRequirementUpdateGuesser
->>>>>>> a22eb4ce
         tags:
             - { name: pim_versioning.update_guesser }
 
