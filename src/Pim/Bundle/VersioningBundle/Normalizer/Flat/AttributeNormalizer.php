<?php

namespace Pim\Bundle\VersioningBundle\Normalizer\Flat;

use Pim\Component\Catalog\Model\AttributeInterface;
use Symfony\Component\Serializer\Normalizer\NormalizerInterface;

/**
 * A normalizer to transform an AttributeInterface entity into a flat array
 *
 * @author    Filips Alpe <filips@akeneo.com>
 * @copyright 2013 Akeneo SAS (http://www.akeneo.com)
 * @license   http://opensource.org/licenses/osl-3.0.php  Open Software License (OSL 3.0)
 */
class AttributeNormalizer implements NormalizerInterface
{
    const ITEM_SEPARATOR = ',';
    const LOCALIZABLE_PATTERN = '{locale}:{value}';
    const GROUP_SEPARATOR = '|';
    const GLOBAL_SCOPE = 'Global';
    const CHANNEL_SCOPE = 'Channel';

    /** @var string[] */
    protected $supportedFormats = ['flat'];

    /** @var NormalizerInterface */
    protected $standardNormalizer;

    /** @var NormalizerInterface  */
    protected $translationNormalizer;

    /**
     * @param NormalizerInterface $standardNormalizer
     * @param NormalizerInterface $translationNormalizer
     */
    public function __construct(
        NormalizerInterface $standardNormalizer,
        NormalizerInterface $translationNormalizer
    ) {
        $this->standardNormalizer = $standardNormalizer;
        $this->translationNormalizer = $translationNormalizer;
    }

    /**
     * {@inheritdoc}
     *
     * @param $attribute AttributeInterface
     *
     * @return array
     */
    public function normalize($attribute, $format = null, array $context = [])
    {
        $standardAttribute = $this->standardNormalizer->normalize($attribute, 'standard', $context);

        $flatAttribute = $standardAttribute;
        $flatAttribute['allowed_extensions'] = implode(self::ITEM_SEPARATOR, $standardAttribute['allowed_extensions']);
        $flatAttribute['available_locales'] = implode(self::ITEM_SEPARATOR, $standardAttribute['available_locales']);
        $flatAttribute['locale_specific'] = $attribute->isLocaleSpecific();

        unset($flatAttribute['labels']);
        $flatAttribute += $this->translationNormalizer->normalize($standardAttribute['labels'], 'flat', $context);

        $flatAttribute['options'] = $this->normalizeOptions($attribute);

        $flatAttribute['scope'] = $standardAttribute['scopable'] ? self::CHANNEL_SCOPE : self::GLOBAL_SCOPE;
        $flatAttribute['required'] = (bool) $attribute->isRequired();

        unset($flatAttribute['scopable']);

        return $flatAttribute;
    }

    /**
     * {@inheritdoc}
     */
    public function supportsNormalization($data, $format = null)
    {
        return $data instanceof AttributeInterface && in_array($format, $this->supportedFormats);
    }

    /**
     * {@inheritdoc}
     *
     * @param AttributeInterface $object
     *
     * @return array
     */
    protected function normalizeOptions(AttributeInterface $attribute)
    {
        $options = $attribute->getOptions();

        if ($options->isEmpty()) {
            $options = null;
        } else {
            $data = [];
            foreach ($options as $option) {
<<<<<<< HEAD
                $item = [];
=======
>>>>>>> 4024f662
                $data[] = 'Code:' . $option->getCode();
            }
            $options = implode(self::GROUP_SEPARATOR, $data);
        }

        return $options;
    }
}<|MERGE_RESOLUTION|>--- conflicted
+++ resolved
@@ -94,10 +94,6 @@
         } else {
             $data = [];
             foreach ($options as $option) {
-<<<<<<< HEAD
-                $item = [];
-=======
->>>>>>> 4024f662
                 $data[] = 'Code:' . $option->getCode();
             }
             $options = implode(self::GROUP_SEPARATOR, $data);
