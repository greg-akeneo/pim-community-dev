<?php

namespace Pim\Bundle\VersioningBundle\EventListener;

use Doctrine\ORM\EntityManager;
use Doctrine\Common\EventSubscriber;
use Doctrine\ORM\Event\LifecycleEventArgs;
use Doctrine\ORM\Event\OnFlushEventArgs;
use Doctrine\ORM\Event\PostFlushEventArgs;
use Oro\Bundle\DataAuditBundle\Entity\Audit;
use Oro\Bundle\UserBundle\Entity\User;
use Pim\Bundle\VersioningBundle\Entity\VersionableInterface;
use Pim\Bundle\VersioningBundle\Entity\Version;
use Pim\Bundle\VersioningBundle\Entity\Pending;
use Pim\Bundle\ProductBundle\Entity\Family;
use Pim\Bundle\ProductBundle\Model\ProductValueInterface;
use Pim\Bundle\ProductBundle\Model\ProductInterface;
use Pim\Bundle\ProductBundle\Entity\ProductPrice;
use Pim\Bundle\TranslationBundle\Entity\AbstractTranslation;
use Pim\Bundle\ProductBundle\Model\CategoryInterface;
use Pim\Bundle\ProductBundle\Entity\AttributeOption;
use Pim\Bundle\ProductBundle\Entity\AttributeOptionValue;

/**
 * Aims to audit data updates on product, attribute, family, category
 *
 * @author    Nicolas Dupont <nicolas@akeneo.com>
 * @copyright 2013 Akeneo SAS (http://www.akeneo.com)
 * @license   http://opensource.org/licenses/MIT MIT
 */
class AddVersionListener implements EventSubscriber
{
    /**
     * Default system user, used for batches
     *
     * @var string
     */
    const DEFAULT_SYSTEM_USER = 'admin';

    /**
     * Entities to version
     *
     * @var array
     */
    protected $pendingEntities;

    /**
     * @var string
     */
    protected $username = self::DEFAULT_SYSTEM_USER;

    /**
     * Specifies the list of events to listen
     *
     * @return array
     */
    public function getSubscribedEvents()
    {
        return array('onFlush', 'postFlush');
    }

    /**
     * @param mixed $username
     *
     * @throws \InvalidArgumentException
     */
    public function setUsername($username)
    {
        if (is_string($username)) {
            $this->username = $username;
        } elseif (is_object($username) && method_exists($username, 'getUsername')) {
            $this->username = (string) $username->getUsername();
        } else {
            throw new \InvalidArgumentException("Username must be a string, or object should have method: getUsername");
        }
    }

    /**
     * @param PostFlushEventArgs $args
     */
    public function postFlush(PostFlushEventArgs $args)
    {
        $em = $args->getEntityManager();

        if (!empty($this->pendingEntities)) {
            if ($this->username) {
                foreach ($this->pendingEntities as $versionable) {
                    if ($versionable->getId()) {
                        $pending = new Pending(get_class($versionable), $versionable->getId(), $this->username);
                        $this->computeChangeSet($em, $pending);
                    }
                }
                $this->pendingEntities = array();
            }
        }
    }
    /**
     * @param OnFlushEventArgs $args
     */
    public function onFlush(OnFlushEventArgs $args)
    {
        $em = $args->getEntityManager();
        $uow = $em->getUnitOfWork();

        foreach ($uow->getScheduledEntityInsertions() as $entity) {
            $this->checkScheduledUpdate($em, $entity);
        }

        foreach ($uow->getScheduledEntityUpdates() as $entity) {
            $this->checkScheduledUpdate($em, $entity);
        }

        foreach ($uow->getScheduledCollectionDeletions() as $entity) {
            $this->checkScheduledCollection($em, $entity);
        }

        foreach ($uow->getScheduledCollectionUpdates() as $entity) {
            $this->checkScheduledCollection($em, $entity);
        }
    }

    /**
     * Check if an entity must be versioned due to entity changes
     *
     * @param object $entity
     */
    public function checkScheduledUpdate($em, $entity)
    {
        if ($entity instanceof VersionableInterface) {
            $this->addPendingVersioning($em, $entity);

        } elseif ($entity instanceof ProductValueInterface) {
            $product = $entity->getEntity();
            if ($product) {
                $this->addPendingVersioning($em, $product);
            }

        } elseif ($entity instanceof ProductPrice) {
            $product = $entity->getValue()->getEntity();
            $this->addPendingVersioning($em, $product);

        } elseif ($entity instanceof AbstractTranslation) {
            $translatedEntity = $entity->getForeignKey();
            if ($translatedEntity instanceof VersionableInterface) {
                $this->addPendingVersioning($em, $translatedEntity);
            }

        } elseif ($entity instanceof AttributeOption) {
            $attribute = $entity->getAttribute();
            $this->addPendingVersioning($em, $attribute);

        } elseif ($entity instanceof AttributeOptionValue) {
            $attribute = $entity->getOption()->getAttribute();
            $this->addPendingVersioning($em, $attribute);
        }
    }

    /**
     * Check if an entity must be versioned due to collection changes
     *
     * @param object $entity
     */
    public function checkScheduledCollection($em, $entity)
    {
        if ($entity->getOwner() instanceof VersionableInterface) {
            $this->addPendingVersioning($em, $entity->getOwner());
        }
    }

    /**
     * Mark entity as to be versioned
     *
     * @param VersionableInterface $versionable
     */
    protected function addPendingVersioning($em, VersionableInterface $versionable)
    {
        $oid = spl_object_hash($versionable);
        if (!isset($this->pendingEntities[$oid])) {
<<<<<<< HEAD
            if (!$versionable->getId()) {
                $this->pendingEntities[$oid] = $versionable;
            } else {
                $pending = new Pending(get_class($versionable), $versionable->getId(), $this->username);
                $this->computeChangeSet($em, $pending);
            }
        }
    }

    /**
=======
            $this->pendingEntities[$oid] = $versionable;
        }
    }

    /**
     * Write snapshot
     *
     * @param EntityManager        $em
     * @param VersionableInterface $versionable
     * @param User                 $user
     */
    public function writeSnapshot(EntityManager $em, VersionableInterface $versionable, User $user)
    {
        // retrieve the whole data set
        if ($versionable instanceof ProductInterface) {
            $em->refresh($versionable);
        }

        $version  = $this->buildVersion($versionable, $user);
        $previous = $this->getPreviousVersion($em, $version);
        $audit    = $this->buildAudit($version, $previous);
        $diffData = $audit->getData();

        if (!empty($diffData)) {
            $em->persist($version);
            $em->persist($audit);
            $em->flush();
        }
    }

    /**
     * @param VersionableInterface $versionable
     * @param User                 $user
     *
     * @return Version
     */
    protected function buildVersion(VersionableInterface $versionable, User $user)
    {
        return $this->builder->buildVersion($versionable, $user);
    }

    /**
     * @param Version $version
     * @param Version $previous
     *
     * @return Audit
     */
    protected function buildAudit(Version $version, Version $previous = null)
    {
        return $this->builder->buildAudit($version, $previous);
    }

    /**
     * @param EntityManager $em
     *
     * @return User
     */
    protected function getUser(EntityManager $em)
    {
        /** @var User $user */
        $user = $em->getRepository('OroUserBundle:User')->findOneBy(array('username' => $this->username));

        return $user;
    }

    /**
     * @param EntityManager $em
     * @param Version       $version
     *
     * @return Version
     */
    protected function getPreviousVersion(EntityManager $em, Version $version)
    {
        /** @var Version $version */
        $previous = $em->getRepository('PimVersioningBundle:Version')
            ->findOneBy(
                array('resourceId' => $version->getResourceId(), 'resourceName' => $version->getResourceName()),
                array('snapshotDate' => 'desc')
            );

        return $previous;
    }

    /**
>>>>>>> 41e3cd4a
     * Compute change set
     *
     * @param EntityManager $em
     * @param object        $entity
     */
    protected function computeChangeSet(EntityManager $em, $entity)
    {
        $class = $em->getClassMetadata(get_class($entity));
        $em->persist($entity);
        $em->getUnitOfWork()->computeChangeSet($class, $entity);
    }
}<|MERGE_RESOLUTION|>--- conflicted
+++ resolved
@@ -176,7 +176,6 @@
     {
         $oid = spl_object_hash($versionable);
         if (!isset($this->pendingEntities[$oid])) {
-<<<<<<< HEAD
             if (!$versionable->getId()) {
                 $this->pendingEntities[$oid] = $versionable;
             } else {
@@ -187,92 +186,6 @@
     }
 
     /**
-=======
-            $this->pendingEntities[$oid] = $versionable;
-        }
-    }
-
-    /**
-     * Write snapshot
-     *
-     * @param EntityManager        $em
-     * @param VersionableInterface $versionable
-     * @param User                 $user
-     */
-    public function writeSnapshot(EntityManager $em, VersionableInterface $versionable, User $user)
-    {
-        // retrieve the whole data set
-        if ($versionable instanceof ProductInterface) {
-            $em->refresh($versionable);
-        }
-
-        $version  = $this->buildVersion($versionable, $user);
-        $previous = $this->getPreviousVersion($em, $version);
-        $audit    = $this->buildAudit($version, $previous);
-        $diffData = $audit->getData();
-
-        if (!empty($diffData)) {
-            $em->persist($version);
-            $em->persist($audit);
-            $em->flush();
-        }
-    }
-
-    /**
-     * @param VersionableInterface $versionable
-     * @param User                 $user
-     *
-     * @return Version
-     */
-    protected function buildVersion(VersionableInterface $versionable, User $user)
-    {
-        return $this->builder->buildVersion($versionable, $user);
-    }
-
-    /**
-     * @param Version $version
-     * @param Version $previous
-     *
-     * @return Audit
-     */
-    protected function buildAudit(Version $version, Version $previous = null)
-    {
-        return $this->builder->buildAudit($version, $previous);
-    }
-
-    /**
-     * @param EntityManager $em
-     *
-     * @return User
-     */
-    protected function getUser(EntityManager $em)
-    {
-        /** @var User $user */
-        $user = $em->getRepository('OroUserBundle:User')->findOneBy(array('username' => $this->username));
-
-        return $user;
-    }
-
-    /**
-     * @param EntityManager $em
-     * @param Version       $version
-     *
-     * @return Version
-     */
-    protected function getPreviousVersion(EntityManager $em, Version $version)
-    {
-        /** @var Version $version */
-        $previous = $em->getRepository('PimVersioningBundle:Version')
-            ->findOneBy(
-                array('resourceId' => $version->getResourceId(), 'resourceName' => $version->getResourceName()),
-                array('snapshotDate' => 'desc')
-            );
-
-        return $previous;
-    }
-
-    /**
->>>>>>> 41e3cd4a
      * Compute change set
      *
      * @param EntityManager $em
