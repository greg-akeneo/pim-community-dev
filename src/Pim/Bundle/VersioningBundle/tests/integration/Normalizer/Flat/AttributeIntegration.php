--- conflicted
+++ resolved
@@ -42,11 +42,8 @@
             'minimum_input_length'   => null,
             'sort_order'             => 0,
             'localizable'            => false,
-<<<<<<< HEAD
-            'auto_option_sorting'    => null,
-=======
-            'locale_specific'        => false,
->>>>>>> a28c8edc
+            'auto_option_sorting'    => null,
+            'locale_specific'        => false,
             'options'                => null,
             'scope'                  => 'Global',
             'required'               => true,
@@ -80,11 +77,8 @@
             'minimum_input_length'   => null,
             'sort_order'             => 2,
             'localizable'            => false,
-<<<<<<< HEAD
-            'auto_option_sorting'    => null,
-=======
-            'locale_specific'        => false,
->>>>>>> a28c8edc
+            'auto_option_sorting'    => null,
+            'locale_specific'        => false,
             'options'                => null,
             'scope'                  => 'Global',
             'required'               => false,
@@ -118,11 +112,8 @@
             'minimum_input_length'   => null,
             'sort_order'             => 1,
             'localizable'            => false,
-<<<<<<< HEAD
-            'auto_option_sorting'    => null,
-=======
-            'locale_specific'        => false,
->>>>>>> a28c8edc
+            'auto_option_sorting'    => null,
+            'locale_specific'        => false,
             'options'                => null,
             'scope'                  => 'Global',
             'required'               => false,
@@ -156,11 +147,8 @@
             'minimum_input_length'   => null,
             'sort_order'             => 0,
             'localizable'            => false,
-<<<<<<< HEAD
-            'auto_option_sorting'    => null,
-=======
-            'locale_specific'        => false,
->>>>>>> a28c8edc
+            'auto_option_sorting'    => null,
+            'locale_specific'        => false,
             'options'                => null,
             'scope'                  => 'Global',
             'required'               => false,
@@ -194,11 +182,8 @@
             'minimum_input_length'   => null,
             'sort_order'             => 0,
             'localizable'            => false,
-<<<<<<< HEAD
-            'auto_option_sorting'    => null,
-=======
-            'locale_specific'        => false,
->>>>>>> a28c8edc
+            'auto_option_sorting'    => null,
+            'locale_specific'        => false,
             'options'                => null,
             'scope'                  => 'Global',
             'required'               => false,
@@ -232,11 +217,8 @@
             'minimum_input_length'   => null,
             'sort_order'             => 0,
             'localizable'            => false,
-<<<<<<< HEAD
-            'auto_option_sorting'    => null,
-=======
-            'locale_specific'        => false,
->>>>>>> a28c8edc
+            'auto_option_sorting'    => null,
+            'locale_specific'        => false,
             'options'                => null,
             'scope'                  => 'Global',
             'required'               => false,
@@ -272,11 +254,8 @@
             'minimum_input_length'   => null,
             'sort_order'             => 0,
             'localizable'            => false,
-<<<<<<< HEAD
-            'auto_option_sorting'    => null,
-=======
-            'locale_specific'        => false,
->>>>>>> a28c8edc
+            'auto_option_sorting'    => null,
+            'locale_specific'        => false,
             'options'                => null,
             'scope'                  => 'Global',
             'required'               => false,
@@ -312,11 +291,8 @@
             'minimum_input_length'   => null,
             'sort_order'             => 0,
             'localizable'            => false,
-<<<<<<< HEAD
-            'auto_option_sorting'    => null,
-=======
-            'locale_specific'        => false,
->>>>>>> a28c8edc
+            'auto_option_sorting'    => null,
+            'locale_specific'        => false,
             'options'                => null,
             'scope'                  => 'Global',
             'required'               => false,
@@ -352,11 +328,8 @@
             'minimum_input_length'   => null,
             'sort_order'             => 0,
             'localizable'            => false,
-<<<<<<< HEAD
             'auto_option_sorting'    => false,
-=======
-            'locale_specific'        => false,
->>>>>>> a28c8edc
+            'locale_specific'        => false,
             'options'                => 'Code:optionA,en_US:Option A|Code:optionB,en_US:Option B',
             'scope'                  => 'Global',
             'required'               => false,
@@ -392,11 +365,8 @@
             'minimum_input_length'   => null,
             'sort_order'             => 0,
             'localizable'            => false,
-<<<<<<< HEAD
-            'auto_option_sorting'    => null,
-=======
-            'locale_specific'        => false,
->>>>>>> a28c8edc
+            'auto_option_sorting'    => null,
+            'locale_specific'        => false,
             'options'                => null,
             'scope'                  => 'Global',
             'required'               => false,
@@ -432,11 +402,8 @@
             'minimum_input_length'   => null,
             'sort_order'             => 0,
             'localizable'            => false,
-<<<<<<< HEAD
-            'auto_option_sorting'    => null,
-=======
-            'locale_specific'        => false,
->>>>>>> a28c8edc
+            'auto_option_sorting'    => null,
+            'locale_specific'        => false,
             'options'                => null,
             'scope'                  => 'Global',
             'required'               => false,
@@ -472,11 +439,8 @@
             'minimum_input_length'   => null,
             'sort_order'             => 0,
             'localizable'            => false,
-<<<<<<< HEAD
-            'auto_option_sorting'    => null,
-=======
-            'locale_specific'        => false,
->>>>>>> a28c8edc
+            'auto_option_sorting'    => null,
+            'locale_specific'        => false,
             'options'                => null,
             'scope'                  => 'Global',
             'required'               => false,
@@ -512,11 +476,8 @@
             'minimum_input_length'   => null,
             'sort_order'             => 0,
             'localizable'            => false,
-<<<<<<< HEAD
-            'auto_option_sorting'    => null,
-=======
-            'locale_specific'        => false,
->>>>>>> a28c8edc
+            'auto_option_sorting'    => null,
+            'locale_specific'        => false,
             'options'                => null,
             'scope'                  => 'Global',
             'required'               => false,
@@ -552,11 +513,8 @@
             'minimum_input_length'   => null,
             'sort_order'             => 3,
             'localizable'            => false,
-<<<<<<< HEAD
-            'auto_option_sorting'    => null,
-=======
-            'locale_specific'        => false,
->>>>>>> a28c8edc
+            'auto_option_sorting'    => null,
+            'locale_specific'        => false,
             'options'                => null,
             'scope'                  => 'Global',
             'required'               => false,
@@ -592,11 +550,8 @@
             'minimum_input_length'   => null,
             'sort_order'             => 11,
             'localizable'            => false,
-<<<<<<< HEAD
-            'auto_option_sorting'    => null,
-=======
-            'locale_specific'        => false,
->>>>>>> a28c8edc
+            'auto_option_sorting'    => null,
+            'locale_specific'        => false,
             'options'                => null,
             'scope'                  => 'Global',
             'required'               => false,
@@ -632,11 +587,8 @@
             'minimum_input_length'   => null,
             'sort_order'             => 4,
             'localizable'            => false,
-<<<<<<< HEAD
-            'auto_option_sorting'    => null,
-=======
-            'locale_specific'        => false,
->>>>>>> a28c8edc
+            'auto_option_sorting'    => null,
+            'locale_specific'        => false,
             'options'                => null,
             'scope'                  => 'Global',
             'required'               => false,
@@ -672,11 +624,8 @@
             'minimum_input_length'   => null,
             'sort_order'             => 5,
             'localizable'            => false,
-<<<<<<< HEAD
-            'auto_option_sorting'    => null,
-=======
-            'locale_specific'        => false,
->>>>>>> a28c8edc
+            'auto_option_sorting'    => null,
+            'locale_specific'        => false,
             'options'                => null,
             'scope'                  => 'Global',
             'required'               => false,
@@ -712,11 +661,8 @@
             'minimum_input_length'   => null,
             'sort_order'             => 0,
             'localizable'            => false,
-<<<<<<< HEAD
             'auto_option_sorting'    => true,
-=======
-            'locale_specific'        => false,
->>>>>>> a28c8edc
+            'locale_specific'        => false,
             'options'                => 'Code:optionA,en_US:Option A|Code:optionB,en_US:Option B',
             'scope'                  => 'Global',
             'required'               => false,
@@ -752,11 +698,8 @@
             'minimum_input_length'   => null,
             'sort_order'             => 6,
             'localizable'            => false,
-<<<<<<< HEAD
-            'auto_option_sorting'    => null,
-=======
-            'locale_specific'        => false,
->>>>>>> a28c8edc
+            'auto_option_sorting'    => null,
+            'locale_specific'        => false,
             'options'                => null,
             'scope'                  => 'Global',
             'required'               => false,
@@ -792,11 +735,8 @@
             'minimum_input_length'   => null,
             'sort_order'             => 7,
             'localizable'            => false,
-<<<<<<< HEAD
-            'auto_option_sorting'    => null,
-=======
-            'locale_specific'        => false,
->>>>>>> a28c8edc
+            'auto_option_sorting'    => null,
+            'locale_specific'        => false,
             'options'                => null,
             'scope'                  => 'Global',
             'required'               => false,
@@ -832,11 +772,8 @@
             'minimum_input_length'   => null,
             'sort_order'             => 8,
             'localizable'            => false,
-<<<<<<< HEAD
-            'auto_option_sorting'    => null,
-=======
-            'locale_specific'        => false,
->>>>>>> a28c8edc
+            'auto_option_sorting'    => null,
+            'locale_specific'        => false,
             'options'                => null,
             'scope'                  => 'Global',
             'required'               => false,
@@ -872,11 +809,8 @@
             'minimum_input_length'   => null,
             'sort_order'             => 0,
             'localizable'            => true,
-<<<<<<< HEAD
-            'auto_option_sorting'    => null,
-=======
-            'locale_specific'        => false,
->>>>>>> a28c8edc
+            'auto_option_sorting'    => null,
+            'locale_specific'        => false,
             'options'                => null,
             'scope'                  => 'Global',
             'required'               => false,
@@ -912,11 +846,8 @@
             'minimum_input_length'   => null,
             'sort_order'             => 9,
             'localizable'            => false,
-<<<<<<< HEAD
-            'auto_option_sorting'    => null,
-=======
-            'locale_specific'        => false,
->>>>>>> a28c8edc
+            'auto_option_sorting'    => null,
+            'locale_specific'        => false,
             'options'                => null,
             'scope'                  => 'Channel',
             'required'               => false,
@@ -952,11 +883,8 @@
             'minimum_input_length'   => null,
             'sort_order'             => 10,
             'localizable'            => true,
-<<<<<<< HEAD
-            'auto_option_sorting'    => null,
-=======
-            'locale_specific'        => false,
->>>>>>> a28c8edc
+            'auto_option_sorting'    => null,
+            'locale_specific'        => false,
             'options'                => null,
             'scope'                  => 'Channel',
             'required'               => false,
@@ -992,11 +920,8 @@
             'minimum_input_length'   => null,
             'sort_order'             => 0,
             'localizable'            => false,
-<<<<<<< HEAD
-            'auto_option_sorting'    => null,
-=======
+            'auto_option_sorting'    => null,
             'locale_specific'        => true,
->>>>>>> a28c8edc
             'options'                => null,
             'scope'                  => 'Global',
             'required'               => false,
