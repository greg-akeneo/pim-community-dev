<?php

namespace Pim\Bundle\VersioningBundle\UpdateGuesser\MongoDBODM;

use Doctrine\Common\Persistence\ManagerRegistry;
use Doctrine\ORM\EntityManager;
<<<<<<< HEAD
use Pim\Bundle\CatalogBundle\Model\GroupInterface;
=======
use Pim\Bundle\CatalogBundle\Entity\Group;
>>>>>>> 7ab6a674
use Pim\Bundle\CatalogBundle\Model\CategoryInterface;
use Pim\Bundle\VersioningBundle\UpdateGuesser\UpdateGuesserInterface;
use Pim\Bundle\VersioningBundle\UpdateGuesser\ContainsProductsUpdateGuesser as BaseContainsProductsUpdateGuesser;

/**
 * Contains product update guesser for MongoDB
 *
 * @author    Filips Alpe <filips@akeneo.com>
 * @copyright 2014 Akeneo SAS (http://www.akeneo.com)
 * @license   http://opensource.org/licenses/osl-3.0.php  Open Software License (OSL 3.0)
 */
class ContainsProductsUpdateGuesser extends BaseContainsProductsUpdateGuesser
{
    /**
     * @var ManagerRegistry
     */
    protected $registry;

    /**
     * @var string
     */
    protected $productClass;

    /**
     * Constructor
     *
     * @param ManagerRegistry $registry
     * @param string          $productClass
     */
    public function __construct(ManagerRegistry $registry, $productClass)
    {
        $this->registry     = $registry;
        $this->productClass = $productClass;
    }

    /**
     * {@inheritdoc}
     */
    public function guessUpdates(EntityManager $em, $entity, $action)
    {
        $pendings = array();

        if ($entity instanceof GroupInterface && $entity->getId()) {
            $products = $this->registry->getRepository($this->productClass)->findAllForGroup($entity);
            foreach ($products as $product) {
                $pendings[] = $product;
            }
<<<<<<< HEAD
        } elseif ($entity instanceof CategoryInterface && $entity->getId()) {
=======
        } elseif ($entity instanceof CategoryInterface &&
                  $entity->getId() &&
                  UpdateGuesserInterface::ACTION_DELETE === $action
        ) {
>>>>>>> 7ab6a674
            $products = $this->registry->getRepository($this->productClass)->findAllForCategory($entity);
            foreach ($products as $product) {
                $pendings[] = $product;
            }
        }

        return $pendings;
    }
}<|MERGE_RESOLUTION|>--- conflicted
+++ resolved
@@ -4,11 +4,7 @@
 
 use Doctrine\Common\Persistence\ManagerRegistry;
 use Doctrine\ORM\EntityManager;
-<<<<<<< HEAD
 use Pim\Bundle\CatalogBundle\Model\GroupInterface;
-=======
-use Pim\Bundle\CatalogBundle\Entity\Group;
->>>>>>> 7ab6a674
 use Pim\Bundle\CatalogBundle\Model\CategoryInterface;
 use Pim\Bundle\VersioningBundle\UpdateGuesser\UpdateGuesserInterface;
 use Pim\Bundle\VersioningBundle\UpdateGuesser\ContainsProductsUpdateGuesser as BaseContainsProductsUpdateGuesser;
@@ -56,14 +52,10 @@
             foreach ($products as $product) {
                 $pendings[] = $product;
             }
-<<<<<<< HEAD
-        } elseif ($entity instanceof CategoryInterface && $entity->getId()) {
-=======
         } elseif ($entity instanceof CategoryInterface &&
                   $entity->getId() &&
                   UpdateGuesserInterface::ACTION_DELETE === $action
         ) {
->>>>>>> 7ab6a674
             $products = $this->registry->getRepository($this->productClass)->findAllForCategory($entity);
             foreach ($products as $product) {
                 $pendings[] = $product;
