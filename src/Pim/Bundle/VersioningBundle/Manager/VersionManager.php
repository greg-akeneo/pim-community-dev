<?php

namespace Pim\Bundle\VersioningBundle\Manager;

use Pim\Bundle\CatalogBundle\Doctrine\SmartManagerRegistry;
use Pim\Bundle\VersioningBundle\Model\Version;
use Pim\Bundle\VersioningBundle\Builder\VersionBuilder;
use Oro\Bundle\UserBundle\Entity\User;

/**
 * Version manager
 *
 * @author    Nicolas Dupont <nicolas@akeneo.com>
 * @copyright 2013 Akeneo SAS (http://www.akeneo.com)
 * @license   http://opensource.org/licenses/osl-3.0.php  Open Software License (OSL 3.0)
 */
class VersionManager
{
    /**
     * Default system user
     *
     * @var string
     */
    const DEFAULT_SYSTEM_USER = 'admin';

    /**
     * @var boolean
     */
    protected $realTimeVersioning = true;

    /**
     * @var string
     */
    protected $username = self::DEFAULT_SYSTEM_USER;

    /**
     * Versioning context
     *
     * @var string|null
     */
    protected $context;

    /**
     * @var SmartManagerRegistry
     */
    protected $registry;

    /**
     * @var VersionBuilder
     */
    protected $versionBuilder;

    /**
     * @param SmartManagerRegistry $registry
     * @param VersionBuilder       $versionBuilder
     */
    public function __construct(SmartManagerRegistry $registry, VersionBuilder $versionBuilder)
    {
        $this->registry       = $registry;
        $this->versionBuilder = $versionBuilder;
    }

    /**
     * @param string $username
     */
    public function setUsername($username)
    {
        $this->username = $username;
    }

    /**
     * @param boolean $mode
     */
    public function setRealTimeVersioning($mode)
    {
        $this->realTimeVersioning = $mode;
    }

    /**
     * @return boolean
     */
    public function isRealTimeVersioning()
    {
        return $this->realTimeVersioning;
    }

    /**
     * Set context
     *
     * @param string $context
     */
    public function setContext($context)
    {
        $this->context = $context;
    }

    /**
     * Get context
     *
     * @return string|null
     */
    public function getContext()
    {
        return $this->context;
    }

    /**
     * Build a version from a versionable entity
     *
     * @param object $versionable
     * @param array  $changeset
     *
     * @return Version[]
     */
    public function buildVersion($versionable, array $changeset = array())
    {
        $createdVersions = [];

        if ($this->realTimeVersioning) {
            $this->registry->getManagerForClass(get_class($versionable))->refresh($versionable);

            $createdVersions = $this->buildPendingVersions($versionable);

            $builtVersions = array_filter(
                $createdVersions,
                function ($version) {
                    return count($version->getChangeset()) > 0;
                }
            );

            if (!empty($builtVersions)) {
                $previousVersion = end($builtVersions);
            } else {
                $previousVersion = $this->getNewestLogEntry($versionable);
            }

            $createdVersions[] = $this->versionBuilder
                ->buildVersion($versionable, $this->username, $previousVersion, $this->context);
        } else {
            $createdVersions[] = $this ->versionBuilder
                ->createPendingVersion($versionable, $this->username, $changeset, $this->context);
        }

        return $createdVersions;
    }

    /**
<<<<<<< HEAD
     * Get object manager for Version
     *
     * @return ObjectManager
     */
    public function getObjectManager()
    {
        return $this->registry->getManagerForClass('Pim\\Bundle\\VersioningBundle\\Model\\Version');
    }

    /**
     * @return VersionRepositoryInterface
=======
     * @return \Pim\Bundle\VersioningBundle\Entity\Repository\VersionRepository
>>>>>>> aec3f59a
     */
    public function getVersionRepository()
    {
        return $this->registry->getRepository('Pim\Bundle\VersioningBundle\Model\Version');
    }

    /**
     * Return log entries
     *
     * @param object $versionable
     *
     * @return \Doctrine\Common\Collections\ArrayCollection
     */
    public function getLogEntries($versionable)
    {
        return $this->getVersionRepository()->getLogEntries(get_class($versionable), $versionable->getId());
    }

    /**
     * Return the oldest log entry. A the log is order by date
     * desc, it means the very last line of the log
     *
     * @param object    $versionable
     * @param null|bool $pending
     *
     * @return Version|null
     */
    public function getOldestLogEntry($versionable, $pending = false)
    {
        return $this->getVersionRepository()->getOldestLogEntry(
            get_class($versionable),
            $versionable->getId(),
            $pending
        );
    }

    /**
     * Return the newest log entry. As the log is order by date
     * desc, it means the first line of the log
     *
     * @param object    $versionable
     * @param null|bool $pending
     *
     * @return Version|null
     */
    public function getNewestLogEntry($versionable, $pending = false)
    {
        return $this->getVersionRepository()->getNewestLogEntry(
            get_class($versionable),
            $versionable->getId(),
            $pending
        );
    }

    /**
     * Build a pending version
     *
     * @param Version      $pending
     * @param Version|null $previousVersion
     *
     * @return Version
     */
    public function buildPendingVersion(Version $pending, Version $previousVersion = null)
    {
        if (null === $previousVersion) {
            $previousVersion = $this->getVersionRepository()
                ->getNewestLogEntry($pending->getResourceName(), $pending->getResourceId());
        }

        return $this->versionBuilder->buildPendingVersion($pending, $previousVersion);
    }

    /**
     * Build pending versions for a single versionable entity
     *
     * @param object $versionable
     *
     * @return Version[]
     */
    protected function buildPendingVersions($versionable)
    {
        $createdVersions = [];

        $pendingVersions = $this->getVersionRepository()->findBy(
            [
                'resourceId'   => $versionable->getId(),
                'resourceName' => get_class($versionable),
                'pending'      => true
            ],
            ['loggedAt' => 'asc']
        );

        $previousVersion = null;
        foreach ($pendingVersions as $pending) {
            $version = $this->buildPendingVersion($pending, $previousVersion);
            $createdVersions[] = $version;
            if ($version->getChangeset()) {
                $previousVersion = $version;
            }
        }

        return $createdVersions;
    }
}<|MERGE_RESOLUTION|>--- conflicted
+++ resolved
@@ -145,7 +145,6 @@
     }
 
     /**
-<<<<<<< HEAD
      * Get object manager for Version
      *
      * @return ObjectManager
@@ -157,9 +156,6 @@
 
     /**
      * @return VersionRepositoryInterface
-=======
-     * @return \Pim\Bundle\VersioningBundle\Entity\Repository\VersionRepository
->>>>>>> aec3f59a
      */
     public function getVersionRepository()
     {
