<?php

namespace Pim\Bundle\CommentBundle\DependencyInjection;

use Symfony\Component\Config\FileLocator;
use Symfony\Component\DependencyInjection\ContainerBuilder;
use Symfony\Component\DependencyInjection\Loader;
use Symfony\Component\HttpKernel\DependencyInjection\Extension;

/**
 * Pim comment bundle extension
 *
 * @author    Olivier Soulet <olivier.soulet@akeneo.com>
 * @author    Julien Janvier <julien.janvier@akeneo.com>
 * @copyright 2014 Akeneo SAS (http://www.akeneo.com)
 * @license   http://opensource.org/licenses/osl-3.0.php  Open Software License (OSL 3.0)
 */
class PimCommentExtension extends Extension
{
    /**
     * {@inheritDoc}
     */
    public function load(array $configs, ContainerBuilder $container)
    {
        $loader = new Loader\YamlFileLoader($container, new FileLocator(__DIR__.'/../Resources/config'));
        $loader->load('builders.yml');
        $loader->load('controllers.yml');
        $loader->load('entities.yml');
        $loader->load('form_types.yml');
        $loader->load('forms.yml');
        $loader->load('managers.yml');
<<<<<<< HEAD
        $loader->load('removers.yml');
        $loader->load('repositories.yml');
        $loader->load('savers.yml');
        $loader->load('controllers.yml');
        $loader->load('view_elements/product.yml');
=======
        $loader->load('normalizers.yml');
        $loader->load('repositories.yml');
        $loader->load('savers.yml');
>>>>>>> 4f76fdb2
    }
}<|MERGE_RESOLUTION|>--- conflicted
+++ resolved
@@ -29,16 +29,9 @@
         $loader->load('form_types.yml');
         $loader->load('forms.yml');
         $loader->load('managers.yml');
-<<<<<<< HEAD
+        $loader->load('normalizers.yml');
         $loader->load('removers.yml');
         $loader->load('repositories.yml');
         $loader->load('savers.yml');
-        $loader->load('controllers.yml');
-        $loader->load('view_elements/product.yml');
-=======
-        $loader->load('normalizers.yml');
-        $loader->load('repositories.yml');
-        $loader->load('savers.yml');
->>>>>>> 4f76fdb2
     }
 }