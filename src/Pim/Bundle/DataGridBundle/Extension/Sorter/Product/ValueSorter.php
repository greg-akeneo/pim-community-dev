<?php

namespace Pim\Bundle\DataGridBundle\Extension\Sorter\Product;

use Oro\Bundle\DataGridBundle\Datasource\DatasourceInterface;
<<<<<<< HEAD
use Pim\Bundle\DataGridBundle\Extension\Sorter\SorterInterface;
use Pim\Bundle\CatalogBundle\Repository\ProductRepositoryInterface;
=======
use Pim\Bundle\CatalogBundle\Entity\Repository\AttributeRepository;
use Pim\Bundle\CatalogBundle\Repository\ProductRepositoryInterface;
use Pim\Bundle\DataGridBundle\Extension\Sorter\SorterInterface;
>>>>>>> e1af4787

/**
 * Product value sorter
 *
 * @author    Nicolas Dupont <nicolas@akeneo.com>
 * @copyright 2014 Akeneo SAS (http://www.akeneo.com)
 * @license   http://opensource.org/licenses/osl-3.0.php  Open Software License (OSL 3.0)
 */
class ValueSorter implements SorterInterface
{
    /**
     * @var ProductRepositoryInterface
     */
    protected $productRepository;

    /**
     * @param ProductRepositoryInterface $prodRepository
     */
    public function __construct(ProductRepositoryInterface $prodRepository)
    {
        $this->productRepository   = $prodRepository;
    }

    /**
     * {@inheritdoc}
     */
    public function apply(DatasourceInterface $datasource, $field, $direction)
    {
        $qb = $datasource->getQueryBuilder();
        $pqb = $this->productRepository->getProductQueryBuilder($qb);
        $pqb->addSorter($field, $direction);
    }
}<|MERGE_RESOLUTION|>--- conflicted
+++ resolved
@@ -3,14 +3,8 @@
 namespace Pim\Bundle\DataGridBundle\Extension\Sorter\Product;
 
 use Oro\Bundle\DataGridBundle\Datasource\DatasourceInterface;
-<<<<<<< HEAD
 use Pim\Bundle\DataGridBundle\Extension\Sorter\SorterInterface;
 use Pim\Bundle\CatalogBundle\Repository\ProductRepositoryInterface;
-=======
-use Pim\Bundle\CatalogBundle\Entity\Repository\AttributeRepository;
-use Pim\Bundle\CatalogBundle\Repository\ProductRepositoryInterface;
-use Pim\Bundle\DataGridBundle\Extension\Sorter\SorterInterface;
->>>>>>> e1af4787
 
 /**
  * Product value sorter
@@ -42,5 +36,7 @@
         $qb = $datasource->getQueryBuilder();
         $pqb = $this->productRepository->getProductQueryBuilder($qb);
         $pqb->addSorter($field, $direction);
+
+		// TODO : add sorter by id ?
     }
 }