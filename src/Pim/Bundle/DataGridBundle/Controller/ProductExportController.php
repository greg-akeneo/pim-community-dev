--- conflicted
+++ resolved
@@ -90,15 +90,10 @@
      */
     public function indexAction(Request $request)
     {
-<<<<<<< HEAD
-        $displayedColumnsOnly = (bool) $request->get('_displayedColumnsOnly');
-        $jobCode = $request->get('_jobCode');
-=======
         // If the parameter _displayedColumnOnly is set, it means it's a grid context. We didn't change the name of the
         // parameter to avoid BC.
-        $withGridContext = (bool) $this->request->get('_displayedColumnsOnly');
-        $jobCode = $this->request->get('_jobCode');
->>>>>>> 4b3c9248
+        $withGridContext = (bool) $request->get('_displayedColumnsOnly');
+        $jobCode = $request->get('_jobCode');
         $jobInstance = $this->jobInstanceRepo->findOneByIdentifier(['code' => $jobCode]);
 
         if (null === $jobInstance) {
@@ -111,25 +106,16 @@
         $contextParameters = $this->getContextParameters($request);
         $dynamicConfiguration = $contextParameters + ['filters' => $filters];
 
-<<<<<<< HEAD
         foreach (self::FILE_PATH_KEYS as $filePathKey) {
             if (isset($rawParameters[$filePathKey])) {
                 $rawParameters[$filePathKey] = $this->buildFilePath($rawParameters[$filePathKey], $contextParameters);
             }
         }
 
-        if ($displayedColumnsOnly) {
-            $gridName = $request->get('gridName') ?? 'product_grid';
+        if ($withGridContext) {
+            $gridName = (null !== $request->get('gridName')) ? $request->get('gridName') : 'product_grid';
             if (isset($request->get($gridName)['_parameters'])) {
                 $columns = explode(',', $request->get($gridName)['_parameters']['view']['columns']);
-=======
-        if ($withGridContext) {
-            $dynamicConfiguration['selected_locales'] = [$this->request->get('dataLocale')];
-
-            $gridName = (null !== $this->request->get('gridName')) ? $this->request->get('gridName') : 'product-grid';
-            if (isset($this->request->get($gridName)['_parameters'])) {
-                $columns = explode(',', $this->request->get($gridName)['_parameters']['view']['columns']);
->>>>>>> 4b3c9248
             } else {
                 $columns = array_keys($this->datagridManager->getConfigurationForGrid($gridName)['columns']);
             }
