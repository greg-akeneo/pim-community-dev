--- conflicted
+++ resolved
@@ -34,13 +34,8 @@
      */
     public function adapt(array $parameters)
     {
-<<<<<<< HEAD
-        if (in_array($parameters['gridName'], [self::PRODUCT_GRID_NAME])) {
-            $filters = $this->massActionDispatcher->getRawFilters($parameters);
-=======
-        if (self::PRODUCT_GRID_NAME === $request->get('gridName')) {
+        if (self::PRODUCT_GRID_NAME === $parameters['gridName']) {
             $filters = $this->massActionDispatcher->getRawFilters($request);
->>>>>>> d55c5a9f
         } else {
             $filters = $this->adaptDefaultGrid($parameters);
         }
