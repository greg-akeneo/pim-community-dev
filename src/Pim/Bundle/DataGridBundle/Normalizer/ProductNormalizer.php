--- conflicted
+++ resolved
@@ -62,13 +62,8 @@
         $data['values'] = $this->normalizeValues($product->getValues(), $format, $context);
         $data['created'] = $this->normalizer->normalize($product->getCreated(), $format, $context);
         $data['updated'] = $this->normalizer->normalize($product->getUpdated(), $format, $context);
-<<<<<<< HEAD
-        $data['label'] = $product->getLabel($locale);
+        $data['label'] = $product->getLabel($locale, $scope);
         $data['image'] = $this->normalizeImage($product->getImage(), $context);
-=======
-        $data['label'] = $product->getLabel($locale, $scope);
-        $data['image'] = $this->normalizeImage($product->getImage(), $format, $context);
->>>>>>> f6270ad5
         $data['completeness'] = $this->getCompleteness($product, $context);
         $data['document_type'] = IdEncoder::PRODUCT_TYPE;
         $data['technical_id'] = $product->getId();
