--- conflicted
+++ resolved
@@ -91,11 +91,7 @@
         $productModelLimit = $limit - $associatedProducts->count();
         $associatedProductModels = [];
         if ($productModelLimit > 0) {
-<<<<<<< HEAD
-            $productModelFrom = $from - count($associatedProductsIdentifiers) + $associatedProducts->count();
-=======
-            $productModelFrom = $from - count($associatedProductsIds) + count($associatedProducts);
->>>>>>> 46e4a26d
+            $productModelFrom = $from - count($associatedProductsIds) + $associatedProducts->count();
             $associatedProductModels = $this->getAssociatedProductModels(
                 $associatedProductModelsIds,
                 $productModelLimit,
@@ -105,7 +101,6 @@
             );
         }
 
-<<<<<<< HEAD
         $normalizedAssociatedProducts = $this->normalizeProductsAndProductModels(
             $associatedProducts,
             $associatedProductsIdentifiersFromParent,
@@ -120,12 +115,8 @@
             $scope
         );
 
-        $rows = ['totalRecords' => count($associatedProductsIdentifiers) + count($associatedProductModelsIdentifiers)];
+        $rows = ['totalRecords' => count($associatedProductsIds) + count($associatedProductModelsIds)];
         $rows['data'] = array_merge($normalizedAssociatedProducts, $normalizedAssociatedProductModels);
-=======
-        $rows = ['totalRecords' => count($associatedProductsIds) + count($associatedProductModelsIds)];
-        $rows['data'] = array_merge($associatedProducts, $associatedProductModels);
->>>>>>> 46e4a26d
 
         return $rows;
     }
