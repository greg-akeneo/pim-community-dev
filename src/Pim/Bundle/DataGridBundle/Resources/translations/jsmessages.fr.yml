--- conflicted
+++ resolved
@@ -66,9 +66,7 @@
 pim.grid.action.launch.title: Démarrer
 pim.grid.action.show.title: Afficher
 Please select view: Veuillez sélectionner une vue
-<<<<<<< HEAD
 Loading...: Chargement en cours...
 View: Voir
-=======
-Loading...: Chargement en cours...
->>>>>>> 2db0683c
+from: à partir de
+to: "jusqu'à"