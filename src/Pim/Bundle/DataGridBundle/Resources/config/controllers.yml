--- conflicted
+++ resolved
@@ -1,12 +1,8 @@
 parameters:
-<<<<<<< HEAD
-    pim_datagrid.controller.datagrid.class:      Pim\Bundle\DataGridBundle\Controller\DatagridController
-    pim_datagrid.controller.export.class:        Pim\Bundle\DataGridBundle\Controller\ExportController
-    pim_datagrid.controller.datagrid_view.class: Pim\Bundle\DataGridBundle\Controller\DatagridViewController
-=======
-    pim_datagrid.controller.export.class: Pim\Bundle\DataGridBundle\Controller\ExportController
+    pim_datagrid.controller.datagrid.class:        Pim\Bundle\DataGridBundle\Controller\DatagridController
+    pim_datagrid.controller.export.class:          Pim\Bundle\DataGridBundle\Controller\ExportController
     pim_datagrid.controller.flexible_export.class: Pim\Bundle\DataGridBundle\Controller\FlexibleExportController
->>>>>>> a85bef77
+    pim_datagrid.controller.datagrid_view.class:   Pim\Bundle\DataGridBundle\Controller\DatagridViewController
 
 services:
     pim_datagrid.controller.datagrid:
@@ -32,14 +28,10 @@
         arguments:
             - '@pim_catalog.manager.product'
             - '@pim_user.context.user'
-<<<<<<< HEAD
 
     pim_datagrid.controller.datagrid_view:
         scope: request
         class: %pim_datagrid.controller.datagrid_view.class%
         parent: pim_enrich.controller.abstract_doctrine
         arguments:
-            - '@pim_datagrid.manager.datagrid_view'
-=======
-    
->>>>>>> a85bef77
+            - '@pim_datagrid.manager.datagrid_view'