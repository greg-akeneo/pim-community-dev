<div class="AknFullPage-upperTitle">
    <div class="AknFullPage-title">
        <%- title %>
    </div>
    <div class="AknFullPage-description">
        <%- description %>
    </div>
</div>
<div class="AknColumnConfigurator">
    <div class="AknColumnConfigurator-column AknColumnConfigurator-column--gray">
        <div class="AknColumnConfigurator-columnHeader">
            <%- attributeGroupsLabel %>
        </div>
        <div class="AknColumnConfigurator-listContainer">
            <ul class="AknVerticalList nav-list">
                <li class="AknVerticalList-item AknVerticalList-item--selectable tab active">
                    <%- _.__("pim_datagrid.column_configurator.all_groups") %>
                    <span class="badge badge-transparent pull-right"><%- columns.length %></span>
                </li>
                <% _.each(groups, function(group) { %>
                <li class="AknVerticalList-item AknVerticalList-item--selectable tab" data-value="<%- group.name %>">
                    <%- group.name %>
                    <span class="AknBadge"><%- group.itemCount %></span>
                </li>
                <% }); %>
            </ul>
        </div>
    </div>

    <div class="AknColumnConfigurator-column">
        <div class="AknColumnConfigurator-columnHeader">
            <input class="AknTextField AknColumnConfigurator-searchInput" type="search" placeholder="<%- _.__('pim_datagrid.column_configurator.search') %>"/>
        </div>
        <div class="AknColumnConfigurator-listContainer">
            <ul id="column-list" class="AknVerticalList connected-sortable">
                <% _.each(_.where(columns, {displayed: false}), function(column) { %>
                <li class="AknVerticalList-item AknVerticalList-item--movable" data-value="<%- column.code %>" data-group="<%- column.group %>">
                    <div><%- column.label %></div>
                </li>
                <% }); %>
            </ul>
        </div>
    </div>
<<<<<<< HEAD
    <div class="AknColumnConfigurator-listContainer">
        <ul id="column-selection" class="AknVerticalList connected-sortable">
            <% _.each(_.sortBy(_.where(columns, {displayed: true}), 'position'), function(column) { %>
            <li class="AknVerticalList-item AknVerticalList-item--movable" data-value="<%- column.code %>" data-group="<%- column.group %>">
                <div><%- column.label %></div>
                <% if (column.removable) { %>
                <div class="AknVerticalList-delete action" title="<%- _.__('pim_datagrid.column_configurator.remove_column') %>"></div>
                <% } %>
            </li>
            <% }); %>
            <div class="AknMessageBox AknMessageBox--error AknMessageBox--hide alert alert-error"><%- _.__('pim_datagrid.column_configurator.min_message') %></div>
        </ul>
=======

    <div class="AknColumnConfigurator-column">
        <div class="AknColumnConfigurator-columnHeader">
            <%- _.__("pim_datagrid.column_configurator.displayed_columns") %>
            <button class="AknButton AknButton--grey reset">
                <%- _.__("pim_datagrid.column_configurator.clear") %>
            </button>
        </div>
        <div class="AknColumnConfigurator-listContainer">
            <ul id="column-selection" class="AknVerticalList connected-sortable">
                <% _.each(_.sortBy(_.where(columns, {displayed: true}), 'position'), function(column) { %>
                <li class="AknVerticalList-item AknVerticalList-item--movable" data-value="<%- column.code %>" data-group="<%- column.group %>">
                    <div><%- column.label %></div>
                    <% if (column.removable) { %>
                    <div class="AknVerticalList-delete action" title="<%- _.__('pim_datagrid.column_configurator.remove_column') %>"></div>
                    <% } %>
                </li>
                <% }); %>
                <div class="AknMessageBox AknMessageBox--error AknMessageBox--hide alert alert-error"><%- _.__("datagrid_view.columns.min_message") %></div>
            </ul>
        </div>
>>>>>>> 159b27a2
    </div>
</div><|MERGE_RESOLUTION|>--- conflicted
+++ resolved
@@ -41,20 +41,6 @@
             </ul>
         </div>
     </div>
-<<<<<<< HEAD
-    <div class="AknColumnConfigurator-listContainer">
-        <ul id="column-selection" class="AknVerticalList connected-sortable">
-            <% _.each(_.sortBy(_.where(columns, {displayed: true}), 'position'), function(column) { %>
-            <li class="AknVerticalList-item AknVerticalList-item--movable" data-value="<%- column.code %>" data-group="<%- column.group %>">
-                <div><%- column.label %></div>
-                <% if (column.removable) { %>
-                <div class="AknVerticalList-delete action" title="<%- _.__('pim_datagrid.column_configurator.remove_column') %>"></div>
-                <% } %>
-            </li>
-            <% }); %>
-            <div class="AknMessageBox AknMessageBox--error AknMessageBox--hide alert alert-error"><%- _.__('pim_datagrid.column_configurator.min_message') %></div>
-        </ul>
-=======
 
     <div class="AknColumnConfigurator-column">
         <div class="AknColumnConfigurator-columnHeader">
@@ -73,9 +59,8 @@
                     <% } %>
                 </li>
                 <% }); %>
-                <div class="AknMessageBox AknMessageBox--error AknMessageBox--hide alert alert-error"><%- _.__("datagrid_view.columns.min_message") %></div>
+                <div class="AknMessageBox AknMessageBox--error AknMessageBox--hide alert alert-error"><%- _.__('pim_datagrid.column_configurator.min_message') %></div>
             </ul>
         </div>
->>>>>>> 159b27a2
     </div>
 </div>