define(['underscore', 'pim/form', 'oro/mediator', 'oro/tools'],
    function (_, BaseForm, mediator, tools) {

        return BaseForm.extend({
            options: {},
            filters: [],
            isLoaded: false,
            className: 'AknFilterBox-list filter-box',

            config: {
                filterModuleName: 'oro/datafilter/{{type}}-filter',
                filterTypes: {
                    string: 'choice',
                    choice: 'select',
                    selectrow: 'select-row',
                    multichoice: 'multiselect',
                    boolean: 'select'
                }
            },

            /**
             * @inheritdoc
             */
            initialize(options) {
                this.options = options.config;
<<<<<<< HEAD
                mediator.once('datagrid_collection_set_after', this.loadFilterModules.bind(this));
=======
>>>>>>> 7eec644e

                BaseForm.prototype.initialize.apply(this, arguments);
            },

            /**
             * {@inheritdoc}
             */
            configure: function () {
                this.listenTo(mediator, 'datagrid_collection_set_after', this.loadFilterModules.bind(this));

                BaseForm.prototype.configure.apply(this, arguments);
            },

            /**
             * Load the filter modules given a datagrid collection and grid metadata
             * @param  {Object} collection  Backbone collection for a datagrid
             * @param  {HTMLElement} gridElement Grid element
             */
            loadFilterModules(collection, gridElement) {
                if (this.isLoaded) {
                    return;
                }
                this.isLoaded = true;
                this.collection = collection;
                this.gridElement = gridElement;
                this.metadata = this.gridElement.data('metadata') || {};
                this.filters = this.metadata.filters;
                this.modules = this.collectModules();

                tools.loadModules(this.modules, () => {
                    const options = this.combineOptions.call(this);
                    options.collection = this.collection;
                    options.displayManageFilters = _.result(this.metadata.options, 'manageFilters', true);

                    this.filters = options.filters || [];
                    this.render();

                    mediator.trigger('datagrid_filters:loaded', options);
                    mediator.trigger('datagrid_filters:rendered', this.collection, this.filters);
                });
            },

            /**
             * Returns the filter module names
             */
            collectModules() {
                const modules = {};

                _.each(this.filters, filter => {
                    const type = filter.type;
                    modules[type] = this.config.filterModuleName.replace(
                        '{{type}}',
                        this.config.filterTypes[type] || type
                    );
                });

                return modules;
            },

            /**
             * Passes data to and creates new instances of filter modules
             * @return {Object} The filter modules
             */
            combineOptions() {
                const filters = {};

                _.each(this.metadata.filters, options => {
                    if (_.has(options, 'name') && _.has(options, 'type')) {
                        if (options.type === 'selectrow') {
                            options.collection = this.collection;
                        }
                        filters[options.name] = new(this.modules[options.type].extend(options))(options);
                    }
                });

                return { filters };
            },

            /**
             * Render filters
             */
            render() {
                _.each(this.filters, function (filter) {
                    if (!filter.enabled) {
                        filter.hide();
                    }
                    if (filter.enabled) {
                        filter.render();
                    }
                    if (filter.$el.length > 0) {
                        if (filter.isSearch && (this.options.displayedAsColumn === true)) {
                            this.getRoot().$('.search-zone').empty().append(filter.$el.get(0));
                        } else {
                            this.$el.append(filter.$el.get(0));
                        }
                    }
                }, this);

                BaseForm.prototype.render.apply(this, arguments);
            }
        });
    }
);
<|MERGE_RESOLUTION|>--- conflicted
+++ resolved
@@ -23,10 +23,6 @@
              */
             initialize(options) {
                 this.options = options.config;
-<<<<<<< HEAD
-                mediator.once('datagrid_collection_set_after', this.loadFilterModules.bind(this));
-=======
->>>>>>> 7eec644e
 
                 BaseForm.prototype.initialize.apply(this, arguments);
             },
