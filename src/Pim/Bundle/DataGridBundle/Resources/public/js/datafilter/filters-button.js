define(
    [
        'underscore',
        'pim/form',
        'oro/mediator',
        'oro/datafilter/collection-filters-manager'
    ], function (
        _,
        BaseForm,
        mediator,
        FiltersManager
    ) {
        return BaseForm.extend({
<<<<<<< HEAD
            displayAsPanel: false,
            className: 'Toto',
=======
            isLoaded: false,
>>>>>>> 7eec644e

            /**
             * @inheritdoc
             */
<<<<<<< HEAD
            initialize(meta) {
                this.displayAsPanel = undefined === meta.config.displayAsPanel ? false : meta.config.displayAsPanel;

                mediator.once('datagrid_filters:loaded', this.showFilterManager.bind(this));
=======
            initialize() {
                this.listenTo(mediator, 'datagrid_filters:loaded', this.showFilterManager.bind(this));
>>>>>>> 7eec644e

                BaseForm.prototype.initialize.apply(this, arguments);
            },

            /**
             * Creates a new FiltersManager and renders it
             *
             * @param {Object} options
             */
            showFilterManager(options) {
<<<<<<< HEAD
                options.displayAsPanel = this.displayAsPanel;
=======
                if (this.isLoaded) {
                    return;
                }
                this.isLoaded = true;
>>>>>>> 7eec644e

                const filtersList = new FiltersManager(options);

                this.$el.append(filtersList.render().$el);

                mediator.trigger('datagrid_filters:build.post', filtersList);
            }
        });
    }
);
<|MERGE_RESOLUTION|>--- conflicted
+++ resolved
@@ -11,25 +11,16 @@
         FiltersManager
     ) {
         return BaseForm.extend({
-<<<<<<< HEAD
             displayAsPanel: false,
-            className: 'Toto',
-=======
             isLoaded: false,
->>>>>>> 7eec644e
 
             /**
              * @inheritdoc
              */
-<<<<<<< HEAD
             initialize(meta) {
                 this.displayAsPanel = undefined === meta.config.displayAsPanel ? false : meta.config.displayAsPanel;
 
-                mediator.once('datagrid_filters:loaded', this.showFilterManager.bind(this));
-=======
-            initialize() {
                 this.listenTo(mediator, 'datagrid_filters:loaded', this.showFilterManager.bind(this));
->>>>>>> 7eec644e
 
                 BaseForm.prototype.initialize.apply(this, arguments);
             },
@@ -40,14 +31,11 @@
              * @param {Object} options
              */
             showFilterManager(options) {
-<<<<<<< HEAD
                 options.displayAsPanel = this.displayAsPanel;
-=======
                 if (this.isLoaded) {
                     return;
                 }
                 this.isLoaded = true;
->>>>>>> 7eec644e
 
                 const filtersList = new FiltersManager(options);
 
