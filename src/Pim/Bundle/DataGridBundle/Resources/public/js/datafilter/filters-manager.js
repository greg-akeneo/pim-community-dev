--- conflicted
+++ resolved
@@ -309,11 +309,7 @@
                     this.$el.append(this.addButtonTemplate(
                         {
                             filters: this.filters,
-<<<<<<< HEAD
-                            systemFilterGroup: __('pim_datagrid.column_configurator.system_group')
-=======
                             groups: this._getSortedGroups(),
->>>>>>> 250ca9fe
                         }
                     ));
                 }
@@ -332,7 +328,7 @@
             let groups = [];
             let unsortedGroups = [];
             Object.values(this.filters).forEach((filter) => {
-                if (filter.group !== __('system_filter_group')) {
+                if (filter.group !== __('pim_datagrid.column_configurator.system_group')) {
                     if (filter.groupOrder !== null) {
                         if (groups.filter((group) => {
                             return group.label === filter.group;
