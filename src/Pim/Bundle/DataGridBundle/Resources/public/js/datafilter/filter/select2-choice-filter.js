define(
    [
        'jquery',
        'underscore',
        'oro/datafilter/text-filter',
        'routing',
        'text!pim/template/datagrid/filter/select2-choice-filter',
        'pim/initselect2',
        'pim/user-context',
        'jquery.select2'
    ],
    function($, _, TextFilter, Routing, template, initSelect2, UserContext) {
        'use strict';

        return TextFilter.extend({
            operatorChoices: [],
            choiceUrl: null,
            choiceUrlParams: {},
            emptyChoice: false,
            resultCache: {},
            resultsPerPage: 20,
            choices: [],
            popupCriteriaTemplate: _.template(template),

            events: {
                'click .operator_choice': '_onSelectOperator'
            },

            initialize: function(options) {
                _.extend(this.events, TextFilter.prototype.events);

                options = options || {};
                if (_.has(options, 'choiceUrl')) {
                    this.choiceUrl = options.choiceUrl;
                }
                if (_.has(options, 'choiceUrlParams')) {
                    this.choiceUrlParams = options.choiceUrlParams;
                }
                if (_.has(options, 'emptyChoice')) {
                    this.emptyChoice = options.emptyChoice;
                }

                if (_.isUndefined(this.emptyValue)) {
                    this.emptyValue = {
                        type: 'in',
                        value: ''
                    };
                }

                this.resultCache = {};

                TextFilter.prototype.initialize.apply(this, arguments);
            },

            _onSelectOperator: function(e) {
                $(e.currentTarget).parent().parent().find('li').removeClass('active');
                $(e.currentTarget).parent().addClass('active');
                var parentDiv = $(e.currentTarget).parent().parent().parent();

                if (_.contains(['empty', 'not empty'], $(e.currentTarget).attr('data-value'))) {
                    this._disableInput();
                } else {
                    this._enableInput();
                }
                parentDiv.find('button').html($(e.currentTarget).html() + '<span class="caret"></span>');
                e.preventDefault();
            },

            _enableInput: function() {
                initSelect2.init(this.$(this.criteriaValueSelectors.value), this._getSelect2Config());
                this.$(this.criteriaValueSelectors.value).show();
            },

            _disableInput: function() {
                this.$(this.criteriaValueSelectors.value).val('').select2('destroy');
                this.$(this.criteriaValueSelectors.value).hide();
            },

            _getSelect2Config: function() {
                var config = {
                    multiple: true,
                    width: '290px',
                    minimumInputLength: 0
                };

                if (this.choiceUrl) {
                    config.ajax = {
                        url: Routing.generate(this.choiceUrl, this.choiceUrlParams),
                        cache: true,
                        data: _.bind(function(term, page) {
                            return {
                                search: term,
                                options: {
                                    limit: this.resultsPerPage,
                                    page: page,
                                    locale: UserContext.get('catalogLocale')
                                }
                            };
                        }, this),
                        results: _.bind(function(data) {
                            this._cacheResults(data.results);
                            data.more = this.resultsPerPage === data.results.length;

                            return data;
                        }, this)
                    };
                } else {
                    config.data = _.map(this.choices, function(choice) {
                        return {
                            id: choice.value,
                            text: choice.label
                        };
                    });
                }

                return config;
            },

            _writeDOMValue: function(value) {
                this.$('li .operator_choice[data-value="' + value.type + '"]').trigger('click');
                var operator = this.$('li.active .operator_choice').data('value');
                if (_.contains(['empty', 'not empty'], operator)) {
                    this._setInputValue(this.criteriaValueSelectors.value, []);
                } else {
                    this._setInputValue(this.criteriaValueSelectors.value, value.value);
                }

                return this;
            },

            _readDOMValue: function() {
                var operator = this.emptyChoice ? this.$('li.active .operator_choice').data('value') : 'in';

                return {
                    value: _.contains(['empty', 'not empty'], operator) ? {} : this._getInputValue(this.criteriaValueSelectors.value),
                    type: operator
                };
            },

            _renderCriteria: function(el) {
                this.operatorChoices = {
                    'in':    _.__('pim.grid.choice_filter.label_in_list'),
                    'empty': _.__('pim.grid.choice_filter.label_empty'),
                    'not empty': _.__('pim.grid.choice_filter.label_not_empty')
                };

                $(el).append(
                    this.popupCriteriaTemplate({
                        emptyChoice:           this.emptyChoice,
                        selectedOperatorLabel: this.operatorChoices[this.emptyValue.type],
                        operatorChoices:       this.operatorChoices,
                        selectedOperator:      this.emptyValue.type
                    })
                );

                initSelect2.init(this.$(this.criteriaValueSelectors.value), this._getSelect2Config());

                this._updateCriteriaHint();
            },

            _onClickCriteriaSelector: function(e) {
                e.stopPropagation();
                $('body').trigger('click');
                if (!this.popupCriteriaShowed) {
                    this._showCriteria();

                    initSelect2.init(this.$(this.criteriaValueSelectors.value), this._getSelect2Config())
                        .select2('data', this._getCachedResults(this.getValue().value))
                        .select2('open');
                } else {
                    this._hideCriteria();
                }
            },

            _onClickCloseCriteria: function() {
                TextFilter.prototype._onClickCloseCriteria.apply(this, arguments);

                this.$(this.criteriaValueSelectors.value).select2('close');
            },

            _onClickOutsideCriteria: function(e) {
                var elem = this.$(this.criteriaSelector);

                if (e.target != $('body').get(0) && e.target !== elem.get(0) && !elem.has(e.target).length) {
                    this._hideCriteria();
                    this.setValue(this._formatRawValue(this._readDOMValue()));
                    e.stopPropagation();
                }
            },

            _onReadCriteriaInputKey: function(e) {
                if (e.which == 13) {
                    this.$(this.criteriaValueSelectors.value).select2('close');
                    this._hideCriteria();
                    this.setValue(this._formatRawValue(this._readDOMValue()));
                }
            },

            _cacheResults: function (results) {
                _.each(results, function (result) {
                    this.resultCache[result.id] = result.text;
                }, this);
            },

            _getCachedResults: function(ids) {
                var results = [],
                    missingResults = [];

                _.each(ids, function(id) {
                    if (_.isUndefined(this.resultCache[id])) {
                        if (_.isEmpty(this.choices)) {
                            missingResults.push(id);
                        } else {
                            var choice = _.findWhere(this.choices, { value: id });
                            if (_.isUndefined(choice)) {
                                missingResults.push(id);
                            } else {
                                results.push({ id: choice.value, text: choice.label });
                            }
                        }
                    } else {
                        results.push({ id: id, text: this.resultCache[id] });
                    }
                }, this);

                if (missingResults.length) {
                    var params = { options: { ids: missingResults } };

                    $.ajax({
                        url: Routing.generate(this.choiceUrl, this.choiceUrlParams) + '&' + $.param(params),
                        success: _.bind(function(data) {
                            this._cacheResults(data.results);
                            results = _.union(results, data.results);
                        }, this),
                        async: false
                    });
                }

                return results;
            },

            _getInputValue: function(input) {
                return this.$(input).select2('val');
            },

            _setInputValue: function(input, value) {
                this.$(input).select2('data', this._getCachedResults(value));

                return this;
            },

            _updateDOMValue: function() {
                return this._writeDOMValue(this.getValue());
            },

            _formatDisplayValue: function(value) {
                if (_.isEmpty(value.value)) {
                    return value;
                }

                return {
                    value: _.pluck(this._getCachedResults(value.value), 'text').join(', ')
                };
            },

            _getCriteriaHint: function() {
                var operator = this.$('li.active .operator_choice').data('value');
<<<<<<< HEAD
                if (_.contains(['empty', 'not empty'], operator)) {
                    return this.operatorChoices[operator];
=======
                var type = this.getValue().type;

                if ('empty' === operator || 'empty' === type) {
                    return this.operatorChoices['empty'];
>>>>>>> ed004d58
                }

                var value = (arguments.length > 0) ? this._getDisplayValue(arguments[0]) : this._getDisplayValue();
                return !_.isEmpty(value.value) ? '"' + value.value + '"': this.placeholder;
            }
        });
    }
);<|MERGE_RESOLUTION|>--- conflicted
+++ resolved
@@ -265,15 +265,14 @@
 
             _getCriteriaHint: function() {
                 var operator = this.$('li.active .operator_choice').data('value');
-<<<<<<< HEAD
+                var type = this.getValue().type;
+
                 if (_.contains(['empty', 'not empty'], operator)) {
                     return this.operatorChoices[operator];
-=======
-                var type = this.getValue().type;
-
-                if ('empty' === operator || 'empty' === type) {
-                    return this.operatorChoices['empty'];
->>>>>>> ed004d58
+                }
+
+                if (_.contains(['empty', 'not empty'], type)) {
+                    return this.operatorChoices[type];
                 }
 
                 var value = (arguments.length > 0) ? this._getDisplayValue(arguments[0]) : this._getDisplayValue();
