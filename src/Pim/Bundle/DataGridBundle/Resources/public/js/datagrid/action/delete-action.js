--- conflicted
+++ resolved
@@ -57,7 +57,6 @@
                 this.model.destroy({
                     url: this.getLink(),
                     wait: true,
-<<<<<<< HEAD
                     error: function(element, response) {
                         let contentType = response.getResponseHeader('content-type');
                         let message = '';
@@ -70,10 +69,6 @@
                         }
 
                         this.getErrorDialog(message).open();
-=======
-                    error: function(model, xhr) {
-                        this.getErrorDialog(xhr.responseText).open();
->>>>>>> 3be3826e
                     }.bind(this),
                     success: function() {
                         var messageText = __('flash.' + this.getEntityCode() + '.removed');
@@ -108,11 +103,7 @@
              *
              * @return {oro.Modal}
              */
-<<<<<<< HEAD
-            getErrorDialog: function(message) {
-=======
             getErrorDialog: function(response) {
->>>>>>> 3be3826e
                 if (!this.errorModal) {
                     try {
                         var response = JSON.parse(response);
@@ -123,11 +114,7 @@
 
                     this.errorModal = new Modal({
                         title: __('Delete Error'),
-<<<<<<< HEAD
                         content: '' === message ? __('error.removing.' + this.getEntityHint()) : message,
-=======
-                        content: message,
->>>>>>> 3be3826e
                         cancelText: false
                     });
                 }
