 /* global define */
define(['jquery', 'underscore', 'backbone', 'routing', 'pim/router', 'oro/translator', 'oro/mediator',
    'oro/messenger', 'oro/error', 'pim/dialog', 'oro/datagrid/action-launcher', 'require-context'],
function($, _, Backbone, routing, router, __, mediator, messenger, error, Dialog, ActionLauncher, requireContext) {
    'use strict';

    /**
     * Abstract action class. Subclasses should override execute method which is invoked when action is running.
     *
     * Triggers events:
     *  - "preExecute" before action is executed
     *  - "postExecute" after action is executed
     *
     * @export  oro/datagrid/abstract-action
     * @class   oro.datagrid.AbstractAction
     * @extends Backbone.View
     */
    return Backbone.View.extend({
        /** @property {Function} */
        launcherPrototype: ActionLauncher,

        /** @property {Object} */
        launcherOptions: undefined,

        /** @property {String} */
        name: null,

        /** @property {oro.datagrid.Grid} */
        datagrid: null,

        /** @property {string} */
        route: null,

        /** @property {Object} */
        route_parameters: null,

        /** @property {Boolean} */
        confirmation: false,

        /** @property {String} */
        frontend_type: null,

        /** @property {Object} */
        frontend_options: null,

        /** @property {string} */
        identifierFieldName: 'id',

        messages: {},

        dispatched: false,

        /** @property {Object} */
        defaultMessages: {
            confirm_title: __('Execution Confirmation'),
            confirm_content: __('Are you sure you want to do this?'),
            confirm_ok: __('Yes, do it'),
            success: __('Action performed.'),
            error: __('Action is not performed.'),
            empty_selection: __('Please, select item to perform action.')
        },

        /**
         * Initialize view
         *
         * @param {Object} options
         * @param {Object} [options.launcherOptions] Options for new instance of launcher object
         */
        initialize: function(options) {
            options = options || {};

            if (!options.datagrid) {
                throw new TypeError("'datagrid' is required");
            }
            this.datagrid = options.datagrid;

            _.each(this.messages, _.bind(function (message, key) {
                this.messages[key] = message;
            }, this));

            _.defaults(this.messages, this.defaultMessages);

            if (options.launcherOptions) {
                this.launcherOptions = _.extend({}, this.launcherOptions, options.launcherOptions);
            }

            this.launcherOptions = _.extend({
                action: this
            }, this.launcherOptions);

            Backbone.View.prototype.initialize.apply(this, arguments);
        },

        /**
         * Creates launcher
         *
         * @param {Object} options Launcher options
         * @return {oro.datagrid.ActionLauncher}
         */
        createLauncher: function(options) {
            options = options || {};
            if (_.isUndefined(options.icon) && !_.isUndefined(this.icon)) {
                options.icon = this.icon;
            }
            if (_.isUndefined(options.className) && !_.isUndefined(this.className)) {
                options.className = this.className;
            }
            _.defaults(options, this.launcherOptions);

            return new (this.launcherPrototype)(options);
        },

        /**
         * Run action
         */
        run: function() {
            var options = {
                doExecute: true
            };
            this.trigger('preExecute', this, options);
            if (options.doExecute) {
                this.execute();
                this.trigger('postExecute', this, options);
            }
        },

        /**
         * Execute action
         */
        execute: function() {
            var eventName = this.getEventName();
            mediator.once(eventName, this.executeConfiguredAction, this);
            this._confirmationExecutor(
                _.bind(
                    function() {mediator.trigger(eventName, this);},
                    this
                )
            );
        },

        getEventName: function() {
            return 'grid_action_execute:' + this.datagrid.name + ':' + this.name;
        },

        executeConfiguredAction: function(action) {
            if (action.frontend_type == 'export') {
                this._handleExport(action);
            } else if (action.frontend_type == 'ajax') {
                this._handleAjax(action);
            } else if (action.frontend_type == 'redirect') {
                this._handleRedirect(action);
            } else {
                this._handleWidget(action);
            }
        },

        _confirmationExecutor: function(callback) {
            if (this.confirmation) {
                this.getConfirmDialog(callback);
            } else {
                callback();
            }
        },

        _handleExport: function(action) {
            if (action.dispatched) {
                return;
            }

            var ExportAction = requireContext('oro/' + action.frontend_type + '-widget')

            var exportAction = new ExportAction(action)
            exportAction.run();
        },

        _handleWidget: function(action) {
            if (action.dispatched) {
                return;
            }
            action.frontend_options.url = action.frontend_options.url || this.getLinkWithParameters();
            action.frontend_options.title = action.frontend_options.title || this.label;

            var WidgetType = requireContext('oro/' + action.frontend_type + '-widget')

            var widget = new WidgetType(action.frontend_options);
            widget.render();
        },

        _handleRedirect: function(action) {
            if (action.dispatched) {
                return;
            }
<<<<<<< HEAD
            var url = action.getLinkWithParameters();
            router.redirect(url);
=======
            var url = action.getLinkWithParameters(),
                navigation = Navigation.getInstance();

            /** @PIM-7132: Save the selected items in the localstorage instead of passing them through a URL parameter
             * to avoid a "URL too long" **/
            action.saveItemIds();

            if (navigation) {
                navigation.processRedirect({
                    fullRedirect: false,
                    location: url
                });
            } else {
                location.href = url;
            }
>>>>>>> d55c5a9f
        },

        _handleAjax: function(action) {
            if (action.dispatched) {
                return;
            }
            action.datagrid.showLoading();

            var payload = _.extend({itemIds: action.getSelectedRows().join(',')}, action.getActionParameters());
            $.post(action.getLinkWithParameters(), payload)
                .done(action._onAjaxSuccess.bind(this))
                .fail(action._onAjaxError.bind(this));
        },

        _onAjaxError: function(jqXHR, textStatus, errorThrown) {
            error.dispatch(null, jqXHR);
            this.datagrid.hideLoading();
        },

        _onAjaxSuccess: function(data, textStatus, jqXHR) {
            if (data.count) {
                this.datagrid.collection.state.totalRecords -= data.count;
            }

            this.datagrid.hideLoading();
            this.datagrid.collection.fetch();

            var defaultMessage = data.successful ? this.messages.success : this.messages.error,
                message = __(data.message) || defaultMessage;
            if (message) {
                messenger.notify(data.successful ? 'success' : 'error', message);
            }
        },

        /**
         * Get action url
         *
         * @return {String}
         * @private
         */
        getLink: function(parameters) {
            if (_.isUndefined(parameters)) {
                parameters = {};
            }
            return routing.generate(
                this.route,
                _.extend(
                    this.route_parameters,
                    parameters
                )
            );
        },

        getMethod: function () {
            return 'GET';
        },

        /**
         * Get action url with parameters added.
         *
         * @returns {String}
         */
        getLinkWithParameters: function() {
            return this.getLink(this.getActionParameters());
        },

        /**
         * Get action parameters
         *
         * @returns {Object}
         */
        getActionParameters: function() {
            return {};
        },

        /**
         * Get view for confirm modal
         *
         * @return {oro.Modal}
         */
        getConfirmDialog: function(callback) {
<<<<<<< HEAD
            return Dialog.confirm(
              this.messages.confirm_content,
              this.messages.confirm_title,
              callback,
              this.getEntityHint(true)
            );
        },

        /**
         * Get the entity type from datagrid metadata
         *
         * @param {Boolean} plural Pluralize the entity code
         */
        getEntityHint: function(plural) {
            const datagrid = this.datagrid || {};
            const entityHint = datagrid.entityHint || 'item';

            if (plural) {
                return this.getEntityPlural(entityHint);
            }

            return entityHint;
        },

        /**
         * Get the entity hint separated by dashes
         */
        getEntityCode: function() {
            const entityHint = this.getEntityHint();
            return entityHint.toLowerCase().split(' ').join('_');
        },

        /**
         * Very basic pluralize method for entity types
         *
         * Example:
         *      Product -> products
         *      Family -> families
         *
         * @return {String}
         */
        getEntityPlural: function(entityHint) {
            if (entityHint.endsWith('y')) {
                return entityHint.replace(/y$/, 'ies');
            }

            return `${entityHint}s`;
=======
            return new Modal({
                title: this.messages.confirm_title,
                content: this.messages.confirm_content,
                okText: this.messages.confirm_ok
            }).on('ok', callback);
        },

        /**
         * Saves in the localstorage the list of selected ids in the datagrid.
         */
        saveItemIds: function() {},

        /**
         * Returns a list of ids corresponding to the selected rows in the datagrid.
         *
         * @returns {Array} an array of string
         */
        getSelectedRows: function() {
            var selectionState = this.datagrid.getSelectionState();
            var itemIds = _.map(selectionState.selectedModels, function(model) {
                return model.get(this.identifierFieldName);
            }, this);

            return itemIds;
>>>>>>> d55c5a9f
        }
    });
});<|MERGE_RESOLUTION|>--- conflicted
+++ resolved
@@ -190,26 +190,13 @@
             if (action.dispatched) {
                 return;
             }
-<<<<<<< HEAD
             var url = action.getLinkWithParameters();
-            router.redirect(url);
-=======
-            var url = action.getLinkWithParameters(),
-                navigation = Navigation.getInstance();
 
             /** @PIM-7132: Save the selected items in the localstorage instead of passing them through a URL parameter
              * to avoid a "URL too long" **/
             action.saveItemIds();
 
-            if (navigation) {
-                navigation.processRedirect({
-                    fullRedirect: false,
-                    location: url
-                });
-            } else {
-                location.href = url;
-            }
->>>>>>> d55c5a9f
+            router.redirect(url);
         },
 
         _handleAjax: function(action) {
@@ -291,7 +278,6 @@
          * @return {oro.Modal}
          */
         getConfirmDialog: function(callback) {
-<<<<<<< HEAD
             return Dialog.confirm(
               this.messages.confirm_content,
               this.messages.confirm_title,
@@ -339,12 +325,6 @@
             }
 
             return `${entityHint}s`;
-=======
-            return new Modal({
-                title: this.messages.confirm_title,
-                content: this.messages.confirm_content,
-                okText: this.messages.confirm_ok
-            }).on('ok', callback);
         },
 
         /**
@@ -364,7 +344,6 @@
             }, this);
 
             return itemIds;
->>>>>>> d55c5a9f
         }
     });
 });