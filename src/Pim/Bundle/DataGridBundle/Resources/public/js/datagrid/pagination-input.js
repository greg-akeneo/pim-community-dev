--- conflicted
+++ resolved
@@ -127,7 +127,6 @@
         getPages() {
             const collection = this.collection;
             const state = collection.state;
-            const max_rescore_window = 10000;
 
             let lastPage = state.lastPage ? state.lastPage : state.firstPage;
             lastPage = state.firstPage === 0 ? lastPage : lastPage - 1;
@@ -142,11 +141,7 @@
                 ids.push(i);
             }
 
-<<<<<<< HEAD
-            if (state.totalRecords < max_rescore_window) {
-=======
             if (state.totalRecords < this.maxRescoreWindow) {
->>>>>>> 37483d29
                 ids.push(lastPage);
             }
 
