--- conflicted
+++ resolved
@@ -260,18 +260,11 @@
         $state = $this->defineCategoryStateFromArray($category, $selectedIds);
         $label = $this->getLabel($category['item'], $withProductCount, $includeSub, $relatedEntity);
 
-<<<<<<< HEAD
-        return array(
-            'attr'     => array(
+        return [
+            'attr'     => [
                 'id'        => 'node_'. $category['item']->getId(),
                 'data-code' => $category['item']->getCode()
-            ),
-=======
-        return [
-            'attr'     => [
-                'id' => 'node_'. $category['item']->getId()
             ],
->>>>>>> d4876520
             'data'     => $label,
             'state'    => $state,
             'children' => $this->formatCategoriesFromArray(
@@ -315,18 +308,11 @@
         $state = $this->defineCategoryState($category, false, $selectedIds);
         $label = $this->getLabel($category, $withProductCount, $includeSub, $relatedEntity);
 
-<<<<<<< HEAD
-        $result = array(
-            'attr'  => array(
+        $result = [
+            'attr'  => [
                 'id'        => 'node_'. $category->getId(),
                 'data-code' => $category->getCode()
-            ),
-=======
-        $result = [
-            'attr'  => [
-                'id' => 'node_'. $category->getId()
             ],
->>>>>>> d4876520
             'data'  => $label,
             'state' => $state
         ];
