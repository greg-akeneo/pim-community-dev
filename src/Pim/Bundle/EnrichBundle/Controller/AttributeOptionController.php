<?php

namespace Pim\Bundle\EnrichBundle\Controller;

use Akeneo\Component\StorageUtils\Remover\RemoverInterface;
use Akeneo\Component\StorageUtils\Saver\SaverInterface;
use Doctrine\ORM\EntityManager;
use Doctrine\ORM\EntityNotFoundException;
use FOS\RestBundle\View\View as RestView;
use FOS\RestBundle\View\ViewHandlerInterface;
use Oro\Bundle\SecurityBundle\Annotation\AclAncestor;
use Pim\Bundle\CatalogBundle\Manager\AttributeOptionManager;
use Pim\Component\Catalog\Manager\AttributeOptionsSorter;
use Pim\Component\Catalog\Model\AttributeInterface;
use Pim\Component\Catalog\Model\AttributeOptionInterface;
use Pim\Component\Catalog\Repository\AttributeRepositoryInterface;
use Symfony\Component\Form\FormFactoryInterface;
use Symfony\Component\Form\FormInterface;
use Symfony\Component\HttpFoundation\JsonResponse;
use Symfony\Component\HttpFoundation\Request;
use Symfony\Component\HttpKernel\Exception\NotFoundHttpException;
use Symfony\Component\Serializer\Normalizer\NormalizerInterface;

/**
 * Attribute option controller
 * @author    Julien Sanchez <julien@akeneo.com>
 * @copyright 2014 Akeneo SAS (http://www.akeneo.com)
 * @license   http://opensource.org/licenses/osl-3.0.php  Open Software License (OSL 3.0)
 */
class AttributeOptionController
{
    /** @var NormalizerInterface */
    protected $normalizer;

    /** @var EntityManager */
    protected $entityManager;

    /** @var FormFactoryInterface */
    protected $formFactory;

    /** @var ViewHandlerInterface */
    protected $viewHandler;

    /** @var AttributeOptionsSorter */
    protected $sorter;

    /** @var AttributeRepositoryInterface */
    protected $attributeRepository;

    /** @var AttributeOptionManager */
    protected $optionManager;

    /** @var RemoverInterface */
    protected $optionRemover;

    /** @var SaverInterface */
    protected $optionSaver;

    /** @var AttributeRepositoryInterface */
    protected $attributeRepository;

    /**
     * Constructor
     *
     * @param NormalizerInterface          $normalizer
     * @param EntityManager                $entityManager
     * @param FormFactoryInterface         $formFactory
     * @param ViewHandlerInterface         $viewHandler
<<<<<<< HEAD
     * @param AttributeOptionsSorter       $sorter
=======
     * @param AttributeManager             $attributeManager
>>>>>>> 9e43ea08
     * @param AttributeOptionManager       $optionManager
     * @param SaverInterface               $optionSaver
     * @param RemoverInterface             $optionRemover
     * @param AttributeRepositoryInterface $attributeRepository
     */
    public function __construct(
        NormalizerInterface $normalizer,
        EntityManager $entityManager,
        FormFactoryInterface $formFactory,
        ViewHandlerInterface $viewHandler,
        AttributeOptionsSorter $sorter,
        AttributeOptionManager $optionManager,
        SaverInterface $optionSaver,
        RemoverInterface $optionRemover,
        AttributeRepositoryInterface $attributeRepository
    ) {
        $this->normalizer          = $normalizer;
        $this->entityManager       = $entityManager;
        $this->formFactory         = $formFactory;
        $this->viewHandler         = $viewHandler;
<<<<<<< HEAD
        $this->sorter              = $sorter;
=======
        $this->attributeManager    = $attributeManager;
>>>>>>> 9e43ea08
        $this->optionManager       = $optionManager;
        $this->optionRemover       = $optionRemover;
        $this->optionSaver         = $optionSaver;
        $this->attributeRepository = $attributeRepository;
    }

    /**
     * Get all options of an attribute
     *
     * @param int $attributeId
     *
     * @return JsonResponse
     *
     * @AclAncestor("pim_enrich_attribute_edit")
     */
    public function indexAction($attributeId)
    {
        $attribute = $this->findAttributeOr404($attributeId);

        $options = $this->normalizer->normalize($attribute->getOptions(), 'array', ['onlyActivatedLocales' => true]);

        return new JsonResponse($options);
    }

    /**
     * Create an option of an attribute
     *
     * @param Request $request
     * @param int     $attributeId
     *
     * @return JsonResponse
     *
     * @AclAncestor("pim_enrich_attribute_edit")
     */
    public function createAction(Request $request, $attributeId)
    {
        $attribute = $this->findAttributeOr404($attributeId);

        $attributeOption = $this->optionManager->createAttributeOption();
        $attributeOption->setAttribute($attribute);

        //Should be replaced by a paramConverter
        $data = json_decode($request->getContent(), true);

        return $this->manageFormSubmission($attributeOption, $data);
    }

    /**
     * Update an option of an attribute
     *
     * @param Request $request
     * @param int     $attributeOptionId
     *
     * @return JsonResponse
     *
     * @AclAncestor("pim_enrich_attribute_edit")
     */
    public function updateAction(Request $request, $attributeOptionId)
    {
        $attributeOption = $this->findAttributeOptionOr404($attributeOptionId);

        //Should be replaced by a paramConverter
        $data = json_decode($request->getContent(), true);

        return $this->manageFormSubmission($attributeOption, $data);
    }

    /**
     * Delete an option of an attribute
     *
     * @param int $attributeOptionId
     *
     * @return JsonResponse
     *
     * @AclAncestor("pim_enrich_attribute_edit")
     */
    public function deleteAction($attributeOptionId)
    {
        $attributeOption = $this->findAttributeOptionOr404($attributeOptionId);

        try {
            $this->optionRemover->remove($attributeOption);
        } catch (\Exception $e) {
            return new JsonResponse(['message' => $e->getMessage()], $e->getCode());
        }

        return new JsonResponse();
    }

    /**
     * Update sorting of the options
     *
     * @param Request $request
     * @param int     $attributeId
     *
     * @return JsonResponse
     *
     * @AclAncestor("pim_enrich_attribute_edit")
     */
    public function updateSortingAction(Request $request, $attributeId)
    {
        $attribute = $this->findAttributeOr404($attributeId);
        //Should be replaced by a paramConverter
        $data = json_decode($request->getContent(), true);

        $sorting = array_flip($data);

        $this->sorter->updateSorting($attribute, $sorting);

        return new JsonResponse();
    }

    /**
     * Manage form submission of an attribute option
     *
     * @param AttributeOptionInterface $attributeOption
     * @param array                    $data
     *
     * @return FormInterface
     */
    protected function manageFormSubmission(AttributeOptionInterface $attributeOption, array $data = [])
    {
        $form = $this->formFactory->createNamed('option', 'pim_enrich_attribute_option', $attributeOption);

        $form->submit($data, false);

        if ($form->isValid()) {
            $this->optionSaver->save($attributeOption);

            $option = $this->normalizer->normalize($attributeOption, 'array', ['onlyActivatedLocales' => true]);

            return new JsonResponse($option);
        }

        return $this->viewHandler->handle(RestView::create($form));
    }

    /**
     * Find an attribute or throw a 404
     *
     * @param int $id The id of the attribute
     *
     * @throws NotFoundHttpException
     *
     * @return AttributeInterface
     */
    protected function findAttributeOr404($id)
    {
        try {
            $result = $this->attributeRepository->find($id);
        } catch (EntityNotFoundException $e) {
            throw new NotFoundHttpException($e->getMessage());
        }

        return $result;
    }

    /**
     * Find an attribute option or throw a 404
     *
     * @param int $id The id of the attribute option
     *
     * @throws NotFoundHttpException
     *
     * @return AttributeOptionInterface
     */
    protected function findAttributeOptionOr404($id)
    {
        try {
            $result = $this->optionManager->getAttributeOption($id);
        } catch (EntityNotFoundException $e) {
            throw new NotFoundHttpException($e->getMessage());
        }

        return $result;
    }
}<|MERGE_RESOLUTION|>--- conflicted
+++ resolved
@@ -23,6 +23,7 @@
 
 /**
  * Attribute option controller
+ *
  * @author    Julien Sanchez <julien@akeneo.com>
  * @copyright 2014 Akeneo SAS (http://www.akeneo.com)
  * @license   http://opensource.org/licenses/osl-3.0.php  Open Software License (OSL 3.0)
@@ -44,33 +45,24 @@
     /** @var AttributeOptionsSorter */
     protected $sorter;
 
+    /** @var AttributeOptionManager */
+    protected $optionManager;
+
+    /** @var RemoverInterface */
+    protected $optionRemover;
+
+    /** @var SaverInterface */
+    protected $optionSaver;
+
     /** @var AttributeRepositoryInterface */
     protected $attributeRepository;
 
-    /** @var AttributeOptionManager */
-    protected $optionManager;
-
-    /** @var RemoverInterface */
-    protected $optionRemover;
-
-    /** @var SaverInterface */
-    protected $optionSaver;
-
-    /** @var AttributeRepositoryInterface */
-    protected $attributeRepository;
-
-    /**
-     * Constructor
-     *
+    /**
      * @param NormalizerInterface          $normalizer
      * @param EntityManager                $entityManager
      * @param FormFactoryInterface         $formFactory
      * @param ViewHandlerInterface         $viewHandler
-<<<<<<< HEAD
      * @param AttributeOptionsSorter       $sorter
-=======
-     * @param AttributeManager             $attributeManager
->>>>>>> 9e43ea08
      * @param AttributeOptionManager       $optionManager
      * @param SaverInterface               $optionSaver
      * @param RemoverInterface             $optionRemover
@@ -91,11 +83,7 @@
         $this->entityManager       = $entityManager;
         $this->formFactory         = $formFactory;
         $this->viewHandler         = $viewHandler;
-<<<<<<< HEAD
         $this->sorter              = $sorter;
-=======
-        $this->attributeManager    = $attributeManager;
->>>>>>> 9e43ea08
         $this->optionManager       = $optionManager;
         $this->optionRemover       = $optionRemover;
         $this->optionSaver         = $optionSaver;
