--- conflicted
+++ resolved
@@ -148,10 +148,6 @@
         ProductCategoryManager $prodCatManager,
         SaverInterface $productSaver,
         SequentialEditManager $seqEditManager,
-<<<<<<< HEAD
-        RemoverInterface $productRemover,
-=======
->>>>>>> a34b668c
         ProductBuilderInterface $productBuilder,
         CategoryFactory $categoryFactory
     ) {
