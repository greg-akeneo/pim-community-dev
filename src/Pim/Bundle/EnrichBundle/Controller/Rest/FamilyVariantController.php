<?php

declare(strict_types=1);

namespace Pim\Bundle\EnrichBundle\Controller\Rest;

use Akeneo\Component\StorageUtils\Factory\SimpleFactoryInterface;
<<<<<<< HEAD
use Akeneo\Component\StorageUtils\Remover\RemoverInterface;
=======
use Akeneo\Component\StorageUtils\Repository\SearchableRepositoryInterface;
>>>>>>> 37483d29
use Akeneo\Component\StorageUtils\Saver\SaverInterface;
use Akeneo\Component\StorageUtils\Updater\ObjectUpdaterInterface;
use Oro\Bundle\SecurityBundle\Annotation\AclAncestor;
use Pim\Component\Catalog\Model\FamilyVariantInterface;
use Pim\Component\Catalog\Repository\FamilyVariantRepositoryInterface;
use Symfony\Component\HttpFoundation\JsonResponse;
use Symfony\Component\HttpFoundation\RedirectResponse;
use Symfony\Component\HttpFoundation\Request;
use Symfony\Component\HttpFoundation\Response;
use Symfony\Component\HttpKernel\Exception\HttpExceptionInterface;
use Symfony\Component\HttpKernel\Exception\NotFoundHttpException;
use Symfony\Component\Serializer\Normalizer\NormalizerInterface;
use Symfony\Component\Validator\Validator\ValidatorInterface;

/**
 * Family variant controller
 *
 * @author    Julien Sanchez <julien@akeneo.com>
 * @copyright 2017 Akeneo SAS (http://www.akeneo.com)
 * @license   http://opensource.org/licenses/osl-3.0.php  Open Software License (OSL 3.0)
 */
class FamilyVariantController
{
    /** @var FamilyVariantRepositoryInterface */
    protected $familyVariantRepository;

    /** @var NormalizerInterface */
    protected $normalizer;

    /** @var SimpleFactoryInterface */
    protected $familyVariantFactory;

    /** @var ObjectUpdaterInterface */
    protected $updater;

    /** @var ValidatorInterface */
    protected $validator;

    /** @var NormalizerInterface */
    protected $constraintViolationNormalizer;

    /** @var SaverInterface */
    protected $saver;

<<<<<<< HEAD
    /** @var RemoverInterface */
    private $remover;
=======
    /** @var SearchableRepositoryInterface */
    protected $searchableRepository;
>>>>>>> 37483d29

    /**
     * @param FamilyVariantRepositoryInterface $familyVariantRepository
     * @param NormalizerInterface              $normalizer
     * @param SimpleFactoryInterface           $familyVariantFactory
     * @param ObjectUpdaterInterface           $updater
     * @param ValidatorInterface               $validator
     * @param NormalizerInterface              $constraintViolationNormalizer
     * @param SaverInterface                   $saver
<<<<<<< HEAD
     * @param RemoverInterface                 $remover
=======
     * @param SearchableRepositoryInterface    $searchableRepository
>>>>>>> 37483d29
     */
    public function __construct(
        FamilyVariantRepositoryInterface $familyVariantRepository,
        NormalizerInterface $normalizer,
        SimpleFactoryInterface $familyVariantFactory,
        ObjectUpdaterInterface $updater,
        ValidatorInterface $validator,
        NormalizerInterface $constraintViolationNormalizer,
        SaverInterface $saver,
<<<<<<< HEAD
        RemoverInterface $remover
=======
        SearchableRepositoryInterface $searchableRepository
>>>>>>> 37483d29
    ) {
        $this->familyVariantRepository = $familyVariantRepository;
        $this->normalizer = $normalizer;
        $this->familyVariantFactory = $familyVariantFactory;
        $this->updater = $updater;
        $this->validator = $validator;
        $this->constraintViolationNormalizer = $constraintViolationNormalizer;
        $this->saver = $saver;
<<<<<<< HEAD
        $this->remover = $remover;
=======
        $this->searchableRepository = $searchableRepository;
    }

    /**
     * @param Request $request
     *
     * @return JsonResponse
     */
    public function indexAction(Request $request)
    {
        $options = $request->query->get('options', ['limit' => 20]);

        if ($request->query->has('family_id')) {
            $options['familyId'] = $request->query->get('family_id');
        }

        if ($request->query->has('identifiers')) {
            $options['identifiers'] = explode(',', $request->query->get('identifiers'));
        }

        $familyVariants = $this->searchableRepository->findBySearch(
            $request->query->get('search'),
            $options
        );

        $normalizedFamilyVariants = [];
        foreach ($familyVariants as $familyVariant) {
            $normalizedFamilyVariants[$familyVariant->getCode()] = $this->normalizer->normalize(
                $familyVariant,
                'internal_api'
            );
        }

        return new JsonResponse($normalizedFamilyVariants);
>>>>>>> 37483d29
    }

    /**
     * Get a single familyVariant variant
     *
     * @param string $identifier
     *
     * @return JsonResponse
     * @throws HttpExceptionInterface
     */
    public function getAction(string $identifier): JsonResponse
    {
        $familyVariant = $this->getFamilyVariant($identifier);

        return new JsonResponse(
            $this->normalizer->normalize(
                $familyVariant,
                'internal_api'
            )
        );
    }

    /**
     * @param Request $request
     *
     * @return Response
     */
    public function createAction(Request $request): Response
    {
        if (!$request->isXmlHttpRequest()) {
            return new RedirectResponse('/');
        }

        $familyVariant = $this->familyVariantFactory->create();
        $content = json_decode($request->getContent(), true);

        return $this->saveFamilyVariant($familyVariant, $content);
    }

    /**
     * @param Request $request
     * @param string  $identifier
     *
     * @return Response
     * @throws HttpExceptionInterface
     */
    public function putAction(Request $request, string $identifier): Response
    {
        if (!$request->isXmlHttpRequest()) {
            return new RedirectResponse('/');
        }

        $familyVariant = $this->getFamilyVariant($identifier);
        $content = json_decode($request->getContent(), true);

        return $this->saveFamilyVariant($familyVariant, $content);
    }

    /**
     * @param Request $request
     * @param         $familyVariantCode
     *
     * @return JsonResponse
     *
     * @throws HttpExceptionInterface
     *
     * @AclAncestor("pim_enrich_family_variant_remove")
     */
    public function removeAction(Request $request, $familyVariantCode)
    {
        if (!$request->isXmlHttpRequest()) {
            return new JsonResponse(['message' => 'An error occurred.', 'global' => true], Response::HTTP_BAD_REQUEST);
        }

        $familyVariant = $this->getFamilyVariant($familyVariantCode);
        try {
            $this->remover->remove($familyVariant);
        } catch (\LogicException $e) {
            return new JsonResponse(
                [
                    'message' => sprintf(
                        'Cannot remove family variant "%s" as it is used by some product models',
                        $familyVariant->getCode()
                    ),
                ],
                Response::HTTP_UNPROCESSABLE_ENTITY
            );
        }

        return new JsonResponse(null, Response::HTTP_NO_CONTENT);
    }

    /**
     * Gets familyVariant using its code
     *
     * @param string $code
     *
     * @throws HttpExceptionInterface
     *
     * @return FamilyVariantInterface
     */
    protected function getFamilyVariant(string $code): FamilyVariantInterface
    {
        $familyVariant = $this->familyVariantRepository->findOneBy(['code' => $code]);

        if (null === $familyVariant) {
            throw new NotFoundHttpException(
                sprintf('Family variant with code %s does not exist.', $code)
            );
        }

        return $familyVariant;
    }

    /**
     * Handle the save action for the family variant entity
     *
     * @param FamilyVariantInterface $familyVariant
     * @param array                  $content
     *
     * @return JsonResponse
     */
    protected function saveFamilyVariant(FamilyVariantInterface $familyVariant, array $content): JsonResponse
    {
        $this->updater->update($familyVariant, $content);
        $violations = $this->validator->validate($familyVariant);

        $normalizedViolations = [];
        foreach ($violations as $violation) {
            $normalizedViolations[] = $this->constraintViolationNormalizer->normalize(
                $violation,
                'internal_api',
                ['family_variant' => $familyVariant]
            );
        }

        if (count($violations) > 0) {
            return new JsonResponse($normalizedViolations, 400);
        }

        $this->saver->save($familyVariant);

        return new JsonResponse(
            $this->normalizer->normalize(
                $familyVariant,
                'internal_api'
            )
        );
    }
}<|MERGE_RESOLUTION|>--- conflicted
+++ resolved
@@ -5,11 +5,8 @@
 namespace Pim\Bundle\EnrichBundle\Controller\Rest;
 
 use Akeneo\Component\StorageUtils\Factory\SimpleFactoryInterface;
-<<<<<<< HEAD
 use Akeneo\Component\StorageUtils\Remover\RemoverInterface;
-=======
 use Akeneo\Component\StorageUtils\Repository\SearchableRepositoryInterface;
->>>>>>> 37483d29
 use Akeneo\Component\StorageUtils\Saver\SaverInterface;
 use Akeneo\Component\StorageUtils\Updater\ObjectUpdaterInterface;
 use Oro\Bundle\SecurityBundle\Annotation\AclAncestor;
@@ -54,13 +51,11 @@
     /** @var SaverInterface */
     protected $saver;
 
-<<<<<<< HEAD
     /** @var RemoverInterface */
     private $remover;
-=======
+
     /** @var SearchableRepositoryInterface */
     protected $searchableRepository;
->>>>>>> 37483d29
 
     /**
      * @param FamilyVariantRepositoryInterface $familyVariantRepository
@@ -70,11 +65,8 @@
      * @param ValidatorInterface               $validator
      * @param NormalizerInterface              $constraintViolationNormalizer
      * @param SaverInterface                   $saver
-<<<<<<< HEAD
      * @param RemoverInterface                 $remover
-=======
      * @param SearchableRepositoryInterface    $searchableRepository
->>>>>>> 37483d29
      */
     public function __construct(
         FamilyVariantRepositoryInterface $familyVariantRepository,
@@ -84,11 +76,8 @@
         ValidatorInterface $validator,
         NormalizerInterface $constraintViolationNormalizer,
         SaverInterface $saver,
-<<<<<<< HEAD
-        RemoverInterface $remover
-=======
+        RemoverInterface $remover,
         SearchableRepositoryInterface $searchableRepository
->>>>>>> 37483d29
     ) {
         $this->familyVariantRepository = $familyVariantRepository;
         $this->normalizer = $normalizer;
@@ -97,9 +86,7 @@
         $this->validator = $validator;
         $this->constraintViolationNormalizer = $constraintViolationNormalizer;
         $this->saver = $saver;
-<<<<<<< HEAD
         $this->remover = $remover;
-=======
         $this->searchableRepository = $searchableRepository;
     }
 
@@ -108,7 +95,7 @@
      *
      * @return JsonResponse
      */
-    public function indexAction(Request $request)
+    public function indexAction(Request $request): JsonResponse
     {
         $options = $request->query->get('options', ['limit' => 20]);
 
@@ -134,7 +121,6 @@
         }
 
         return new JsonResponse($normalizedFamilyVariants);
->>>>>>> 37483d29
     }
 
     /**
