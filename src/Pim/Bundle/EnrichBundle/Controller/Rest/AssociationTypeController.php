<?php

namespace Pim\Bundle\EnrichBundle\Controller\Rest;

use Akeneo\Component\StorageUtils\Remover\RemoverInterface;
use Akeneo\Component\StorageUtils\Saver\SaverInterface;
use Akeneo\Component\StorageUtils\Updater\ObjectUpdaterInterface;
use Oro\Bundle\SecurityBundle\Annotation\AclAncestor;
use Pim\Bundle\CatalogBundle\Entity\AssociationType;
use Pim\Bundle\UserBundle\Context\UserContext;
use Pim\Component\Catalog\Model\AssociationTypeInterface;
use Pim\Component\Catalog\Repository\AssociationTypeRepositoryInterface;
use Symfony\Component\HttpFoundation\JsonResponse;
use Symfony\Component\HttpFoundation\RedirectResponse;
use Symfony\Component\HttpFoundation\Request;
use Symfony\Component\HttpFoundation\Response;
use Symfony\Component\HttpKernel\Exception\NotFoundHttpException;
use Symfony\Component\Serializer\Normalizer\NormalizerInterface;
use Symfony\Component\Validator\Validator\ValidatorInterface;

/**
 * Association type controller
 *
 * @author    Filips Alpe <filips@akeneo.com>
 * @author    Alexandr Jeliuc <alex@jeliuc.com>
 * @copyright 2015 Akeneo SAS (http://www.akeneo.com)
 * @license   http://opensource.org/licenses/osl-3.0.php  Open Software License (OSL 3.0)
 */
class AssociationTypeController
{
    /** @var AssociationTypeRepositoryInterface */
    protected $associationTypeRepo;

    /** @var NormalizerInterface */
    protected $normalizer;

    /** @var RemoverInterface */
    protected $remover;

    /** @var ObjectUpdaterInterface */
    protected $updater;

    /** @var SaverInterface */
    protected $saver;

    /** @var ValidatorInterface */
    protected $validator;

    /** @var UserContext */
    protected $userContext;

    /** @var NormalizerInterface */
    protected $constraintViolationNormalizer;

    /**
     * @param AssociationTypeRepositoryInterface $associationTypeRepo
     * @param NormalizerInterface                $normalizer
     * @param RemoverInterface                   $remover
     * @param ObjectUpdaterInterface             $updater
     * @param SaverInterface                     $saver
     * @param ValidatorInterface                 $validator
     * @param UserContext                        $userContext
     * @param NormalizerInterface          $constraintViolationNormalizer
     */
    public function __construct(
        AssociationTypeRepositoryInterface $associationTypeRepo,
        NormalizerInterface $normalizer,
        RemoverInterface $remover,
        ObjectUpdaterInterface $updater,
        SaverInterface $saver,
        ValidatorInterface $validator,
        UserContext $userContext,
        NormalizerInterface $constraintViolationNormalizer
    ) {
        $this->associationTypeRepo = $associationTypeRepo;
        $this->normalizer = $normalizer;
        $this->remover = $remover;
        $this->updater = $updater;
        $this->saver = $saver;
        $this->validator = $validator;
        $this->userContext = $userContext;
        $this->constraintViolationNormalizer = $constraintViolationNormalizer;
    }

    /**
     * @return JsonResponse
     */
    public function indexAction()
    {
        $associationTypes = $this->associationTypeRepo->findAll();

        $data = $this->normalizer->normalize($associationTypes, 'internal_api');

        return new JsonResponse($data);
    }

    /**
     * @param string $identifier
     *
     * @return JsonResponse
     *
     * @AclAncestor("pim_enrich_associationtype_edit")
     */
    public function getAction($identifier)
    {
        $associationType = $this->getAssociationTypeOr404($identifier);

        return new JsonResponse(
            $this->normalizer->normalize($associationType, 'internal_api')
        );
    }

    /**
     * @param Request $request
     * @param string  $code
     *
     * @return Response
     *
     * @AclAncestor("pim_enrich_associationtype_edit")
     */
    public function postAction(Request $request, $identifier)
    {
<<<<<<< HEAD
        $associationType = $this->getAssociationTypeOr404($identifier);
=======
        if (!$request->isXmlHttpRequest()) {
            return new RedirectResponse('/');
        }

        $associationType = $this->getAssociationTypeOr404($code);
>>>>>>> 5677c62b

        $data = json_decode($request->getContent(), true);
        $this->updater->update($associationType, $data);

        $violations = $this->validator->validate($associationType);

        if (0 < $violations->count()) {
            $errors = $this->normalizer->normalize(
                $violations,
                'internal_api'
            );

            return new JsonResponse($errors, 400);
        }

        $this->saver->save($associationType);

        return new JsonResponse(
            $this->normalizer->normalize(
                $associationType,
                'internal_api',
                $this->userContext->toArray()
            )
        );
    }

    /**
     * Remove action
     *
     * @param Request $request
     * @param string  $code
     *
     * @return Response
     *
     * @AclAncestor("pim_enrich_associationtype_remove")
     */
    public function removeAction(Request $request, $code)
    {
        if (!$request->isXmlHttpRequest()) {
            return new RedirectResponse('/');
        }

        $associationType = $this->getAssociationTypeOr404($code);

        $this->remover->remove($associationType);

        return new JsonResponse(null, Response::HTTP_NO_CONTENT);
    }

    /**
     * Finds association type by code or throws not found exception
     *
     * @param $code
     *
     * @throws NotFoundHttpException
     *
     * @return AssociationTypeInterface
     */
    protected function getAssociationTypeOr404($code)
    {
        $associationType = $this->associationTypeRepo->findOneByIdentifier($code);
        if (null === $associationType) {
            throw new NotFoundHttpException(
                sprintf('Association type with code "%s" not found', $code)
            );
        }

        return $associationType;
    }

    /**
     * Creates association type
     *
     * @param Request $request
     *
     * @return JsonResponse
     */
    public function createAction(Request $request)
    {
        $associationType = new AssociationType();
        $this->updater->update($associationType, json_decode($request->getContent(), true));
        $violations = $this->validator->validate($associationType);

        $normalizedViolations = [];
        foreach ($violations as $violation) {
            $normalizedViolations[] = $this->constraintViolationNormalizer->normalize(
                $violation,
                'internal_api',
                ['associationType' => $associationType]
            );
        }

        if (count($normalizedViolations) > 0) {
            return new JsonResponse(['values' => $normalizedViolations], 400);
        }

        $this->saver->save($associationType);

        return new JsonResponse($this->normalizer->normalize(
            $associationType,
            'internal_api'
        ));
    }
}<|MERGE_RESOLUTION|>--- conflicted
+++ resolved
@@ -60,7 +60,7 @@
      * @param SaverInterface                     $saver
      * @param ValidatorInterface                 $validator
      * @param UserContext                        $userContext
-     * @param NormalizerInterface          $constraintViolationNormalizer
+     * @param NormalizerInterface                $constraintViolationNormalizer
      */
     public function __construct(
         AssociationTypeRepositoryInterface $associationTypeRepo,
@@ -120,15 +120,11 @@
      */
     public function postAction(Request $request, $identifier)
     {
-<<<<<<< HEAD
-        $associationType = $this->getAssociationTypeOr404($identifier);
-=======
         if (!$request->isXmlHttpRequest()) {
             return new RedirectResponse('/');
         }
 
-        $associationType = $this->getAssociationTypeOr404($code);
->>>>>>> 5677c62b
+        $associationType = $this->getAssociationTypeOr404($identifier);
 
         $data = json_decode($request->getContent(), true);
         $this->updater->update($associationType, $data);
