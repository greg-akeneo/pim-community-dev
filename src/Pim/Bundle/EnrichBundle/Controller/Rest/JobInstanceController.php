<?php

namespace Pim\Bundle\EnrichBundle\Controller\Rest;

use Akeneo\Bundle\BatchBundle\Job\JobInstanceFactory;
use Akeneo\Bundle\BatchBundle\Launcher\JobLauncherInterface;
use Akeneo\Component\Batch\Job\JobParametersFactory;
use Akeneo\Component\Batch\Job\JobParametersValidator;
use Akeneo\Component\Batch\Job\JobRegistry;
use Akeneo\Component\Batch\Model\JobExecution;
use Akeneo\Component\Batch\Model\JobInstance;
use Akeneo\Component\StorageUtils\Remover\RemoverInterface;
use Akeneo\Component\StorageUtils\Repository\IdentifiableObjectRepositoryInterface;
use Akeneo\Component\StorageUtils\Saver\SaverInterface;
use Akeneo\Component\StorageUtils\Updater\ObjectUpdaterInterface;
use Oro\Bundle\SecurityBundle\Annotation\AclAncestor;
use Pim\Bundle\CatalogBundle\Filter\ObjectFilterInterface;
use Pim\Bundle\EnrichBundle\Provider\Form\FormProviderInterface;
use Symfony\Component\HttpFoundation\JsonResponse;
use Symfony\Component\HttpFoundation\Request;
use Symfony\Component\HttpKernel\Exception\AccessDeniedHttpException;
use Symfony\Component\HttpKernel\Exception\NotFoundHttpException;
use Symfony\Component\PropertyAccess\PropertyAccess;
use Symfony\Component\Routing\RouterInterface;
use Symfony\Component\Security\Core\Authentication\Token\Storage\TokenStorageInterface;
use Symfony\Component\Serializer\Normalizer\NormalizerInterface;
use Symfony\Component\Validator\Constraints\Valid;
use Symfony\Component\Validator\Validator\ValidatorInterface;

/**
 * JobInstance rest controller
 *
 * @author    Julien Sanchez <julien@akeneo.com>
 * @copyright 2016 Akeneo SAS (http://www.akeneo.com)
 * @license   http://opensource.org/licenses/osl-3.0.php  Open Software License (OSL 3.0)
 */
class JobInstanceController
{
    /** @var IdentifiableObjectRepositoryInterface */
    protected $repository;

    /** @var JobRegistry */
    protected $jobRegistry;

    /** @var NormalizerInterface */
    protected $jobInstanceNormalizer;

    /** @var ObjectUpdaterInterface */
    protected $updater;

    /** @var SaverInterface */
    protected $saver;

    /** @var RemoverInterface */
    protected $remover;

    /** @var ValidatorInterface */
    protected $validator;

    /** @var JobParametersValidator */
    protected $jobParameterValidator;

    /** @var JobParametersFactory */
    protected $jobParamsFactory;

    /** @var JobLauncherInterface */
    protected $jobLauncher;

    /** @var TokenStorageInterface */
    protected $tokenStorage;

    /** @var RouterInterface */
    protected $router;

    /** @var FormProviderInterface */
    protected $formProvider;

    /** @var ObjectFilterInterface */
    protected $objectFilter;

    /** @var NormalizerInterface */
    protected $constraintViolationNormalizer;

    /** @var JobInstanceFactory */
    protected $jobInstanceFactory;

    /** @var string */
    protected $uploadTmpDir;

    /**
     * @param IdentifiableObjectRepositoryInterface $repository
     * @param JobRegistry                           $jobRegistry
     * @param NormalizerInterface                   $jobInstanceNormalizer
     * @param ObjectUpdaterInterface                $updater
     * @param SaverInterface                        $saver
     * @param RemoverInterface                      $remover
     * @param ValidatorInterface                    $validator
     * @param JobParametersValidator                $jobParameterValidator
     * @param JobParametersFactory                  $jobParamsFactory
     * @param JobLauncherInterface                  $jobLauncher
     * @param TokenStorageInterface                 $tokenStorage
     * @param RouterInterface                       $router
     * @param FormProviderInterface                 $formProvider
     * @param ObjectFilterInterface                 $objectFilter
     * @param NormalizerInterface                   $constraintViolationNormalizer
     * @param JobInstanceFactory                    $jobInstanceFactory
     * @param string                                $uploadTmpDir
     */
    public function __construct(
        IdentifiableObjectRepositoryInterface $repository,
        JobRegistry $jobRegistry,
        NormalizerInterface $jobInstanceNormalizer,
        ObjectUpdaterInterface $updater,
        SaverInterface $saver,
        RemoverInterface $remover,
        ValidatorInterface $validator,
        JobParametersValidator $jobParameterValidator,
        JobParametersFactory $jobParamsFactory,
        JobLauncherInterface $jobLauncher,
        TokenStorageInterface $tokenStorage,
        RouterInterface $router,
        FormProviderInterface $formProvider,
        ObjectFilterInterface $objectFilter,
        NormalizerInterface $constraintViolationNormalizer,
        JobInstanceFactory $jobInstanceFactory,
        string $uploadTmpDir
    ) {
        $this->repository            = $repository;
        $this->jobRegistry           = $jobRegistry;
        $this->jobInstanceNormalizer = $jobInstanceNormalizer;
        $this->updater               = $updater;
        $this->saver                 = $saver;
        $this->remover               = $remover;
        $this->validator             = $validator;
        $this->jobParameterValidator = $jobParameterValidator;
        $this->jobParamsFactory      = $jobParamsFactory;
        $this->jobLauncher           = $jobLauncher;
        $this->tokenStorage          = $tokenStorage;
        $this->router                = $router;
        $this->formProvider          = $formProvider;
        $this->objectFilter          = $objectFilter;
        $this->constraintViolationNormalizer = $constraintViolationNormalizer;
        $this->jobInstanceFactory    = $jobInstanceFactory;
        $this->uploadTmpDir          = $uploadTmpDir;
    }

    /**
     * Get an import job profile
     *
     * @param string $identifier
     *
     * @AclAncestor("pim_importexport_import_profile_show")
     *
     * @return JsonResponse
     */
    public function getImportAction($identifier)
    {
        return $this->getAction($identifier);
    }

    /**
     * Get an export job profile
     *
     * @param string $identifier
     *
     * @AclAncestor("pim_importexport_export_profile_show")
     *
     * @return JsonResponse
     */
    public function getExportAction($identifier)
    {
        return $this->getAction($identifier);
    }

    /**
     * Edit an import job profile
     *
     * @param Request $request
     * @param string  $identifier
     *
     * @AclAncestor("pim_importexport_import_profile_edit")
     *
     * @return JsonResponse
     */
    public function putImportAction(Request $request, $identifier)
    {
        return $this->putAction($request, $identifier);
    }

    /**
     * Edit an export job profile
     *
     * @param Request $request
     * @param string  $identifier
     *
     * @AclAncestor("pim_importexport_export_profile_edit")
     *
     * @return JsonResponse
     */
    public function putExportAction(Request $request, $identifier)
    {
        return $this->putAction($request, $identifier);
    }

    /**
     * Delete an export job profile
     *
     * @param string $code
     *
     * @AclAncestor("pim_importexport_import_profile_remove")
     *
     * @return JsonResponse
     */
    public function deleteImportAction($code)
    {
        return $this->deleteAction($code);
    }

    /**
     * Delete an export job profile
     *
     * @param string $code
     *
     * @AclAncestor("pim_importexport_export_profile_remove")
     *
     * @return JsonResponse
     */
    public function deleteExportAction($code)
    {
        return $this->deleteAction($code);
    }

    /**
     * Launch an import job
     *
     * @param Request $request
     * @param string  $code
     *
     * @AclAncestor("pim_importexport_import_profile_launch")
     *
     * @return JsonResponse
     */
    public function launchImportAction(Request $request, $code)
    {
        return $this->launchAction($request, $code);
    }

    /**
     * Launch an export job
     *
     * @param Request $request
     * @param string  $code
     *
     * @AclAncestor("pim_importexport_export_profile_launch")
     *
     * @return JsonResponse
     */
    public function launchExportAction(Request $request, $code)
    {
        return $this->launchAction($request, $code);
    }

    /**
     * Get a job profile
     *
     * @param string $identifier
     *
     * @return JsonResponse
     */
    protected function getAction($identifier)
    {
        $jobInstance = $this->getJobInstance($identifier);
        if ($this->objectFilter->filterObject($jobInstance, 'pim.internal_api.job_instance.show')) {
            throw new AccessDeniedHttpException();
        }

        return new JsonResponse($this->normalizeJobInstance($jobInstance));
    }

    /**
     * Edit a job profile
     *
     * @param Request $request
     * @param string  $identifier
     *
     * @return JsonResponse
     */
    protected function putAction(Request $request, $identifier)
    {
        $jobInstance = $this->getJobInstance($identifier);
        if ($this->objectFilter->filterObject($jobInstance, 'pim.internal_api.job_instance.edit')) {
            throw new AccessDeniedHttpException();
        }

        $data = json_decode($request->getContent(), true);
        $this->updater->update($jobInstance, $data);

        $errors = $this->getValidationErrors($jobInstance);
        if (count($errors) > 0) {
            return new JsonResponse($errors, 400);
        }

        $this->saver->save($jobInstance);

        return new JsonResponse($this->normalizeJobInstance($jobInstance));
    }

    /**
     * Delete a job profile
     *
     * @param string $code
     *
     * @return JsonResponse
     */
    protected function deleteAction($code)
    {
        $jobInstance = $this->getJobInstance($code);
        if ($this->objectFilter->filterObject($jobInstance, 'pim.internal_api.job_instance.delete')) {
            throw new AccessDeniedHttpException();
        }

        $this->remover->remove($jobInstance);

        return new JsonResponse(null, 204);
    }

    /**
     * Launch a job
     *
     * @param Request $request
     * @param string  $code
     *
     * @throws AccessDeniedHttpException
     *
     * @return JsonResponse
     */
    protected function launchAction(Request $request, string $code) : JsonResponse
    {
        $jobInstance = $this->getJobInstance($code);
        if ($this->objectFilter->filterObject($jobInstance, 'pim.internal_api.job_instance.execute')) {
            throw new AccessDeniedHttpException();
        }

        $file = $request->files->get('file');
        if (null !== $file) {
            $violations = $this->validator->validate($file);

            if (count($violations) > 0) {
                $errors = [];
                foreach ($violations as $violation) {
                    $errors[$violation->getPropertyPath()] = [
                        'message'       => $violation->getMessage(),
                        'invalid_value' => $violation->getInvalidValue()
                    ];
                }

                return new JsonResponse($errors, 400);
            }

            $file = $file->move($this->uploadTmpDir, $file->getClientOriginalName());
            $rawParameters = $jobInstance->getRawParameters();
            $rawParameters['filePath'] = $file->getRealPath();
            $jobInstance->setRawParameters($rawParameters);
        }

        $validationGroups = null !== $file ? ['Default', 'Execution', 'UploadExecution'] : ['Default', 'Execution'];
        $errors = $this->getValidationErrors($jobInstance, $validationGroups);
        if (count($errors) > 0) {
            return new JsonResponse($errors, 400);
        }

        $jobExecution = $this->launchJob($jobInstance);

        return new JsonResponse([
            'redirectUrl' => '#' . $this->router->generate(
                sprintf('pim_importexport_%s_execution_show', $jobInstance->getType()),
                ['id' => $jobExecution->getId()]
            )
        ], 200);
    }

    /**
     * Get a job instance
     *
     * @param string $code
     * @param bool   $checkStatus
     *
     * @throws NotFoundHttpException
     *
     * @return JobInstance
     */
    protected function getJobInstance($code, $checkStatus = true)
    {
        $jobInstance = $this->repository->findOneByIdentifier($code);
        if (null === $jobInstance) {
            throw new NotFoundHttpException(sprintf('%s entity not found', 'Akeneo\Component\Batch\Model\JobInstance'));
        }

        $job = $this->jobRegistry->get($jobInstance->getJobName());

        if (null === $job) {
            throw new NotFoundHttpException(
                sprintf(
                    'The following %s does not exist anymore. Please check configuration:<br />' .
                    'Connector: %s<br />' .
                    'Type: %s<br />' .
                    'Alias: %s',
                    $jobInstance->getType(),
                    $jobInstance->getConnector(),
                    $jobInstance->getType(),
                    $jobInstance->getJobName()
                )
            );
        }

        return $jobInstance;
    }

    /**
     * Get an array of job names
     *
     * @throws NotFoundHttpException
     */
    public function getJobNamesAction(Request $request)
    {
        $jobType = $request->query->get('jobType');
        $choices = [];
        foreach ($this->jobRegistry->allByTypeGroupByConnector($jobType) as $connector => $jobs) {
            foreach ($jobs as $key => $job) {
                $choices[$connector][$key] = $job->getName();
            }
        }

        return new JsonResponse($choices);
    }

    /**
     * Aggregate validation errors
     *
     * @param JobInstance $jobInstance
     * @param array|null  $groups
     *
     * @return array
     */
    protected function getValidationErrors(JobInstance $jobInstance, $groups = null)
    {
        $rawParameters = $jobInstance->getRawParameters();
        $parametersViolations = [];
        if (!empty($rawParameters)) {
            $job = $this->jobRegistry->get($jobInstance->getJobName());
            $parameters = $this->jobParamsFactory->create($job, $rawParameters);
<<<<<<< HEAD
            $parametersViolations = $this->jobParameterValidator->validate($job, $parameters);
        }
=======
            $parametersViolations = $this->jobParameterValidator->validate($job, $parameters, $groups);
>>>>>>> c20fc99d

        $errors = [];
        $accessor = PropertyAccess::createPropertyAccessorBuilder()->getPropertyAccessor();
        if (count($parametersViolations) > 0) {
            foreach ($parametersViolations as $error) {
                $accessor->setValue($errors, '[configuration]' . $error->getPropertyPath(), $error->getMessage());
            }
        }

        $globalViolations = $this->validator->validate($jobInstance, new Valid(), ['Default']);
        if ($globalViolations->count() > 0) {
            foreach ($globalViolations as $error) {
                $errors[$error->getPropertyPath()] = $error->getMessage();
            }
        }

        return $errors;
    }

    /**
     * Normalize the job errors
     *
     * @param JobInstance $jobInstance
     *
     * @return array
     */
    protected function normalizeJobInstance(JobInstance $jobInstance)
    {
        $normalizedJobInstance = $this->jobInstanceNormalizer->normalize($jobInstance, 'standard');

        return array_merge($normalizedJobInstance, [
            'meta' => [
                'form' => $this->formProvider->getForm($jobInstance),
                'id'   => $jobInstance->getId()
            ]
        ]);
    }

    /**
     * Allow to validate and run the job
     *
     * @param JobInstance $jobInstance
     *
     * @return JobExecution
     */
    protected function launchJob(JobInstance $jobInstance) : JobExecution
    {
        $user = $this->tokenStorage->getToken()->getUser();

        $configuration = $jobInstance->getRawParameters();
        $configuration['send_email'] = true;
        $configuration['user_to_notify'] = $user->getUsername();

        return $this->jobLauncher->launch($jobInstance, $user, $configuration);
    }

    /**
     * Create an import profile
     *
     * @param Request $request
     *
     * @return JsonResponse
     */
    public function createImportAction(Request $request)
    {
        return $this->createAction($request, 'import');
    }

    /**
     * Create an export profile
     *
     * @param Request $request
     *
     * @return JsonResponse
     */
    public function createExportAction(Request $request)
    {
        return $this->createAction($request, 'export');
    }

    /**
     * Create a job profile with a given type
     *
     * @param Request $request
     * @param string  $type
     *
     * @return JsonResponse
     */
    protected function createAction(Request $request, string $type)
    {
        $data = json_decode($request->getContent(), true);
        $jobInstance = $this->jobInstanceFactory->createJobInstance($type);
        $this->updater->update($jobInstance, $data);

        $violations = $this->validator->validate($jobInstance);
        $normalizedViolations = [];
        foreach ($violations as $violation) {
            $normalizedViolations[] = $this->constraintViolationNormalizer->normalize(
                $violation,
                'internal_api',
                ['jobInstance' => $jobInstance]
            );
        }

        if (count($normalizedViolations) > 0) {
            return new JsonResponse(['values' => $normalizedViolations], 400);
        }

        $job = $this->jobRegistry->get($jobInstance->getJobName());
        $jobParameters = $this->jobParamsFactory->create($job);
        $jobInstance->setRawParameters($jobParameters->all());
        $this->saver->save($jobInstance);

        return new JsonResponse($this->normalizeJobInstance($jobInstance));
    }
}<|MERGE_RESOLUTION|>--- conflicted
+++ resolved
@@ -449,12 +449,8 @@
         if (!empty($rawParameters)) {
             $job = $this->jobRegistry->get($jobInstance->getJobName());
             $parameters = $this->jobParamsFactory->create($job, $rawParameters);
-<<<<<<< HEAD
-            $parametersViolations = $this->jobParameterValidator->validate($job, $parameters);
-        }
-=======
             $parametersViolations = $this->jobParameterValidator->validate($job, $parameters, $groups);
->>>>>>> c20fc99d
+        }
 
         $errors = [];
         $accessor = PropertyAccess::createPropertyAccessorBuilder()->getPropertyAccessor();
