--- conflicted
+++ resolved
@@ -334,61 +334,6 @@
             }
         }
     }
-<<<<<<< HEAD
-
-    /**
-     * Transforms product violations into an array
-     *
-     * @param ConstraintViolationListInterface $violations
-     * @param ProductInterface                 $product
-     *
-     * @return array
-     */
-    protected function transformViolations(ConstraintViolationListInterface $violations, ProductInterface $product)
-    {
-        $errors = [];
-        foreach ($violations as $violation) {
-            $path = $violation->getPropertyPath();
-            if (0 === strpos($path, 'values')) {
-                $codeStart  = strpos($path, '[') + 1;
-                $codeLength = strpos($path, ']') - $codeStart;
-
-                $valueIndex = substr($path, $codeStart, $codeLength);
-                $value = $product->getValues()[$valueIndex];
-                $attributeCode = $value->getAttribute()->getCode();
-
-                $currentError = [
-                    'attribute'     => $attributeCode,
-                    'locale'        => $value->getLocale(),
-                    'scope'         => $value->getScope(),
-                    'message'       => $violation->getMessage(),
-                    'invalid_value' => $violation->getInvalidValue()
-                ];
-
-                $errors['values'][$attributeCode] = isset($errors['values'][$attributeCode])
-                    ? $errors['values'][$attributeCode]
-                    : [];
-
-                $identicalErrors = array_filter(
-                    $errors['values'][$attributeCode],
-                    function ($error) use ($currentError) {
-                        return isset($error['message']) && $error['message'] === $currentError['message'];
-                    }
-                );
-
-                if (empty($identicalErrors)) {
-                    $errors['values'][$attributeCode][] = $currentError;
-                }
-            } else {
-                $errors[$path] = [
-                    'message'       => $violation->getMessage(),
-                    'invalid_value' => $violation->getInvalidValue()
-                ];
-            }
-        }
-
-        return $errors;
-    }
 
     /**
      * Build context for normalizer
@@ -408,6 +353,4 @@
             'disable_grouping_separator' => true
         ];
     }
-=======
->>>>>>> 19bb7cf1
 }