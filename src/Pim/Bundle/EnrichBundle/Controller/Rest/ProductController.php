<?php

namespace Pim\Bundle\EnrichBundle\Controller\Rest;

use Akeneo\Pim\Enrichment\Bundle\Filter\CollectionFilterInterface;
use Akeneo\Pim\Enrichment\Bundle\Filter\ObjectFilterInterface;
use Akeneo\Pim\Enrichment\Component\Product\Builder\ProductBuilderInterface;
use Akeneo\Pim\Enrichment\Component\Product\Comparator\Filter\FilterInterface;
use Akeneo\Pim\Enrichment\Component\Product\Exception\ObjectNotFoundException;
use Akeneo\Pim\Enrichment\Component\Product\Localization\Localizer\AttributeConverterInterface;
use Akeneo\Pim\Enrichment\Component\Product\Model\ProductInterface;
use Akeneo\Pim\Enrichment\Component\Product\Repository\ProductRepositoryInterface;
use Akeneo\Pim\Structure\Component\Model\AttributeInterface;
use Akeneo\Pim\Structure\Component\Repository\AttributeRepositoryInterface;
use Akeneo\Tool\Component\StorageUtils\Remover\RemoverInterface;
use Akeneo\Tool\Component\StorageUtils\Repository\CursorableRepositoryInterface;
use Akeneo\Tool\Component\StorageUtils\Saver\SaverInterface;
use Akeneo\Tool\Component\StorageUtils\Updater\ObjectUpdaterInterface;
use Akeneo\UserManagement\Bundle\Context\UserContext;
use Oro\Bundle\SecurityBundle\Annotation\AclAncestor;
<<<<<<< HEAD
=======
use Pim\Bundle\CatalogBundle\Filter\CollectionFilterInterface;
use Pim\Bundle\CatalogBundle\Filter\ObjectFilterInterface;
use Pim\Bundle\UserBundle\Context\UserContext;
use Pim\Component\Catalog\Builder\ProductBuilderInterface;
use Pim\Component\Catalog\Comparator\Filter\FilterInterface;
use Pim\Component\Catalog\Exception\ObjectNotFoundException;
use Pim\Component\Catalog\Localization\Localizer\AttributeConverterInterface;
use Pim\Component\Catalog\Model\AttributeInterface;
use Pim\Component\Catalog\Model\ProductInterface;
use Pim\Component\Catalog\Normalizer\Storage\Product\ProductValueNormalizer;
use Pim\Component\Catalog\ProductModel\Filter\ProductAttributeFilter;
use Pim\Component\Catalog\Repository\AttributeRepositoryInterface;
use Pim\Component\Catalog\Repository\ProductRepositoryInterface;
>>>>>>> 345fc0b7
use Pim\Component\Enrich\Converter\ConverterInterface;
use Symfony\Component\HttpFoundation\JsonResponse;
use Symfony\Component\HttpFoundation\RedirectResponse;
use Symfony\Component\HttpFoundation\Request;
use Symfony\Component\HttpFoundation\Response;
use Symfony\Component\HttpKernel\Exception\AccessDeniedHttpException;
use Symfony\Component\HttpKernel\Exception\BadRequestHttpException;
use Symfony\Component\HttpKernel\Exception\NotFoundHttpException;
use Symfony\Component\Serializer\Normalizer\NormalizerInterface;
use Symfony\Component\Validator\Validator\ValidatorInterface;

/**
 * Product controller
 *
 * @author    Julien Sanchez <julien@akeneo.com>
 * @copyright 2015 Akeneo SAS (http://www.akeneo.com)
 * @license   http://opensource.org/licenses/osl-3.0.php  Open Software License (OSL 3.0)
 */
class ProductController
{
    /** @var ProductRepositoryInterface */
    protected $productRepository;

    /** @var CursorableRepositoryInterface */
    protected $cursorableRepository;

    /** @var AttributeRepositoryInterface */
    protected $attributeRepository;

    /** @var ObjectUpdaterInterface */
    protected $productUpdater;

    /** @var SaverInterface */
    protected $productSaver;

    /** @var NormalizerInterface */
    protected $normalizer;

    /** @var ValidatorInterface */
    protected $validator;

    /** @var UserContext */
    protected $userContext;

    /** @var ObjectFilterInterface */
    protected $objectFilter;

    /** @var CollectionFilterInterface */
    protected $productEditDataFilter;

    /** @var RemoverInterface */
    protected $productRemover;

    /** @var ProductBuilderInterface */
    protected $productBuilder;

    /** @var AttributeConverterInterface */
    protected $localizedConverter;

    /** @var FilterInterface */
    protected $emptyValuesFilter;

    /** @var ConverterInterface */
    protected $productValueConverter;

    /** @var NormalizerInterface */
    protected $constraintViolationNormalizer;

    /** @var ProductBuilderInterface */
    protected $variantProductBuilder;

    /** @var ProductAttributeFilter */
    protected $productAttributeFilter;

    /**
     * TODO : (merge) remove null
     *
     * @param ProductRepositoryInterface    $productRepository
     * @param CursorableRepositoryInterface $cursorableRepository
     * @param AttributeRepositoryInterface  $attributeRepository
     * @param ObjectUpdaterInterface        $productUpdater
     * @param SaverInterface                $productSaver
     * @param NormalizerInterface           $normalizer
     * @param ValidatorInterface            $validator
     * @param UserContext                   $userContext
     * @param ObjectFilterInterface         $objectFilter
     * @param CollectionFilterInterface     $productEditDataFilter
     * @param RemoverInterface              $productRemover
     * @param ProductBuilderInterface       $productBuilder
     * @param AttributeConverterInterface   $localizedConverter
     * @param FilterInterface               $emptyValuesFilter
     * @param ConverterInterface            $productValueConverter
     * @param NormalizerInterface           $constraintViolationNormalizer
     * @param ProductBuilderInterface       $variantProductBuilder
     * @param ProductAttributeFilter        $productAttributeFilter
     */
    public function __construct(
        ProductRepositoryInterface $productRepository,
        CursorableRepositoryInterface $cursorableRepository,
        AttributeRepositoryInterface $attributeRepository,
        ObjectUpdaterInterface $productUpdater,
        SaverInterface $productSaver,
        NormalizerInterface $normalizer,
        ValidatorInterface $validator,
        UserContext $userContext,
        ObjectFilterInterface $objectFilter,
        CollectionFilterInterface $productEditDataFilter,
        RemoverInterface $productRemover,
        ProductBuilderInterface $productBuilder,
        AttributeConverterInterface $localizedConverter,
        FilterInterface $emptyValuesFilter,
        ConverterInterface $productValueConverter,
        NormalizerInterface $constraintViolationNormalizer,
        ProductBuilderInterface $variantProductBuilder,
        ProductAttributeFilter $productAttributeFilter = null
    ) {
        $this->productRepository = $productRepository;
        $this->cursorableRepository = $cursorableRepository;
        $this->attributeRepository = $attributeRepository;
        $this->productUpdater = $productUpdater;
        $this->productSaver = $productSaver;
        $this->normalizer = $normalizer;
        $this->validator = $validator;
        $this->userContext = $userContext;
        $this->objectFilter = $objectFilter;
        $this->productEditDataFilter = $productEditDataFilter;
        $this->productRemover = $productRemover;
        $this->productBuilder = $productBuilder;
        $this->localizedConverter = $localizedConverter;
        $this->emptyValuesFilter = $emptyValuesFilter;
        $this->productValueConverter = $productValueConverter;
        $this->constraintViolationNormalizer = $constraintViolationNormalizer;
        $this->variantProductBuilder = $variantProductBuilder;
        $this->productAttributeFilter = $productAttributeFilter;
    }

    /**
     * Returns a set of products from identifiers parameter
     *
     * @param Request $request
     *
     * @return JsonResponse
     */
    public function indexAction(Request $request): JsonResponse
    {
        $productIdentifiers = explode(',', $request->get('identifiers'));
        $products = $this->cursorableRepository->getItemsFromIdentifiers($productIdentifiers);

        $normalizedProducts = $this->normalizer->normalize(
            $products,
            'internal_api',
            $this->getNormalizationContext()
        );

        return new JsonResponse($normalizedProducts);
    }

    /**
     * @param string $id Product id
     *
     * @throws NotFoundHttpException If product is not found or the user cannot see it
     *
     * @return JsonResponse
     */
    public function getAction($id)
    {
        $product = $this->findProductOr404($id);

        $normalizedProduct = $this->normalizer->normalize(
            $product,
            'internal_api',
            $this->getNormalizationContext()
        );

        return new JsonResponse($normalizedProduct);
    }

    /**
     * @param Request $request
     *
     * @return Response
     */
    public function createAction(Request $request)
    {
        if (!$request->isXmlHttpRequest()) {
            return new RedirectResponse('/');
        }

        $data = json_decode($request->getContent(), true);

        if (isset($data['parent'])) {
            $product = $this->variantProductBuilder->createProduct(
                $data['identifier'] ?? null,
                $data['family'] ?? null
            );

            if (isset($data['values'])) {
                $this->updateProduct($product, $data);
            }
        } else {
            $product = $this->productBuilder->createProduct(
                $data['identifier'] ?? null,
                $data['family'] ?? null
            );
        }

        $violations = $this->validator->validate($product);

        if (0 === $violations->count()) {
            $this->productSaver->save($product);

            return new JsonResponse($this->normalizer->normalize(
                $product,
                'internal_api',
                $this->getNormalizationContext()
            ));
        }

        $normalizedViolations = [];
        foreach ($violations as $violation) {
            $normalizedViolations[] = $this->constraintViolationNormalizer->normalize(
                $violation,
                'internal_api',
                ['product' => $product]
            );
        }

        return new JsonResponse(['values' => $normalizedViolations], 400);
    }

    /**
     * @param Request $request
     * @param string  $id
     *
     * @throws NotFoundHttpException     If product is not found or the user cannot see it
     * @throws AccessDeniedHttpException If the user does not have right to edit the product
     *
     * @return Response
     */
    public function postAction(Request $request, $id)
    {
        if (!$request->isXmlHttpRequest()) {
            return new RedirectResponse('/');
        }

        $product = $this->findProductOr404($id);
        if ($this->objectFilter->filterObject($product, 'pim.internal_api.product.edit')) {
            throw new AccessDeniedHttpException();
        }
        $data = json_decode($request->getContent(), true);
        try {
            $data = $this->productEditDataFilter->filterCollection($data, null, ['product' => $product]);
        } catch (ObjectNotFoundException $e) {
            throw new BadRequestHttpException();
        }
        $this->updateProduct($product, $data);

        $violations = $this->validator->validate($product);
        $violations->addAll($this->localizedConverter->getViolations());

        if (0 === $violations->count()) {
            $this->productSaver->save($product);

            $normalizedProduct = $this->normalizer->normalize(
                $product,
                'internal_api',
                $this->getNormalizationContext()
            );

            return new JsonResponse($normalizedProduct);
        }

        $normalizedViolations = [];
        foreach ($violations as $violation) {
            $normalizedViolations[] = $this->constraintViolationNormalizer->normalize(
                $violation,
                'internal_api',
                ['product' => $product]
            );
        }

        return new JsonResponse(['values' => $normalizedViolations], 400);
    }

    /**
     * Remove product
     *
     * @param int $id
     *
     * @AclAncestor("pim_enrich_product_remove")
     *
     * @return Response
     */
    public function removeAction(Request $request, $id)
    {
        if (!$request->isXmlHttpRequest()) {
            return new RedirectResponse('/');
        }

        $product = $this->findProductOr404($id);
        $this->productRemover->remove($product);

        return new JsonResponse();
    }

    /**
     * Remove an optional attribute from a product
     *
     * @param int $id          The product id
     * @param int $attributeId The attribute id
     *
     * @AclAncestor("pim_enrich_product_remove_attribute")
     *
     * @throws NotFoundHttpException     If product is not found or the user cannot see it
     * @throws AccessDeniedHttpException If the user does not have right to edit the product
     * @throws BadRequestHttpException   If the attribute is not removable
     *
     * @return Response
     */
    public function removeAttributeAction(Request $request, $id, $attributeId)
    {
        if (!$request->isXmlHttpRequest()) {
            return new RedirectResponse('/');
        }

        $product = $this->findProductOr404($id);
        if ($this->objectFilter->filterObject($product, 'pim.internal_api.product.edit')) {
            throw new AccessDeniedHttpException();
        }

        $attribute = $this->findAttributeOr404($attributeId);

        if (!$product->isAttributeRemovable($attribute)) {
            throw new BadRequestHttpException();
        }

        foreach ($product->getValues() as $value) {
            if ($attribute === $value->getAttribute()) {
                $product->removeValue($value);
            }
        }
        $this->productSaver->save($product);

        return new JsonResponse();
    }

    /**
     * Find a product by its id or return a 404 response
     *
     * @param string $id the product id
     *
     * @throws NotFoundHttpException
     *
     * @return ProductInterface
     */
    protected function findProductOr404($id)
    {
        $product = $this->productRepository->find($id);

        if (null === $product) {
            throw new NotFoundHttpException(
                sprintf('Product with id %s could not be found.', $id)
            );
        }

        return $product;
    }

    /**
     * Find an attribute by its id or return a 404 response
     *
     * @param int $id the attribute id
     *
     * @throws NotFoundHttpException
     *
     * @return AttributeInterface
     */
    protected function findAttributeOr404($id)
    {
        $attribute = $this->attributeRepository->find($id);

        if (!$attribute) {
            throw new NotFoundHttpException(
                sprintf('Attribute with id %d could not be found.', $id)
            );
        }

        return $attribute;
    }

    /**
     * Updates product with the provided request data
     *
     * @param ProductInterface $product
     * @param array            $data
     */
    protected function updateProduct(ProductInterface $product, array $data)
    {
        $values = $this->productValueConverter->convert($data['values']);

        $values = $this->localizedConverter->convertToDefaultFormats($values, [
            'locale' => $this->userContext->getUiLocale()->getCode()
        ]);

        $dataFiltered = $this->emptyValuesFilter->filter($product, ['values' => $values]);

        if (!empty($dataFiltered)) {
            $data = array_replace($data, $dataFiltered);
        } else {
            $data['values'] = [];
        }

        // TODO: @merge remove null
        // don't filter during creation, because identifier is needed
        // but not sent by the frontend during creation (it sends the sku in the values)
        if ($product->getId() !== null && $product->isVariant() && null !== $this->productAttributeFilter) {
            $data = $this->productAttributeFilter->filter($data);
        }

        $this->productUpdater->update($product, $data);
    }

    /**
     * Get the context used for product normalization
     *
     * @return array
     */
    protected function getNormalizationContext(): array
    {
        return $this->userContext->toArray() + ['filter_types' => []];
    }
}<|MERGE_RESOLUTION|>--- conflicted
+++ resolved
@@ -9,6 +9,7 @@
 use Akeneo\Pim\Enrichment\Component\Product\Exception\ObjectNotFoundException;
 use Akeneo\Pim\Enrichment\Component\Product\Localization\Localizer\AttributeConverterInterface;
 use Akeneo\Pim\Enrichment\Component\Product\Model\ProductInterface;
+use Akeneo\Pim\Enrichment\Component\Product\ProductModel\Filter\ProductAttributeFilter;
 use Akeneo\Pim\Enrichment\Component\Product\Repository\ProductRepositoryInterface;
 use Akeneo\Pim\Structure\Component\Model\AttributeInterface;
 use Akeneo\Pim\Structure\Component\Repository\AttributeRepositoryInterface;
@@ -18,22 +19,6 @@
 use Akeneo\Tool\Component\StorageUtils\Updater\ObjectUpdaterInterface;
 use Akeneo\UserManagement\Bundle\Context\UserContext;
 use Oro\Bundle\SecurityBundle\Annotation\AclAncestor;
-<<<<<<< HEAD
-=======
-use Pim\Bundle\CatalogBundle\Filter\CollectionFilterInterface;
-use Pim\Bundle\CatalogBundle\Filter\ObjectFilterInterface;
-use Pim\Bundle\UserBundle\Context\UserContext;
-use Pim\Component\Catalog\Builder\ProductBuilderInterface;
-use Pim\Component\Catalog\Comparator\Filter\FilterInterface;
-use Pim\Component\Catalog\Exception\ObjectNotFoundException;
-use Pim\Component\Catalog\Localization\Localizer\AttributeConverterInterface;
-use Pim\Component\Catalog\Model\AttributeInterface;
-use Pim\Component\Catalog\Model\ProductInterface;
-use Pim\Component\Catalog\Normalizer\Storage\Product\ProductValueNormalizer;
-use Pim\Component\Catalog\ProductModel\Filter\ProductAttributeFilter;
-use Pim\Component\Catalog\Repository\AttributeRepositoryInterface;
-use Pim\Component\Catalog\Repository\ProductRepositoryInterface;
->>>>>>> 345fc0b7
 use Pim\Component\Enrich\Converter\ConverterInterface;
 use Symfony\Component\HttpFoundation\JsonResponse;
 use Symfony\Component\HttpFoundation\RedirectResponse;
@@ -321,7 +306,8 @@
     /**
      * Remove product
      *
-     * @param int $id
+     * @param Request $request
+     * @param int     $id
      *
      * @AclAncestor("pim_enrich_product_remove")
      *
@@ -342,8 +328,10 @@
     /**
      * Remove an optional attribute from a product
      *
-     * @param int $id          The product id
-     * @param int $attributeId The attribute id
+     * @param Request $request
+     * @param $id
+     * @param $attributeId
+     * @return JsonResponse|RedirectResponse
      *
      * @AclAncestor("pim_enrich_product_remove_attribute")
      *
@@ -446,10 +434,9 @@
             $data['values'] = [];
         }
 
-        // TODO: @merge remove null
         // don't filter during creation, because identifier is needed
         // but not sent by the frontend during creation (it sends the sku in the values)
-        if ($product->getId() !== null && $product->isVariant() && null !== $this->productAttributeFilter) {
+        if (null !== $product->getId() && $product->isVariant()) {
             $data = $this->productAttributeFilter->filter($data);
         }
 
