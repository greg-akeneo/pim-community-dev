--- conflicted
+++ resolved
@@ -244,11 +244,7 @@
      *
      * @return bool
      */
-<<<<<<< HEAD
-    protected function isGranted($jobExecution, $object = null)
-=======
-    protected function isJobGranted($jobExecution)
->>>>>>> fbd0510d
+    protected function isJobGranted($jobExecution, $object = null)
     {
         $jobExecutionType = $jobExecution->getJobInstance()->getType();
         if (!array_key_exists($jobExecutionType, $this->jobSecurityMapping)) {
