<?php

namespace Pim\Bundle\EnrichBundle\Controller;

use Akeneo\Bundle\BatchBundle\Manager\JobExecutionManager;
use Akeneo\Component\Batch\Model\JobExecution;
use Akeneo\Component\FileStorage\StreamedFileResponse;
use Oro\Bundle\SecurityBundle\SecurityFacade;
use Pim\Bundle\ConnectorBundle\EventListener\JobExecutionArchivist;
use Pim\Bundle\EnrichBundle\Doctrine\ORM\Repository\JobExecutionRepository;
use Pim\Bundle\ImportExportBundle\Event\JobExecutionEvents;
use Sensio\Bundle\FrameworkExtraBundle\Configuration\Template;
use Symfony\Bundle\FrameworkBundle\Controller\Controller;
use Symfony\Bundle\FrameworkBundle\Templating\EngineInterface;
use Symfony\Component\EventDispatcher\EventDispatcherInterface;
use Symfony\Component\EventDispatcher\EventSubscriberInterface;
use Symfony\Component\EventDispatcher\GenericEvent;
use Symfony\Component\HttpFoundation\BinaryFileResponse;
use Symfony\Component\HttpFoundation\JsonResponse;
use Symfony\Component\HttpFoundation\Request;
use Symfony\Component\HttpFoundation\Response;
use Symfony\Component\HttpFoundation\ResponseHeaderBag;
use Symfony\Component\HttpFoundation\StreamedResponse;
use Symfony\Component\HttpKernel\Exception\NotFoundHttpException;
use Symfony\Component\Security\Core\Exception\AccessDeniedException;
use Symfony\Component\Serializer\SerializerInterface;
use Symfony\Component\Translation\TranslatorInterface;

/**
 * Job execution tracker controller
 *
 * @author    Willy Mesnage <willy.mesnage@akeneo.com>
 * @copyright 2015 Akeneo SAS (http://www.akeneo.com)
 * @license   http://opensource.org/licenses/osl-3.0.php  Open Software License (OSL 3.0)
 */
class JobTrackerController extends Controller
{
    const BLOCK_SIZE = 8192;

    /** @var EngineInterface */
    protected $templating;

    /** @var TranslatorInterface */
    protected $translator;

    /** @var EventDispatcherInterface */
    protected $eventDispatcher;

    /** @var JobExecutionRepository */
    protected $jobExecutionRepo;

    /** @var JobExecutionArchivist */
    protected $archivist;

    /** @var SerializerInterface */
    protected $serializer;

    /** @var EventSubscriberInterface */
    protected $jobExecutionManager;

    /** @var SecurityFacade */
    protected $securityFacade;

    /** @var array */
    protected $jobSecurityMapping;

    /**
     * TODO To be refactored into Master to change the constructor 'null' parameters
     *
     * @param EngineInterface          $templating
     * @param TranslatorInterface      $translator
     * @param EventDispatcherInterface $eventDispatcher
     * @param JobExecutionRepository   $jobExecutionRepo
     * @param JobExecutionArchivist    $archivist
     * @param SerializerInterface      $serializer
     * @param JobExecutionManager      $jobExecutionManager
     * @param SecurityFacade           $securityFacade
     * @param string                   $jobSecurityMapping
     */
    public function __construct(
        EngineInterface $templating,
        TranslatorInterface $translator,
        EventDispatcherInterface $eventDispatcher,
        JobExecutionRepository $jobExecutionRepo,
        JobExecutionArchivist $archivist,
        SerializerInterface $serializer,
        JobExecutionManager $jobExecutionManager,
        SecurityFacade $securityFacade = null,
        $jobSecurityMapping = null
    ) {
        $this->templating = $templating;
        $this->translator = $translator;
        $this->eventDispatcher = $eventDispatcher;
        $this->jobExecutionRepo = $jobExecutionRepo;
        $this->archivist = $archivist;
        $this->serializer = $serializer;
        $this->jobExecutionManager = $jobExecutionManager;
        $this->securityFacade = $securityFacade;
        $this->jobSecurityMapping = $jobSecurityMapping;
    }

    /**
     * List jobs execution
     *
     * @Template
     */
    public function indexAction()
    {
        return [];
    }

    /**
     * Show a job executions report
     *
     * @param int     $id
     *
     * @return Response|JsonResponse
     */
    public function showAction($id)
    {
<<<<<<< HEAD
=======
        $jobExecution = $this->jobExecutionRepo->find($id);

        if (null === $jobExecution) {
            throw new NotFoundHttpException('Akeneo\Component\Batch\Model\JobExecution entity not found');
        }

        if (!$this->isGranted($jobExecution)) {
            throw new AccessDeniedException();
        }

        $this->eventDispatcher->dispatch(JobExecutionEvents::PRE_SHOW, new GenericEvent($jobExecution));

        if ('json' === $request->getRequestFormat()) {
            $archives = [];
            foreach ($this->archivist->getArchives($jobExecution) as $archiveName => $files) {
                $label = $this->translator->transChoice(
                    sprintf('pim_import_export.download_archive.%s', $archiveName),
                    count($files)
                );
                $archives[$archiveName] = [
                    'label' => ucfirst($label),
                    'files' => $files,
                ];
            }

            if (!$this->jobExecutionManager->checkRunningStatus($jobExecution)) {
                $this->jobExecutionManager->markAsFailed($jobExecution);
            }

            // limit the number of step execution returned to avoid memory overflow
            $context = [
                'limit_warnings' => 100,
                'locale'         => $request->getLocale()
            ];

            return new JsonResponse(
                [
                    'jobExecution' => $this->serializer->normalize($jobExecution, 'standard', $context),
                    'hasLog'       => file_exists($jobExecution->getLogFile()),
                    'archives'     => $archives,
                ]
            );
        }

>>>>>>> 36f72e46
        return $this->render(
            'PimEnrichBundle:JobExecution:show.html.twig',
            ['id' => $id]
        );
    }

    /**
     * Download the log file of the job execution
     *
     * @param int $id
     *
     * @return \Symfony\Component\HttpFoundation\BinaryFileResponse
     */
    public function downloadLogFileAction($id)
    {
        $jobExecution = $this->jobExecutionRepo->find($id);

        if (null === $jobExecution) {
            throw new NotFoundHttpException('Akeneo\Component\Batch\Model\JobExecution entity not found');
        }

        if (!$this->isGranted($jobExecution)) {
            throw new AccessDeniedException();
        }

        $this->eventDispatcher->dispatch(JobExecutionEvents::PRE_DOWNLOAD_LOG, new GenericEvent($jobExecution));

        $response = new BinaryFileResponse($jobExecution->getLogFile());
        $response->setContentDisposition(ResponseHeaderBag::DISPOSITION_ATTACHMENT);

        return $response;
    }

    /**
     * Download an archived file
     *
     * @param int    $id
     * @param string $archiver
     * @param string $key
     *
     * @return StreamedResponse
     */
    public function downloadFilesAction($id, $archiver, $key)
    {
        $jobExecution = $this->jobExecutionRepo->find($id);

        if (null === $jobExecution) {
            throw new NotFoundHttpException('Akeneo\Component\Batch\Model\JobExecution entity not found');
        }

        if (!$this->isGranted($jobExecution)) {
            throw new AccessDeniedException();
        }

        $this->eventDispatcher->dispatch(JobExecutionEvents::PRE_DOWNLOAD_FILES, new GenericEvent($jobExecution));

        $stream = $this->archivist->getArchive($jobExecution, $archiver, $key);

        return new StreamedFileResponse($stream);
    }

    /**
     * Renders a view.
     *
     * @param string   $view       The view name
     * @param array    $parameters An array of parameters to pass to the view
     * @param Response $response   A response instance
     *
     * @return Response A Response instance
     */
    public function render($view, array $parameters = [], Response $response = null)
    {
        return $this->templating->renderResponse($view, $parameters, $response);
    }

    /**
     * Returns if a user has read permission on an import or export
     *
     * @param JobExecution $jobExecution
     *
     * @return bool
     */
    protected function isGranted($jobExecution)
    {
        if ((null === $this->securityFacade) || (null === $this->jobSecurityMapping)) {
            return true;
        }

        $jobExecutionType = $jobExecution->getJobInstance()->getType();
        if (!array_key_exists($jobExecutionType, $this->jobSecurityMapping)) {
            return true;
        }

        return $this->securityFacade->isGranted($this->jobSecurityMapping[$jobExecutionType]);
    }
}<|MERGE_RESOLUTION|>--- conflicted
+++ resolved
@@ -112,14 +112,13 @@
     /**
      * Show a job executions report
      *
+     * @param Request $request
      * @param int     $id
      *
      * @return Response|JsonResponse
      */
-    public function showAction($id)
-    {
-<<<<<<< HEAD
-=======
+    public function showAction(Request $request, $id)
+    {
         $jobExecution = $this->jobExecutionRepo->find($id);
 
         if (null === $jobExecution) {
@@ -164,10 +163,9 @@
             );
         }
 
->>>>>>> 36f72e46
         return $this->render(
-            'PimEnrichBundle:JobExecution:show.html.twig',
-            ['id' => $id]
+            'PimEnrichBundle:JobTracker:show.html.twig',
+            ['execution' => $jobExecution]
         );
     }
 
