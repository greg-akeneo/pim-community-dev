<<<<<<< HEAD
<div class="AknColumnConfigurator-title AknFullPage-title">
    <%- title %>
</div>
<div class="AknColumnConfigurator-subTitle AknFullPage-description">
    <%- description %>
</div>
<div class="AknColumnConfigurator-column attribute-groups">
    <header class="AknColumnConfigurator-columnHeader"><%- __('pim_enrich.entity.attribute_group.plural_label') %></header>
    <div data-scroll-container="attribute-groups" class="AknColumnConfigurator-listContainer">
        <ul class="AknVerticalList">
            <li class="AknVerticalList-item AknVerticalList-item--selectable <%- null === currentGroup ? 'selected active' : '' %>" data-attribute-group-code=""><%- __('pim_enrich.export.product.filter.attributes_selector.all_group') %></li>
            <% _.each(attributeGroups, function (attributeGroup) { %>
                <li class="AknVerticalList-item AknVerticalList-item--selectable <%- currentGroup === attributeGroup.code ? 'selected active' : '' %>" data-attribute-group-code="<%- attributeGroup.code %>">
                    <%- i18n.getLabel(attributeGroup.labels, userContext.get('uiLocale'), attributeGroup.code) %>
                </li>
            <% }); %>
        </ul>
=======
<div class="AknFullPage-upperTitle">
    <div class="AknFullPage-title">
        <%- title %>
>>>>>>> 159b27a2
    </div>
    <div class="AknFullPage-description">
        <%- description %>
    </div>
</div>
<div class="AknColumnConfigurator">
    <div class="AknColumnConfigurator-column attribute-groups">
        <header class="AknColumnConfigurator-columnHeader"><%- __('pim_enrich.export.product.filter.attributes_selector.attribute_group') %></header>
        <div data-scroll-container="attribute-groups" class="AknColumnConfigurator-listContainer">
            <ul class="AknVerticalList">
                <li class="AknVerticalList-item AknVerticalList-item--selectable <%- null === currentGroup ? 'selected active' : '' %>" data-attribute-group-code=""><%- __('pim_enrich.export.product.filter.attributes_selector.all_group') %></li>
                <% _.each(attributeGroups, function (attributeGroup) { %>
                    <li class="AknVerticalList-item AknVerticalList-item--selectable <%- currentGroup === attributeGroup.code ? 'selected active' : '' %>" data-attribute-group-code="<%- attributeGroup.code %>">
                        <%- i18n.getLabel(attributeGroup.labels, userContext.get('uiLocale'), attributeGroup.code) %>
                    </li>
                <% }); %>
            </ul>
        </div>
    </div>
    <div class="AknColumnConfigurator-column attributes">
        <header class="AknColumnConfigurator-columnHeader">
            <input class="AknTextField AknColumnConfigurator-searchInput search-field" type="text" placeholder="<%- __('pim_enrich.export.product.filter.attributes_selector.attributes', {itemsCount: attributeCount}, attributeCount) %>"/>
        </header>
        <div data-scroll-container="attributes" class="AknColumnConfigurator-listContainer">
            <ul class="AknVerticalList"></ul>
        </div>
    </div>
    <div class="AknColumnConfigurator-column selected-attributes">
        <header class="AknColumnConfigurator-columnHeader">
            <span><%- __('pim_enrich.export.product.filter.attributes_selector.selected') %></span>
            <span class="AknButton AknButton--grey clear"><%- __('pim_enrich.export.product.filter.attributes_selector.clear') %></span>
        </header>
        <div data-scroll-container="selected-attributes" class="AknColumnConfigurator-listContainer">
            <span class="AknMessageBox AknMessageBox--centered empty-message <%- 0 === selectedAttributes.length ? '' : 'AknMessageBox--hide' %>"><%- __('pim_enrich.export.product.filter.attributes_selector.empty_selection') %></span>
            <ul class="AknVerticalList"><!--
                --><% _.each(selectedAttributes, function (attribute) { %>
                    <li class="AknVerticalList-item AknVerticalList-item--movable <%- currentGroup === attribute.code ? 'selected' : '' %>" data-attribute-code="<%- attribute.code %>">
                        <div>
                            <span class="attribute-label"><%- i18n.getLabel(attribute.labels, userContext.get('uiLocale'), attribute.code) %></span>
                        </div>
                        <span class="AknIconButton AknIconButton--grey AknIconButton--small remove"><i class="icon-trash"></i></span>
                    </li>
                <% }); %><!--
            --></ul>
        </div>
    </div>
</div><|MERGE_RESOLUTION|>--- conflicted
+++ resolved
@@ -1,26 +1,6 @@
-<<<<<<< HEAD
-<div class="AknColumnConfigurator-title AknFullPage-title">
-    <%- title %>
-</div>
-<div class="AknColumnConfigurator-subTitle AknFullPage-description">
-    <%- description %>
-</div>
-<div class="AknColumnConfigurator-column attribute-groups">
-    <header class="AknColumnConfigurator-columnHeader"><%- __('pim_enrich.entity.attribute_group.plural_label') %></header>
-    <div data-scroll-container="attribute-groups" class="AknColumnConfigurator-listContainer">
-        <ul class="AknVerticalList">
-            <li class="AknVerticalList-item AknVerticalList-item--selectable <%- null === currentGroup ? 'selected active' : '' %>" data-attribute-group-code=""><%- __('pim_enrich.export.product.filter.attributes_selector.all_group') %></li>
-            <% _.each(attributeGroups, function (attributeGroup) { %>
-                <li class="AknVerticalList-item AknVerticalList-item--selectable <%- currentGroup === attributeGroup.code ? 'selected active' : '' %>" data-attribute-group-code="<%- attributeGroup.code %>">
-                    <%- i18n.getLabel(attributeGroup.labels, userContext.get('uiLocale'), attributeGroup.code) %>
-                </li>
-            <% }); %>
-        </ul>
-=======
 <div class="AknFullPage-upperTitle">
     <div class="AknFullPage-title">
         <%- title %>
->>>>>>> 159b27a2
     </div>
     <div class="AknFullPage-description">
         <%- description %>
