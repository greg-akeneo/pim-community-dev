--- conflicted
+++ resolved
@@ -6,13 +6,9 @@
     <input class="AknTextField AknTextField--noRightRadius data" id="<%- fieldId %>" type="text" data-locale="<%- locale %>" data-scope="<%- scope %>" value="<%- value ? value.data.amount : null %>" <%- editMode === 'view' ? 'disabled' : '' %>/>
     <select class="AknMetricField-unit unit select-field" data-locale="<%- value.locale %>" data-scope="<%- value.scope %>" <%- editMode === 'view' ? 'disabled' : '' %>>
         <% _.each(_.keys(measures[attribute.metric_family].units), function(unit) { %>
-<<<<<<< HEAD
-            <option value="<%- unit %>"<% if (value.data.unit === unit) { %> selected<% } %>>
+            <option value="<%- unit %>"<% if ((null === value.data.unit && unit === attribute.empty_value.unit) || value.data.unit === unit) { %> selected<% } %>>
                 <%- __(`pim_measure.units.${unit}`) %>
             </option>
-=======
-            <option value="<%- unit %>"<% if ((null === value.data.unit && unit === attribute.empty_value.unit) || value.data.unit === unit) { %> selected<% } %>><%- _.__(unit) %></option>
->>>>>>> df761b48
         <% }); %>
     </select>
 </div>