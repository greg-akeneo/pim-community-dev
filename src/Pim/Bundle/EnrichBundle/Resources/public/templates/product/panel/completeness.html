<% if (!hasFamily) { %>
    <p>
        <%- _.__('pim_enrich.form.product.panel.completeness.info.no_family') %>
    </p>
<% } else if (_.isEmpty(completenesses)) { %>
    <p>
        <%- _.__('pim_enrich.form.product.panel.completeness.info.no_completeness') %>
    </p>
<% } else { %>
    <% _.each(completenesses, function(locale) { %>
        <% var ratio = (locale['stats']['complete'] / locale['stats']['total']) * 100; %>
        <div class="completeness-block" data-closed="<%- (100 === ratio || locale['locale'] !== catalogLocale) ? 'true' : 'false' %>">
            <header>
                <span class="locale" data-locale="<%- locale['locale'] %>"><%= i18n.getFlag(locale['locale'], false) %> <%- _.findWhere(locales, {code: locale['locale']}).language %></span>
                <span class="stats">
                    <span><%- locale['stats']['complete'] %>/<%- locale['stats']['total'] %></span>
                    <div class="progress <%- 100 === ratio ? 'progress-success' : 'progress-warning' %>">
                        <div class="bar" data-ratio="<%- ratio %>" style="width: <%- ratio %>%;"></div>
                    </div>
                </span>
                <span class="btn"><i class="icon-angle-down"></i></span>
            </header>
            <div class="content">
                <% _.each(locale['channels'], function(completeness) { %>
                    <% if (completeness.completeness) { %>
                        <div>
                            <span class="channel" data-channel="<%- completeness.completeness['channel'] %>"><%- completeness.completeness['channel'] %></span>
                            <span class="literal-progress"><%- completeness.completeness.ratio %>%</span>
                            <div class="progress <%- completeness.completeness.ratio === 100 ? 'progress-success' : 'progress-warning' %>">
                                <div class="bar" data-ratio="<%- completeness.completeness.ratio %>" style="width: <%- completeness.completeness.ratio %>%;"></div>
                            </div>
                            <div class="missing">
                                <% if (completeness.completeness.missing !== 0) { %>
                                 <%- _.__('pim_enrich.form.product.panel.completeness.missing_values') %>:
                                 <span class="missing-attributes">
                                    <% _.each(completeness.missing, function(missing) { %>
<<<<<<< HEAD
                                        <span data-attribute="<%- missing %>" data-locale="<%- locale['locale'] %>" data-channel="<%- completeness.completeness['channel'] %>"><%- missing %></span>
=======
                                        <span data-attribute="<%- missing.code %>" data-locale="<%- locale %>" data-channel="<%- channel %>"><%- i18n.getLabel(missing.labels, catalogLocale, missing.code) %></span>
>>>>>>> b84ba233
                                    <% }) %>
                                </span>
                                <% } %>
                                <% if (0 === completeness.completeness.missing && completeness.missing.length > 0) { %>
                                <span class="label label-important">Completeness error</span>
                                <% } %>
                            </div>
                        </div>
                    <% }%>
                <% }); %>
            </div>
        </div>
    <% }); %>
<% } %><|MERGE_RESOLUTION|>--- conflicted
+++ resolved
@@ -34,11 +34,7 @@
                                  <%- _.__('pim_enrich.form.product.panel.completeness.missing_values') %>:
                                  <span class="missing-attributes">
                                     <% _.each(completeness.missing, function(missing) { %>
-<<<<<<< HEAD
-                                        <span data-attribute="<%- missing %>" data-locale="<%- locale['locale'] %>" data-channel="<%- completeness.completeness['channel'] %>"><%- missing %></span>
-=======
-                                        <span data-attribute="<%- missing.code %>" data-locale="<%- locale %>" data-channel="<%- channel %>"><%- i18n.getLabel(missing.labels, catalogLocale, missing.code) %></span>
->>>>>>> b84ba233
+                                        <span data-attribute="<%- missing %>" data-locale="<%- locale['locale'] %>" data-channel="<%- completeness.completeness['channel'] %>"><%- i18n.getLabel(missing.labels, catalogLocale, missing.code) %></span>
                                     <% }) %>
                                 </span>
                                 <% } %>
