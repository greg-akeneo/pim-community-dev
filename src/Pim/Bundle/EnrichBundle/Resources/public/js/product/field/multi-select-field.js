'use strict';
/**
 * Multi select field
 *
 * @author    Julien Sanchez <julien@akeneo.com>
 * @author    Filips Alpe <filips@akeneo.com>
 * @copyright 2015 Akeneo SAS (http://www.akeneo.com)
 * @license   http://opensource.org/licenses/osl-3.0.php  Open Software License (OSL 3.0)
 */
define(
    [
        'jquery',
        'pim/field',
        'underscore',
        'pim/template/product/field/multi-select',
        'routing',
        'pim/attribute-option/create',
        'pim/security-context',
        'pim/initselect2',
        'pim/user-context',
        'pim/i18n',
        'pim/attribute-manager'
    ],
    function (
        $,
        Field,
        _,
        fieldTemplate,
        Routing,
        createOption,
        SecurityContext,
        initSelect2,
        UserContext,
        i18n,
        AttributeManager
    ) {
        return Field.extend({
            fieldTemplate: _.template(fieldTemplate),
            choicePromise: null,
            promiseIdentifiers: null,
            choiceUrl: null,
            events: {
                'change .field-input:first input.select-field': 'updateModel',
                'click .add-attribute-option': 'createOption'
            },

            /**
             * {@inheritdoc}
             */
            getTemplateContext: function () {
                return Field.prototype.getTemplateContext.apply(this, arguments).then(function (templateContext) {
                    var isAllowed = SecurityContext.isGranted('pim_enrich_attribute_edit');
                    templateContext.userCanAddOption = this.editable && isAllowed;

                    return templateContext;
                }.bind(this));
            },

            /**
             * Create a new option for this multi select field
             */
            createOption: function () {
                if (!SecurityContext.isGranted('pim_enrich_attribute_edit')) {
                    return;
                }
                createOption(this.attribute).then(function (option) {
                    if (this.isEditable()) {
                        var value = this.getCurrentValue().data;
                        value.push(option.code);
                        this.setCurrentValue(value);
                    }

                    this.choicePromise = null;
                    this.render();
                }.bind(this));
            },

            /**
             * {@inheritdoc}
             */
            renderInput: function (context) {
                return this.fieldTemplate(context);
            },

            /**
             * {@inheritdoc}
             */
            postRender: function () {
                this.$('[data-toggle="tooltip"]').tooltip();
                this.getChoiceUrl().then(function (choiceUrl) {
                    var options = {
                        ajax: {
                            url: choiceUrl,
                            quietMillis: 250,
                            cache: true,
                            data: function (term, page) {
                                return {
                                    search: term,
                                    options: {
                                        limit: 20,
                                        page: page,
                                        catalogLocale: UserContext.get('catalogLocale')
                                    }
                                };
                            }.bind(this),
                            results: function (response) {
                                if (response.results) {
                                    response.more = 20 === _.keys(response.results).length;

                                    return response;
                                }

                                var data = {
                                    more: 20 === _.keys(response).length,
                                    results: []
                                };
                                _.each(response, function (value) {
                                    data.results.push(this.convertBackendItem(value));
                                }.bind(this));

                                return data;
                            }.bind(this)
                        },
                        initSelection: function (element, callback) {
                            var identifiers = AttributeManager.getValue(
                                this.model.attributes.values,
                                this.attribute,
                                UserContext.get('catalogLocale'),
                                UserContext.get('catalogScope')
                            ).data;

<<<<<<< HEAD
                            if (
                                null === this.choicePromise
                                || this.promiseIdentifiers !== identifiers
                                || this.choiceUrl !== choiceUrl
                            ) {
                                this.choiceUrl = choiceUrl;
                                this.choicePromise = $.get(choiceUrl, {
=======
                            if (null === this.choicePromise || this.promiseIdentifiers !== identifiers) {
                                this.choicePromise = $.post(choiceUrl, {
>>>>>>> bd79aa7b
                                    options: {
                                        identifiers: identifiers
                                    }
                                });
                                this.promiseIdentifiers = identifiers;
                            }

                            this.choicePromise.then(function (results) {
                                if (_.has(results, 'results')) {
                                    results = results.results;
                                }

                                var choices = _.map($(element).val().split(','), function (choice) {
                                    var option = _.findWhere(results, {code: choice});
                                    if (option) {
                                        return this.convertBackendItem(option);
                                    }

                                    return _.findWhere(results, {id: choice});
                                }.bind(this));

                                callback(_.compact(choices));
                            }.bind(this));
                        }.bind(this),
                        multiple: true
                    };

                    initSelect2.init(this.$('input.select-field'), options);
                }.bind(this));
            },

            /**
             * Get the URL to retrieve the choice list for this select field
             *
             * @returns {Promise}
             */
            getChoiceUrl: function () {
                return $.Deferred().resolve(
                    Routing.generate(
                        'pim_enrich_attributeoption_get',
                        {
                            identifier: this.attribute.code
                        }
                    )
                ).promise();
            },

            /**
             * {@inheritdoc}
             */
            updateModel: function () {
                var data = this.$('.field-input:first input.select-field').val().split(',');
                if (1 === data.length && '' === data[0]) {
                    data = [];
                }

                this.choicePromise = null;

                this.setCurrentValue(data);
            },

            /**
             * Convert the item returned from the backend to fit select2 needs
             *
             * @param {object} item
             *
             * @return {object}
             */
            convertBackendItem: function (item) {
                return {
                    id: item.code,
                    text: i18n.getLabel(item.labels, UserContext.get('catalogLocale'), item.code)
                };
            }
        });
    }
);<|MERGE_RESOLUTION|>--- conflicted
+++ resolved
@@ -129,18 +129,13 @@
                                 UserContext.get('catalogScope')
                             ).data;
 
-<<<<<<< HEAD
                             if (
                                 null === this.choicePromise
                                 || this.promiseIdentifiers !== identifiers
                                 || this.choiceUrl !== choiceUrl
                             ) {
                                 this.choiceUrl = choiceUrl;
-                                this.choicePromise = $.get(choiceUrl, {
-=======
-                            if (null === this.choicePromise || this.promiseIdentifiers !== identifiers) {
                                 this.choicePromise = $.post(choiceUrl, {
->>>>>>> bd79aa7b
                                     options: {
                                         identifiers: identifiers
                                     }
