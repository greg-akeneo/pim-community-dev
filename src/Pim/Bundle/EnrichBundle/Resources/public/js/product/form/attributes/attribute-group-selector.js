'use strict';
/**
 * Attribute group selector extension
 *
 * @author    Julien Sanchez <julien@akeneo.com>
 * @author    Filips Alpe <filips@akeneo.com>
 * @copyright 2015 Akeneo SAS (http://www.akeneo.com)
 * @license   http://opensource.org/licenses/osl-3.0.php  Open Software License (OSL 3.0)
 */
define(
    [
        'underscore',
        'pim/form/common/group-selector',
        'pim/attribute-group-manager',
        'text!pim/template/product/tab/attribute/attribute-group-selector',
        'pim/user-context',
        'pim/i18n'
    ],
    function (_, GroupSelectorForm, AttributeGroupManager, template, UserContext, i18n) {
        return GroupSelectorForm.extend({
            template: _.template(template),

            /**
             * {@inheritdoc}
             */
            configure: function () {
                this.listenTo(this.getRoot(), 'pim_enrich:form:entity:validation_error', this.onValidationError);
                this.listenTo(this.getRoot(), 'pim_enrich:form:entity:post_fetch', this.onPostFetch);

                return GroupSelectorForm.prototype.configure.apply(this, arguments);
            },

            /**
             * Triggered on validation error
             *
             * @param {Event} event
             */
            onValidationError: function (event) {
                this.removeBadges();

                var product = event.sentData;
                var valuesErrors = event.response.values;
                if (valuesErrors) {
                    AttributeGroupManager.getAttributeGroupsForProduct(product)
                        .then(function (attributeGroups) {
                            _.each(valuesErrors, function (fieldError, attributeCode) {
                                var attributeGroup = AttributeGroupManager.getAttributeGroupForAttribute(
                                    attributeGroups,
                                    attributeCode
                                );
                                this.addToBadge(attributeGroup, 'invalid');
                            }.bind(this));

                            if (!_.isEmpty(valuesErrors)) {
                                this.getRoot().trigger(
                                    'pim_enrich:form:show_attribute',
                                    {attribute: _.first(_.keys(valuesErrors))}
                                );
                            }
                        }.bind(this));
                }
            },

            /**
             * Triggered on post fetch
             */
            onPostFetch: function () {
                this.removeBadges();
            },

            /**
             * {@inheritdoc}
             */
            render: function () {
                this.$el.empty();
                this.$el.html(this.template({
                    current: this.getCurrent(),
<<<<<<< HEAD
                    attributeGroups: _.sortBy(this.getAttributeGroups(), 'sortOrder'),
=======
                    elements: this.getElements(),
>>>>>>> 0daffb98
                    badges: this.badges,
                    locale: UserContext.get('catalogLocale'),
                    i18n: i18n
                }));

                this.delegateEvents();

                return this;
            }
        });
    }
);<|MERGE_RESOLUTION|>--- conflicted
+++ resolved
@@ -75,11 +75,7 @@
                 this.$el.empty();
                 this.$el.html(this.template({
                     current: this.getCurrent(),
-<<<<<<< HEAD
-                    attributeGroups: _.sortBy(this.getAttributeGroups(), 'sortOrder'),
-=======
                     elements: this.getElements(),
->>>>>>> 0daffb98
                     badges: this.badges,
                     locale: UserContext.get('catalogLocale'),
                     i18n: i18n
