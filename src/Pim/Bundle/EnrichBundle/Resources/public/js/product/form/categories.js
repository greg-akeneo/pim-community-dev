--- conflicted
+++ resolved
@@ -98,21 +98,12 @@
              */
             render: function () {
                 this.loadTrees().done(function (trees) {
-<<<<<<< HEAD
                     this.trees = trees;
 
-                    this.state.set('currentTree', _.first(this.trees).code);
-                    this.state.set('currentTreeId', _.first(this.trees).id);
-=======
-                    var categoriesCount = {};
-                    _.each(_.pluck(trees, 'id'), function (id) {
-                        categoriesCount[id] = 0;
-                    });
                     if (undefined === this.state.toJSON().currentTree) {
-                        this.state.set('currentTree', _.first(trees).code);
-                        this.state.set('currentTreeId', _.first(trees).id);
+                        this.state.set('currentTree', _.first(this.trees).code);
+                        this.state.set('currentTreeId', _.first(this.trees).id);
                     }
->>>>>>> 4b6b4d7b
 
                     this.$el.html(
                         this.template({
@@ -129,16 +120,12 @@
                     });
 
                     this.delegateEvents();
-<<<<<<< HEAD
 
                     this.onLoadedEvent = this.lockCategories.bind(this);
                     mediator.on('jstree:loaded', this.onLoadedEvent);
 
                     this.initCategoryCount();
                     this.renderCategorySwitcher();
-=======
-                    this.initCategoryCount(trees);
->>>>>>> 4b6b4d7b
                 }.bind(this));
 
                 return this;
