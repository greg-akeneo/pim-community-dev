'use strict';

define([
        'jquery',
        'backbone',
        'underscore',
        'text!pim/template/product/field/field',
        'pim/attribute-manager',
        'pim/i18n',
        'oro/mediator'
    ],
    function ($, Backbone, _, fieldTemplate, AttributeManager, i18n, mediator) {
        var FieldModel = Backbone.Model.extend({
            values: []
        });

        return Backbone.View.extend({
            tagName: 'div',
            className: 'field-container',
            options: {},
            attributes: function () {
                return {
                    'data-attribute': this.options ? this.options.code : null
                };
            },
            attribute: null,
            fieldType: 'text',
            context: {},
            model: FieldModel,
            template: _.template(fieldTemplate),
            elements: {},
            editable: true,
            enabled: true,
            valid: true,
            initialize: function (attribute) {
                this.attribute    = attribute;
                this.model        = new FieldModel({values: []});
                this.elements     = {};
                this.context      = {};

                return this;
            },
            render: function () {
                this.getTemplateContext().done(_.bind(function (templateContext) {
                    this.$el.empty();
                    this.setEnabled(true);
                    this.$el.html(this.template(templateContext));
                    this.$('.form-field:not(".view") .field-input').append(this.renderInput(templateContext));


                    mediator.trigger('field:extension:add', {'field': this});
                    _.each(this.elements, _.bind(function (elements, position) {
                        var $container = this.$('.' + position + '-elements-container');
                        $container.empty();
                        _.each(elements, _.bind(function (element) {
                            if (typeof element.render === 'function') {
                                $container.append(element.render().$el);
                            } else {
                                $container.append(element);
                            }
                        }, this));
                    }, this));
                    this.delegateEvents();
                }, this));

<<<<<<< HEAD
                return this;
            },
            renderInput: function () {
                throw new Error('You should implement your field template');
            },
            getTemplateContext: function () {
                var promise = $.Deferred();

                promise.resolve({
                    type: this.fieldType,
                    label: this.attribute.label[this.context.uiLocale] ?
                        this.attribute.label[this.context.uiLocale] :
                        this.attribute.code,
                    value: this.getCurrentValue(),
                    context: this.context,
                    attribute: this.attribute,
                    info: this.elements,
                    editMode: this.getEditMode(),
                    i18n: i18n
                });

                return promise.promise();
            },
            updateModel: function () {
                this.valid = true;
            },
            getData: function () {
                if (this.editable && this.enabled) {
                    return this.model.get('values');
                } else {
                    return [];
                }
            },
            setValues: function (values) {
                if (values.length === 0) {
                    values.push(AttributeManager.getValue(
                        [],
                        this.attribute,
                        this.context.locale,
                        this.context.scope
                    ));
                }
=======
            return this;
        },
        renderInput: function () {
            throw new Error('You should implement your field template');
        },
        getTemplateContext: function () {
            var deferred = $.Deferred();

            deferred.resolve({
                type: this.fieldType,
                label: this.attribute.label[this.context.uiLocale] ?
                    this.attribute.label[this.context.uiLocale] :
                    this.attribute.code,
                value: this.getCurrentValue(),
                context: this.context,
                attribute: this.attribute,
                info: this.elements,
                editMode: this.getEditMode(),
                i18n: i18n
            });

            return deferred.promise();
        },
        updateModel: function () {
            this.valid = true;
        },
        getData: function () {
            if (this.editable && this.enabled) {
                return this.model.get('values');
            } else {
                return [];
            }
        },
        setValues: function (values) {
            if (values.length === 0) {
                values.push(AttributeManager.getValue(
                    [],
                    this.attribute,
                    this.context.locale,
                    this.context.scope
                ));
            }

            this.model.set('values', values);
        },
        setContext: function (context) {
            this.context = context;

            this.render();
        },
        addElement: function (position, code, element) {
            if (!this.elements[position]) {
                this.elements[position] = {};
            }
            this.elements[position][code] = element;
>>>>>>> 2f2f4833

                this.model.set('values', values);
            },
            setContext: function (context) {
                this.context = context;

                this.render();
            },
            addElement: function (position, code, element, render) {
                if (!this.elements[position]) {
                    this.elements[position] = {};
                }
                this.elements[position][code] = element;
            },
            removeElement: function (position, code, render) {
                if (this.elements[position] && this.elements[position][code]) {
                    delete this.elements[position][code];
                }
            },
            setValid: function (valid) {
                this.valid = valid;
            },
            getValid: function () {
                return this.valid;
            },
            complete: function () {
                return true;
            },
            setFocus: function () {
                this.$('input').first().focus();
            },
            setEditable: function (editable) {
                this.editable = editable;
            },
            getEditable: function () {
                return this.editable;
            },
            setEnabled: function (enabled) {
                this.enabled = enabled;
            },
            getEnabled: function () {
                return this.enabled;
            },
            getEditMode: function () {
                if (this.editable) {
                    if (this.enabled) {
                        return 'edit';
                    } else {
                        return 'disabled';
                    }
                } else {
                    return 'view';
                }
            },
            getCurrentValue: function () {
                return AttributeManager.getValue(
                    this.model.get('values'),
                    this.attribute,
                    this.context.locale,
                    this.context.scope
                );
            },
            getEmptyData: function () {
                return null;
            },
            setCurrentValue: function (value) {
                var productValue = this.getCurrentValue();

                productValue.value = value;
            }
        });
    }
);<|MERGE_RESOLUTION|>--- conflicted
+++ resolved
@@ -62,17 +62,15 @@
                     }, this));
                     this.delegateEvents();
                 }, this));
-
-<<<<<<< HEAD
                 return this;
             },
             renderInput: function () {
                 throw new Error('You should implement your field template');
             },
             getTemplateContext: function () {
-                var promise = $.Deferred();
+                var deferred = $.Deferred();
 
-                promise.resolve({
+                deferred.resolve({
                     type: this.fieldType,
                     label: this.attribute.label[this.context.uiLocale] ?
                         this.attribute.label[this.context.uiLocale] :
@@ -85,7 +83,7 @@
                     i18n: i18n
                 });
 
-                return promise.promise();
+                return deferred.promise();
             },
             updateModel: function () {
                 this.valid = true;
@@ -106,63 +104,6 @@
                         this.context.scope
                     ));
                 }
-=======
-            return this;
-        },
-        renderInput: function () {
-            throw new Error('You should implement your field template');
-        },
-        getTemplateContext: function () {
-            var deferred = $.Deferred();
-
-            deferred.resolve({
-                type: this.fieldType,
-                label: this.attribute.label[this.context.uiLocale] ?
-                    this.attribute.label[this.context.uiLocale] :
-                    this.attribute.code,
-                value: this.getCurrentValue(),
-                context: this.context,
-                attribute: this.attribute,
-                info: this.elements,
-                editMode: this.getEditMode(),
-                i18n: i18n
-            });
-
-            return deferred.promise();
-        },
-        updateModel: function () {
-            this.valid = true;
-        },
-        getData: function () {
-            if (this.editable && this.enabled) {
-                return this.model.get('values');
-            } else {
-                return [];
-            }
-        },
-        setValues: function (values) {
-            if (values.length === 0) {
-                values.push(AttributeManager.getValue(
-                    [],
-                    this.attribute,
-                    this.context.locale,
-                    this.context.scope
-                ));
-            }
-
-            this.model.set('values', values);
-        },
-        setContext: function (context) {
-            this.context = context;
-
-            this.render();
-        },
-        addElement: function (position, code, element) {
-            if (!this.elements[position]) {
-                this.elements[position] = {};
-            }
-            this.elements[position][code] = element;
->>>>>>> 2f2f4833
 
                 this.model.set('values', values);
             },
