--- conflicted
+++ resolved
@@ -16,16 +16,10 @@
         'pim/router',
         'pim/common/property',
         'oro/messenger',
-<<<<<<< HEAD
+        'oro/loading-mask',
         'pim/template/export/common/edit/launch'
     ],
-    function ($, _, __, BaseForm, Routing, router, propertyAccessor, messenger, template) {
-=======
-        'oro/loading-mask',
-        'text!pim/template/export/common/edit/launch'
-    ],
-    function ($, _, __, BaseForm, Routing, Navigation, propertyAccessor, messenger, LoadingMask, template) {
->>>>>>> 3be3826e
+    function ($, _, __, BaseForm, Routing, router, propertyAccessor, messenger, LoadingMask, template) {
         return BaseForm.extend({
             template: _.template(template),
             events: {
@@ -72,14 +66,10 @@
                         router.redirect(response.redirectUrl);
                     })
                     .fail(function () {
-<<<<<<< HEAD
                         messenger.notify('error', __('pim_enrich.form.job_instance.fail.launch'));
-=======
-                        messenger.notificationFlashMessage('error', __('pim_enrich.form.job_instance.fail.launch'));
                     })
                     .always(function () {
                         loadingMask.hide().$el.remove();
->>>>>>> 3be3826e
                     });
             },
 
