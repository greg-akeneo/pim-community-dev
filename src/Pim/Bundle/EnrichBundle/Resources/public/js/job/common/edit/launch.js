'use strict';
/**
 * Launch button
 *
 * @author    Julien Sanchez <julien@akeneo.com>
 * @copyright 2016 Akeneo SAS (http://www.akeneo.com)
 * @license   http://opensource.org/licenses/osl-3.0.php  Open Software License (OSL 3.0)
 */
define(
    [
        'jquery',
        'underscore',
        'oro/translator',
        'pim/form',
        'routing',
        'pim/router',
        'pim/common/property',
        'oro/messenger',
        'oro/loading-mask',
        'pim/template/export/common/edit/launch'
    ],
    function ($, _, __, BaseForm, Routing, router, propertyAccessor, messenger, LoadingMask, template) {
        return BaseForm.extend({
            template: _.template(template),
            events: {
                'click .AknButton': 'launch'
            },

            /**
             * {@inheritdoc}
             */
            initialize: function (config) {
                this.config = config.config;

                BaseForm.prototype.initialize.apply(this, arguments);
            },

            /**
             * {@inheritdoc}
             */
            render: function () {
                this.isVisible().then(function (isVisible) {
                    this.$el.empty();
                    if (!isVisible) {
                        return this;
                    }

                    this.$el.html(this.template({
                        label: __(this.config.label)
                    }));
                }.bind(this));

                this.delegateEvents();

                return this;
            },

            /**
             * Launch the job
             */
            launch: function () {
                var loadingMask = new LoadingMask();
                loadingMask.render().$el.appendTo(this.getRoot().$el).show();
                $.post(this.getUrl())
                    .then(function (response) {
                        router.redirect(response.redirectUrl);
                    })
                    .fail(function () {
<<<<<<< HEAD
                        messenger.notify('error', __('pim_import_export.form.job_instance.fail.launch'));
=======
                        messenger.notify('error', __('pim_enrich.form.job_instance.fail.launch'));
                    })
                    .always(function () {
                        loadingMask.hide().$el.remove();
>>>>>>> 8542441e
                    });
            },

            /**
             * Get the route to launch the job
             *
             * @return {string}
             */
            getUrl: function () {
                var params = {};
                params[this.config.identifier.name] = propertyAccessor.accessProperty(
                    this.getFormData(),
                    this.config.identifier.path
                );

                return Routing.generate(this.config.route, params);
            },

            /**
             * Should this extension render
             *
             * @return {Promise}
             */
            isVisible: function () {
                return $.Deferred().resolve(true).promise();
            }
        });
    }
);<|MERGE_RESOLUTION|>--- conflicted
+++ resolved
@@ -66,14 +66,10 @@
                         router.redirect(response.redirectUrl);
                     })
                     .fail(function () {
-<<<<<<< HEAD
                         messenger.notify('error', __('pim_import_export.form.job_instance.fail.launch'));
-=======
-                        messenger.notify('error', __('pim_enrich.form.job_instance.fail.launch'));
                     })
                     .always(function () {
                         loadingMask.hide().$el.remove();
->>>>>>> 8542441e
                     });
             },
 
