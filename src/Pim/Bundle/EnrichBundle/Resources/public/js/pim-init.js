--- conflicted
+++ resolved
@@ -1,13 +1,7 @@
 define(
-<<<<<<< HEAD
-    ['jquery', 'oro/translator', 'oro/mediator', 'oro/navigation', 'oro/messenger', 'pim/dialog',
+    ['jquery', 'backbone', 'oro/translator', 'oro/mediator', 'oro/navigation', 'oro/messenger', 'pim/dialog',
      'pim/saveformstate', 'pim/asynctab', 'pim/ui', 'oro/loading-mask'],
-    function ($, __, mediator, Navigation, messenger, Dialog, saveformstate, loadTab, UI, LoadingMask) {
-=======
-    ['jquery', 'backbone', 'oro/translator', 'oro/mediator', 'oro/navigation', 'oro/messenger', 'pim/dialog',
-     'pim/saveformstate', 'pim/asynctab', 'pim/ui'],
-    function ($, Backbone, __, mediator, Navigation, messenger, Dialog, saveformstate, loadTab, UI) {
->>>>>>> 44c82a62
+    function ($, Backbone, __, mediator, Navigation, messenger, Dialog, saveformstate, loadTab, UI, LoadingMask) {
         'use strict';
         var initialized = false;
         return function() {
