--- conflicted
+++ resolved
@@ -90,10 +90,6 @@
                             channel.code
                         );
 
-<<<<<<< HEAD
-                //values.push(result);
-            }
-=======
                         if (!_.findWhere(
                             values,
                             {scope: newValue.scope, locale: newValue.locale}
@@ -111,7 +107,6 @@
                         var prices = [];
                         _.each(currencies, function (currency) {
                             var price = _.findWhere(value.value, {currency: currency.code});
->>>>>>> aa11e425
 
                             if (!price) {
                                 price = {data: null, currency: currency.code};
