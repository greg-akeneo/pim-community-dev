'use strict';

/**
 * Save extension for channel
 *
 * @author    Alexandr Jeliuc <alex@jeliuc.com>
 * @copyright 2017 Akeneo SAS (http://www.akeneo.com)
 * @license   http://opensource.org/licenses/osl-3.0.php  Open Software License (OSL 3.0)
 */
define(
    [
        'jquery',
        'underscore',
        'oro/translator',
        'pim/form/common/save',
        'oro/messenger',
        'pim/saver/channel',
        'pim/field-manager',
        'pim/i18n',
        'pim/user-context',
        'routing',
        'module',
        'pim/router'
    ],
    function (
        $,
        _,
        __,
        BaseSave,
        messenger,
        ChannelSaver,
        FieldManager,
        i18n,
        UserContext,
        Routing,
        module,
        router
    ) {
        return BaseSave.extend({
            updateSuccessMessage: __('pim_enrich.entity.channel.info.update_successful'),
            updateFailureMessage: __('pim_enrich.entity.channel.info.update_failed'),
            createSuccessMessage: __('pim_enrich.entity.channel.info.create_successful'),
            createFailureMessage: __('pim_enrich.entity.channel.info.create_failed'),

            /**
             * {@inheritdoc}
             */
            postSave: function (isUpdate) {
                this.getRoot().trigger('pim_enrich:form:entity:post_save');
                var code = this.getFormData().code;
                if (!isUpdate) {
                    messenger.notificationFlashMessage(
                        'success',
                        this.createSuccessMessage
                    );
<<<<<<< HEAD
                    router.redirectToRoute(this.config.redirectUrl, {'code': code});
=======
                    var navigation = Navigation.getInstance();
                    navigation.setLocation(Routing.generate(this.config.redirectUrl, {'code': code}));

>>>>>>> b559363f
                    return;
                }

                messenger.notificationFlashMessage(
                    'success',
                    this.updateSuccessMessage
                );
            },

            /**
             * {@inheritdoc}
             */
            save: function () {
                var channel = $.extend(true, {}, this.getFormData());
                var code = null;
                var isUpdate = false;
                var method = 'POST';

                if (_.has(channel.meta, 'id')) {
                    code = channel.code;
                    isUpdate = true;
                    method = 'PUT';
                }

                delete channel.meta;

                this.showLoadingMask();
                this.getRoot().trigger('pim_enrich:form:entity:pre_save');

                return ChannelSaver
                    .save(code, channel, method)
                    .then(function (data) {
                        this.postSave(isUpdate);

                        this.setData(data);
                        this.getRoot().trigger('pim_enrich:form:entity:post_fetch', data);
                    }.bind(this))
                    .fail(this.fail.bind(this))
                    .always(this.hideLoadingMask.bind(this));
            }
        });
    }
);<|MERGE_RESOLUTION|>--- conflicted
+++ resolved
@@ -53,13 +53,8 @@
                         'success',
                         this.createSuccessMessage
                     );
-<<<<<<< HEAD
                     router.redirectToRoute(this.config.redirectUrl, {'code': code});
-=======
-                    var navigation = Navigation.getInstance();
-                    navigation.setLocation(Routing.generate(this.config.redirectUrl, {'code': code}));
 
->>>>>>> b559363f
                     return;
                 }
 
