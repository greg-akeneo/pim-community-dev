--- conflicted
+++ resolved
@@ -96,12 +96,7 @@
                     }.bind(this))
                     .fail(function (xhr) {
                         var message = xhr.responseJSON && xhr.responseJSON.message ?
-                            xhr.responseJSON.message :
-<<<<<<< HEAD
-                            __(config.trans.failed);
-=======
-                            __(this.config.trans.fail);
->>>>>>> 8903268f
+                            xhr.responseJSON.message : __(config.trans.failed);
 
                         messenger.notificationFlashMessage('error', message);
                     }.bind(this))
