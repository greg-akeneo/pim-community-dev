--- conflicted
+++ resolved
@@ -1022,23 +1022,14 @@
   pim_enrich_categorytree_index: Kategoritræstrukturen
   pim_enrich_categorytree_create: Kategori træer | Oprette
   pim_enrich_categorytree_create_tree: Kategori træer | Oprette
-<<<<<<< HEAD
-  pim_enrich_attribute_index: Egenskaber
-  pim_enrich_attribute_create: Attributter | Oprette
-=======
   pim_enrich_attribute_index: Attributter
   pim_enrich_attribute_create: Attributter | Opret
   pim_enrich_attribute_edit: Attributter {{ attribute.label }} | Rediger
->>>>>>> 2ef4e3d5
   pim_enrich_product_index: Produkter
   pim_enrich_family_index: Familier
   pim_enrich_channel_index: Kanaler
-<<<<<<< HEAD
-  pim_enrich_channel_create: Kanaler | Oprette
-=======
   pim_enrich_channel_create: Kanaler | Opret
   pim_enrich_channel_edit: Kanaler {{ channel.label }} | Rediger
->>>>>>> 2ef4e3d5
   pim_enrich_currency_index: Valutaer
   pim_enrich_locale_index: Landestandarder
   pim_enrich_group_index: Grupper
