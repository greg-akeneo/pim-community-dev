confirmation:
  title: Bekræft
  remove:
    item: Er du sikker på at du vil slette dette emne?
    association_type: Er du sikker på du vil slette denne associationstype?
    attribute: Er du sikker på du vil slette attributten?
    attribute_group: Er du sikker på du vil slette denne attributgruppe?
    family: Er du sikker på at du vil slette denne familie?
    product: Er du sikker på du vil slette dette produkt?
    product_model: Er du sikker på du vil slette denne produktmodel? Alle underliggende produkter, produktmodeller og variant produkter, slettes også.
    channel: Er du sikker på du vil slette denne kanal?
    group: Er du sikker på du vil slette denne gruppe?
    group_type: Er du sikker på du vil slette denne gruppe type?
    import_profile: Er du sikker på du vil slette denne import profil?
    export_profile: Er du sikker på du vil slette denne eksportprofil?
    user: Er du sikker på du vil slette denne bruger?
    role: Er du sikker på du vil slette denne rolle?
    job_instance: Er du sikker på du vil slette dette job?
    api_connection: Er du sikker på, du vil tilbagekalde denne API tilslutning? Alle API forbindelser via denne forbindelse vil fremover fejle.
pim_datagrid:
  mass_action_group:
    bulk_actions:
      label: Massehandlinger
    quick_export:
      label: Hurtig eksport
  mass_action:
    delete:
      label: Slet
      confirm_content: Er du sikker på du vil slette de valgte produkter?
      success: Udvalgte produkter blev slettet.
      error: Der opstod en fejl under forsøget på at slette de valgte produkter, prøv venligst igen.
  view_selector:
    view: Visninger
    create_view_modal:
      create: Opret
      confirm: OK
      cancel: Annuller
flash:
  item:
    removed: Vare fjernet succesfuldt
  association_type:
    removed: Sammenhængstypen blev slettet
  attribute:
    removed: Attributten blev slettet
  attribute_group:
    removed: Attributgruppe fjernet
  family:
    removed: Familien fjernet
  product:
    removed: Produktet blev fjernet
  product_model:
    removed: Produktmodellen fjernet
  channel:
    removed: Kanalen blev fjernet
  group:
    removed: Gruppen blev slettet
  group_type:
    removed: Gruppetypen fjernet
  import profile:
    removed: Importer profil blev slettet
  export profile:
    removed: Eksport profil blev slettet
  user:
    removed: Brugeren blev fjernet
  role:
    removed: Rollen blev slettet
  job_instance:
    removed: Jobbet fjernet
  api_connection:
    removed: API forbindelse tilbagekaldt
error:
  common: Der er opstået en fejl
  creating:
    product: Ingen attribut er konfigureret som et produkt-id, eller du har ikke rettigheder til at redigere den.
  removing:
    item: Kan ikke slette denne post
    association_type: Kan ikke slette denne association type
    attribute: Kan ikke slette denne attribut
    family: Kan ikke slette denne familie
    product: Kan ikke slette dette produkt
    channel: Kan ikke slette denne kanal
    group: Kan ikke slette denne gruppe
    group type: Kan ikke slette denne gruppetype
    import profile: Kan ikke slette denne import profil
    export profile: Kan ikke slette denne eksportprofil
    user: Kan ikke slette denne bruger
    role: Kan ikke slette denne rolle
    attribute_option: Fejl under sletning af attribut indstillingen
  saving:
    attribute_option: Kan ikke gemme attribut indstilling
    export_profile: Kan ikke gemme eksportprofil. Kontroller, at alle filtre er udfyldt korrekt
alert:
  attribute_option:
    error_occured_during_submission: Der opstod en fejl under formular modtagelsen på serveren
    save_before_edit_other: Registrer dine ændringer på andre rækker før du redigerer denne ene
  session_storage:
    not_available: Din webbrowser er ikke kompatibel med sessionStorage. Kontakt din administrator
confirm:
  attribute_option:
    cancel_edition_on_new_option_text: Advarsel, du vil miste ikke gemte data. Er du sikker på du vil annullere ændringen af denne nye indstilling ?
    cancel_edition_on_new_option_title: Annullere ændringer
label:
  attribute_option:
    add_option: Tilføje en mulighed
Code: Kode
Edit: Redigér
Delete: Slet
Edit attributes of the product: Rediger attributterne for produktet
Classify the product: Klassificere produktet
Delete the product: Slet produktet
Change status: Skift status
Toggle status: Skift status
pim:
  grid:
    mass_action:
      quick_export:
        csv_all: CSV (alle attributter)
        csv_grid_context: CSV (gitter kontekst)
        xlsx_all: Excel (alle attributter)
        xlsx_grid_context: Excel (gitter kontekst)
      delete: Slet
      mass_edit: Massehandlinger
      category_edit: Flytte produkter i kategorier
      sequential_edit: Sekventiel redigering
jstree.create: Opret
jstree.done: Gjort
switch_on: "Ja"
switch_off: "Nej"
pim_enrich:
  item:
    list:
      delete.label: Slet
      delete.error: Fejl under sletning af elementet
    delete:
      confirm.content: Er du sikker på du vil slette denne {{ itemName }}? Det er ikke muligt at fortryde denne handling
      confirm.title: Slet denne {{ itemName }}
  navigation:
    link:
      back_to_grid: tilbage til liste
    other_actions: andre handlinger
  entity:
    save:
      label: Gem
    info:
      update_failed: Opdateringen fejlede
      update_successful: Opdatering lykkedes
    create_popin:
      code: Kode
      label: Etiket
      labels:
        save: Gem
        cancel: Annuller
    product:
      navigation: Produkt navigation
      infos: Produkt info
      index_title: "] -Inf, 1] {{ count }} resultat |] 1, Inf [{{ count }} resultater"
      title: produkt
      locale: Landestandard
      category: Kategori
      create: Opret
      subTitle: Opret produkt
      modalTitle: Vælg en handling
      filters: Filtre
      selected: udvalgte resultater
      common: Almindelig
      btn:
        enabled: Aktiveret
        disabled: Deaktiveret
        download_pdf: PDF
        compare_translate: Sammenlign / oversætte
        delete: Slet
        save: Gem
      history:
        version: Version
        author: Forfatter
        logged_at: Logget af
        from: Fra
        modified: Ændret
        old_value: Gamle værdier
        new_value: Ny værdi
        actions: Aktioner
      info:
        deletion_successful: Produktet blev slettet.
        deletion_failed: Produktet kunne ikke slettes.
        update_successful: Produktet blev opdateret.
        update_failed: Produktet kunne ikke opdateres.
        field_not_ready: 'Produktet kan ikke gemmes lige nu. Følgende felter er ikke klar: {{ fields }}'
        already_in_upload: Der findes allerede en fil indlæst for denne attribut for denne landestandard "{{ locale }}" og "{{ scope }}"
      error:
        upload: Der opstod en fejl under fil indlæsningen
      meta:
        created: Oprettet
        created_by: Af
        updated_by: Af
        updated: Sidst opdateret
        family:
          title: Familie
          none: Ingen
        family_variant:
          title: Variant
          none: Ingen
        groups:
          title: Grupper
          modal:
            title: Gruppe {{ group }}
            view_group: Se gruppe
            group_label: Etiket
            more_products: '{{ count }} flere produkter...'
            close: Luk
        status: Status
        scope: Kanal
        locale: Landestandard
      copy:
        select: Vælg
        all: Alle
        all_visible: Alle synlige
        none: Ingen
        copy: Kopier
      optional_attribute:
        remove: Fjern denne attribut
      locale_specific_attribute:
        unavailable: Dette landestandard specifikke felt er ikke tilgængeligt i denne landestandard
      localizable:
        channel_locale_unavailable: Dette landespecifik felt er ikke tilgængeligt for landestandard'{{ locale }}' og '{{ channel }}'-kanal
      media:
        upload: Træk og slip for at indlæse eller klik her
      create_popin:
        type: Produkt
        title: Opret
        labels:
          family: Vælg familie
          family_variant: Vælg en familie variant
          save: Gem
          cancel: Annuller
      message:
        created: Produktet blev oprettet
      completeness: Fuldført
      sequential_edit:
        item_limit: Kun de første 1000 poster vist i dette sekventiel redigere ({{ count }} udvalgte)
        empty: Dit valg er tom, skal du ændre dine søgekriterier
    product_model:
      create_popin:
        type: Produktmodel
        title: Oprette en produktmodel
        content: En produktmodel samler variant produkter og letter berigelse af deres fælles egenskaber.
      info:
        create_successful: Produktmodellen opdateret.
        update_successful: Produktmodellen opdateret. Fuldstændigheden af dens variant produkter vil blive genberegnet.
        deletion_successful: Produktmodellen slettet.
        update_failed: Produktmodellen kunne ikke opdateres.
        field_not_ready: 'Produktmodellen kan ikke gemmes lige nu. Følgende felter er ikke klar: {{ fields }}'
      read_only_parent_attribute_from_common: Denne attribut kan opdateres på de fælles attributter.
      read_only_parent_attribute_from_model: "Denne attribut kan opdateres på attributterne af {{ axes }}"
      variant_axis: Variant akse
      title: Produktmodeller
      add_child:
        create: Tilføj ny
        cancel: Annuller
        confirm: Bekræft
        create_label: "Tilføje en ny {{ axes }}"
        fields:
          required_label: (variant akse)
          code: Kode
    association_type:
      info:
        deletion_successful: Sammenhængs type slettet.
        deletion_failed: Sammenhængs type kunne ikke slettes.
        update_successful: Sammenhængstype opdateret
        update_failed: Sammenhængs type kunne ikke opdateres.
        field_not_ready: 'Produktet kan ikke gemmes lige nu. Følgende felter er ikke klar: {{ fields }}'
      meta:
        created: Oprettet
        created_by: Oprettet af
        updated: Opdateret
        updated_by: opdateret af
      btn:
        save: Gem
      title: sammenhængstype
      create_popin:
        title: Opret
      message:
        created: Sammenhængstype oprettet
    group_type:
      info:
        deletion_successful: Gruppen type slettet.
        deletion_failed: Gruppetypen kunne ikke slettes.
        update_successful: Gruppetypen opdateret
        update_failed: Gruppetypen kunne ikke opdateres.
        field_not_ready: 'Produktet kan ikke gemmes lige nu. Følgende felter er ikke klar: {{ fields }}'
      meta:
        created: Oprettet
        created_by: Oprettet af
        updated: Opdateret
        updated_by: opdateret af
      btn:
        save: Gem
      title: gruppetype
      create_popin:
        title: Opret
      message:
        created: Gruppetypen oprettet
    channel:
      title: kanal
      info:
        deletion_successful: Kanalen blev slettet.
        deletion_failed: Kanal kunne ikke slettes.
        update_successful: Kanalen blev opdateret.
        update_failed: Kanalen kunne ikke opdateres.
        create_successful: Kanal oprettet.
        create_failed: Kanalen kunne ikke opdateres.
        field_not_ready: 'Produktet kan ikke gemmes lige nu. Følgende felter er ikke klar: {{ fields }}'
      meta:
        created: Oprettet
        created_by: Oprettet af
        updated: Opdateret
        updated_by: opdateret af
      btn:
        save: Gem
    family:
      title: familie
      selected: udvalgte familier
      info:
        update_successful: Familien opdateret
        create_successful: Kanal oprettet.
        update_failed: Der opstod en fejl under opdatering af familie.
        cant_remove_attribute_as_label: Kan ikke fjerne en attribut der bruges som etiket
        cant_remove_attribute_as_image: Kan ikke fjerne attributten anvendes som det primære billede
        attribute_edit_permission_is_not_granted: Du har ingen rettigheder til at redigere denne families attributter
        cant_remove_attribute_used_as_axis: Kan ikke fjerne denne attribut, bruges som en variant akse i en familie variant
      meta:
        created: Oprettet
        created_by: Oprettet af
        updated: Opdateret
        updated_by: opdateret af
      btn:
        save: Gem
      create_popin:
        title: Opret
      message:
        created: Familien blev oprettet
      variant:
        common:
          title: Fælles attributter
          empty: Der er ingen fælles attributter
        axis.label: Variant akse
        level_1.label: Variant attributter niveau 1
        level_2.label: Variant attributter niveau to
        add_variant: Tilføje variant
        create_label: Opret en ny familie variant
        create_description: I en familie variant, kan du definere en struktur for produkter med varianter. Vælge antallet af administrerede variant niveauer, de attributter, der bruges som variant akser for hvert niveau, og derefter definere hvordan attributterne er fordelt.
        update_description: Træk & drop attributter til de valgte variant niveau at have disse attributter, forvaltes på den variant plan.
        create: Opret
        cancel: Annuller
        code: Kode
        label: Etiket
        levels: Variant niveauer
        axis_level: Variant akse niveau
        required: Påkrævet
        confirm_attribute_removal:
          title: Bekræfte Fjern attributter
          message: Ved at fjerne disse attributter vil du lægge dem tilbage i de fælles attributter af den familie variant og fjerne værdier fra variant varerne
    family_variant:
      info:
        update_successful: Familie variant opdateret. Produkter med varianter vil blive opdateret med ændringerne.
    attribute_option:
      code: Kode
      label: Etiket
      actions: Aktioner
    group:
      title: Gruppe
      info:
        deletion_successful: Gruppen blev slettet.
        deletion_failed: Gruppen kunne ikke slettes.
        update_successful: Gruppe opdateret
        update_failed: Gruppen kunne ikke opdateres.
        field_not_ready: 'Gruppen kan ikke gemmes lige nu. Følgende felter er ikke klar: {{ fields }}'
      btn:
        save: Gem
      meta:
        product_count: Produkter
        created: Oprettet
        created_by: Oprettet af
        updated: Opdateret
        updated_by: opdateret af
      create_popin:
        title: Opret
      message:
        created: Gruppe oprettet
    job_instance:
      title: jobprofil
      info:
        update_failed: Jobprofil kunne ikke opdateres.
        update_successful: Jobprofil er blevet opdateret.
    attribute:
      info:
        deletion_successful: Atributten blev slettet.
        deletion_failed: Atributten kunne ikke slettes.
        update_successful: Atributten blev opdateret.
        update_failed: Atributten kunne ikke opdateres.
        create_successful: Atributten blev oprettet.
        create_failed: Atributten kunne ikke oprettes.
        field_not_ready: 'Attributten kan ikke gemmes lige nu. Følgende felter er ikke klar: {{ fields }}'
      scopable: Omfangbar
      type:
        pim_catalog_identifier: Identifikator
        pim_catalog_text: Tekst
        pim_catalog_textarea: Tekstområde
        pim_catalog_number: Tal
        pim_catalog_price_collection: Pris
        pim_catalog_multiselect: Multi Select
        pim_catalog_simpleselect: Simple select
        pim_catalog_file: Fil
        pim_catalog_image: Billede
        pim_catalog_boolean: "Ja / Nej"
        pim_catalog_date: Dato
        pim_catalog_metric: Metrisk
        pim_reference_data_simpleselect: Referencedata simpel valg
        pim_reference_data_multiselect: Reference data multi valg
      validation_rule:
        email: E-mail
        regexp: Regulære udtryk
        url: URL
      title: attribut
    attribute_group:
      info:
        update_failed: Attributgruppe kunne ikke opdateres
        update_successful: Attributgruppe opdateret
    api_connection:
      create_popin:
        title: Opret
      message:
        created: API forbindelse oprettet
  confirmation:
    leave: Er du sikker på du vil forlade denne side?
    discard_changes: Du vil miste ændringer til {{ entity }}, hvis du forlader siden.
    delete_item: Bekræft sletning
    remove_item: Bekræft fjernelse af
    remove: Fjern
    delete:
      attribute: Er du sikker på du vil slette denne attribut fra produktet?
      attribute_group: Vil du fjerne attributten {{ attribute }} fra denne attributgruppe?
      product_model: Bekræft sletning
  info:
    not_applicable: Ikke tilgængelig
    entity:
      updated: Der er ikke-gemte ændringer.
  error:
    upload: Der opstod en fejl under indlæsning af filen
  alert:
    not_allowed: Du har ikke adgang til denne side
    error_occured: Der opstod en fejl under indlæsning af siden
  form:
    required: (Påkrævet)
    product_model:
      choose_product_model: Vælg en produktmodel
      choose_variant: Vælg en variant
      complete_variant_product: variant produkt
      complete_variant_products: variant produkter
      family_variant: Variant
      product_model: Produktmodel
      flash:
        product_model_added: Produktmodellen føjet til produktmodellen
        variant_product_added: Variant produkt føjet til produktmodellen
    product:
      tab:
        associations:
          title: Associationer
          info:
            none_exist: Der findes ingen sammenhængstype.
            show_products: Display-produkter
            show_groups: Visningsgrupper
            number_of_associations: "{{ productCount }} produkt(er), {{ productModelCount }} produkt model(er) og {{ groupCount }} gruppe(r)"
          association_type_selector: Sammenhængstyper
          target: Mål
          manage: Tilføj {{ associationType }} foreninger
          manage_description: Vælg de produkter, du vil knytte til det aktuelle produkt
          add_associations: Tilføj tilknytning
        attributes:
          title: Attributter
          btn:
            add: Tilføj
            add_attributes: Tilføj egenskab
          info:
            search_attributes: Søg...
            no_available_attributes: Der er ikke flere attributter at tilføje
            attributes_selected: "{{ itemsCount }} attribut(ter) valgt"
            no_match: Ingen fundet
            load_more: Indlæs flere resultater...
          attribute_group_selector: Attributgruppe
          attribute_group_all: Alle
          attribute_group.to_fill_count: "{1}1 tom kræved attribut |] 1, Inf [{{ count }} tomme krævede attributter"
          attribute_filter:
            display: Vis
            all: Alle attributter
            missing_required: Alle manglende krævede attributter
        categories:
          title: Kategorier
      panel:
        completeness:
          title: Fuldstændighed
          info:
            no_family: Ingen familie defineret. Definér venligst en familie for at beregne fuldstændigheden af dette produkt.
            no_completeness: Du har lige ændret familie på produktet. Gem det først for at beregne fuldstændigheden for den nye familie.
          missing_values: "{1} 1 mangler værdi |] 1, Inf [{{ count }} manglende værdier"
        history:
          title: Historik
      switch:
        "no": "Nej"
        "yes": "Ja"
      sequential_edit:
        info:
          products: produkter
          previous: Springe tilbage til {{ product }} uden at gemme.
          next: Spring til {{ product }} uden at gemme.
        btn:
          save_and_next: Gem og næste
          save_and_finish: Gem og afslut
      change_family:
        modal:
          title: Ændre produktfamilien
          merge_attributes: Aktuelle attributter flettes sammen med dem i den nye familie.
          keep_attributes: Ingen attributter vil blive fjernet.
          change_family_to: Ændre familien til
          empty_selection: Vælg familie
      flash:
        attribute_deletion_error: Der opstod en fejl under attribut sletning
      mass_edit:
        select_attributes: Vælg attributter
        select: Vælg
    association_type:
      tab:
        properties:
          title: Egenskaber
          general: Generelle egenskaber
          code: Kode
          label_translations: Etiket oversættelser
        history:
          title: Historik
    group_type:
      tab:
        properties:
          title: Egenskaber
          general: Generelle egenskaber
          code: Kode
          label_translations: Etiket oversættelser
        history:
          title: Historik
    channel:
      tab:
        history:
          title: Historik
        properties:
          title: Egenskaber
          general: Generelt
          code: Kode
          currencies: Valutaer
          locales: Landestandarder
          category_tree: Kategoritræstrukturen
          label_translations: Etiket oversættelser
          label_conversion_units: Vælge en konvertering enhed for hver metriske attribut, der skal bruges under produkt eksport
          conversion_unit:
            do_not_convert: Konvertér ikke
    family:
      tab:
        properties:
          title: Egenskaber
          general: Generelt
          code: Kode
          attribute_as_label: Attributten anvendes som etiket
          attribute_as_image: Attributten anvendes som det primære billede
          empty_attribute_as_image: Ikke valgte
          label_translations: Etiket oversættelser
        attributes:
          title: Attributter
          label_label: Etiket
          toolbox:
            select_attributes_by_groups: Tilføj efter gruppe
            select_attributes: Tilføj egenskab
            add: Tilføj
            attributes_groups_selected: '{{ itemsCount }} gruppe(r) valgt'
          not_required_label: Ikke påkrævet
          required_label: Påkrævet
        variant:
          title: Varianter
          flash:
            family_variant_created: Familie variant blev oprettet
        history:
          title: Historik
    attribute_option:
      flash:
        option_created: Attribut tilvalg oprettet
        error_creating_option: Der opstod en fejl under oprettelsen af attribut egenskaben
      add_option_modal:
        title: Tilføj attribut tilvalg
        confirm: Tilføj
        cancel: Annuller
    entity:
      switch:
        "no": "Nej"
        "yes": "Ja"
    group:
      tab:
        properties:
          title: Egenskaber
          general: Generelle egenskaber
          code: Kode
          type: Type
          label_translations: Etiket oversættelser
        history:
          title: Historik
        products:
          title: Produkter
    attribute_group:
      tab:
        properties:
          title: Egenskaber
          general: Generelle egenskaber
          code: Kode
          label_translations: Etiket oversættelser
        attribute:
          title: Attributter
          table:
            name: Navn
            type: Type
            scopable: Omfangbar
            localizable: Kan oversættes
        history.title: Historik
    common:
      tab:
        attributes:
          btn:
            add: Tilføj
            add_attributes: Tilføj egenskab
          info:
            search_attributes: Søg...
            no_available_attributes: Der er ikke flere attributter at tilføje
    job_execution:
      loading: Indlæser...
      title.details: udførelse detaljer
      refreshBtn.title: Opdatér
      meta:
        status.title: Status
      button:
        show_profile.title: Vis profil
        download_log.title: Download log
        download_file.title: Download genererede fil
        download_archive.title: Download genereret Arkiv
      summary:
        fetching: Indsamling af data om job udførelse...
        warning: Advarsel
        header.step: Trin
        header.status: Status
        header.warnings: Advarsler
        header.summary: Opsummering
        header.start: Start
        header.end: Slut
    job_instance:
      fail:
        launch: Undladt at lancere jobprofil. Sørg for det er gyldig og at du har ret til at lancere det.
        save: Kunne ikke gemme jobprofil. Sørg for at du har ret til at redigere den.
      title:
        import: Import profiler
        export: Eksport profiler
      button:
        edit.title: Redigér
        export.title: Eksporter nu
        import.launch: Importer nu
        import.upload: Indlæs og importer nu
        import.upload_file: Overfør en fil
      meta:
        job: Job
        connector: Connector
      subsection:
        last_executions: Sidste kørsel
      tab:
        content:
          title: Indhold
        properties:
          title: Egenskaber
          code:
            title: Kode
          label:
            title: Etiket
          decimal_separator:
            title: Decimalseparator
            help: Bestem decimal separator
          date_format:
            title: Dato format
            help: Bestem formatet af dato felterne
          file_path:
            title: Fil sti
            help: Hvor skal den generede fil gemmes
          delimiter:
            title: Afgrænser
            help: Ét tegn bruges til at angive feltafgrænseren
          enclosure:
            title: Indgrænse
            help: Ét tegn bruges til at angive felt-indgrænsningen
          with_header:
            title: Med hoved
            help: Udskrive kolonnenavn eller ej
          with_media:
            title: Eksportere filer og billeder
            help: Hvorvidt eller ikke at eksportere produktfiler og billeder
          lines_per_file:
            title: Antal linjer pr. fil
            help: Definere antallet af linier pr. fil
          upload_allowed:
            title: Tillad fil upload
            help: Tilad at uploade filen direkte eller ej
          categories_column:
            title: Kategori kolonne
            help: Navnet på kolonnen kategorier
          escape:
            title: Forlad
            help: One character used to set the field escape
          family_column:
            title: Familie kolonne
            help: Navnet på kolonnen familie
          groups_column:
            title: Grupper kolonne
            help: Navnet på kolonnen grupper
          enabled:
            title: Aktiver produkt
            help: Hvorvidt importerede produkt skal aktiveres
          enabled_comparison:
            title: Sammenlign værdier
            help: Aktiver sammenligning mellem original og importerede værdier. Kan fremskynde import, hvis importerede værdier er meget lig den oprindelige værdier
          real_time_versioning:
            title: Realtid historie opdatering
            help: Betyder at produkt historien opdateres automatisk, kan slås fra for at forbedre indstillinger
          family_variant_column:
            title: Familie variant import
        history:
          title: Historik
      file_path: Fil sti
    attribute:
      meta:
        created: Oprettet
        created_by: af
        updated: Sidst opdateret
        updated_by: af
      tab:
        properties:
          title: Egenskaber
          section:
            common: Generelle parametre
            type_specific: Specifik type parametre
            validation: Valideringsparametre
          label:
            allowed_extensions: Tilladte filendelser
            auto_option_sorting: Sorter automatisk indstillinger efter alfabetisk rækkefølge
            available_locales: Tilgængelige landestandarder
            code: Kode
            date_max: Maks. dato
            date_min: Min. dato
            decimals_allowed: Decimal værdier tilladt
            default_metric_unit: Standard metriske enhed
            group: Attributgruppe
            is_locale_specific: Landestandard specifik
            localizable: Værdi pr. landestandard
            max_characters: Maks. tegn
            max_file_size: Maks. filstørrelse (MB)
            metric_family: Metriske familie
            minimum_input_length: Minimumlængde for autokomplettering
            negative_allowed: Negative værdier tilladt
            number_max: Maks. antal
            number_min: Min. antal
            reference_data_name: Reference data type
            scopable: Værdi pr. kanal
            type: Type
            unique: Unik værdi
            useable_as_grid_filter: Brugbare i gitter
            validation_regexp: Regulære udtryk
            validation_rule: Valideringsregel
            wysiwyg_enabled: RTF-editoren aktiveret
          default_label:
            default_metric_unit: Vælg enhed
            group: Vælg attributgruppe
            metric_family: Vælg familie
            reference_data_name: Vælg reference datatype
        labels:
          title: Etiket oversættelser
        choices:
          title: Valgmuligheder
        history:
          title: Historik
    mass_edit:
      family:
        attributes:
          label_label: Etiket
          toolbox:
            select_attributes_by_groups: Tilføj efter gruppe
            select_attributes: Tilføj egenskab
            add: Tilføj
            attributes_groups_selected: '{{ itemsCount }} gruppe(r) valgt'
    basket:
      title: Indkøbskurv
      empty_basket: Indkøbskurven er tom
  job:
    upload: Slip din {{ type }} fil her, eller klik for at gennemse disken
  export:
    product:
      data:
        title: Filtrer produkter
      structure:
        title: Filtrere data
        attributes:
          title: Attributter
      filter:
        channel:
          title: Kanal
          help: Kanalen definerer mulighederne for produkt værdier, de landestandarder, der bruges til at vælge data og træet bruges til at vælge produkter.
        locales:
          title: Landestandarder
          help: 'Landestandarderne definerer de lokaliserede produkt værdier at eksportere. Ex: kun produktinformation på fransk.'
        attributes:
          title: Attributter
          edit: Redigér
          label: "{0} alle attributter |{1} én attribut valgt |] 1, Inf [{{ count }} attributter valgt"
          help: 'Vælg produktinformation til eksport. Eks: kun de tekniske attributter.'
          empty: Alle attributter vil blive eksporteret
          modal:
            apply: Anvend
            cancel: Annuller
            title: Valg af attributter
        attributes_selector:
          attribute_group: Attributgrupper
          attributes: "Søg i {{ itemsCount }} attributter"
          selected: "Valgte attributter"
          clear: Nustil
          all_group: Alle grupper
          empty_selection: Alle attributter vil blive eksporteret
          title: Attributter
          description: Vælg fabrikat oplysningerne eksportere
        family:
          title: Familie
          help: 'Vælg produkterne, der eksporteres af deres familie. Eks: Eksport kun sko og kjoler.'
          operators:
            IN: I listen
            "NOT IN": Ikke på listen
            EMPTY: Produkter, der ikke har en familie
            "NOT EMPTY": Produkter, der har en familie
          empty_selection: Ingen betingelse på familier
        updated:
          title: Tid tilstand
          operators:
            ALL: Ingen dato tilstand
            "SINCE LAST N DAYS": Opdaterede varer i løbet af de sidste n dage (f.eks. 6)
            ">": Opdaterede produkter siden denne dato
            "SINCE LAST JOB": Opdaterede produkter siden sidste eksport
        enabled:
          title: Status
          help: 'Vælg produkterne, der eksporteres efter deres status. Eks: Eksportere produkter uanset deres status.'
          value:
            all: Alle
            enabled: Aktiveret
            disabled: Deaktiveret
        completeness:
          title: Fuldstændighed
          help: Vælg produkterne, der eksporteres efter deres fuldstændighed.
          operators:
            ALL: Ingen betingelse på fuldstændighed
            ">=": Komplet på mindst én valgte landestandard
            "GREATER OR EQUALS THAN ON ALL LOCALES": Komplet på alle valgte landestandarder
            LOWER THAN ON ALL LOCALES: Ikke komplet på nogle af de valgte landestandarder
          empty_selection: Vælg en familie
        category:
          title: Kategori
          help: Brug produktkategorierne i træet (defineret af kanalen ovenfor) til at vælge produkter til eksport
        identifier:
          title: Identifikator
          help: Brug produkt-id'erne til at eksportere adskilt af kommaer, mellemrum eller linjeskift
        metric:
          operators:
            "=": er lig med
            "!=": Er ikke lig med
            ">=": Større end eller lig med
            ">": større end
            "<=": Mindre end eller lig med
            "<": mindre end
            EMPTY: Er tom
            NOT EMPTY: er ikke tom
        string:
          operators:
            ALL: Alle
            CONTAINS: Indeholder
            DOES NOT CONTAIN: Indeholder ikke
            "=": er lig med
            STARTS WITH: Starter med
            ENDS WITH: Ender med
            EMPTY: Er tom
            NOT EMPTY: er ikke tom
        price-collection:
          operators:
            "=": er lig med
            "!=": Er ikke lig med
            ">=": Større end eller lig med
            ">": større end
            "<=": Mindre end eller lig med
            "<": mindre end
            EMPTY: Er tom
            NOT EMPTY: er ikke tom
        multi_select:
          operators:
            IN: I listen
            EMPTY: Er tom
            NOT EMPTY: er ikke tom
        media:
          operators:
            CONTAINS: Indeholder
            DOES NOT CONTAIN: Indeholder ikke
            "=": er lig med
            STARTS WITH: Starter med
            ENDS WITH: Ender med
            EMPTY: Er tom
            NOT EMPTY: er ikke tom
        date:
          operators:
            ">": større end
            "<": mindre end
            "=": er lig med
            "!=": Er ikke lig med
            BETWEEN: Mellem
            NOT BETWEEN: ikke mellem
            EMPTY: Er tom
            NOT EMPTY: er ikke tom
        number:
          operators:
            "=": er lig med
            "!=": Er ikke lig med
            ">=": Større end eller lig med
            ">": større end
            "<=": Mindre end eller lig med
            "<": mindre end
            EMPTY: Er tom
            NOT EMPTY: er ikke tom
      properties:
        title: Egenskaber
      global_settings:
        title: Globale indstillinger
  mass_edit_action:
    edit_common_attributes:
      description: Kun de attributter, der tilhører familierne til de valgte produkter vil blive redigeret med følgende data for <span class="highlight">{{ locale }}</span> locale og <span class="highlight">{{ channel }}</span> kanal.
  index:
    association_type:
      title: "] -Inf, 1] {{ count }} association type |] 1, Inf [{{ count }} association typer"
      create_btn: opret sammenhængstype
    import_profiles:
      title: "] -Inf, 1] {{ count }} import profil |] 1, Inf [{{ count }} import profiler"
      create_btn: opret import profil
      list: Vælg et job
      create_popin:
        title: Opret
      message:
        created: Importer profil oprettet
    import_history:
      title: importer rapporter
    group:
      title: "] -Inf, 1] {{ count }} group |] 1, Inf [{{ count }} grupper"
      create_btn: Opret gruppe
    export_profiles:
      title: "] -Inf, 1] {{ count }} eksportprofil |] 1, Inf [{{ count }} export profiler"
      create_btn: opret eksportprofil
      create_popin:
        title: Opret
      message:
        created: Eksport profil oprettet
    export_history:
      title: eksportere rapporterne
    family:
      title: "] -Inf, 1] {{ count }} familie |] 1, Inf [{{ count }} familier"
      create_btn: opret familie
    grouptype:
      title: "] -Inf, 1] {{ count }} gruppetype |] 1, Inf [{{ count }} gruppe typer{{ count }}"
      create_btn: opret gruppetype
    currency:
      title: "] -Inf, 1] {{ count }} valuta |] 1, Inf [{{ count }} valutaer"
    locale:
      title: "] -Inf, 1] {{ count }} locale |] 1, Inf [{{ count }} landestandarder"
    user:
      title: "] -Inf, 1] {{ count }} brugeren |] 1, Inf [{{ count }} brugere"
      create_btn: Opret bruger
    user_role:
      title: "] -Inf, 1] {{ count }} rolle |] 1, Inf [{{ count }} roller"
      create_btn: Opret rolle
    user_group:
      title: "] -Inf, 1] {{ count }} group |] 1, Inf [{{ count }} grupper"
      create_btn: Opret gruppe
    process_tracker:
      title: "] -Inf, 1] {{ count }} operation |] 1, Inf [{{ count }} operationer"
    channel:
      title: "] -Inf, 1] {{ count }} kanal |] 1, Inf [{{ count }} kanaler"
      create_btn: opret kanal
    attribute:
      title: "] -Inf, 1] {{ count }} attribut |] 1, Inf [{{ count }} attributter"
      create_btn: opret attribut
      modal_title: Vælg attributtype
    attribute_group:
      title: Attributgrupper
      create_btn: Opret
    api_connection:
      title: "] -Inf, 1] {{ count }} API forbindelse |] 1, Inf [{{ count }} API forbindelser"
      create_btn: Opret
  mass_edit:
    next: Næste
    previous: Tilbage
    cancel: Annuller
    confirm: Bekræft
    product:
      title: Produkter bulk handling
      confirm: "{1} Du er ved at opdatere et produkt med følgende oplysninger, bekræft venligst. |Du er ved at opdatere {{ itemsCount }} produkter med følgende oplysninger, bekræft venligst."
      step:
        select:
          label: Vælg produkter
        choose:
          title: Produkter bulk handling
          label_count: "] 0, Inf [Vælg din handling"
        configure:
          label: Konfigurér
        confirm:
          label: Bekræft
        launch_error:
          label: Der opstod en fejl under opstart af handlingen masse Rediger
        launched:
          label: Bulk-handlingen "{{ operation }}" er blevet igangsat. Du får besked, når den er afsluttet.
      operation:
        change_status:
          label: Skift status
          label_count: "{1}Change <span class=\"AknFullPage-title--highlight\"> 1</span> produkt |] 1, Inf [Skift status af <span class=\"AknFullPage-title--highlight\">{{ itemsCount }} produkter</span>"
          description: De valgte produkter vil blive aktiveret eller deaktiveret.
          field: At aktivere
        edit_common:
          label: Rediger attributter
          label_count: "{1}Ret fælles attributter af <span class=\"AknFullPage-title--highlight\"> 1 produkt</span> |] 1, Inf [Rediger fælles attributter af <span class=\"AknFullPage-title--highlight\">{{ itemsCount }} produkter</span>"
          description: Kun de attributter, der tilhører familierne til de valgte produkter vil blive redigeret med følgende data for {{ locale }} locale og {{ scope }} kanal.
        change_family:
          label: Ændre familie
          label_count: "{1}Change familie af <span class=\"AknFullPage-title--highlight\"> 1 produkt</span> |] 1, Inf [Skift familie af <span class=\"AknFullPage-title--highlight\">{{ itemsCount }} produkter</span>"
          description: Familie på de udvalgte produkter vil blive ændret til den valgte familie
          field: Familie
        add_to_group:
          label: Tilføj til grupper
          label_count: "{1}Tilføj <span class=\"AknFullPage-title--highlight\"> 1 produkt</span> grupper |] 1, Inf [Tilføj <span class=\"AknFullPage-title--highlight\">{{ itemsCount }} produkter</span> til grupper"
          description: Vælg de grupper hvor de udvalgte produkter skal tilføjes til
          field: Grupper
        add_to_category:
          label: Tilføje til kategorier
          label_count: "{1}Tilføj <span class=\"AknFullPage-title--highlight\"> 1 produkt</span> grupper |] 1, Inf [Tilføj <span class=\"AknFullPage-title--highlight\">{{ itemsCount }} produkter</span> til grupper"
          description: Produkterne vil blive klassificeret i følgende kategorier, den nuværende klassificering bibeholdes.
        move_to_category:
          label: Flyt mellem kategorier
          label_count: "{1}Flyt <span class=\"AknFullPage-title--highlight\"> 1 produkt</span> mellem kategorier |] 1, Inf [Flyt <span class=\"AknFullPage-title--highlight\">{{ itemsCount }} produkter</span> mellem kategorier"
          description: Produkterne vil blive klassificeret i følgende kategorier, den nuværende klassificering bibeholdes.
        remove_from_category:
          label: Fjern fra kategorier
          label_count: "{1}Fjern <span class=\"AknFullPage-title--highlight\"> 1 produkt</span> fra kategorier |] 1, Inf [Fjern <span class=\"AknFullPage-title--highlight\">{{ itemsCount }} produkter</span> fra kategorier"
          description: Produkterne vil blive fjernet fra følgende kategorier.
        add_to_existing_product_model:
          label: Føj til en eksisterende produktmodel
          label_count: "{1}Add <span class=\"AknFullPage-title--highlight\"> 1 produkt</span> til en eksisterende produktmodel |] 1, Inf [Tilføj <span class=\"AknFullPage-title--highlight\">{{ itemsCount }} produkter</span> til en eksisterende produktmodel"
          description: Den valgte produktmodel vil samle produkterne og giver mulighed for berigelse af deres fælles egenskaber.
        associate_to_product_and_product_model:
          label: Associeret produkter
          label_count: "{1}Associer <span class=\"AknFullPage-title--highlight\"> 1 produkt</span> til produkter eller produkt modeller |] 1, Inf [Associer <span class=\"AknFullPage-title--highlight\">{{ itemsCount }} produkter</span> til produkter eller produkt modeller"
          description: De valgte produkter i listen vil blive associeret til de udvalgte produkter og produkt modeller for den valgte associetingstype
          validate: Vælg venligst associering før du fortsætter til næste trin
    family:
      title: Familier massehandling
      confirm: "{1} Du er ved at opdatere et produkt med følgende oplysninger, bekræft venligst. |Du er ved at opdatere {{ itemsCount }} produkter med følgende oplysninger, bekræft venligst."
      step:
        select:
          label: Vælg familier
        choose:
          title: Familier massehandling
          label_count: "] 0, Inf [Vælg din handling"
        configure:
          label: Konfigurér
        confirm:
          label: Bekræft
        launched:
          label: Bulk-handlingen "{{ operation }}" er blevet igangsat. Du får besked, når den er afsluttet.
      operation:
        set_requirements:
          label: Indstil attribut krav
          description: Følgende attribut krav vil blive anvendt til de valgte familier
          label_count: "Sæt attribut kravene for  <span class=\"AknFullPage-title--highlight\">1 familie</span>|] 1, Inf [Sæt attribut kravene for <span class=\"AknFullPage-title--highlight\">{{ itemsCount }} familier</span>"
pim_enrich.error:
  exception.title: Beklager! Der opstod en {{ status_code }} fejl...
  http:
    403: Du har ikke adgang til denne side
page_title:
  oro_default: Kontrolpanel
  pim_enrich_attributegroup_index: Attributgrupper
  pim_enrich_attributegroup_create: Attribut grupper | Oprette
  pim_enrich_attributegroup_edit: Attribut grupper {{ group.label }} | Rediger
  pim_enrich_categorytree_index: Kategoritræstrukturen
  pim_enrich_categorytree_create: Kategori træer | Oprette
  pim_enrich_categorytree_edit: Kategori træ {{ category.label }} | Rediger
  pim_enrich_categorytree_create_tree: Kategori træer | Oprette
  pim_enrich_attribute_index: Attributter
  pim_enrich_attribute_create: Attributter | Opret
  pim_enrich_attribute_edit: Attribut {{ attribute.label }} | Rediger
  pim_enrich_product_index: Produkter
  pim_enrich_product_edit: Produkt {{ product.label }} | Rediger
  pim_enrich_product_model_edit: Produkt model {{ product.label }} | Rediger
  pim_enrich_family_index: Familier
  pim_enrich_family_edit: Familie {{ family.label }} | Rediger
  pim_enrich_channel_index: Kanaler
  pim_enrich_channel_create: Kanaler | Opret
  pim_enrich_channel_edit: Kanal {{ channel.label }} | Rediger
  pim_enrich_currency_index: Valutaer
  pim_enrich_locale_index: Landestandarder
  pim_enrich_group_index: Grupper
  pim_enrich_group_edit: Gruppe {{ group.label }} | Rediger
  pim_enrich_associationtype_index: Sammenhængstyper
  pim_enrich_associationtype_edit: Sammenhængstype {{ association type.label }} | Rediger
  pim_enrich_grouptype_index: Gruppetyper
  pim_enrich_grouptype_edit: Gruppe type {{ group type.label }} | Rediger
  pim_enrich_mass_edit_action_choose: Masse Rediger | Vælg
  pim_enrich_mass_edit_action_configure: Masse Rediger | Konfigurere
  pim_enrich_mass_edit_action_perform: Masse Rediger | Udføre
  pim_enrich_job_tracker_index: Process overvågning
  pim_enrich_job_tracker_show: Process overvågning | Vis job
  pim_enrich_api_connection_index: API-forbindelser
  pim_enrich_api_connection_create: API forbindelser | Oprette
  pim_enrich_mass_edit_action: Masse Rediger
  pim_analytics_system_info_index: Systemoplysninger
batch_jobs:
  add_product_value:
    label: Tilføj produktværdi
    perform:
      label: Tilføj produktværdi
  update_product_value:
    label: Opdatere produktets værdi
    perform:
      label: Opdatere produktets værdi
  edit_common_attributes:
    label: Rediger attributter
    perform:
      label: Rediger attributter
    cleaner:
      label: Rens filer til fælles attributter
<<<<<<< HEAD
  add_to_category:
    label: Tilføje til kategorier
    perform:
      label: Tilføje til kategorier
  move_to_category:
    label: Flyt til kategori
    perform:
      label: Flyt til kategori
  remove_from_category:
    label: Fjern fra kategori
    perform:
      label: Fjern fra kategori
  add_association:
    label: Associeret produkter
    perform:
      label: Associeret produkter
=======
>>>>>>> c608551e
  add_to_existing_product_model:
    label: Føj til en eksisterende produktmodel
    perform:
      label: Føj til en eksisterende produktmodel
  set_attribute_requirements:
    label: Indstil attribut krav
    perform:
      label: Indstil attribut krav
  csv_product_quick_export:
    quick_export.label: CSV-produkt hurtig eksport
    quick_export_product_model.label: CSV-produkt hurtig eksport
    perform:
      label: CSV-produkt hurtig eksport
  csv_product_grid_context_quick_export:
    quick_export.label: CSV-produkt gitter sammenhæng hurtig eksport
    quick_export_product_model.label: CSV-produkt gitter sammenhæng hurtig eksport
    perform:
      label: CSV-produkt gitter sammenhæng hurtig eksport
  xlsx_product_quick_export:
    quick_export.label: XSLX produkt hurtig eksport
    quick_export_product_model.label: XSLX produkt model hurtig eksport
    perform:
      label: XSLX produkt hurtig eksport
  xlsx_product_grid_context_quick_export:
    quick_export.label: Xlsx-produkt gitter sammenhæng hurtig eksport
    quick_export_product_model.label: XSLX produkt model gitter sammenhæng hurtig eksport
    perform:
      label: Xlsx-produkt gitter sammenhæng hurtig eksport
  csv_product_export:
    label: Produkt eksport til CSV
    export.label: Produkt eksport
  csv_product_model_export:
    label: Produkt model eksport i CSV-
    export.label: Produkt eksport
  csv_category_export:
    label: Kategori eksport til CSV
    export.label: Kategori eksport
  csv_attribute_export:
    label: Attributten udførsel til CSV
    export.label: Attribut eksport
  csv_attribute_option_export:
    label: Attribut options eksport til CSV
    export.label: Attribut option eksport
  csv_association_type_export:
    label: Association type export in CSV
    export.label: Association type export
  csv_group_export:
    label: Gruppen eksport til CSV
    export.label: Gruppe eksport
  csv_family_export:
    label: Familie eksport i CSV
    export.label: Familie eksport
  csv_family_variant_export:
    label: Familie variant eksport i CSV
    export.label: Familie variant eksport
  csv_product_import:
    label: Produkt eksport fra CSV-fil
    validation.label: Filvalidering
    import.label: Produkt import
    import_associations.label: Association import
  csv_product_model_import:
    label: Produkt model import i CSV-
  csv_category_import:
    label: Kategori eksport fra CSV
    validation.label: Filvalidering
    import.label: Kategori import
  csv_attribute_import:
    label: Attributten udførsel fra CSV
    validation.label: Filvalidering
    import.label: Attribut import
  csv_attribute_option_import:
    label: Attribut indstillinger -  import fra CSV
    validation.label: Filvalidering
    import.label: Attribut indstilling import
  csv_association_type_import:
    label: Association type import fra CSV
    validation.label: Filvalidering
    import.label: Association type import
  csv_family_import:
    label: Familie import i CSV
    validation.label: Filvalidering
    import.label: Familie import
  csv_family_variant_import:
    label: Familie variant import i CSV
    validation.label: Filvalidering
    import.label: Familie variant import
  csv_group_import:
    label: Gruppe import fra CSV
    validation.label: Filvalidering
    import.label: Gruppe import
  csv_channel_export:
    label: Kanal eksportet til CSV
    export.label: Kanal eksport
  csv_locale_export:
    label: Landestandard eksport i CSV
    export.label: Landestandard eksport
  csv_attribute_group_export:
    label: Attribut gruppe eksport til CSV
    export.label: Attribut gruppe eksport
  csv_currency_export:
    label: Valuta eksport til CSV
    export.label: Valuta eksport
  csv_group_type_export:
    label: Gruppen type eksport til CSV
    export.label: Grupp type eksport
  csv_channel_import:
    label: Kanal import fra CSV
    validation.label: Filvalidering
    import.label: Kanal import
  csv_locale_import:
    label: Landestandard import fra CSV
    validation.label: Filvalidering
    import.label: Landestandard import
  csv_attribute_group_import:
    label: Attribut gruppe import fra CSV
    validation.label: Filvalidering
    import.label: Attribut gruppe import
  csv_currency_import:
    label: Valuta import fra CSV
    validation.label: Filvalidering
    import.label: Valuta import
  csv_group_type_import:
    label: Gruppe type import fra CSV
    validation.label: Filvalidering
    import.label: Gruppe type import
  xlsx_category_import:
    label: Kategori import fra XLSX
    validation.label: Filvalidering
    import.label: Kategori import
  xlsx_association_type_import:
    label: Sammenkædningstype import fra CSV
    validation.label: Filvalidering
    import.label: Association type import
  xlsx_attribute_import:
    label: Attribut import fra XLSX
    validation.label: Filvalidering
    import.label: Attribut import
  xlsx_attribute_option_import:
    label: Attribut tilvalg import fra XLSX
    validation.label: Filvalidering
    import.label: Attribut indstilling import
  xlsx_family_import:
    label: Familie import i XLSX
    validation.label: Filvalidering
    import.label: Familie import
  xlsx_family_variant_import:
    label: Familie variant import i XLSX
    validation.label: Filvalidering
    import.label: Familie variant import
  xlsx_product_export:
    label: Produkt eksport til XLSX
    export.label: Produkt eksport
  xlsx_product_model_export:
    label: Produkt model eksport i XLSX
    export.label: Produkt model eksport
  xlsx_product_import:
    label: Produkt import fra XLSX
    validation.label: Filvalidering
    import.label: Produkt import
    import_associations.label: Association import
  xlsx_product_model_import:
    label: Produkt model import i XSLX
  xlsx_group_export:
    label: Gruppe eksport til XLSX
    export.label: Gruppe eksport
  xlsx_group_import:
    label: Gruppe import fra XLSX
    validation.label: Filvalidering
    import.label: Gruppe import
  xlsx_family_export:
    label: Familie eksport til XLSX
    export.label: Familie eksport
  xlsx_family_variant_export:
    label: Familie variant eksport i XLSX
    export.label: Familie variant eksport
  xlsx_category_export:
    label: Kategori eksport til XLSX
    export.label: Kategori eksport
  xlsx_attribute_export:
    label: Attribut eksport til XLSX
    export.label: Attribut eksport til XLSX
  xlsx_attribute_option_export:
    label: Attribut tilvalg eksport til XLSX
    export.label: Attribut tilvalg eksport til XLSX
  xlsx_association_type_export:
    label: Sammenkædningstype eksport til CSV
    export.label: Sammenkædningstype eksport til CSV
  xlsx_channel_export:
    label: Kanal eksport til XLSX
    export.label: Kanal eksport
  xlsx_locale_export:
    label: Landestandard eksport til XLSX
    export.label: Landestandard eksport
  xlsx_attribute_group_export:
    label: Attribut gruppe eksport til CSV
    export.label: Attribut gruppe eksport
  xlsx_currency_export:
    label: Valuta eksport til XLSX
    export.label: Valuta eksport
  xlsx_group_type_export:
    label: Gruppe type eksport til XLSX
    export.label: Grupp type eksport
  xlsx_channel_import:
    label: Kanal import fra XLSX
    validation.label: Filvalidering
    import.label: Kanal import
  xlsx_locale_import:
    label: Landestandard import fra XLSX
    validation.label: Filvalidering
    import.label: Landestandard import
  xlsx_attribute_group_import:
    label: Attribut gruppe import fra CSV
    validation.label: Filvalidering
    import.label: Attribut gruppe import
  xlsx_currency_import:
    label: Valuta import fra XLSX
    validation.label: Filvalidering
    import.label: Valuta import
  xlsx_group_type_import:
    label: Gruppen type import fra XLSX
    validation.label: Filvalidering
    import.label: Gruppe type import
job_tracker:
  download_archive:
    archive: Download genereret Arkiv
    output: Download genererede fil
    input: Download læse filer
    invalid_xlsx: download ugyldige data
    invalid_csv: download ugyldige data
pim_menu:
  tab:
    activity: Aktivitet
    imports: Import
    products: Produkter
    exports: Exports
    settings: Indstillinger
    system: System
    help:
      title: Hjælp
      helper: Akeneo hjælp center
  item:
    association_type: Sammenhængstyper
    attribute: Attributter
    attribute_group: Attributgrupper
    category: Kategorier
    channel: Kanaler
    currency: Valutaer
    dashboard: Kontrolpanel
    family: Familier
    group: Grupper
    group_type: Gruppetyper
    locale: Landestandarder
    product: Produkter
    product_model: Produktmodeller
    published_product: Offentliggjorte produkter
    export_history: Eksport historik
    export_profile: Eksport profiler
    import_history: Import historik
    import_profile: Import profiler
    configuration: Konfiguration
    user_management: Bruger administration
    user: Brugere
    user_group: Grupper
    user_role: Roller
    info: Systemoplysninger
    job_tracker: Process overvågning
    api_connection: API-forbindelser
  navigation:
    activity: Aktivitet navigation
    system: System navigation
    user: Brugere håndtering navigation
    settings: Indstillinger for navigation
  user:
    logout: Log ud
    user_account: Min konto
pim_notification:
  mark_all_as_read: Markér alle som læst
  no_notifications: Ingen notifikation
  loading: Indlæser...<|MERGE_RESOLUTION|>--- conflicted
+++ resolved
@@ -1,5 +1,4 @@
 confirmation:
-  title: Bekræft
   remove:
     item: Er du sikker på at du vil slette dette emne?
     association_type: Er du sikker på du vil slette denne associationstype?
@@ -180,7 +179,7 @@
         new_value: Ny værdi
         actions: Aktioner
       info:
-        deletion_successful: Produktet blev slettet.
+        deletion_successful: Produkt slettet.
         deletion_failed: Produktet kunne ikke slettes.
         update_successful: Produktet blev opdateret.
         update_failed: Produktet kunne ikke opdateres.
@@ -249,7 +248,7 @@
         deletion_successful: Produktmodellen slettet.
         update_failed: Produktmodellen kunne ikke opdateres.
         field_not_ready: 'Produktmodellen kan ikke gemmes lige nu. Følgende felter er ikke klar: {{ fields }}'
-      read_only_parent_attribute_from_common: Denne attribut kan opdateres på de fælles attributter.
+      read_only_parent_attribute_from_common: Denne attribut kan blive opdateret på de fælles attributter.
       read_only_parent_attribute_from_model: "Denne attribut kan opdateres på attributterne af {{ axes }}"
       variant_axis: Variant akse
       title: Produktmodeller
@@ -464,19 +463,16 @@
     product:
       tab:
         associations:
-          title: Associationer
+          title: Tilknytninger
           info:
             none_exist: Der findes ingen sammenhængstype.
             show_products: Display-produkter
             show_groups: Visningsgrupper
-            number_of_associations: "{{ productCount }} produkt(er), {{ productModelCount }} produkt model(er) og {{ groupCount }} gruppe(r)"
+            number_of_associations: "{{ productCount }} produkter og {{ groupCount }} grupper"
           association_type_selector: Sammenhængstyper
           target: Mål
-          manage: Tilføj {{ associationType }} foreninger
-          manage_description: Vælg de produkter, du vil knytte til det aktuelle produkt
-          add_associations: Tilføj tilknytning
         attributes:
-          title: Attributter
+          title: Egenskaber
           btn:
             add: Tilføj
             add_attributes: Tilføj egenskab
@@ -500,7 +496,7 @@
           title: Fuldstændighed
           info:
             no_family: Ingen familie defineret. Definér venligst en familie for at beregne fuldstændigheden af dette produkt.
-            no_completeness: Du har lige ændret familie på produktet. Gem det først for at beregne fuldstændigheden for den nye familie.
+            no_completeness: Du har lige ændret familie af produktet. Gem det første for at beregne fuldstændighed for den nye familie.
           missing_values: "{1} 1 mangler værdi |] 1, Inf [{{ count }} manglende værdier"
         history:
           title: Historik
@@ -518,7 +514,7 @@
       change_family:
         modal:
           title: Ændre produktfamilien
-          merge_attributes: Aktuelle attributter flettes sammen med dem i den nye familie.
+          merge_attributes: Aktuelle attributter flettes med dem i den nye familie.
           keep_attributes: Ingen attributter vil blive fjernet.
           change_family_to: Ændre familien til
           empty_selection: Vælg familie
@@ -571,7 +567,7 @@
           empty_attribute_as_image: Ikke valgte
           label_translations: Etiket oversættelser
         attributes:
-          title: Attributter
+          title: Egenskaber
           label_label: Etiket
           toolbox:
             select_attributes_by_groups: Tilføj efter gruppe
@@ -589,7 +585,7 @@
     attribute_option:
       flash:
         option_created: Attribut tilvalg oprettet
-        error_creating_option: Der opstod en fejl under oprettelsen af attribut egenskaben
+        error_creating_option: Der opstod en fejl hvor prøver hen til oprette indstillingen attribut
       add_option_modal:
         title: Tilføj attribut tilvalg
         confirm: Tilføj
@@ -618,7 +614,7 @@
           code: Kode
           label_translations: Etiket oversættelser
         attribute:
-          title: Attributter
+          title: Egenskaber
           table:
             name: Navn
             type: Type
@@ -694,7 +690,7 @@
             title: Afgrænser
             help: Ét tegn bruges til at angive feltafgrænseren
           enclosure:
-            title: Indgrænse
+            title: Beholder
             help: Ét tegn bruges til at angive felt-indgrænsningen
           with_header:
             title: Med hoved
@@ -713,7 +709,7 @@
             help: Navnet på kolonnen kategorier
           escape:
             title: Forlad
-            help: One character used to set the field escape
+            help: Ét tegn bruges til at angive felt adskillelse
           family_column:
             title: Familie kolonne
             help: Navnet på kolonnen familie
@@ -794,9 +790,6 @@
             select_attributes: Tilføj egenskab
             add: Tilføj
             attributes_groups_selected: '{{ itemsCount }} gruppe(r) valgt'
-    basket:
-      title: Indkøbskurv
-      empty_basket: Indkøbskurven er tom
   job:
     upload: Slip din {{ type }} fil her, eller klik for at gennemse disken
   export:
@@ -806,7 +799,7 @@
       structure:
         title: Filtrere data
         attributes:
-          title: Attributter
+          title: Egenskaber
       filter:
         channel:
           title: Kanal
@@ -815,10 +808,10 @@
           title: Landestandarder
           help: 'Landestandarderne definerer de lokaliserede produkt værdier at eksportere. Ex: kun produktinformation på fransk.'
         attributes:
-          title: Attributter
+          title: Egenskaber
           edit: Redigér
           label: "{0} alle attributter |{1} én attribut valgt |] 1, Inf [{{ count }} attributter valgt"
-          help: 'Vælg produktinformation til eksport. Eks: kun de tekniske attributter.'
+          help: 'Vælg produktinformation til eksport. Eks: kun de tekniske egenskaber.'
           empty: Alle attributter vil blive eksporteret
           modal:
             apply: Anvend
@@ -1047,11 +1040,11 @@
         add_to_category:
           label: Tilføje til kategorier
           label_count: "{1}Tilføj <span class=\"AknFullPage-title--highlight\"> 1 produkt</span> grupper |] 1, Inf [Tilføj <span class=\"AknFullPage-title--highlight\">{{ itemsCount }} produkter</span> til grupper"
-          description: Produkterne vil blive klassificeret i følgende kategorier, den nuværende klassificering bibeholdes.
+          description: Produkterne vil blive placeret i følgende kategorier, den nuværende placering bibeholdes.
         move_to_category:
           label: Flyt mellem kategorier
           label_count: "{1}Flyt <span class=\"AknFullPage-title--highlight\"> 1 produkt</span> mellem kategorier |] 1, Inf [Flyt <span class=\"AknFullPage-title--highlight\">{{ itemsCount }} produkter</span> mellem kategorier"
-          description: Produkterne vil blive klassificeret i følgende kategorier, den nuværende klassificering bibeholdes.
+          description: Produkterne vil blive placeret i følgende kategorier, den nuværende placering er bibeholdt.
         remove_from_category:
           label: Fjern fra kategorier
           label_count: "{1}Fjern <span class=\"AknFullPage-title--highlight\"> 1 produkt</span> fra kategorier |] 1, Inf [Fjern <span class=\"AknFullPage-title--highlight\">{{ itemsCount }} produkter</span> fra kategorier"
@@ -1060,11 +1053,6 @@
           label: Føj til en eksisterende produktmodel
           label_count: "{1}Add <span class=\"AknFullPage-title--highlight\"> 1 produkt</span> til en eksisterende produktmodel |] 1, Inf [Tilføj <span class=\"AknFullPage-title--highlight\">{{ itemsCount }} produkter</span> til en eksisterende produktmodel"
           description: Den valgte produktmodel vil samle produkterne og giver mulighed for berigelse af deres fælles egenskaber.
-        associate_to_product_and_product_model:
-          label: Associeret produkter
-          label_count: "{1}Associer <span class=\"AknFullPage-title--highlight\"> 1 produkt</span> til produkter eller produkt modeller |] 1, Inf [Associer <span class=\"AknFullPage-title--highlight\">{{ itemsCount }} produkter</span> til produkter eller produkt modeller"
-          description: De valgte produkter i listen vil blive associeret til de udvalgte produkter og produkt modeller for den valgte associetingstype
-          validate: Vælg venligst associering før du fortsætter til næste trin
     family:
       title: Familier massehandling
       confirm: "{1} Du er ved at opdatere et produkt med følgende oplysninger, bekræft venligst. |Du er ved at opdatere {{ itemsCount }} produkter med følgende oplysninger, bekræft venligst."
@@ -1086,9 +1074,9 @@
           description: Følgende attribut krav vil blive anvendt til de valgte familier
           label_count: "Sæt attribut kravene for  <span class=\"AknFullPage-title--highlight\">1 familie</span>|] 1, Inf [Sæt attribut kravene for <span class=\"AknFullPage-title--highlight\">{{ itemsCount }} familier</span>"
 pim_enrich.error:
-  exception.title: Beklager! Der opstod en {{ status_code }} fejl...
+  exception.title: Beklager! Der opstod en {{ status_code }}...
   http:
-    403: Du har ikke adgang til denne side
+    403: Forbudt. Du har ikke adgang til denne side
 page_title:
   oro_default: Kontrolpanel
   pim_enrich_attributegroup_index: Attributgrupper
@@ -1098,8 +1086,8 @@
   pim_enrich_categorytree_create: Kategori træer | Oprette
   pim_enrich_categorytree_edit: Kategori træ {{ category.label }} | Rediger
   pim_enrich_categorytree_create_tree: Kategori træer | Oprette
-  pim_enrich_attribute_index: Attributter
-  pim_enrich_attribute_create: Attributter | Opret
+  pim_enrich_attribute_index: Egenskaber
+  pim_enrich_attribute_create: Attributter | Oprette
   pim_enrich_attribute_edit: Attribut {{ attribute.label }} | Rediger
   pim_enrich_product_index: Produkter
   pim_enrich_product_edit: Produkt {{ product.label }} | Rediger
@@ -1107,7 +1095,7 @@
   pim_enrich_family_index: Familier
   pim_enrich_family_edit: Familie {{ family.label }} | Rediger
   pim_enrich_channel_index: Kanaler
-  pim_enrich_channel_create: Kanaler | Opret
+  pim_enrich_channel_create: Kanaler | Oprette
   pim_enrich_channel_edit: Kanal {{ channel.label }} | Rediger
   pim_enrich_currency_index: Valutaer
   pim_enrich_locale_index: Landestandarder
@@ -1141,25 +1129,6 @@
       label: Rediger attributter
     cleaner:
       label: Rens filer til fælles attributter
-<<<<<<< HEAD
-  add_to_category:
-    label: Tilføje til kategorier
-    perform:
-      label: Tilføje til kategorier
-  move_to_category:
-    label: Flyt til kategori
-    perform:
-      label: Flyt til kategori
-  remove_from_category:
-    label: Fjern fra kategori
-    perform:
-      label: Fjern fra kategori
-  add_association:
-    label: Associeret produkter
-    perform:
-      label: Associeret produkter
-=======
->>>>>>> c608551e
   add_to_existing_product_model:
     label: Føj til en eksisterende produktmodel
     perform:
