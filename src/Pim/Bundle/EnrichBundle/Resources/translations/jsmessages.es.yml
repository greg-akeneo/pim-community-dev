confirmation:
  remove:
    item: '¿Está seguro de que desea borrar este elemento?'
    association_type: '¿Está seguro que desea eliminar este tipo de asociación?'
    attribute: '¿Está seguro que desea eliminar este atributo?'
    family: '¿Está seguro que desea eliminar esta familia?'
    product: '¿Está seguro que desea eliminar este producto?'
    channel: '¿Está seguro que desea eliminar este canal?'
    group: '¿Está seguro que desea eliminar este grupo?'
    variant group: '¿Está seguro que desea eliminar este grupo variante?'
    group type: '¿Está seguro que desea eliminar este tipo de grupo?'
    import profile: '¿Está seguro que desea eliminar este perfil de importación?'
    export profile: '¿Está seguro que desea eliminar este perfil de exportación?'
    user: '¿Seguro que desea eliminar este usuario?'
    role: '¿Está seguro que desea eliminar este rol?'
pim_datagrid:
  mass_action_group:
    bulk_actions:
      label: Acciones en Masa
    quick_export:
      label: Exportación rápida
  mass_action:
    delete:
      confirm_content: '¿Está seguro que desea eliminar los productos seleccionados?'
      success: Productos seleccionados eliminados exitosamente.
      error: Se ha producido un error al intentar eliminar los productos seleccionados, por favor inténtelo de nuevo.
  view_selector:
    view: Vistas
    create_view_modal:
      confirm: OK
      cancel: Cancelar
flash:
  item:
    removed: Elemento eliminado correctamente
  association_type:
    removed: Tipo de asociación eliminado correctamente
  attribute:
    removed: Atributo eliminado correctamente
  family:
    removed: Familia eliminada correctamente
  product:
    removed: Producto eliminado correctamente
  channel:
    removed: Canal eliminado correctamente
  group:
    removed: Grupo eliminado correctamente
  variant group:
    removed: Grupo Variante eliminado correctamente
  group type:
    removed: Tipo de Grupo eliminado correctamente
  import profile:
    removed: Perfil de importación eliminado correctamente
  export profile:
    removed: Perfil de exportación eliminado correctamente
  user:
    removed: Usuario eliminado correctamente
  role:
    removed: Rol eliminado correctamente
error:
  creating:
    product: Ningún atributo se ha configurado como identificador de producto o usted no posee derechos de edición.
  removing:
    item: No se puede eliminar este elemento
    association_type: No se puede eliminar este tipo de asociación
    attribute: No se puede eliminar este atributo
    family: No se puede eliminar esta familia
    product: No se puede eliminar este producto
    channel: No se puede eliminar este canal
    group: No se puede eliminar este grupo
    variant group: No se puede eliminar este grupo variante
    group type: No se puede eliminar este tipo de grupo
    import profile: No se puede eliminar este perfil de importación
    export profile: No se puede eliminar este perfil de exportación
    user: No se puede eliminar este usuario
    role: No se puede eliminar este rol
    attribute_option: Error durante la eliminación de la opción de atributo
  saving:
    attribute_option: No se puede guardar la opción de atributo
    export_profile: Imposible guardar el perfil de exportación. Revise que todos los filtros han sido correctamente completados
alert:
  attribute_option:
    error_occured_during_submission: Se produjo un error durante el envío del formulario al servidor
    save_before_edit_other: Por favor registre sus modificaciones en otras filas antes de editar este
  session_storage:
    not_available: Su navegador parece no ser compatible con sessionStorage. Por favor contacte a su administrador
confirm:
  attribute_option:
    cancel_edition_on_new_option_text: ADVERTENCIA, perderá los datos no guardados. ¿Está seguro de que desea cancelar la modificación de esta nueva opción ?
    cancel_edition_on_new_option_title: Cancelar modificación
label:
  attribute_option:
    add_option: Agregar una opción
Code: Código
Edit: Editar
Delete: Eliminar
Edit attributes of the product: Editar atributos del producto
Classify the product: Clasificar el producto
Delete the product: Eliminar el producto
Change status: Cambiar el estado
Toggle status: Alternar Estado
pim:
  grid:
    mass_action:
      quick_export:
        csv_all: CSV (todos los atributos)
        csv_grid_context: CSV (contexto de la grilla)
        xlsx_all: Excel (todos los atributos)
        xlsx_grid_context: Excel (contexto de la grilla)
      delete: Eliminar productos
      mass_edit: Cambiar información del producto
      category_edit: Mover producto en categorías
      sequential_edit: Editar productos secuencialmente
jstree.create: Crear
switch_on: "SÍ"
switch_off: "No"
pim_enrich:
  item:
    list:
      delete.label: Eliminar
      delete.error: Error durante la eliminación del elemento
    delete:
      confirm.content: '¿Está seguro que desea eliminar este {{ itemName }}? No es posible revertir esta opción'
      confirm.title: Eliminar este {{ itemName }}
  navigation:
    link:
      back_to_grid: Regresar a la grilla
  entity:
    save:
      label: Guardar
    info:
      update_failed: Error al actualizar
      update_successful: Actualización exitosa
    product:
      title: producto
      btn:
        enable: Habilitar
        enabled: Habilitado
        disable: Inhabilitar
        disabled: Inhabilitado
        download_pdf: PDF
        compare_translate: Comparar / Traducir
        delete: Eliminar
        save: Guardar
        save_and_back: Guardar y regresar a la grilla
      history:
        version: Versión
        author: Autor
        logged_at: Sesión iniciada el
        more: Más
        less: Menos
        from: De
        modified: Modificado
        property: Propiedad
        old_values: Valores anteriores
        new_values: Nuevos valores
        actions: Acciones
      info:
        deletion_successful: Producto eliminado con éxito.
        deletion_failed: El producto no puede ser eliminado.
        update_successful: Producto actualizado con éxito.
        update_failed: El producto no puede ser actualizado.
        field_not_ready:
          The product cannot be saved right now. The following fields are not ready:
            - campos
        already_in_upload: Un fichero ya está siendo cargado por este atributo en el local "{{ locale }}" y objetivo "{{ scope }}"
      error:
        upload: Ocurrió un error durante la carga del fichero
      meta:
        created: Creado
        created_by: Por
        updated_by: Por
        updated: Última actualización
        family:
          title: Familia
          none: Ninguno
        groups:
          title: Grupos
          modal:
            title: Group {{ group }}
            view_group: Ver grupo
            group_label: Etiqueta
            more_products: '{{ count }} productos adiciones...'
            close: Cerrar
      copy:
        select: Seleccione
        all: Todos
        all_visible: Todo lo visible
        none: Ninguno
        copy: Copiar
      variant_group:
        updated_by: Actualizado por grupo de variantes
        switch:
          "yes": "SÍ"
          "no": "No"
      optional_attribute:
        remove: Quitar este atributo
      locale_specific_attribute:
        unavailable: Este campo específico de local no está disponible en este local
      localizable:
        channel_locale_unavailable: Este campo traducible no está disponible para el local '{{ locale }}' y el canal '{{ channel }}'
      media:
        upload: Arrastrar y soltar para cargar o haga clic aquí
      create_popin:
        title: Crear un nuevo producto
        labels:
          family: Elija una familia
          save: Guardar
          cancel: Cancelar
    association_type:
      info:
        deletion_successful: Tipo de asociación eliminado correctamente.
        deletion_failed: No se ha podido eliminar correctamente el tipo de asociación.
        update_successful: Tipo de asociación actualizado correctamente.
        update_failed: No se ha podido actualizar el tipo de asociación.
        field_not_ready:
          The association type cannot be saved right now. The following fields are not ready:
            - campos
      meta:
        created: Creado
        created_by: Creado por
        updated: Actualizado
        updated_by: Actualizado por
      btn:
        save: Guardar
    channel:
      title: canal
      info:
        deletion_successful: Canal eliminado correctamente.
        deletion_failed: No se ha podido eliminar el canal.
        update_successful: Canal actualizado correctamente.
        update_failed: No se ha podido actualizar el canal.
        create_successful: Canal creado correctamente.
        create_failed: No se ha podido crear el canal.
        field_not_ready:
          The channel cannot be saved right now. The following fields are not ready:
            - campos
      meta:
        created: Creado
        created_by: Creado por
        updated: Actualizado
        updated_by: Actualizado por
      btn:
        save: Guardar
    family:
      title: familia
      info:
        update_successful: Familia actualizada con éxito.
        create_successful: Canal creado correctamente.
        update_failed: Ha ocurrido un error durante la actualización de la familia.
<<<<<<< HEAD
=======
        cant_remove_attribute_as_label: Imposible de eliminar un atributo utilizado como etiqueta
        attribute_edit_permission_is_not_granted: No posee permisos para editar atributos de la familia
>>>>>>> fb24e714
      meta:
        created: Creado
        created_by: Creado por
        updated: Actualizado
        updated_by: Actualizado por
      btn:
        save: Guardar
    attribute_option:
      code: Código
      label: Etiqueta
      actions: Acciones
    variant_group:
      title: Grupo de variantes
      info:
        deletion_successful: Grupo Variante eliminado correctamente.
        deletion_failed: No se ha podido eliminar el grupo de variantes.
        update_successful: Grupo variantes actualizado correctamente.
        update_failed: No se ha podido actualizar el grupo de variantes.
        field_not_ready:
          The variant group cannot be saved right now. The following fields are not ready:
            - campos
        already_in_upload: Un fichero ya está siendo cargado por este atributo en el local "{{ locale }}" y objetivo "{{ scope }}"
        no_attributes: Este grupo de variantes no tiene aun atributos
      btn:
        save: Guardar
      meta:
        product_count: Productos
        created: Creado
        created_by: Creado por
        updated: Actualizado
        updated_by: Actualizado por
    group:
      title: Grupo
      info:
        deletion_successful: Grupo eliminado.
        deletion_failed: No se pudo eliminar el grupo.
        update_successful: El grupo se ha actualizado correctamente.
        update_failed: El grupo no puede ser actualizado.
        field_not_ready:
          The group cannot be saved right now. The following fields are not ready:
            - campos
      btn:
        save: Guardar
      meta:
        product_count: Productos
        created: Creado
        created_by: Creado por
        updated: Actualizado
        updated_by: Actualizado por
    job_instance:
      title: Perfil de trabajo
      info:
        update_failed: No se ha podido actualizar el perfil de trabajo.
        update_successful: El perfil de trabajo ha sido actualizado exitosamente.
  confirmation:
    leave: '¿Está seguro que desea salir de esta página?'
    discard_changes: Perderá los cambios realizados sobre {{ entity }} si abandona esta página.
    delete_item: Confirmar la eliminación
    delete:
      attribute: '¿Está usted seguro que desea eliminar el atributo de este producto?'
  info:
    not_applicable: N / A
    entity:
      updated: Hay cambios sin guardar.
  error:
    upload: Un error ha ocurrido durante la subida del fichero
  alert:
    not_allowed: Usted no tiene permisos para acceder a esta página
    error_occured: Un error ha ocurrido durante la carga de esta página
  form:
    required: (obligatorio)
    product:
      tab:
        associations:
          title: Asociaciones
          info:
            none_exist: No existe ningún tipo de asociación.
            show_products: Mostrar Productos
            show_groups: Mostrar grupos
            number_of_associations: "{{ productCount }} productos y {{ groupCount }} grupos"
        attributes:
          title: Atributos
          btn:
            add: Agregar
            add_attributes: Agregar atributos
          info:
            search_attributes: Buscar...
            no_available_attributes: No hay más atributos para agregar
            attributes_selected: "{{ attributeCount }} atributo(s) seleccionado(s)"
            no_match: No se encuentran coincidencias
            load_more: Cargando más resultados...
        categories:
          title: Categorías
      panel:
        completeness:
          title: Completitud
          info:
            no_family: Ninguna familia definida. Por favor defina una familia para calcular la completitud de este producto.
            no_completeness: Usted cambió la familia del producto. Por favor guarde los cambios en primero para calcular la completitud para esta nueva familia.
          missing_values: Valores faltantes
        history:
          title: Histórico
      switch:
        "no": "No"
        "yes": "SÍ"
      sequential_edit:
        info:
          products: productos
          previous: Regresar al {{ product }} sin guardar.
          next: Pasar al {{ product }} sin guardar.
        btn:
          save_and_next: Guardar y siguiente
          save_and_finish: Guardar y finalizar
      change_family:
        modal:
          title: Cambiar familia del producto
          merge_attributes: Atributos actuales se combinarán con los de la nueva familia.
          keep_attributes: No se eliminarán atributos.
          change_family_to: Cambiar familia a
          empty_selection: Elija una familia
      flash:
        attribute_deletion_error: Un error ha ocurrido durante la eliminación del atributo
      mass_edit:
        select_attributes: Seleccionar atributos
        select: Seleccione
    association_type:
      tab:
        properties:
          title: Propiedades
          general: Propiedades generales
          code: Código
          label_translations: Traducciones de etiqueta
        history:
          title: Histórico
    channel:
      tab:
        history:
          title: Histórico
        properties:
          title: Propiedades
          general: General
          code: Código
          currencies: Monedas
          locales: Locales
          category_tree: Árbol de categoría
          label_translations: Traducciones de etiqueta
          label_conversion_units: Elegir una unidad de conversión para cada atributo métrico que se utilizará durante la exportación del producto
          conversion_unit:
            do_not_convert: No convertir
    family:
      tab:
        properties:
          title: Propiedades
          general: General
          code: Código
          attribute_as_label: Atributo utilizado como etiqueta
          label_translations: Traducciones de etiqueta
        attributes:
          title: Atributos
          label_label: Etiqueta
          toolbox:
            select_attributes_by_groups: Agregar por grupos
            select_attributes: Agregar atributos
            add: Agregar
            attributes_groups_selected: '{{ itemsCount }} grupo(s) seleccionado(s)'
          not_required_label: No requerido
          required_label: Requerido
        history:
          title: Histórico
    attribute_option:
      flash:
        option_created: Opción del atributo creada con éxito
        error_creating_option: Un error ha ocurrido durante la creación de la opción de atributo
      add_option_modal:
        title: Agregar opción de atributo
        confirm: Agregar
        cancel: Cancelar
    entity:
      switch:
        "no": "No"
        "yes": "SÍ"
    variant_group:
      tab:
        properties:
          title: Propiedades
          general: Propiedades generales
          code: Código
          type: Tipo
          axis: Eje
          label_translations: Traducciones de etiqueta
        history:
          title: Histórico
        products:
          title: Productos
        attributes:
          title: Atributos
    group:
      tab:
        properties:
          title: Propiedades
          general: Propiedades generales
          code: Código
          type: Tipo
          label_translations: Traducciones de etiqueta
        history:
          title: Histórico
        products:
          title: Productos
    common:
      tab:
        attributes:
          btn:
            add: Agregar
            add_attributes: Agregar atributos
          info:
            search_attributes: Buscar...
            no_available_attributes: No hay más atributos para agregar
    job_instance:
      fail:
        launch: Se ha producido un error al lanzar el perfil de trabajo. Asegúrese que sea válido y que usted posee los derechos para ejecutarlo.
        save: Se ha producido un error al salvar el perfil de trabajo. Asegúrese que posee el permiso de edición.
      title:
        import: Perfil de importación
        export: Perfil de exportación
      button:
        edit.title: Editar
        export.title: Exportar Ahora
        import.launch: Importar ahora
        import.upload: Subir e importar ahora
      meta:
        job: Trabajo
        connector: Conector
      tab:
        content:
          title: Contenido
        properties:
          title: Propiedades generales
          code:
            title: Código
          label:
            title: Etiqueta
          decimal_separator:
            title: Separador de decimales
            help: Determinar el separador de decimales
          date_format:
            title: Formato de fecha
            help: Determinar el formato de los campos de fecha
          file_path:
            title: Camino del fichero
            help: Ubicación del archivo generado dentro del servidor
          delimiter:
            title: Delimitador
            help: Único caracter utilizado para delimitar el campo
          enclosure:
            title: Encuadre
            help: Único caracter utilizado para encuadrar los campos
          with_header:
            title: Con encabezado
            help: Imprimir o no el nombre de columnas
          with_media:
            title: Exportar archivos e imágenes
            help: Exportar o no archivos de productos e imágenes
          lines_per_file:
            title: Número de líneas por archivo
            help: Definir la cantidad límite de líneas por archivo
          upload_allowed:
            title: Permitir la carga de ficheros
            help: Permitir o no cargar el fichero directamente
          categories_column:
            title: Columna de categorías
            help: Nombre de la columna de categorías
          escape:
            title: Escape
            help: Único carácter utilizado para fijar el escape del campo
          family_column:
            title: Columna de familias
            help: Nombre de la columna de familias
          groups_column:
            title: Columna de grupos
            help: Nombre de la columna de grupos
          enabled:
            title: Habilitar el producto
            help: Habilitar o no los productos importados
          enabled_comparison:
            title: Comparar valores
            help: Permite comparar entre los valores originales y valores importados. Puede acelerar la importación si los valores importados son similares a los valores originales
          real_time_versioning:
            title: Actualización del historial en tiempo real
            help: Significa que el historial del producto es actualizada automáticamente, puede ser desactivada para mejorar el desempeño
        history:
          title: Histórico
  job:
    upload: Arrastrar y soltar un fichero o haga clic aquí
  export:
    product:
      data:
        title: Filtrar los productos
      structure:
        title: Filtrar los datos
        attributes:
          title: Atributos
      filter:
        channel:
          title: Canal
          help: El canal define el objetivo de los valores del producto, los locales utilizados para seleccionar los datos, y el árbol usado para seleccionar los productos.
        locales:
          title: Locales
          help: 'Los locales definen los valores de producto traducidos a exportar. Ej.: sólo obtener información de producto en inglés.'
        attributes:
          title: Atributos
          edit: Editar
          label: "{0} Todos los atributos|{1} Un atributo seleccionado|]1,Inf[{{ count }} atributos seleccionadas"
          help: 'Seleccionar la información de producto a exportar. Ej.: solo atributos técnicos.'
          empty: Se exportarán todos los atributos
          modal:
            apply: Aplicar
            cancel: Cancelar
            title: Selección de atributo
        attributes_selector:
          attribute_group: Grupos de atributos
          attributes: "Buscando en {{ attributeCount }} atributos"
          selected: "Atributos seleccionados"
          clear: Restablecer
          all_group: Todos los grupos
          empty_selection: Se exportarán todos los atributos
        family:
          title: Familia
          help: 'Seleccionar los productos a exportar según su familia. Ej.: Exportar sólo los zapatos y vestidos.'
          operators:
            IN: En la lista
            "NOT IN": No figura en la lista
            EMPTY: Productos que no tienen una familia
            "NOT EMPTY": Productos que tienen una familia
          empty_selection: Ninguna condición en las familias
        updated:
          title: Condición de Tiempo
          operators:
            ALL: Ninguna condición de fecha
            "SINCE LAST N DAYS": Productos actualizados en los últimos x días (p. ej. 6)
            ">": Productos actualizados desde esta fecha
            "SINCE LAST JOB": Productos actualizados desde la última exportación
        enabled:
          title: Estado
          help: 'Seleccionar el producto a exportar según su estado. Ej.: Exportar productos sin importar su estado.'
          value:
            all: Todos
            enabled: Habilitado
            disabled: Inhabilitado
        completeness:
          title: Completitud
          help: Seleccionar los productos a exportar según su completitud.
          operators:
            ALL: Ninguna condición en la completitud
            ">=": Completo en al menos un local seleccionado
            "GREATER OR EQUALS THAN ON ALL LOCALES": Completo en todos los locales seleccionados
            LOWER THAN ON ALL LOCALES: Incompleto en todos los locales seleccionados
          empty_selection: Seleccionar una familia
        category:
          title: Categoría
          help: Usar las categorías de producto en el árbol (definido por el canal anterior) para seleccionar los productos a exportar
        identifier:
          title: Identificador
          help: Los identificadores de productos que desea exportar separados por comas, espacios o saltos de línea
        metric:
          operators:
            "=": Es igual que
            "!=": No es igual que
            ">=": Mayor o igual que
            ">": Mayor que
            "<=": Menor o igual que
            "<": Menor que
            EMPTY: Está vacía
            NOT EMPTY: No está vacío
        string:
          operators:
            ALL: Todos
            CONTAINS: Contiene
            DOES NOT CONTAIN: No contiene
            "=": Es igual que
            STARTS WITH: Comienza por
            ENDS WITH: Termina por
            EMPTY: Está vacía
            NOT EMPTY: No está vacío
        price-collection:
          operators:
            "=": Es igual que
            "!=": No es igual que
            ">=": Mayor o igual que
            ">": Mayor que
            "<=": Menor o igual que
            "<": Menor que
            EMPTY: Está vacía
            NOT EMPTY: No está vacío
        multi_select:
          operators:
            IN: En la lista
            EMPTY: Está vacía
            NOT EMPTY: No está vacío
        media:
          operators:
            CONTAINS: Contiene
            DOES NOT CONTAIN: No contiene
            "=": Es igual que
            STARTS WITH: Comienza por
            ENDS WITH: Termina por
            EMPTY: Está vacía
            NOT EMPTY: No está vacío
        date:
          operators:
            ">": Mayor que
            "<": Menor que
            "=": Es igual que
            "!=": No es igual que
            BETWEEN: Entre
            NOT BETWEEN: No entre
            EMPTY: Está vacía
            NOT EMPTY: No está vacío
        number:
          operators:
            "=": Es igual que
            "!=": No es igual que
            ">=": Mayor o igual que
            ">": Mayor que
            "<=": Menor o igual que
            "<": Menor que
            EMPTY: Está vacía
            NOT EMPTY: No está vacío
      properties:
        title: Propiedades
      global_settings:
        title: Configuración global
  mass_edit_action:
    edit_common_attributes:
      description: Los atributos seleccionados serán editados con la siguiente información para el local <span class="highlight">{{ locale }}</span> y el canal <span class="highlight">{{ channel }}</span> elegidos en la grilla de productos.
pim_enrich.error:
  exception.title: Oups! Un error {{ status_code }} ha ocurrido...<|MERGE_RESOLUTION|>--- conflicted
+++ resolved
@@ -247,11 +247,8 @@
         update_successful: Familia actualizada con éxito.
         create_successful: Canal creado correctamente.
         update_failed: Ha ocurrido un error durante la actualización de la familia.
-<<<<<<< HEAD
-=======
         cant_remove_attribute_as_label: Imposible de eliminar un atributo utilizado como etiqueta
         attribute_edit_permission_is_not_granted: No posee permisos para editar atributos de la familia
->>>>>>> fb24e714
       meta:
         created: Creado
         created_by: Creado por
