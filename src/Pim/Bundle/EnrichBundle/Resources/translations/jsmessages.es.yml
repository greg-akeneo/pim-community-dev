confirmation:
  title: Confirmar
  remove:
    item: '¿Está seguro de que desea borrar este elemento?'
    association_type: '¿Está seguro que desea eliminar este tipo de asociación?'
    attribute: '¿Está seguro que desea eliminar este atributo?'
    family: '¿Está seguro que desea eliminar esta familia?'
    product: '¿Está seguro que desea eliminar este producto?'
    channel: '¿Está seguro que desea eliminar este canal?'
    group: '¿Está seguro que desea eliminar este grupo?'
    group_type: '¿Está seguro que desea eliminar este tipo de grupo?'
    import_profile: '¿Está seguro que desea eliminar este perfil de importación?'
    export_profile: '¿Está seguro que desea eliminar este perfil de exportación?'
    user: '¿Seguro que desea eliminar este usuario?'
    role: '¿Está seguro que desea eliminar este rol?'
pim_datagrid:
  mass_action_group:
    bulk_actions:
      label: Acciones en Masa
    quick_export:
      label: Exportación rápida
  mass_action:
    delete:
      label: Eliminar
      success: Productos seleccionados eliminados exitosamente.
      error: Se ha producido un error al intentar eliminar los productos seleccionados, por favor inténtelo de nuevo.
  view_selector:
    view: Vistas
    create_view_modal:
      create: Crear
      confirm: OK
      cancel: Cancelar
flash:
  item:
    removed: Elemento eliminado correctamente
  association_type:
    removed: Tipo de asociación eliminado correctamente
  attribute:
    removed: Atributo eliminado correctamente
  attribute_group:
    removed: Grupo de atributos eliminado correctamente
  family:
    removed: Familia eliminada correctamente
  product:
    removed: Producto eliminado correctamente
  channel:
    removed: Canal eliminado correctamente
  group:
    removed: Grupo eliminado correctamente
  group_type:
    removed: Tipo de Grupo eliminado correctamente
  import profile:
    removed: Perfil de importación eliminado correctamente
  export profile:
    removed: Perfil de exportación eliminado correctamente
  user:
    removed: Usuario eliminado correctamente
  role:
    removed: Rol eliminado correctamente
error:
  common: Ocurrió un error
  creating:
    product: Ningún atributo se ha configurado como identificador de producto o usted no posee derechos de edición.
  removing:
    item: No se puede eliminar este elemento
    association_type: No se puede eliminar este tipo de asociación
    attribute: No se puede eliminar este atributo
    family: No se puede eliminar esta familia
    product: No se puede eliminar este producto
    channel: No se puede eliminar este canal
    group: No se puede eliminar este grupo
    group type: No se puede eliminar este tipo de grupo
    import profile: No se puede eliminar este perfil de importación
    export profile: No se puede eliminar este perfil de exportación
    user: No se puede eliminar este usuario
    role: No se puede eliminar este rol
    attribute_option: Error durante la eliminación de la opción de atributo
  saving:
    attribute_option: No se puede guardar la opción de atributo
    export_profile: Imposible guardar el perfil de exportación. Revise que todos los filtros han sido correctamente completados
alert:
  attribute_option:
    error_occured_during_submission: Se produjo un error durante el envío del formulario al servidor
    save_before_edit_other: Por favor registre sus modificaciones en otras filas antes de editar este
  session_storage:
    not_available: Su navegador parece no ser compatible con sessionStorage. Por favor contacte a su administrador
confirm:
  attribute_option:
    cancel_edition_on_new_option_text: ADVERTENCIA, perderá los datos no guardados. ¿Está seguro de que desea cancelar la modificación de esta nueva opción ?
    cancel_edition_on_new_option_title: Cancelar modificación
label:
  attribute_option:
    add_option: Agregar una opción
Code: Código
Edit: Editar
Delete: Eliminar
Edit attributes of the product: Editar atributos del producto
Classify the product: Clasificar el producto
Delete the product: Eliminar el producto
Change status: Cambiar el estado
Toggle status: Alternar Estado
pim:
  grid:
    mass_action:
      quick_export:
        csv_all: CSV (todos los atributos)
        csv_grid_context: CSV (contexto de la grilla)
        xlsx_all: Excel (todos los atributos)
        xlsx_grid_context: Excel (contexto de la grilla)
      delete: Eliminar
      mass_edit: Acciones en masa
      category_edit: Mover producto en categorías
      sequential_edit: Edición secuencial
jstree.create: Crear
jstree.done: Hecho
switch_on: "SÍ"
switch_off: "No"
pim_enrich:
  item:
    list:
      delete.label: Eliminar
      delete.error: Error durante la eliminación del elemento
    delete:
      confirm.content: '¿Está seguro que desea eliminar este {{ itemName }}? No es posible revertir esta opción'
      confirm.title: Eliminar este {{ itemName }}
  navigation:
    link:
      back_to_grid: Regresar a la grilla
    other_actions: Otras acciones
  entity:
    save:
      label: Guardar
    info:
      update_failed: Error al actualizar
      update_successful: Actualización exitosa
    create_popin:
      code: Código
      label: Etiqueta
      labels:
        save: Guardar
        cancel: Cancelar
    product:
      navigation: Navegación de productos
      infos: Información de producto
      title: producto
      locale: Local
      category: Categoría
      create: Crear
      subTitle: Crear un producto
      filters: Filtros
      common: Común
      btn:
        enabled: Habilitado
        disabled: Inhabilitado
        download_pdf: PDF
        compare_translate: Comparar / Traducir
        delete: Eliminar
        save: Guardar
      history:
        version: Versión
        author: Autor
        logged_at: Sesión iniciada el
        from: De
        modified: Modificado
        old_value: Valor anterior
        new_value: Nuevo valor
        actions: Acciones
      info:
        deletion_successful: Producto eliminado con éxito.
        deletion_failed: El producto no puede ser eliminado.
        update_successful: Producto actualizado con éxito.
        update_failed: El producto no puede ser actualizado.
        field_not_ready: "El producto no se puede guardar ahora. Los siguientes campos no están listos: {{ fields }}"
        already_in_upload: Un fichero ya está siendo cargado por este atributo en el local "{{ locale }}" y objetivo "{{ scope }}"
      error:
        upload: Ocurrió un error durante la carga del fichero
      meta:
        created: Creado
        created_by: Por
        updated_by: Por
        updated: Última actualización
        family:
          title: Familia
          none: Ninguno
        family_variant:
          title: Variante
          none: Ninguno
        groups:
          title: Grupos
          modal:
            title: Group {{ group }}
            view_group: Ver grupo
            group_label: Etiqueta
            more_products: '{{ count }} productos adiciones...'
            close: Cerrar
        status: Estado
        scope: Canal
        locale: Local
      copy:
        select: Seleccione
        all: Todos
        all_visible: Todo lo visible
        none: Ninguno
        copy: Copiar
      optional_attribute:
        remove: Quitar este atributo
      locale_specific_attribute:
        unavailable: Este campo específico de local no está disponible en este local
      localizable:
        channel_locale_unavailable: Este campo traducible no está disponible para el local '{{ locale }}' y el canal '{{ channel }}'
      media:
        upload: Arrastrar y soltar para cargar o haga clic aquí
      create_popin:
        type: Producto
        title: Crear
        labels:
          family: Elija una familia
          save: Guardar
          cancel: Cancelar
      message:
        created: Producto creado éxitosamente
      completeness: Completo
    product_model:
      create_popin:
        content: Un modelo de producto reúne todas sus variantes y facilita el enriquecimiento de sus propiedades comunes.
      info:
        create_successful: Modelo de producto creado éxitosamente
        update_successful: Modelo de producto actualizado exitosamente. La integridad de sus productos variantes se recalculará.
        update_failed: El modelo de producto no pudo ser actualizado.
        field_not_ready: "El modelo de producto no puede ser guardado en el momento. Los siguientes campos no están listos: {{ fields }}"
<<<<<<< HEAD
      variant_axis: Eje variante
=======
>>>>>>> 4c3bb778
      add_child:
        create: Añadir nuevo
        cancel: Cancelar
        confirm: Confirmar
        create_label: "Añadir un nuevo {{ axes }}"
        fields:
          required_label: (eje variante)
          code: Código
    association_type:
      info:
        deletion_successful: Tipo de asociación eliminado correctamente.
        deletion_failed: No se ha podido eliminar correctamente el tipo de asociación.
        update_successful: Tipo de asociación actualizado correctamente.
        update_failed: No se ha podido actualizar el tipo de asociación.
        field_not_ready: "El tipo de asociación no se puede guardar ahora. No están listos los siguientes campos: {{ fields }}"
      meta:
        created: Creado
        created_by: Creado por
        updated: Actualizado
        updated_by: Actualizado por
      btn:
        save: Guardar
      title: tipo de asociación
      create_popin:
        title: Crear
      message:
        created: Tipo de asociación se creó correctamente
    group_type:
      info:
        deletion_successful: Tipo de grupo eliminado exitosamente.
        deletion_failed: No se pudo eliminar el tipo de grupo.
        update_successful: Tipo de grupo actualizado correctamente.
        update_failed: El tipo de grupo no pudo ser actualizado.
      meta:
        created: Creado
        created_by: Creado por
        updated: Actualizado
        updated_by: Actualizado por
      btn:
        save: Guardar
      title: tipo de grupo
      create_popin:
        title: Crear
      message:
        created: Tipo de grupo creado correctamente
    channel:
      title: canal
      info:
        deletion_successful: Canal eliminado correctamente.
        deletion_failed: No se ha podido eliminar el canal.
        update_successful: Canal actualizado correctamente.
        update_failed: No se ha podido actualizar el canal.
        create_successful: Canal creado correctamente.
        create_failed: No se ha podido crear el canal.
      meta:
        created: Creado
        created_by: Creado por
        updated: Actualizado
        updated_by: Actualizado por
      btn:
        save: Guardar
    family:
      title: familia
      selected: familias seleccionadas
      info:
        update_successful: Familia actualizada con éxito.
        create_successful: Canal creado correctamente.
        update_failed: Ha ocurrido un error durante la actualización de la familia.
        cant_remove_attribute_as_label: No se puede remover el atributo utilizado como etiqueta
        cant_remove_attribute_as_image: No se puede quitar el atributo utilizado como la imagen principal
        attribute_edit_permission_is_not_granted: Usted no tiene derechos para editar los atributos de la familia
        cant_remove_attribute_used_as_axis: No se puede quitar este atributo utilizado como eje variante en una variante familiar
      meta:
        created: Creado
        created_by: Creado por
        updated: Actualizado
        updated_by: Actualizado por
      btn:
        save: Guardar
      create_popin:
        title: Crear
      message:
        created: Familia creada correctamente
      variant:
        axis.label: Eje variante
        create_label: Crear una nueva variante de familia
        create_description: En una variante de familia, puede definir una estructura para productos con variantes. Elija el número de los distintos niveles de variantes gestionados, los atributos utilizados como ejes variantes para cada nivel y luego defina cómo se distribuyen los atributos.
        create: Crear
        cancel: Cancelar
        code: Código
        label: Etiqueta
        levels: Niveles de variantes
    attribute_option:
      code: Código
      label: Etiqueta
      actions: Acciones
    group:
      title: Grupo
      info:
        deletion_successful: Grupo eliminado.
        deletion_failed: No se pudo eliminar el grupo.
        update_successful: El grupo se ha actualizado correctamente.
        update_failed: El grupo no puede ser actualizado.
      btn:
        save: Guardar
      meta:
        product_count: Productos
        created: Creado
        created_by: Creado por
        updated: Actualizado
        updated_by: Actualizado por
      create_popin:
        title: Crear
      message:
        created: Grupo creado con éxito
    job_instance:
      title: Perfil de trabajo
      info:
        update_failed: No se ha podido actualizar el perfil de trabajo.
        update_successful: El perfil de trabajo ha sido actualizado exitosamente.
    attribute:
      info:
        deletion_failed: No se ha podido eliminar el atributo.
      scopable: Scopable
      type:
        pim_catalog_identifier: Identificador
        pim_catalog_text: Texto
        pim_catalog_textarea: Área de Texto
        pim_catalog_number: Número
        pim_catalog_price_collection: Precio
        pim_catalog_multiselect: Selección multiple
        pim_catalog_simpleselect: Selección simple
        pim_catalog_file: Archivo
        pim_catalog_image: Imagen
        pim_catalog_boolean: "Si/No"
        pim_catalog_date: Fecha
        pim_catalog_metric: Métrica
        pim_reference_data_simpleselect: Selección simple de datos de referencia
        pim_reference_data_multiselect: Selección múltiple de datos de referencia
      validation_rule:
        email: Correo electrónico
        regexp: Expresión regular
        url: URL
      title: atributo
    attribute_group:
      info:
        update_successful: Grupo de atributos actualizado correctamente
    api_connection:
      create_popin:
        title: Crear
  confirmation:
    leave: '¿Está seguro que desea salir de esta página?'
    discard_changes: Perderá los cambios realizados sobre {{ entity }} si abandona esta página.
    delete_item: Confirmar la eliminación
    remove: Quitar
    delete:
      attribute: '¿Está usted seguro que desea eliminar el atributo de este producto?'
      product_model: Confirmar la eliminación
  info:
    not_applicable: N / A
    entity:
      updated: Hay cambios sin guardar.
  error:
    upload: Un error ha ocurrido durante la subida del fichero
  alert:
    error_occured: Un error ha ocurrido durante la carga de esta página
  form:
    required: (obligatorio)
    product_model:
      family_variant: Variante
    product:
      tab:
        associations:
          title: Asociaciones
          info:
            none_exist: No existe ningún tipo de asociación.
            show_products: Mostrar productos
            show_groups: Mostrar grupos
        attributes:
          title: Atributos
          btn:
            add: Agregar
            add_attributes: Agregar atributos
          info:
            search_attributes: Buscar...
            no_available_attributes: No hay más atributos para agregar
            no_match: No se encuentran coincidencias
            load_more: Cargando más resultados...
          attribute_group_selector: Grupo de atributos
          attribute_group_all: Todos
        categories:
          title: Categorías
      panel:
        completeness:
          title: Completitud
          info:
            no_family: Ninguna familia definida. Por favor defina una familia para calcular la completitud de este producto.
            no_completeness: Usted cambió la familia del producto. Por favor guarde los cambios en primero para calcular la completitud para esta nueva familia.
        history:
          title: Histórico
      switch:
        "no": "No"
        "yes": "SÍ"
      sequential_edit:
        info:
          products: productos
          previous: Regresar al {{ product }} sin guardar.
          next: Pasar al {{ product }} sin guardar.
        btn:
          save_and_next: Guardar y siguiente
          save_and_finish: Guardar y finalizar
      change_family:
        modal:
          title: Cambiar familia del producto
          merge_attributes: Atributos actuales se combinarán con los de la nueva familia.
          keep_attributes: No se eliminarán atributos.
          change_family_to: Cambiar familia a
          empty_selection: Elija una familia
      flash:
        attribute_deletion_error: Un error ha ocurrido durante la eliminación del atributo
      mass_edit:
        select_attributes: Seleccionar atributos
        select: Seleccione
    association_type:
      tab:
        properties:
          title: Propiedades
          general: Propiedades generales
          code: Código
          label_translations: Traducciones de etiqueta
        history:
          title: Histórico
    group_type:
      tab:
        properties:
          title: Propiedades
          general: Propiedades generales
          code: Código
          label_translations: Traducciones de etiqueta
        history:
          title: Histórico
    channel:
      tab:
        history:
          title: Histórico
        properties:
          title: Propiedades
          general: General
          code: Código
          currencies: Monedas
          locales: Locales
          category_tree: Árbol de categoría
          label_translations: Traducciones de etiqueta
          label_conversion_units: Elegir una unidad de conversión para cada atributo métrico que se utilizará durante la exportación del producto
          conversion_unit:
            do_not_convert: No convertir
    family:
      tab:
        properties:
          title: Propiedades
          general: General
          code: Código
          attribute_as_label: Atributo utilizado como etiqueta
          empty_attribute_as_image: No Seleccionado
          label_translations: Traducciones de etiqueta
        attributes:
          title: Atributos
          label_label: Etiqueta
          toolbox:
            select_attributes: Agregar atributos
            add: Agregar
          not_required_label: No requerido
          required_label: Requerido
        history:
          title: Histórico
    attribute_option:
      flash:
        option_created: Opción del atributo creada con éxito
        error_creating_option: Un error ha ocurrido durante la creación de la opción de atributo
      add_option_modal:
        title: Agregar opción de atributo
        confirm: Agregar
        cancel: Cancelar
    entity:
      switch:
        "no": "No"
        "yes": "SÍ"
    group:
      tab:
        properties:
          title: Propiedades
          general: Propiedades generales
          code: Código
          type: Tipo
          label_translations: Traducciones de etiqueta
        history:
          title: Histórico
        products:
          title: Productos
    attribute_group:
      tab:
        properties:
          title: Propiedades
          general: Propiedades generales
          code: Código
          label_translations: Traducciones de etiqueta
        attribute:
          title: Atributos
          table:
            name: Nombre
            type: Tipo
            scopable: Scopable
            localizable: Localizable
        history.title: Histórico
    common:
      tab:
        attributes:
          btn:
            add: Agregar
            add_attributes: Agregar atributos
          info:
            search_attributes: Buscar...
            no_available_attributes: No hay más atributos para agregar
    job_execution:
      loading: Cargando...
      refreshBtn.title: Actualizar
      meta:
        status.title: Estado
      button:
        show_profile.title: Ver perfil
        download_log.title: Descargar registro de log
      summary:
        fetching: Colectando datos sobre la ejecución del trabajo...
        warning: '¡Advertencia!'
        header.step: Paso
        header.status: Estado
        header.warnings: Advertencias
        header.summary: Resumen
        header.start: Iniciar
        header.end: Finalizar
    job_instance:
      fail:
        launch: Se ha producido un error al lanzar el perfil de trabajo. Asegúrese que sea válido y que usted posee los derechos para ejecutarlo.
        save: Se ha producido un error al salvar el perfil de trabajo. Asegúrese que posee el permiso de edición.
      title:
        import: Perfil de importación
        export: Perfil de exportación
      button:
        edit.title: Editar
        export.title: Exportar Ahora
        import.launch: Importar ahora
        import.upload: Subir e importar ahora
        import.upload_file: Subir un fichero
      meta:
        job: Trabajo
        connector: Conector
      subsection:
        last_executions: Últimas ejecuciones
      tab:
        content:
          title: Contenido
        properties:
          title: Propiedades
          code:
            title: Código
          label:
            title: Etiqueta
          decimal_separator:
            title: Separador de decimales
            help: Determinar el separador de decimales
          date_format:
            title: Formato de fecha
            help: Determinar el formato de los campos de fecha
          file_path:
            title: Camino del fichero
            help: Ubicación del archivo generado dentro del servidor
          delimiter:
            title: Delimitador
            help: Único caracter utilizado para delimitar el campo
          enclosure:
            title: Encuadre
            help: Único caracter utilizado para encuadrar los campos
          with_header:
            title: Con encabezado
            help: Imprimir o no el nombre de columnas
          with_media:
            title: Exportar archivos e imágenes
            help: Exportar o no archivos de productos e imágenes
          lines_per_file:
            title: Número de líneas por archivo
            help: Definir la cantidad límite de líneas por archivo
          upload_allowed:
            title: Permitir la carga de ficheros
            help: Permitir o no cargar el fichero directamente
          categories_column:
            title: Columna de categorías
            help: Nombre de la columna de categorías
          escape:
            title: Escape
            help: Único carácter utilizado para fijar el escape del campo
          family_column:
            title: Columna de familias
            help: Nombre de la columna de familias
          groups_column:
            title: Columna de grupos
            help: Nombre de la columna de grupos
          enabled:
            title: Habilitar el producto
            help: Habilitar o no los productos importados
          enabled_comparison:
            title: Comparar valores
            help: Permite comparar entre los valores originales y valores importados. Puede acelerar la importación si los valores importados son similares a los valores originales
          real_time_versioning:
            title: Actualización del historial en tiempo real
            help: Significa que el historial del producto es actualizada automáticamente, puede ser desactivada para mejorar el desempeño
        history:
          title: Histórico
      file_path: Camino del fichero
    attribute:
      meta:
        created: Creado
        created_by: por
        updated: Última actualización
        updated_by: por
      tab:
        properties:
          title: Propiedades
          section:
            common: Parámetros generales
            validation: Parámetros de validación
          label:
            allowed_extensions: Extensiones permitidas
            available_locales: Locales disponibles
            code: Código
            date_max: Fecha máx
            date_min: Fecha min
            default_metric_unit: Unidad métrica predeterminada
            group: Grupo de atributos
            is_locale_specific: Local específico
            localizable: Valor por local
            max_characters: Caracteres Max
            max_file_size: Tamaño máximo de archivo (MB)
            metric_family: Familia métrica
            number_max: Número máx
            number_min: Número min
            scopable: Valor por canal
            type: Tipo
            unique: Valor único
            useable_as_grid_filter: Se puede usar en la grilla
            validation_regexp: Expresión regular
            validation_rule: Regla de validación
          default_label:
            default_metric_unit: Elegir una unidad
            group: Elija el grupo de atributos
            metric_family: Elija una familia
            reference_data_name: Seleccione el tipo de información de referencia
        labels:
          title: Traducciones de etiqueta
        choices:
          title: Opciones
        history:
          title: Histórico
    mass_edit:
      family:
        attributes:
          label_label: Etiqueta
          toolbox:
            select_attributes: Agregar atributos
            add: Agregar
    basket:
      title: Cesta
      empty_basket: La cesta está vacía
  job:
    upload: Soltar su archivo {{ type }} aquí, o haga clic para buscar en el disco
  export:
    product:
      data:
        title: Filtrar los productos
      structure:
        title: Filtrar los datos
        attributes:
          title: Atributos
      filter:
        channel:
          title: Canal
          help: El canal define el objetivo de los valores del producto, los locales utilizados para seleccionar los datos, y el árbol usado para seleccionar los productos.
        locales:
          title: Locales
          help: "Los locales definen los valores de producto traducidos a exportar. Ej.: sólo obtener información de producto en inglés."
        attributes:
          title: Atributos
          edit: Editar
          label: "Todos los atributos {0} |{1} Un atributo seleccionado |] 1, Inf [{{ count }} atributos seleccionados"
          help: "Seleccionar la información de producto a exportar. Ej.: solo atributos técnicos."
          empty: Se exportarán todos los atributos
          modal:
            apply: Aplicar
            cancel: Cancelar
            title: Selección de atributo
        attributes_selector:
          attribute_group: Grupos de atributos
          attributes: "Buscar en {{ itemsCount }} atributos"
          selected: "Atributos seleccionados"
          clear: Restablecer
          all_group: Todos los grupos
          empty_selection: Se exportarán todos los atributos
          title: Atributos
          description: Seleccione la información del producto a exportar
        family:
          title: Familia
          help: "Seleccionar los productos a exportar según su familia. Ej.: Exportar sólo los zapatos y vestidos."
          operators:
            IN: En la lista
            "NOT IN": No figura en la lista
            EMPTY: Productos que no tienen una familia
            "NOT EMPTY": Productos que tienen una familia
          empty_selection: Ninguna condición en las familias
        updated:
          title: Condición de Tiempo
          operators:
            ALL: Ninguna condición de fecha
            "SINCE LAST N DAYS": Productos actualizados en los últimos x días (p. ej. 6)
            ">": Productos actualizados desde esta fecha
            "SINCE LAST JOB": Productos actualizados desde la última exportación
        enabled:
          title: Estado
          help: "Seleccionar el producto a exportar según su estado. Ej.: Exportar productos sin importar su estado."
          value:
            all: Todos
            enabled: Habilitado
            disabled: Inhabilitado
        completeness:
          title: Completitud
          help: Seleccionar los productos a exportar según su completitud.
          operators:
            ALL: Ninguna condición en la completitud
            ">=": Completo en al menos un local seleccionado
            "GREATER OR EQUALS THAN ON ALL LOCALES": Completo en todos los locales seleccionados
            LOWER THAN ON ALL LOCALES: Incompleto en todos los locales seleccionados
          empty_selection: Seleccionar una familia
        category:
          title: Categoría
          help: Usar las categorías de producto en el árbol (definido por el canal anterior) para seleccionar los productos a exportar
        identifier:
          title: Identificador
          help: Use los identificadores de producto para exportar separados por comas, espacios o saltos de línea
        metric:
          operators:
            "=": Es igual que
            "!=": No es igual que
            ">=": Mayor o igual que
            ">": Mayor que
            "<=": Menor o igual que
            "<": Menor que
            EMPTY: Está vacía
            NOT EMPTY: No está vacío
        string:
          operators:
            ALL: Todos
            CONTAINS: Contiene
            DOES NOT CONTAIN: No contiene
            "=": Es igual que
            STARTS WITH: Comienza por
            ENDS WITH: Termina por
            EMPTY: Está vacía
            NOT EMPTY: No está vacío
        price-collection:
          operators:
            "=": Es igual que
            "!=": No es igual que
            ">=": Mayor o igual que
            ">": Mayor que
            "<=": Menor o igual que
            "<": Menor que
            EMPTY: Está vacía
            NOT EMPTY: No está vacío
        multi_select:
          operators:
            IN: En la lista
            EMPTY: Está vacía
            NOT EMPTY: No está vacío
        media:
          operators:
            CONTAINS: Contiene
            DOES NOT CONTAIN: No contiene
            "=": Es igual que
            STARTS WITH: Comienza por
            ENDS WITH: Termina por
            EMPTY: Está vacía
            NOT EMPTY: No está vacío
        date:
          operators:
            ">": Mayor que
            "<": Menor que
            "=": Es igual que
            "!=": No es igual que
            BETWEEN: Entre
            NOT BETWEEN: No entre
            EMPTY: Está vacía
            NOT EMPTY: No está vacío
        number:
          operators:
            "=": Es igual que
            "!=": No es igual que
            ">=": Mayor o igual que
            ">": Mayor que
            "<=": Menor o igual que
            "<": Menor que
            EMPTY: Está vacía
            NOT EMPTY: No está vacío
      properties:
        title: Propiedades
      global_settings:
        title: Configuración global
  index:
    association_type:
      create_btn: Crear un tipo de asociación
    import_profiles:
      list: Seleccionar un trabajo
      create_popin:
        title: Crear
    group:
      create_btn: Crear grupo
    export_profiles:
      create_popin:
        title: Crear
    grouptype:
      create_btn: Crear tipo de grupo
    user:
      create_btn: Crear usuario
    user_role:
      create_btn: Crear rol
    user_group:
      create_btn: Crear grupo
    channel:
      create_btn: Crear canal
    attribute:
      create_btn: Crear atributo
      modal_title: Elija el tipo de atributo
    attribute_group:
      title: Grupos de atributos
      create_btn: Crear
    api_connection:
      create_btn: Crear
  mass_edit:
    next: Siguiente
    previous: Atrás
    cancel: Cancelar
    confirm: Confirmar
    product:
      title: Productos de acción masiva
      step:
        select:
          label: Elegir productos
        configure:
          label: Configurar
        confirm:
          label: Confirmar
      operation:
        change_status:
          label: Cambiar el estado
          description: Los productos seleccionados serán habilitados o inhabilitados.
          field: Para habilitar
        change_family:
          description: La familia de los productos seleccionados se cambiará a la familia elegida
          field: Familia
        add_to_group:
          label: Agregar a grupos
          description: Seleccione los grupos en los cuales agregará los productos seleccionados
          field: Grupos
        add_to_category:
          label: Agregar a categorias
        remove_from_category:
          description: Se eliminarán los productos de las siguientes categorías.
    family:
      step:
        select:
          label: Elija familias
        configure:
          label: Configurar
        confirm:
          label: Confirmar
pim_enrich.error:
  exception.title: Oups! Un error {{ status_code }} ha ocurrido...
page_title:
  oro_default: Cartelera
  pim_enrich_attributegroup_index: Grupos de atributos
  pim_enrich_attributegroup_create: Grupos de Atributos | Crear
  pim_enrich_categorytree_index: Árbol de categoría
  pim_enrich_categorytree_create: Árboles de categoría | Crear
  pim_enrich_categorytree_create_tree: Árboles de categoría | Crear
  pim_enrich_attribute_index: Atributos
  pim_enrich_attribute_create: Atributos | Crear
  pim_enrich_product_index: Productos
  pim_enrich_family_index: Familias
  pim_enrich_channel_index: Canales
  pim_enrich_channel_create: Canales | Crear
  pim_enrich_currency_index: Monedas
  pim_enrich_locale_index: Locales
  pim_enrich_group_index: Grupos
  pim_enrich_associationtype_index: Tipos de asociaciones
  pim_enrich_grouptype_index: Tipos de grupo
  pim_enrich_mass_edit_action_choose: Edición masiva | Seleccionar
  pim_enrich_mass_edit_action_configure: Edición masiva | Configurar
  pim_enrich_job_tracker_index: Seguimiento de procesos
  pim_enrich_job_tracker_show: Seguimiento de procesos | Ver el trabajo
  pim_enrich_mass_edit_action: Edición en masa
  pim_analytics_system_info_index: Información del sistema
batch_jobs:
  add_product_value:
    label: Agregar un valor de producto
    perform:
      label: Agregar un valor de producto
  update_product_value:
    label: Actualizar el valor del producto
    perform:
      label: Actualizar el valor del producto
  edit_common_attributes:
    label: Editar atributos
    perform:
      label: Editar atributos
  csv_product_export:
    label: Exportar productos a CSV
    export.label: Exportar productos
  csv_product_model_export:
    export.label: Exportar productos
  csv_category_export:
    label: Exportar categorías a CSV
    export.label: Exportar categorías
  csv_attribute_export:
    label: Exportar atributos a CSV
    export.label: Exportar atributos
  csv_attribute_option_export:
    label: Exportar opciones de atributos a CSV
    export.label: Exportar opciones de atributos
  csv_association_type_export:
    label: Exportar tipos de asociaciones a CSV
    export.label: Exportar tipos de asociaciones
  csv_group_export:
    label: Exportar grupos a CSV
    export.label: Exportar grupos
  csv_family_export:
    label: Exportar familias en CSV
    export.label: Exportar familias
  csv_product_import:
    label: Importar productos desde CSV
    validation.label: Validación de archivo
    import.label: Importar productos
    import_associations.label: Importar asociaciones
  csv_category_import:
    label: Importar categorías desde CSV
    validation.label: Validación de archivo
    import.label: Importar categorías
  csv_attribute_import:
    label: Importar atributos desde CSV
    validation.label: Validación de archivo
    import.label: Importar atributos
  csv_attribute_option_import:
    label: Importar opciones de atributos desde CSV
    validation.label: Validación de archivo
    import.label: Importar opciones de atributos
  csv_association_type_import:
    label: Importar tipos de asociaciones desde CSV
    validation.label: Validación de archivo
    import.label: Importar tipos de asociaciones
  csv_family_import:
    label: Importar familias en CSV
    validation.label: Validación de archivo
    import.label: Importe de familias
  csv_family_variant_import:
    validation.label: Validación de archivo
  csv_group_import:
    label: Importar grupos desde CSV
    validation.label: Validación de archivo
    import.label: Importar grupos
  csv_channel_export:
    label: Exportar canal en CSV
    export.label: Exportar canal
  csv_locale_export:
    label: Exportar locales en CSV
    export.label: Exportar locales
  csv_attribute_group_export:
    label: Exportar grupo de atributos en CSV
    export.label: Exportar grupo de atributos
  csv_currency_export:
    label: Exportar monedas en CSV
    export.label: Exportar monedas
  csv_group_type_export:
    label: Exportar tipo de grupos en CSV
    export.label: Exportar tipo de grupos
  csv_channel_import:
    label: Importar canal en CSV
    validation.label: Validación de archivo
    import.label: Importar canales
  csv_locale_import:
    label: Importar locales en CSV
    validation.label: Validación de archivo
    import.label: Importar locales
  csv_attribute_group_import:
    label: Importar grupo de atributos en CSV
    validation.label: Validación de archivo
    import.label: Importar grupo de atributos
  csv_currency_import:
    label: Importar monedas en CSV
    validation.label: Validación de archivo
    import.label: Importar monedas
  csv_group_type_import:
    label: Importar tipo de grupos en CSV
    validation.label: Validación de archivo
    import.label: Importar tipo de grupos
  xlsx_category_import:
    label: Importar categorías en XLSX
    validation.label: Validación de archivo
    import.label: Importar categorías
  xlsx_association_type_import:
    label: Importar tipo de asociaciones en XLSX
    validation.label: Validación de archivo
    import.label: Importar tipos de asociaciones
  xlsx_attribute_import:
    label: Importar atributos en XLSX
    validation.label: Validación de archivo
    import.label: Importar atributos
  xlsx_attribute_option_import:
    label: Importar opciones de atributos en XLSX
    validation.label: Validación de archivo
    import.label: Importar opciones de atributos
  xlsx_family_import:
    label: Importar familias en XLSX
    validation.label: Validación de archivo
    import.label: Importe de familias
  xlsx_family_variant_import:
    validation.label: Validación de archivo
  xlsx_product_export:
    label: Exportar producto en XLSX
    export.label: Exportar productos
  xlsx_product_import:
    label: Importar productos en XLSX
    validation.label: Validación de archivo
    import.label: Importar productos
    import_associations.label: Importar asociaciones
  xlsx_group_export:
    label: Exportar grupos en XLSX
    export.label: Exportar grupos
  xlsx_group_import:
    label: Importar grupos en XLSX
    validation.label: Validación de archivo
    import.label: Importar grupos
  xlsx_family_export:
    label: Exportar familias en XLSX
    export.label: Exportar familias
  xlsx_category_export:
    label: Exportar categorías en XLSX
    export.label: Exportar categorías
  xlsx_attribute_export:
    label: Exportar atributos en XLSX
    export.label: Exportar atributos en XLSX
  xlsx_attribute_option_export:
    label: Exportar opciones de atributos en XLSX
    export.label: Exportar opciones de atributos en XLSX
  xlsx_association_type_export:
    label: Exportar tipo de asociaciones en XLSX
    export.label: Exportar tipo de asociaciones en XLSX
  xlsx_channel_export:
    label: Exportar canales en XLSX
    export.label: Exportar canal
  xlsx_locale_export:
    label: Exportar locales en XLSX
    export.label: Exportar locales
  xlsx_attribute_group_export:
    label: Exportar grupo de atributos en XLSX
    export.label: Exportar grupo de atributos
  xlsx_currency_export:
    label: Exportar monedas en XLSX
    export.label: Exportar monedas
  xlsx_group_type_export:
    label: Exportar tipo de grupos en XLSX
    export.label: Exportar tipo de grupos
  xlsx_channel_import:
    label: Importar canales en XLSX
    validation.label: Validación de archivo
    import.label: Importar canales
  xlsx_locale_import:
    label: Importar locales en XLSX
    validation.label: Validación de archivo
    import.label: Importar locales
  xlsx_attribute_group_import:
    label: Importar grupo de atributos en XLSX
    validation.label: Validación de archivo
    import.label: Importar grupo de atributos
  xlsx_currency_import:
    label: Importar monedas en XLSX
    validation.label: Validación de archivo
    import.label: Importar monedas
  xlsx_group_type_import:
    label: Importar tipo de grupos en XLSX
    validation.label: Validación de archivo
    import.label: Importar tipo de grupos
job_tracker:
  download_archive:
    input: Descargar archivos leídos
    invalid_xlsx: Descargar datos inválidos
    invalid_csv: Descargar datos inválidos
pim_menu:
  tab:
    activity: Actividad
    imports: Importaciones
    products: Productos
    exports: Exportaciones
    settings: Configuración
    system: Sistema
    help:
      title: Ayuda
      helper: Centro de ayuda de Akeneo
  item:
    association_type: Tipos de asociaciones
    attribute: Atributos
    attribute_group: Grupos de atributos
    category: Categorías
    channel: Canales
    currency: Monedas
    dashboard: Cartelera
    family: Familias
    group: Grupos
    group_type: Tipos de grupo
    locale: Locales
    product: Productos
    published_product: Productos publicados
    export_history: Histórico de exportaciones
    export_profile: Perfiles de exportación
    import_history: Histórico de importaciones
    import_profile: Perfiles de importación
    configuration: Configuración
    user_management: Gestión de Usuarios
    user: Usuarios
    user_group: Grupos
    user_role: Roles
    info: Información del sistema
    job_tracker: Seguimiento de procesos
  navigation:
    activity: Actividad de navegación
    system: Sistema de navegación
    user: Navegación del gestor de usuario
    settings: Navegación de ajustes
  user:
    logout: Salir
    user_account: Mi cuenta
pim_notification:
  mark_all_as_read: Marcar todo como leído
  no_notifications: Sin notificaciones
  loading: Cargando...<|MERGE_RESOLUTION|>--- conflicted
+++ resolved
@@ -228,10 +228,7 @@
         update_successful: Modelo de producto actualizado exitosamente. La integridad de sus productos variantes se recalculará.
         update_failed: El modelo de producto no pudo ser actualizado.
         field_not_ready: "El modelo de producto no puede ser guardado en el momento. Los siguientes campos no están listos: {{ fields }}"
-<<<<<<< HEAD
       variant_axis: Eje variante
-=======
->>>>>>> 4c3bb778
       add_child:
         create: Añadir nuevo
         cancel: Cancelar
