pim_enrich:
  product:
    tab:
      attribute.title: Attribuutit
      category.title: Kategoriat
      association.title: Assosiaatiot
      completeness.title: Valmistumisaste
      history.title: Historia
    no_comparison_locale_available: Muuta lokaatiota ei ole käytettävissä vertailuun
    no_compared_media: Mediaa ei saatavilla vertailua varten
  attribute:
    tab:
      parameter.title: Parametrit
      value.title: Arvot
      history.title: Historia
  attribute_group:
    tab:
      property.title: Ominaisuudet
      attribute.title: Attribuutit
      history.title: Historia
  family:
    info:
      cant_remove_attribute_used_as_axis: Et voi poistaa tätä attribuuttia, koska sitä on käytössä varianttiperheessä
    tab:
      property.title: Ominaisuudet
      attribute.title: Attribuutit
      history.title: Historia
  association_type:
    tab:
      property.title: Ominaisuudet
      history.title: Historia
  group_type:
    tab:
      property.title: Ominaisuudet
  category:
    tab:
      property.title: Ominaisuudet
      history.title: Historia
  locale:
    tab:
      property.title: Ominaisuudet
      permission.title: Käyttöoikeudet
  group:
    axis.help: 'Keskiviiva määrittää määritteet, joiden yli ryhmän tuotteiden tulee vaihdella. Keskiviivat ovat määritteitä joissa on vaihtoehtoja. Niitä ei voi lokalisoida tai scoped. Niitä ei voi muuttaa tuotevariaatioryhmän perustamisen jälkeen.'
    type:
      VARIANT: Variantti
      X_SELL: X-Sell
      ADDITIONAL: Lisää
      RELATED: Liittyvät
    tab:
      product.title: Tuotteet
      property.title: Ominaisuudet
      history.title: Historia
  completeness:
    progress_bar.title: '%ratio% täydellinen (1 vaadittu arvo) |%ratio% % täydellinen (%count% vaaditut arvot)'
    subtitle: '{0} Complete|{1} 1 puuttuu value|] 1, Inf] %count% puuttuvat arvot'
    missing_attributes: Puuttuva arvo| Puuttuvat arvot
    legend:
      locale_not_associated: Lokaatio ei ole liitetty tähän kanavaan
  mass_edit_action:
    limit_exceeded: Ole hyvä ja valitse alle %limit% kohdetta muokattavaksi
    product:
      page_title: Tuotteet
      page_subtitle: Massamuokkaa (1 tuote) | Massamuokkaa (%count% tuotetta)
      title: Valitse toiminto
      subtitle: Valitse toiminto, jonka haluat suorittaa valitulle tuotteelle| Valitse toiminto, jota haluat suorittaa valituille %count% tuotteille
      confirm: Olet päivittämässä tuotetta seuraavilla tiedoilla, ole hyvä ja vahvista. | Olet päivittämässä tuotteita %count% seuraavilla tiedoilla, ole hyvä ja vahvista.
      steps:
        first: Valitse tuotteet
        second: Valitse toiminto
        third: Konfiguroi
        fourth: Vahvista
    family:
      page_title: Perheet
      page_subtitle: Massamuokkaa (1 tuoteperhe) | Massamuokkaa (%count% tuoteperheet)
      title: Valitse toiminto
      subtitle: Valitse toiminto, jonka haluat suorittaa valitulle tuoteperheelle| Valitse toiminto, jonka haluat suorittaa valituille %count% tuoteperheille
      confirm: Olet päivittämässä tuoteperhettä seuraavilla tiedoilla, ole hyvä ja vahvista. | Olet päivittämässä tuoteperheitä %count% seuraavilla tiedoilla, ole hyvä ja vahvista.
      steps:
        first: Valitse tuoteperheet
        second: Valitse toiminto
        third: Konfiguroi
        fourth: Vahvista
    change-status:
      label: Muuta tuotteen tila
      description: Valitut tuotteet otetaan käyttöön tai pois käytöstä.
      success_flash: Tuotteiden tila on muutettu
      launched_flash: Massatoiminto "Muuta tilaa" on käynnistetty. Sinulle ilmoitetaan, kun se on valmis.
    edit-common-attributes:
      label: Muokkaa attribuutteja
      description: Valitun tuotteen attribuutit muokataan seuraavalla valitun lokaation datalla.
      empty: Ole hyvä ja valitse attribuutit joita haluat muokata
      success_flash: Työ "Tuotteiden tilan päivitys" on tällä hetkellä käynnissä
      launched_flash: Massatoiminto "muokkaa attribuutteja" on käynnistetty. Sinulle ilmoitetaan, kun se on valmis.
      message:
        warning: Valituille tuotteille ei ole yhteistä attribuuttia. Vaihda valintaasi.
        invalid_attribute: Attribuutti koodilla "attribute_code" ei yhdistä valittuja tuotteita, attributti ohitettu.
        no_valid_attribute: Mitään valituista attribuuteista ei voi ottaa käyttöön tällä tuotteella.
    classify-add:
      label: Lisää ryhmiin
      description: Tuotteet asetetaan seuraaviin kategorioihin, olemassaolevat asetukset pyyvät.
      success_flash: Tuote / tuotteet ovat luokiteltu valittuihin kategorioihin
      launched_flash: Massatoiminto "lisää kategorioihin" on käynnistetty. Sinulle ilmoitetaan, kun se on valmis.
    classify-move:
      label: Siirrä ryhmiin
      description: Tuotteet asetetaan seuraaviin kategorioihin, aikaisemmat kategorisoinnit menetetään.
      success_flash: Tuote/tuotteet on siirretty valittuihin kategorioihin
      launched_flash: Massatoiminto "siirrä kategorioihin" on käynnistetty. Sinulle ilmoitetaan, kun se on valmis.
    classify-remove:
      label: Poista ryhmistä
      description: Tuotteet poistetaan seuraavista kategorioista.
      success_flash: Tuote/tuotteet on poistettu valituista kategorioista
      launched_flash: Massatoiminto "poista kategorioista" on käynnistetty. Sinulle ilmoitetaan, kun se on valmis.
    change-family:
      label: Muuta perhe
      description: Valittujen tuotteiden perhe vaihdetaan valittuun tuoteperheeseen
      success_flash: Valittujen tuotteiden perhe on vaihdettu onnistuneesti
      launched_flash: Massatoiminto "Vaihda perhettä" on käynnistetty. Sinulle ilmoitetaan, kun se on valmis.
    add-to-groups:
      label: Lisää ryhmiin
      description: Valitse ryhmät joihin valitut tuotteet lisätään
      success_flash: Tuotteet lisättiin onnistuneesti valittuihin ryhmiin
      launched_flash: Massatoiminto "Lisää ryhmiin" on käynnistetty. Sinulle ilmoitetaan, kun se on valmis.
      no_group: Ei ryhmää toistaiseksi, aloita luomalla ryhmä.
    set-attribute-requirements:
      label: Aseta vaaditut attribuutit
      description: Seuraavat attribuuttivaatimukset otetaan käyttöön valituille perheille
      success_flash: Attribuuttivaatimukset otetaan käyttöön valituille perheille
      launched_flash: Massatoiminto "aseta attribuuttivaatimukset" on käynnistetty. Sinulle ilmoitetaan, kun se on valmis.
    mass_action:
      quick_export:
        launched_flash: Tuotteiden vienti on parhaillaan käynnissä
  sequential_edit_action:
    product:
      previous: Siirry takaisin "%product%" tallentamatta.
      next: Siirry "%product%" tallentamatta.
  acl:
    locale:
      index: Listaa lokaatiot
    currency:
      index: Listaa valuutat
      toggle: Vaihda valuuttaa
    product:
      index: Lista tuotteista
      create: Luo tuote
      edit_attributes: Muokkaa tuotteen ominaisuuksia
      remove: Poista tuote
      add_attribute: Lisää attribuutti tuotteeseen
      remove_attribute: Poista attribuutti tuotteelta
      categories_view: Katso tuotteen kategorioita
      associations_view: Tarkastele tuotteen assosiaatiotyyppejä
      change_family: Vaihda tuoteryhmää
      change_state: Muuta tuotteen tilaa
      add_to_groups: Lisää tuote ryhmiin
      mass_edit: Tuotteen massamuokkaus-toiminnot
      comment: Kommentoi tuotteita
      download: Lataa tuote PDF:nä
      history: Näytä tuotehistoria
    product_model:
      create: Luo tuotemalli
      edit_attributes: Muokkaa tuotemallin ominaisuuksia
      categories_view: Tarkastele tuotemallin ryhmiä
      history: Näyte tuotemallin muutoshistoria
      remove: Poista tuotemalli
    category:
      list: Listaa kategoriat
      create: Luo kategoria
      edit: Muokkaa kategoriaa
      remove: Poista kategoria
      move: Siirrä kategoriaa
      children: Katso kategorian alikategorioita
      products: Katso kategorian tuotteet
      history: Katso kategorian historia
    channel:
      index: Listaa kanavat
      create: Luo kanava
      edit: Muokkaa kanavaa
      remove: Poista kanava
      history: Näytä kanavan historia
    family:
      index: Listaa tuoteperheet
      create: Luo tuoteperhe
      edit_properties: Muokkaa tuoteperheen ominaisuuksia
      edit_attributes: Muokkaa perheen attribuutteja
      remove: Poista tuoteperhe
      history: Näytä tuoteperheen historia
    attribute_group:
      index: Listaa attribuuttiryhmät
      create: Luo attribuuttiryhmä
      edit: Muokkaa attribuuttiryhmää
      remove: Poista attribuuttiryhmä
      sort: Järjestä attribuuttiryhmiä
      add_attribute: Lisää attribuutti ryhmään
      remove_attribute: Poista attribuutti ryhmästä
      history: Näytä attribuuttiryhmien historia
    attribute:
      index: Listaa attribuutit
      create: Luo attribuutti
      edit: Muokkaa attribuuttia
      remove: Poista attribuutti
      sort: Järjestä attribuutit attribuuttiryhmän sisällä
      history: Näytä attribuuttien historia
    group:
      index: Listaa ryhmät
      create: Luo ryhmä
      edit: Muokkaa ryhmää
      remove: Poista ryhmä
      history: Näytä ryhmän historia
    group_type:
      index: Listaa ryhmätyypit
      create: Luo ryhmätyyppi
      edit: Editoi ryhmätyyppiä
      remove: Poista ryhmätyyppi
    association_type:
      index: Listaa assosiaatiotyypit
      create: Luo assosiaatiotyyppi
      edit: Muokkaa assosiaatiotyyppiä
      remove: Poista assosiaatiotyyppi
      history: Näytä assosiaatiotyypin historia
    job_tracker:
      index: Näytä prosessien seuraaja
    api_connection:
      manage: Hallinnoi API -yhteyksiä
  acl_group:
    association_type: Assosiaatiotyypit
    attribute: Attribuutit
    attribute_group: Attribuuttiryhmät
    category: Kategoriat
    channel: Kanavat
    currency: Valuutat
    family: Perheet
    group: Ryhmät
    group_type: Ryhmätyypit
    locale: Alueet
    product: Tuotteet
    product_model: Tuotemallit
  reference_data:
    empty_value:
      reference_data_type:
        label: Valitse viite-datatyyppi
attribute:
  title: attribuutti
  edit: muokkaa attribuuttia
  create: luo attribuutti
attribute group:
  title: attribuuttiryhmä
  overview: attribuuttiryhmien tarkastelu
  create: luo attribuuttiryhmä
  edit: muokkaa attribuuttiryhmä
  suggest creation: Valitse attribuuttiryhmä vasemmalla
  or: tai
  create new: Luo uusi attribuuttiryhmä
category:
  title: kategoria
  overview: Kategoriat
  create: luo kategoria
  edit: muokkaa kategoriaa
  suggest selection: Valitse kategoria vasemmalta
  or: tai
  create new: Luo uusi kategoria
tree:
  title: tuotepuu
  create: luo tuotepuu
  edit: muokkaa tuotepuuta
channel:
  title: kanava
  overview: kanavan tarkastelu
  create: luo kanava
  edit: muokkaa kanavaa
currency:
  title: valuutta
  create: luo valuutta
  edit: muokkaa valuuttaa
family:
  title: tuoteperhe
  edit: muokkaa tuoteperhettä
locale:
  title: lokaatio
  create: luo lokaatio
  edit: muokkaa lokaatiota
product:
  title: tuote
  overview: tuotteen yhteenveto
  create: luo tuote
  edit: muokkaa tuotetta
group:
  title: ryhmä
  edit: muokkaa ryhmää
group type:
  title: ryhmän tyyppi
  edit: muokkaa ryhmätyyppiä
association type:
  title: assosiaatiotyyppi
  create: luo assosiaatiotyyppi
  edit: muokkaa assosiaatiotyyppiä
products: tuotteet
btn:
  create:
    attribute: luo attribuutti
    attribute group: luo attribuuttiryhmä
    category: luo kategoria
    tree: luo tuotepuu
    channel: luo kanava
    currency: luo valuutta
    family: luo tuoteperhe
    locale: luo lokaatio
    product: luo tuote
    group: luo ryhmä
    association type: luo assosiaatiotyyppi
    group type: luo ryhmätyyppi
    drag_or_upload: Vedä ja pudota tuodaksesi tai klikkaa tästä
  edit: muokkaa
  save: tallenna
  save and create: tallenna ja luo uusi
  save and next: tallenna ja siirry seuraavaan
  save and finish: tallenna ja lopeta
  remove: poista
  delete: poista
  cancel: peruuta
  next: seuraava
  back: takaisin
  confirm: vahvista
  to grid: takaisin ruudukkoon
  to parent: takaisin vanhempaan
  download_pdf: PDF
  download: lataa
confirmation:
  confirm: Vahvistus
  delete: Vahvista poisto
  leave: Oletko varma että haluat poistua sivulta?
  discard changes: Menetät muutokset kohteeseen %entity% jos poistut sivulta.
  remove:
    item: Oletko varma että haluat poistaa tämän kohteen?
    attribute: Oletko varma että haluat poistaa attribuutin %name%?
    attribute group: Oletko varma että haluat poistaa attribuuttiryhmän %name%?
    category: Oletko varma että haluat poistaa kategoian %name%?
    family: Oletko varma, että haluat poistaa tuoteryhmän %name%?
    product: Oletko varma, että haluat poistaa tuotteen %name%?
    group: Oletko varma, että haluat poistaa ryhmän %name%?
    group type: Oletko varma, että haluat poistaa ryhmätyypin %name%?
    user: Oletko varma, että haluat poistaa käyttäjän %name%?
  attribute group:
    remove attribute: Oletko varma, että haluat poistaa attribuutin %name% tästä attribuuttiryhmästä?
  family:
    remove attribute: Oletko varma, että haluat poistaa attribuutin %name% tästä tuoteperheestä?
  product:
    remove attribute: Oletko varma, että haluat poistaa attribuutin %name% tästä tuotteesta?
flash:
  entity:
    removed: Kohde poistettiin
  attribute:
    created: Attribuutin luominen onnistui
    updated: Attribuutin päivittäminen onnistui
    removed: Attribuutin poistaminen onnistui
    identifier_not_removable: Attribuutin identifioijaa ei voi poistaa
  attribute group:
    created: Attribuuttiryhmän luominen onnistui
    updated: Attribuuttiryhmän päivittäminen onnistui
    removed: Attribuuttiryhmän poisto onnistui
    attributes added: Attribuutit lisätty attribuuttiryhmään
    attribute removed: Attribuutti poistettu attribuuttiryhmästä
    not removed attributes: Attribuuttiryhmää ei voi poistaa koska se sisältää attribuutteja
    not removed default: Oletusattribuuttiryhmää ei voi poistaa
    not removed default attributes: Attribuuttia ei voi poistaa oletusattribuuttiryhmästä
  category:
    created: Kategoria luotu
    updated: Kategoria päivitetty
    removed: Kategoria poistettu
  tree:
    created: Tuotehierarkia luotu
    updated: Tuotehierarkia päivitetty
    removed: Tuotehierarkia poistettu
    not removable: Tuotehierarkioita jotka liittyvät kanaviin ei voida poistaa.
  currency:
    updated: Valuutta päivitetty
    error.linked_to_channel: Et voi poistaa kanavaan liitettyä valuuttaa.
  family:
    updated: Tuoteperhe päivitetty
    removed: Tuoteperhe poistettu
    identifier not removable: Tunniste-attribuuttia ei voi poistaa tuoteperheestä
    label attribute not removable: Attribuuttia ei voi poistaa koska sitä käytetään tuoteperheen nimikkeenä
    attribute not found: Attribuutti ei kuulu tähän tuoteperheeseen
    attributes added: Attribuutit lisätty tuoteperheeseen
    attribute removed: Attribuutti poistettu tuoteperheestä
  product:
    created: Tuote luotu
    updated: Tuote päivitetty
    removed: Tuote poistettu
    invalid: Tarkista arvo ja yritä uudelleen
    attributes added: Attribuutit lisätty onnistuneesti tuotteeseen
    attribute removed: Attribuutti onnistuneesti poistettu tuotteesta
    attribute not removable: Attribuuttia ei voitu poistaa tästä tuotteesta
    enabled: Tuote on otettu käyttöön
    disabled: Tuote on poistettu käytöstä
  group:
    updated: Ryhmä päivitetty onnistuneesti
    removed: Ryhmän poistaminen onnistui
  group type:
    created: Ryhmätyyppi lisätty onnistuneesti
    updated: Ryhmätyyppi päivitetty onnistuneesti
    removed: Ryhmätyyppi poistettu onnistuneesti
    cant remove used: Ryhmätyyppi on käytössä ja sitä ei voida poistaa
  association type:
    created: Assosiaatiotyyppi luotu onnistuneesti
    updated: Assosiaatiotyyppi päivitetty onnistuneesti
    removed: Assosiaatiotyyppi poistettu onnistuneesti
  user:
    removed: Käyttäjä poistettu onnistuneesti
  error ocurred: Toiminto epäonnistui. Yritä uudelleen.
info:
  updated: Tallentamattomia muutoksia löytyy.
  category:
    remove children: Alakategoriat poistetaan.
    keep products: Näihin kategorioihin kuuluvia tuotteita ei poisteta.
    products limit exceeded: Tämä kategoria sisältää enemmän tuotteita kuin tälle toiminnolle on sallittu (%limit% tuotteiden maksimi)
  product:
    no available attributes: Ei ole enää attribuutteja lisättäväksi
    no family defined: Ei perhettä määritetty
    change family: Vaihda tuoteperhettä
    change family to: Vaihda perhe olemaan
    merge attributes: Nykyiset attribuutit yhdistetään uuteen perheeseen.
    keep attributes: Mitään attribuutteja ei poisteta.
    number of associations: '%productCount% tuotetta ja %groupCount% ryhmää'
    enable: Ota käyttöön
    enabled: Käytössä
    disable: Poista käytöstä
    disabled: Poistettu käytöstä
  group:
    axis: 'Variaatioakseli: %attributes%'
    select products: Valitse tuotteet joiden tulisi kuulua tähän ryhmään.
    selectable products: Seuraavilla valittavilla tuotteilla on määritelty arvo jokaiselle akselille.
    no group types: Mitään ryhmätyyppekä ei ole, aloita luomalla sellainen
    more products: '%count% lisää tuotetta...'
  association type:
    show products: Näytä tuotteet
    show groups: Näytä ryhmät
<<<<<<< HEAD
    remove from products: Assosiaatiotyypin poistaminen poistaa sen myös %count% tuotteelta.
=======
    remove from products: Sidostyypin poistaminen poistaa sen myös %count% tuotteelta.
>>>>>>> b846190b
    none exist: Assosiaatiotyyppiä ei ole olemassa.
    create one: Klikkaa tästä luodaksesi sellainen
  attribute:
    auto option sorting: Jos käytössä, vaihtoehdot lajitellaan automaattisesti riippuen niiden alueellisesta otsikosta
  completeness:
    not calculated: Ei vielä laskettu
Options: Vaihtoehdot
Created at: Luotu
Updated at: Päivitetty
Created: Luotu
Updated: Päivitetty
Last update: Viimeisin päivitys
by: Luoja
N/A: Ei mitään
Manage products: Tuotteiden hallinta
Manage groups: Ryhmien hallinta
Code: Koodi
Name: Nimi
Type: Tyyppi
Scope: Kanava
Required: Vaadittu
Unique: Ainutlaatuinen
Not required: Ei vaadittu
Translatable: Käännettävissä
Scopable: Kanavakohtainen
Localizable: Kielikohtainen
Unique value: Yksilöllinen arvo
Attribute group: Attribuuttiryhmä
Other: Muu
Variants behavior when edited: Varianttien käytös kun niitä muokataan
Edit: Muokkaa
Remove: Poista
Delete: Poista
Parameters: Parametrit
System: Järjestelmä
Values: Arvot
General parameters: Yleiset parametrit
Backend parameters: Backend parametrit
Label: Nimike
Default label: Oletusnimike
Default value: Oletusarvo
Attributetype: Attribuuttityyppi
Attribute type: Attribuuttityyppi
Defaultvalue: Oletusarvo
Variant: Variantti
Smart: Älykäs
Useable as grid column: Käytettävissä ruudukko-sarakkeena
Useable as grid filter: Käytettävissä ruudukossa
Family: Perhe
Image: Kuva
Available locales: Saatavilla olevat alueet
Locale specific: Aluekohtainen arvo
default: Oletusarvo
Axis: Akseli
Add attributes: Lisää attribuutteja
Translate from: Käännä kielestä
switch_on: "Kyllä"
switch_off: "Ei"
Close: Sulje
Search: Etsi
Choose the attribute type: Valitse attribuutin tyyppi
Choose the attribute group: Valitse attribuuttiryhmä
Drag and drop a file or click here: Vedä ja tiputa tiedosto tai klikkaa tästä
Drop an image or click here: Pudota kuva tai klikkaa tästä
Automatic option sorting: Automaattinen vaihtoehtojen lajittelu
save_attribute_before_manage_option: Hallinnoidaksesi vaihtoehtoja, ole hyvä ja tallenna ensin attribuutti
Please select: Valitse
Active: Aktiivinen
Inactive: Ei aktiivinen
Do not convert: Älä muunna
Create: Luo
Cancel: Peruuta
Choose a family: Valitse perhe
Choose a unit: Valitse yksikkö
No matches found: Vastaavuuksia ei löydy
Category tree: Kategoriahierarkia
Completeness: Valmistumisaste
Attribute used as label: Attribuutti käytössä otsikkona
Credentials: Tunnistetiedot
Global: Globaali
Channel: Kanava
Expand all channels: Laajenna kaikki kanavat
Collapse all channels: Paina kokoon kaikki kanavat
Always override: Ohita aina
Ask: Kysy
General Properties: Yleiset ominaisuudet
Group values: Ryhmän arvot
New group: Uusi ryhmä
Groups overview: Yleistä ryhmistä
'Y-m-d h:i:s': 'V-k-p t:m:s'
Max characters: Maksimimerkkimäärä
Validation rule: Kelpoisuussääntö
Validation regexp: Kelpoisuuden regexp
Wysiwyg enabled: WYSIWYG käytössä
Number min: Min numero
Number max: Max numero
Decimals allowed: Salli desimaalit
Negative allowed: Salli negatiiviset arvot
Date min: Min päivämäärä
Date max: Max päivämäärä
Metric family: Metrinen perhe
Default metric unit: Metrinen oletusyksikkö
Max file size: Suurin tiedostokoko (Mt)
Allowed extensions: Sallitut laajennukset
None: Ei yhtään
E-mail: Sähköposti
URL: URL-osoite
Regular expression: Tavallinen virke
Minimum input length: Input vähimmäispituus
Default: Oletusarvo
Attributes: Attribuutit
Title: Nimike
pim_title.attribute_group:
  index: "Attribuuttiryhmät"
  create: "Attribuuttiryhmät | Luo"
  edit: "Attribuuttiryhmät %group.label% | Muokkaa"
pim_title.category:
  index: "Kategoriahierarkia"
  create: "Kategoriahierarkia | Luo"
  edit: "Kategoriahierarkia %category.label% | Muokkaa"
pim_title.attribute:
  index: "Attribuutit"
  create: "Attribuutit | Luo"
  edit: "Attribuutit %attribute.label% | Muokkaa"
pim_title.product:
  index: "Tuotteet"
  edit: "Tuotteet %product.label% | Muokkaa"
pim_title.family:
  index: "Perheet"
  edit: "Tuoteperheiden %family.label% | Muokkaa"
pim_title.channel:
  index: "Kanavat"
  create: "Kanavat | Luo"
  edit: "Kanavat %channel.label% | Muokkaa"
pim_title.currency:
  index: "Valuutat"
pim_title.locale:
  index: "Alueet"
pim_title.group:
  index: "Ryhmät"
  edit: "Ryhmien %group.label% | Muokkaa"
pim_title.association_type:
  index: "Assosiaatiotyypit"
  edit: "Assosiaatiotyypit %association type.label% | Muokkaa"
pim_title.group_type:
  index: "Ryhmätyypit"
  edit: "Ryhmätyypit %group type.label% | Muokkaa"
pim_title.mass_edit_product_action:
  choose: "Massamuokkaus | Valitse"
  configure: "Massamuokkus | Määritä"
pim_title.mass_edit_family_action:
  choose: "Massamuokkaus | Valitse"
  configure: "Massamuokkaus | Määritä"
pim_title.job_tracker:
  index: Prosessiseurain
  show: "Prosessin tracker | Näytä työ"
pim_title.dashboard: "Ohjauspaneeli"
pim_catalog_identifier: Tunniste
pim_catalog_text: Teksti
pim_catalog_textarea: Tekstialue
pim_catalog_number: Numero
pim_catalog_price_collection: Hinta
pim_catalog_multiselect: Monivalinta
pim_catalog_simpleselect: Yksinkertainen valinta
pim_catalog_file: Tiedosto
pim_catalog_image: Kuva
pim_catalog_boolean: "Kyllä/ei"
pim_catalog_date: Päivämäärä
pim_catalog_metric: Metriikka
pim_reference_data_simpleselect: Viitetiedot yksinkertainen valinta
pim_reference_data_multiselect: Viitetiedot monivalinta
Activated: Aktivoitu
Disable: Poista käytöstä
pim_enrich.sequential_edit_action:
  product:
    previous: Siirry takaisin "%product%" tallentamatta.
    next: Siirry "%product%" tallentamatta.
pim_enrich.mass_edit_action:
  limit_exceeded: Ole hyvä ja valitse alle %limit% kohdetta muokattavaksi
  product:
    page_title: Tuotteet
    page_subtitle: Massamuokkaa (1 tuote) | Massamuokkaa (%count% tuotetta)
    title: Valitse toiminto
    subtitle: Valitse toiminto, jonka haluat suorittaa valitulle tuotteelle| Valitse toiminto, jota haluat suorittaa valituille %count% tuotteille
    confirm: Olet päivittämässä tuotetta seuraavilla tiedoilla, ole hyvä ja vahvista. | Olet päivittämässä tuotteita %count% seuraavilla tiedoilla, ole hyvä ja vahvista.
    steps:
      first: Valitse tuotteet
      second: Valitse toiminto
      third: Konfiguroi
      fourth: Vahvista
  family:
    page_title: Perheet
    page_subtitle: Massamuokkaa (1 tuoteperhe) | Massamuokkaa (%count% tuoteperheet)
    title: Valitse toiminto
    subtitle: Valitse toiminto, jonka haluat suorittaa valitulle tuoteperheelle| Valitse toiminto, jonka haluat suorittaa valituille %count% tuoteperheille
    confirm: Olet päivittämässä tuoteperhettä seuraavilla tiedoilla, ole hyvä ja vahvista. | Olet päivittämässä tuoteperheitä %count% seuraavilla tiedoilla, ole hyvä ja vahvista.
    steps:
      first: Valitse tuoteperheet
      second: Valitse toiminto
      third: Konfiguroi
      fourth: Vahvista
  change-status:
    label: Muuta tuotteen tila
    description: Valitut tuotteet otetaan käyttöön tai pois käytöstä.
    success_flash: Tuotteiden tila on muutettu
  edit-common-attributes:
<<<<<<< HEAD
    label: Muokkaa attribuutteja
    description: Valitun tuotteen attribuutit muokataan seuraavalla valitun lokaation datalla.
=======
    label: Muokkaa yleisiä attribuutteja
    description: Valittujen tuotteiden attribuutit muokataan seuraavalla valitun lokaation datalla.
>>>>>>> b846190b
    empty: Ole hyvä ja valitse attribuutit joita haluat muokata
    success_flash: Tuotteen attribuutit on päivitetty
    message.warning: Valituille tuotteille ei ole yhteistä attribuuttia. Vaihda valintaasi.
    no_attribute.warning: Valituille tuotteille ei ole yhteistä attribuuttia. Vaihda valintaasi.
  classify:
    label: Lisää ryhmiin
    description: Tuotteet asetetaan seuraaviin kategorioihin, olemassaolevat asetukset pyyvät.
    success_flash: Tuote / tuotteet ovat luokiteltu valittuihin kategorioihin
  change-family:
    label: Muuta perhe
    description: Valittujen tuotteiden perhe vaihdetaan valittuun tuoteperheeseen
    success_flash: Valittujen tuotteiden perhe on vaihdettu onnistuneesti
    no_family: Ei perhettä
  add-to-groups:
    label: Lisää ryhmiin
    description: Valitse ryhmät joihin valitut tuotteet lisätään
    success_flash: Tuotteet lisättiin onnistuneesti valittuihin ryhmiin
  set-attribute-requirements:
    label: Aseta vaaditut attribuutit
    description: Seuraavat attribuuttivaatimukset otetaan käyttöön valituille perheille
    success_flash: Attribuuttivaatimukset otetaan käyttöön valituille perheille
To enable: Ottaa käyttöön
Select attributes: Valitse attribuutit
Select: Valitse
Remove this attribute: Poista tämä attribuutti
Copy: Kopioi
Current tab: Nykyinen välilehti
Group: Ryhmä
View group: Näytä ryhmä
Products: Tuotteet
Properties: Ominaisuudet
History: Historia
pane.accordion:
  node_values: Solmun arvot
  general_properties: Yleiset ominaisuudet
  locale_values: Paikalliset arvot
  backend_parameters: Backend parametrit
  general_parameters: Yleiset parametrit
  validation_parameters: Validaatioparametrit
  label_translations: Nimikkeiden käännökset
  options: Vaihtoehdot
  group_values: Ryhmän arvot
popin.create:
  association_type.title: Luo uusi assosiaatiotyyppi
  group.title: Luo uusi ryhmä
  product.title: Luo uusi tuote
  option.title: Luo uusi vaihtoehto
In group: Ryhmässä
Attribute as label: Attribuutti otsikkona
Is associated: Liittyy
Complete: Valmis
Created At: Luotu
Updated At: Päivitetty
Enabled: Käytössä
Disabled: Poistettu käytöstä
Status: Status
Change History: Muutoshistoria
Data Audit: Tietojen audit
Data Audit - System: 'Tietojen audit - järjestelmä'
Action: Toimi
Version: Versio
Entity type: Entiteettityyppi
Entity name: Entiteetin nimi
Entity id: Entiteetin ID
Data: Tiedot
Author: Tekijä
Logged at: Kirjattu
Deleted: Poistettu
Old values: Vanhat arvot
New values: Uudet arvot
System configuration: Järjestelmän asetukset
General setup: Yleiset asetukset
Localization: Lokalisointi
Localization options: Lokalisoinnin asetukset
Locale: Lokaatio
Location: Sijainti
Format address by address country: Muotoile osoite osoitteen maan mukaan
Language: Kieli
Timezone: Aikavyöhyke
Currency: Valuutta
settings: Asetukset
oro.locale:
  address_format:
    region_name_type:
      parish: "seurakunta"
      state: "osavaltio"
      island: "saari"
      county: "maakunta"
      area: "alue"
      prefecture: "prefektuuri"
      department: "osasto"
      district: "alue"
      province: "provinssi"
  form:
    tooltip:
      locale: "Valitse lokaatio, jonka avulla järjestelmän numerot, osoitteet, nimet ja päivämäärät muotoillaan"
      location: " Lokaatiota käytetään osoitteiden muotoiluun, kun \"muotoile osoite maa-asetuksen mukaan\" vaihtoehto on poistettu käytöstä"
      format_address_by_address_country: "Tämän vaihtoehdon valitsemisen jälkeen osoitteet muotoillaan sen valtion mukaan missä ne ovat. Tämän vaihtoehdon ottaminen pois käytöstä aiheuttaa sen, että osoitteet muotoillaan oman sijaintisi mukaan"
      language: "Valitse kieli, jota haluat käyttää"
      timezone: "Valitse aikavyöhyke päivän ja ajan näyttämiseen"
      currency: "Valitse oletusvaluutta"
Selected products successfully deleted: Valitut tuotteet poistettiin
pim_mass_edit:
  notification:
    mass_edit:
      error: <strong>%label%</strong> massamuokkaus päättyi
      warning: <strong>%label%</strong>n massamuokkaus päättyi, joitakin varoituksia
      success: <strong>%label%</strong> massamuokkaus päättyi
    quick_export:
      error: <strong>%label%</strong>n pikavienti epäonnistui
      warning: <strong>%label%</strong>n pikavienti päättyi, joitakin varoituksia
      success: <strong>%label%</strong>n pikavienti päättyi
job_execution.summary:
  mass_edited: Massamuokattu
  skip: Ohitettu
  skipped_products: Ohitetut tuotteet
  skipped_attributes: Ohitetut attribuutit
  skipped_families: Ohitetut perheet
pim_mass_edit_execution_show: Massamuokkaa suoritteita | Tiedot
edit_common_attributes.steps.edit_common_attributes_processor.title: Muokkaa attribuutteja
update_product_value.steps.update_product_value_processor.title: Päivitä tuotteen arvo
remove_product_value.steps.update_product_value_processor.title: Poista tuotteen arvo
edit_common_attributes: Muokkaa attribuutteja
perform.steps.duplicated.title: Päällekkäät akselit
perform.steps.excluded.title: Poissuljetut tuotteet
batch_jobs:
  add_product_value:
    label: Lisää tuotteen arvo
    perform:
      label: Lisää tuotteen arvo
  update_product_value:
    label: Päivitä tuotteen arvo
    perform:
      label: Päivitä tuotteen arvo
  edit_common_attributes:
    label: Muokkaa attribuutteja
    perform:
      label: Muokkaa attribuutteja
  set_attribute_requirements:
    label: Aseta vaaditut attribuutit
    perform:
      label: Aseta vaaditut attribuutit
  csv_product_quick_export:
    quick_export.label: Tuotteen nopea vienti CSV:nä
    perform:
      label: Tuotteen nopea vienti CSV:nä
  csv_product_grid_context_quick_export:
    quick_export.label: Tuoteruudukon kontekstin nopea vienti CSV:nä
    perform:
      label: Tuoteruudukon kontekstin nopea vienti CSV:nä
  xlsx_product_quick_export:
    quick_export.label: Tuotteen nopea vienti XLSX:nä
    perform:
      label: Tuotteen nopea vienti XLSX:nä
  xlsx_product_grid_context_quick_export:
    quick_export.label: Tuoteruudukon kontekstin nopea vienti XLSX:nä
    perform:
      label: Tuoteruudukon kontekstin nopea vienti XLSX:nä
mass_edit report:
  overview: Massamuokkaa vientejä
job_tracker:
  tab:
    title: Prosessiseurain
  filter:
    started_at: Alkoi
pim_enrich_attribute_form:
  code: Koodi
  type: Attribuuttityyppi
  reference_data_name: Referenssidatan nimi
  scopable: Kanavakohtainen arvo
  localizable: Kielikohtainen arvo
  unique: Yksilöllinen arvo
  availableLocales: Saatavilla olevat alueet
  locale_specific: Aluekohtainen arvo
  group: Attribuuttiryhmä
  useableAsGridFilter: Käytettävissä ruudukossa<|MERGE_RESOLUTION|>--- conflicted
+++ resolved
@@ -434,11 +434,7 @@
   association type:
     show products: Näytä tuotteet
     show groups: Näytä ryhmät
-<<<<<<< HEAD
     remove from products: Assosiaatiotyypin poistaminen poistaa sen myös %count% tuotteelta.
-=======
-    remove from products: Sidostyypin poistaminen poistaa sen myös %count% tuotteelta.
->>>>>>> b846190b
     none exist: Assosiaatiotyyppiä ei ole olemassa.
     create one: Klikkaa tästä luodaksesi sellainen
   attribute:
@@ -645,13 +641,8 @@
     description: Valitut tuotteet otetaan käyttöön tai pois käytöstä.
     success_flash: Tuotteiden tila on muutettu
   edit-common-attributes:
-<<<<<<< HEAD
     label: Muokkaa attribuutteja
     description: Valitun tuotteen attribuutit muokataan seuraavalla valitun lokaation datalla.
-=======
-    label: Muokkaa yleisiä attribuutteja
-    description: Valittujen tuotteiden attribuutit muokataan seuraavalla valitun lokaation datalla.
->>>>>>> b846190b
     empty: Ole hyvä ja valitse attribuutit joita haluat muokata
     success_flash: Tuotteen attribuutit on päivitetty
     message.warning: Valituille tuotteille ei ole yhteistä attribuuttia. Vaihda valintaasi.
