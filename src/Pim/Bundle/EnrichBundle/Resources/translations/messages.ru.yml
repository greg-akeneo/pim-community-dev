pim_enrich:
  product:
    tab:
      attribute.title: Атрибуты
      category.title: Категории
      association.title: Ассоциации
      completeness.title: Завершенность
      history.title: Журнал
    no_comparison_locale_available: Нет другой локали для сравнения
    no_compared_media: Нет медиа доступной для сравнения
  attribute:
    tab:
      parameter.title: Параметры
      value.title: Значения
      history.title: Журнал
  attribute_group:
    tab:
      property.title: Свойства
      attribute.title: Атрибуты
      history.title: Журнал
  family:
    tab:
      property.title: Свойства
      attribute.title: Атрибуты
      history.title: Журнал
  association_type:
    tab:
      property.title: Свойства
      history.title: Журнал
  group_type:
    tab:
      property.title: Свойства
  channel:
    pick_conversion_unit: Выбрать единицу преобразования для каждого метрического атрибута, которая будет использована во время экспорта продуктов
    tab:
      property.title: Свойства
      history.title: Журнал
  category:
    tab:
      property.title: Свойства
      history.title: Журнал
<<<<<<< HEAD
  locale:
    tab:
      property.title: Свойства
      permission.title: Права доступа
=======
>>>>>>> d6db0695
  group:
    axis.help: Ось является атрибутом, который определяет варианты для группы вариантов. Оси это атрибуты с параметрами, не локализуемые и не определяемые областью. Эту настройку нельзя изменить после создания группы вариантов.
    type:
      VARIANT: Вариант
      X_SELL: Перекрестные продажи
<<<<<<< HEAD
      ADDITIONAL: Дополнительные
=======
      ADDITIONAL: Дополнительно
>>>>>>> d6db0695
      RELATED: Связанные
    tab:
      product.title: Продукты
      property.title: Свойства
      history.title: Журнал
  variant_group:
    type:
      VARIANT: Вариант
      X_SELL: Перекрестные продажи
<<<<<<< HEAD
      ADDITIONAL: Дополнительные
=======
      ADDITIONAL: Дополнительно
>>>>>>> d6db0695
      RELATED: Связанные
    tab:
      product.title: Продукты
      property.title: Свойства
      history.title: Журнал
      attribute.title: Атрибуты
    info:
      no_attributes: Это группа вариантов пока не имеет атрибутов
      no_attributes_in_selected_locale: Эта группа вариантов не имеет атрибутов в этой локали
  completeness:
    progress_bar.title: '%ratio%% выполнено (1 требуемое значение)|%ratio%% выполнено (требуется %count% значений)'
    subtitle: '{0} Готово|{1} 1 отсутствующее значение|]1, Inf] %count% отсутствующих значений'
    missing_attributes: Отсутствующее значение|Отсутствующие значения
    legend:
      locale_not_associated: Локаль не назначена для этого канала
  mass_edit_action:
    limit_exceeded: 'Пожалуйста, выберите менее %limit% элементов для редактирования'
    product:
      page_title: Продукты
<<<<<<< HEAD
      page_subtitle: 'Массовое редактирование (1 продукт)|Массовое редактирование (%count% продуктов)'
      title: Выберите действие
      subtitle: 'Выберите действие, которoe вы хотите выполнить над выбранным продуктом|Выберите действие, которoe вы хотите выполнить над %count% выбранныx продуктаx'
      confirm: 'Вы собираетесь обновить продукт со следующей информацией, пожалуйста, подтвердите.|Вы собираетесь обновить %count% продуктов со следующей информацией, пожалуйста, подтвердите.'
      steps:
        first: Выберите продукты
        second: Выберите действие
        third: Настроить
        fourth: Подтвердить
    family:
      page_title: Семейства
      page_subtitle: 'Массовое редактирование (1 семейство)|Массовое редактирование (%count% семейств)'
      title: Выберите действие
      subtitle: 'Выберите действие, которoe вы хотите выполнить над выбранным семейством|Выберите действие, которoe вы хотите выполнить над %count% выбранными семействами'
      confirm: 'Вы собираетесь обновить семейство со следующей информацией, пожалуйста, подтвердите.|Вы собираетесь обновить %count% семейств со следующей информацией, пожалуйста, подтвердите.'
      steps:
        first: Выберите семейства
        second: Выберите действие
        third: Настроить
        fourth: Подтвердить
=======
      page_subtitle: 'Массовое редактирование (1 продукт)|Массовое редактирование (%count% продуктов)|Массовое редактирование (%count% продуктов)'
      title: Выберите операцию
      subtitle: 'Выберите операцию, которую вы хотите применить для выбранного продукта|Выберите операцию, которую вы хотите применить для %count% выбранных продуктов|Выберите операцию, которую вы хотите применить для %count% выбранных продуктов'
      confirm: 'Вы собираетесь обновить продукт со следующей информацией, пожалуйста, подтвердите.|Вы собираетесь обновить %count% продуктов со следующей информацией, пожалуйста, подтвердите.|Вы собираетесь обновить %count% продуктов со следующей информацией, пожалуйста, подтвердите.'
      steps:
        first: Выберите продукты
        second: Выберите операцию
        third: Настройка
        fourth: Подтверждение
    family:
      page_title: Семейства
      page_subtitle: 'Массовое редактирование (1 семейства)|Массовое редактирование (%count% семейств)|Массовое редактирование (%count% семейств)'
      title: Выберите операцию
      subtitle: 'Выберите операцию, которую вы хотите применить для выбранного семейства|Выберите операцию, которую вы хотите применить для %count% выбранных семейств|Выберите операцию, которую вы хотите применить для %count% выбранных семейств'
      confirm: 'Вы собираетесь обновить семейство со следующей информацией, пожалуйста, подтвердите.|Вы собираетесь обновить %count% семейства со следующей информацией, пожалуйста, подтвердите.|Вы собираетесь обновить %count% семейств со следующей информацией, пожалуйста, подтвердите.'
      steps:
        first: Выберите семейства
        second: Выберите операцию
        third: Настройка
        fourth: Подтверждение
>>>>>>> d6db0695
    change-status:
      label: 'Изменить статус (активировать /  дезактивировать)'
      description: Выбранные продукты будут активированы или дезактивированы.
      success_flash: Статус продукта(ов) был изменен
      launched_flash: Было начато массовое действие «изменить статус». Вы будете уведомлены, когда оно будет завершено.
    edit-common-attributes:
      label: Редактировать атрибуты
      description: Выбранные атрибуты продуктов будут изменены следующими данными для выбранных настроек локализации.
      empty: Пожалуйста, выберите один или несколько атрибутов, которые вы хотите редактировать
      success_flash: Выполняется работа обновления статуса продукта(ов)
      launched_flash: Было начато массовое действие «редактировать общие атрибуты». Вы будете уведомлены, когда оно будет завершено.
      message:
        warning: Для выбранных продуктов нет общих атрибутов. Пожалуйста измените свой выбор.
        invalid_attribute: Атрибут с кодом «attribute_code» не является общим для выбранных продуктов, атрибут пропущен.
        no_valid_attribute: Ни один из выбранных атрибутов не относиться к этому продукту.
    classify-add:
      label: Классифицировать товары в категориях
      description: Продукты будут добавлены в следующие категории, исходное расположение сохраниться.
      success_flash: Продукты были классифицированы по выбранным категориям
      launched_flash: Было начато массовое действие «добавить в категории». Вы будете уведомлены, когда оно будет завершено.
    classify-move:
      label: Переместить продуты в категории
      description: Продукты будут перемещены в следующие категории, существующее размещение потеряется.
      success_flash: Продукт(ы) были перемещены в выбранные категории
      launched_flash: Было начато массовое действие «переместить в категории». Вы будете уведомлены, когда оно будет завершено.
    classify-remove:
      label: Удалить продукты из категорий
      description: Продукты будут удалены из следующих категорий.
      success_flash: Продукт(ы) были удалены из выбранных категорий
      launched_flash: Было начато массовое действие «удалить из категорий». Вы будете уведомлены, когда оно будет завершено.
    change-family:
      label: Изменить семейство продуктов
      description: Семейство для выбранных продуктов будет изменено на выбранное семейство
      success_flash: Семейство для выбранных продуктов успешно изменено
      launched_flash: Было начато массовое действие «изменить семейство». Вы будете уведомлены, когда оно будет завершено.
    add-to-groups:
      label: Добавить в группы
      description: Выберите группы, в которые нужно добавить выбранные продукты
      success_flash: Продукты были успешно добавлены в выбранные группы
      launched_flash: Было начато массовое действие «добавить в группы». Вы будете уведомлены, когда оно будет завершено.
      no_group: Сейчас нет групп. Начните с создания группы.
    add-to-variant-group:
      label: Добавить в группу вариантов
      description: Выберите группу вариантов для добавления выбранных продуктов
      success_flash: Продукты были успешно добавлены в выбранную группу вариантов
      already_in_variant_group_or_not_valid: Продукт нельзя добавить в группу, так как он уже относится к группе вариантов или не имеет оси группы.
      no_variant_group: Сейчас нет групп вариантов. Начните с создания группы вариантов.
      no_valid_variant_group: Ни одна группа вариантов не имеет общих атрибутов с выбранными продуктами.
      some_variant_groups_are_skipped:
        The following variant groups have been skipped because they don't share attributes with selected products: '%groups%'
      launched_flash: Было начато массовое действие «добавить в группы вариантов». Вы будете уведомлены, когда оно будет завершено.
    set-attribute-requirements:
      label: Установить требования к атрибутам
      description: Следующие требования к атрибутам будут применены к выбранным семействам
      success_flash: Требования к атрибутам были применены к выбранным семействам
      launched_flash: Было начато массовое действие «установить требования атрибутов». Вы будете уведомлены, когда оно будет завершено.
    mass_action:
      quick_export:
        launched_flash: Выполняется работа экспорта продуктов
  sequential_edit_action:
    product:
<<<<<<< HEAD
      previous: 'Вернуться к "%product%" без сохранения.'
      next: 'Перейти к "%product%" без сохранения.'
=======
      previous: 'Перейти обратно к "%product%" без сохранения.'
      next: 'Перейти к "%product%" без сохранения изменений.'
>>>>>>> d6db0695
  acl:
    locale:
      index: Просмотр локалей
    currency:
      index: Список валют
      toggle: Переключение валют
    product:
      index: Список продуктов
      create: Создать продукт
      edit_attributes: Изменить атрибуты продукта
      remove: Удалить продукт
      add_attribute: Добавить атрибут к продукту
      remove_attribute: Удалить атрибут из продукта
      categories_view: Обращение к категории продукта
      associations_view: Просмотр типов ассоциаций продукта
      change_family: Изменить семейство продуктов
      change_state: Изменить статус продукта
      add_to_groups: Добавление продукта в группы
      add_to_variant_group: Добавить продукт в группу вариантов
      mass_edit: 'Операции массового редактирования продуктов '
      comment: Комментировать продукты
      download: Скачать продукт в PDF
      history: Просмотреть журнал продукта
    category:
      list: Список категорий
      create: Создать категорию
      edit: Редактировать категорию
      remove: Удалить категорию
      move: Переместить категорию
      children: Посмотреть дочерние категории
      products: Посмотреть продукты в категории
      history: Просмотреть журнал категории
    channel:
      index: Список каналов
      create: Создать канал
      edit: Редактировать канал
      remove: Удалить канал
      history: Просмотреть журнал канала
    family:
      index: Просмотр семейств
      create: Создать семейство
      edit_properties: Изменить свойства семейства
      edit_attributes: Изменить атрибуты семейства
      remove: Удалить семейство
      history: Просмотреть журнал семейства
    attribute_group:
      index: Перечислить группы атрибутов
      create: Создать группу атрибутов
      edit: Редактировать группу атрибутов
      remove: Удалить группу атрибутов
      sort: Сортировка групп атрибутов
      add_attribute: Добавление атрибута в группу
      remove_attribute: Удаление атрибута из группы
      history: Просмотреть журнал группы аттрибутов
    attribute:
      index: Список атрибутов
      create: Создать атрибут
      edit: Редактировать атрибут
      remove: Удалить атрибут
      sort: Сортировка атрибутов внутри группы
      history: Просмотреть журнал атрибута
    group:
      index: Список групп
      create: Создать группу
      edit: Редактировать группу
      remove: Удалить группу
      history: Просмотреть журнал группы
    variant_group:
      index: Перечислить группы вариантов
      create: Создать группу вариантов
      edit: Изменить группу вариантов
      remove: Удалить группу вариантов
      history: Просмотреть журнал группы вариантов
      edit_attributes: Изменить атрибуты групп вариантов
      add_attributes: Добавить атрибуты в группы вариантов
      remove_attribute: Удалить атрибуты из группы вариантов
    group_type:
      index: Список типов группы
      create: Создать тип группы
      edit: Редактировать тип группы
      remove: Удалить тип группы
    association_type:
      index: Список типов ассоциаций
      create: Создать тип ассоциации
      edit: Редактировать тип ассоциации
      remove: Удалить тип ассоциации
      history: Просмотреть журнал типа ассоциаций
    job_tracker:
      index: Просмотр трекера процесса
  acl_group:
    association_type: Типы ассоциаций
    attribute: Атрибуты
    attribute_group: Группы атрибутов
    category: Категории
    channel: Каналы
    currency: Валюты
    family: Семейства
    group: Группы
    variant_group: Группы вариантов
    group_type: Типы групп
    locale: Локали
    product: Продукты
  product_value:
    tooltip:
      from_variant:
        title: Обновлено группой вариантов
        content: Это поле обновляется следующей группой вариантов
  reference_data:
    empty_value:
      reference_data_type:
        label: Выберите ссылочный тип данных
attribute:
  title: атрибут
  overview: обзор атрибутов
  create: создать атрибут
  edit: редактировать атрибут
attribute group:
  title: группа атрибутов
  overview: Обзор групп атрибутов
  create: создать группу атрибутов
  edit: редактировать группу атриубтов
  suggest creation: Пожалуйста, выберите группу атрибутов слева
  or: или
  create new: Создайте новую группу атрибутов
category:
  title: категория
  overview: обзор категории
  create: создать категорию
  edit: изменить категорию
  suggest selection: Пожалуйста, выберите категорию слева
  or: или
  create new: Создайте новую категорию
tree:
  title: дерево
  create: создать дерево категорий
  edit: редактировать дерево категорий
channel:
  title: канал
  overview: обзор канала
  create: создать канал
  edit: редактировать канал
currency:
  title: валюта
  overview: обзор валют
  create: создать валюту
  edit: редактировать валюту
family:
  title: семейство
  overview: обзор семейства
  create: создать семейство
  edit: редактировать семейство
locale:
  title: локаль
  overview: обзор локалей
  create: создать локаль
  edit: редактировать локаль
product:
  title: продукт
  overview: обзор продукта
  create: создать продукт
  edit: редактировать продукт
group:
  title: группа
  overview: обзор групп
  create: создать группу
  edit: редактировать группу
group type:
  title: тип группы
  overview: обзор типов группы
  create: создать тип группы
  edit: редактировать тип группы
variant group:
  title: группа вариантов
  overview: обзор вариативных групп
  create: создать вариатвную группу
  edit: редактировать вариативную группу
association type:
  title: тип ассоциации
  overview: обзор типов ассоциации
  create: создать тип ассоциации
  edit: редактировать тип ассоциации
products: продукты
btn:
  create:
    attribute: создать атрибут
    attribute group: создать группу атрибутов
    category: создать категорию
    tree: создать дерево категорий
    channel: создать канал
    currency: создать валюту
    family: создать семейство
    locale: создать локаль
    product: создать продукт
    group: создать группу
    variant group: создать вариативную группу
    association type: создать тип асоциации
    group type: создать тип группы
    drag_or_upload: Перетащите чтобы загрузить, или нажмите здесь
  edit: редактировать
  save: сохранить
  save and back: сохранить и вернуться к списку
  save and create: сохранить и создать новый
  save and next: cохранить и далее
  save and finish: сохранить и закончить
  remove: удалить
  delete: удалить
  cancel: отмена
  next: вперед
  back: назад
  confirm: Подтвердить
  to grid: вернуться к списку
  to parent: вернуться к родительскому объекту
  download_pdf: PDF
  download: скачать
confirmation:
  confirm: Подтверждение
  delete: Подтверждение удаления
  leave: Вы уверены, что хотите покинуть эту страницу?
  discard changes: 'Если вы покините страницу, изменения будут потеряны в %entity%.'
  remove:
    item: Вы уверены, что хотите удалить этот элемент?
    attribute: 'Вы уверены, что хотите удалить атрибут %name%?'
    attribute group: 'Вы уверены, что хотите удалить группу атрибутов %name%?'
    category: 'Вы действительно хотите удалить дерево категорий %name%?'
    family: 'Вы уверены, что хотите удалить семейство %name%?'
    product: 'Вы уверены, что хотите удалить продукт %name%?'
    channel: 'Вы уверены, что хотите удалить канал %name%?'
    group: 'Вы уверены, что хотите удалить группу %name%?'
    variant group: 'Вы уверены, что хотите удалить вариативную группу %name%?'
    association type: 'Вы уверены, что хотите удалить тип ассоциации %name%?'
    group type: 'Вы уверены, что хотите удалить тип группы %name%?'
    user: 'Вы уверены, что хотите удалить пользователя %name%?'
  attribute group:
    remove attribute: 'Вы уверены, что хотите удалить из этой группы атрибут %name% ?'
  family:
    remove attribute: 'Вы уверены, что хотите удалить  из этого семейства атрибут %name%?'
  product:
    remove attribute: 'Вы уверены, что хотите удалить из этого продукта атрибут %name%?'
  variant_group:
    remove_attribute: 'Вы действительно хотите удалить атрибут %name% из этой группы вариантов?'
flash:
  entity:
    removed: Элемент был удален
  attribute:
    created: Атрибут успешно создан
    updated: Атрибут успешно обновлен
    removed: Атрибут успешно удален
    identifier not removable: Идентификатор атрибута не может быть удален
    used by groups: 'Этот атрибут не может быть удален, поскольку он используется %count% группами вариантов'
  attribute group:
    created: Группа атрибутов успешно создана
    updated: Группа атрибутов успешно обновлена
    removed: Группа атрибутов успешно удалена
    attributes added: Атрибуты успешно добавлены в группу
    attribute removed: Атрибуты успешно удалены из группы
    not removed attributes: Группа атрибутов не может быть удалена, поскольку она содержит атрибуты
    not removed default: Группа атрибутов по умолчанию не можеть быть удалена
    not removed default attributes: Атрибут не может быть удален из группы атрибутов по умолчанию
  category:
    created: Категория успешно создана
    updated: Категория успешно обновлена
    removed: Категория успешно удалена
  tree:
    created: Дерево категорий успешно создано
    updated: Дерево категорий успешно обновлено
    removed: Дерево категорий успешно удалено
    not removable: Нельзя удалить деревья подключенные к каналам.
  channel:
    saved: Канал успешно сохранен
    removed: Канал успешно удален
    not removable: Нельзя удалить последний канал
  currency:
    updated: Валюта успешно обновлена
    error.linked_to_channel: Нельзя дезактивировать валюты, связанныe с каналом.
  family:
    created: Семейство успешно создано
    updated: Семейство успешно обновлено
    removed: Семейство успешно удалено
    identifier not removable: Идентификатор атрибута не может быть удален из семейства
    label attribute not removable: Этот атрибут не может быть удален, поскольку он используется, как метка семейства
    attribute not found: Атрибут не принадлежит этому семейству
    attributes added: Атрибуты успешно добавлены к семейству
    attribute removed: Атрибут успешно удален из семейства
  product:
    created: Продукт успешно создан
    updated: Продукт успешно обновлен
    removed: Продукт успешно удален
    invalid: Пожалуйста, проверьте введенные данные и попробуйте еще раз
    attributes added: Атрибуты успешно добавлены в продукт
    attribute removed: Атрибут успешно удален из продукта
    attribute not removable: Атрибут не может быть удален из этого продукта
    enabled: Продукт был активирован
    disabled: Продукт был дезактивирован
  group:
    created: Группа успешно создана
    updated: Группа успешно обновлена
    removed: Группа успешно удалена
  variant group:
    created: Вариативная группа успешно создана
    updated: Вариативная группа успешно обновлена
    removed: Вариативная группа успешно удалена
    attributes_added: Атрибуты успешно добавлены в группу вариантов
    attribute_removed: Атрибуты успешно удалены из группы вариантов
  group type:
    created: Тип группы успешно создан
    updated: Тип группы успешно обновлен
    removed: Тип группы успешно удален
    cant remove variant: Вариативная группа не может быть удалена
    cant remove used: Тип группы используется некоторыми группами и не может быть удален
  association type:
    created: Тип ассоциации успешно создан
    updated: Тип ассоциации успешно обновлен
    removed: Тип ассоциации успешно удален
  user:
    removed: Пользователь успешно удален
  error ocurred: Не удалось выполнить. Повторите попытку.
info:
  updated: Имеются несохраненные изменения.
  category:
    remove children: Все подкатегории будут удалены.
    keep products: Товары в этих категориях не будут удалены.
    products limit exceeded: 'Эта категория содержит больше продуктов, чем разрешено для этого действия (максимум %limit% продуктов)'
  product:
    no available attributes: Нет больше атрибутов для добавления
    no family defined: Семейство не определено
    change family: Изменить семейство продуктов
    change family to: Изменить семейство на
    merge attributes: Текущие атрибуты будут объединены с существующими, в новом семействе.
    keep attributes: Атрибуты не будут удалены.
    number of associations: '%productCount% продуктов и %groupCount% групп'
    enable: Включить
    enabled: Включено
    disable: Отключить
    disabled: Отключено
  group:
    axis: 'Ось вариации: %attributes%'
    select products: Пожалуйста, выберите продукты, которые должны принадлежать этой группе.
    selectable products: Следующие выбираемые продукты имеют определенное значение для каждой оси.
    no group types: Типы групп отсутствуют, нажмите здесь, чтобы создать
    more products: 'Ещё %count% продуктов...'
  association type:
    show products: Показать продукты
    show groups: Показать группы
    remove from products: 'Удаление типа ассоциация удалит его из %count% продуктов.'
    none exist: Титпы ассоциаций отсутствуют.
    create one: Нажмите здесь, чтобы создать
  attribute:
    auto option sorting: Если активирован, параметры будут автоматически отсортированы по их локализованным ярлыкaм
  completeness:
    not calculated: не подсчитана
Options: Параметры
Created at: Создано
Updated at: Обновлено
Created: Создано
Updated: Обновлено
Last update: Последнее обновление
by: Создано
N/A: Н/Д
Manage products: Управление продуктами
Manage groups: Управление группами
Code: Код
Name: Имя
Type: Тип
Scope: Область
Required: Обязательно
Unique: Уникальный
Not required: Не обязательно
Translatable: Переводимое
Scopable: Область назначаема
Localizable: Локализуемый
Unique value: Уникальное значение
Attribute group: Группа атрибутов
Other: Другие
Variants behavior when edited: Варианты поведения при редактировании
Edit: Редактировать
Remove: Удалить
Delete: Удалить
Parameters: Параметры
System: Система
Values: Значения
General parameters: Общие параметры
Backend parameters: Параметры базы данных
Label: Метка
Default label: Метка по умолчанию
Default value: Значение по умолчанию
Attributetype: Тип атрибута
Attribute type: Тип атрибута
Defaultvalue: Значение по умолчанию
Variant: Вариант
Smart: Smart
Useable as grid column: Может использоваться как столбец таблицы
Useable as grid filter: Используется в сетке
Family: Семейство
Available locales: Доступные локали
Locale specific: Специфично для локали
default: По умолчанию
Axis: Ось
Add attributes: Добавить атрибуты
Translate from: Перевести с
switch_on: Да
switch_off: Нет
Close: Закрыть
Search: Поиск
Choose the attribute type: Выберите тип атрибута
Choose the attribute group: Выберите группу атрибутов
Drag and drop a file or click here: Перетащите файл или нажмите здесь
Drop an image or click here: Перетащите изображения или нажмите здесь
Automatic option sorting: Автоматическая сортировка
save_attribute_before_manage_option: Для управления параметрами, пожалуйста, сохраните сначала этот атрибут
Create: Создать
Cancel: Отмена
Choose a family: Выберите семейство
Choose a unit: Выберите единицу измерения
No matches found: Совпадений не найдено
Category tree: Дерево категорий
Completeness: Завершенность
Attribute used as label: Атрибут используется в качестве метки
Global: Глобальный
Channel: Канал
Expand all channels: Развернуть все каналы
Collapse all channels: Свернуть все каналы
Always override: Всегда переопределять
Ask: Спросить
General Properties: Общие свойства
Group values: Значения группы
New group: Новая группа
Groups overview: Обзор групп
"Y-m-d h:i:s": d-m-Y H:i:s
Max characters: Максимум символов
Validation rule: Правило проверки
Validation regexp: Регулярное выражения для правила проверки
Wysiwyg enabled: WYSIWYG включен
Number min: Мин. число
Number max: Макс. число
Decimals allowed: Разрешить значения после запятой
Negative allowed: Разрешить отрацательные значения
Date min: Мин. дата
Date max: Макс. дата
Metric family: Семейство измерений
Default metric unit: Единица измерения по умолчанию
Max file size: Максимальный размер файла (МБ)
Allowed extensions: Допустимые расширения
None: Нет
E-mail: E-mail
URL: URL
Regular expression: Регулярное выражение
Minimum input length: Минимальная длина ввода
Default: По умолчанию
Attributes: Атрибуты
Title: Название
pim_title.attribute_group:
  index: Группы атрибутов
  create: Группы атрибутов | Создать
  edit: 'Группы атрибутов %group.label% | Редактировать'
pim_title.category:
  index: Деревья категории
  create: Деревья категорий | Создать
  edit: 'Дерево категорий %category.label% | Редактировать'
pim_title.attribute:
  index: Атрибуты
  create: Атрибуты | Создать
  edit: 'Атрибуты %attribute.label% | Редактировать'
pim_title.product:
  index: Продукты
  edit: 'Продукты %product.sku% | Редактировать'
pim_title.family:
  index: Семейства
  edit: 'Семействa %family.label% | Редактировать'
pim_title.channel:
  index: Каналы
  create: Каналы | Создать
  edit: 'Каналы %channel.label% | Редактировать'
pim_title.currency:
  index: Валюты
pim_title.locale:
  index: Локали
pim_title.group:
  index: Группы
  edit: 'Группа %group.label% | Редактировать'
pim_title.variant_group:
  index: Группы вариантов
  edit: 'Группы вариантов %group.label% | Редактировать'
pim_title.association_type:
  index: Типы ассоциаций
  edit: 'Типы ассоциаций %association type.label% | Редактировать'
pim_title.group_type:
  index: Типы групп
  edit: 'Типы групп %group type.label% | Редактировать'
pim_title.mass_edit_product_action:
  choose: Массовое редактирование | Выбрать
  configure: Массовое редактирование | Настройка
pim_title.mass_edit_family_action:
  choose: Массовое редактирование | Выбрать
  configure: Массовое редактирование | Настройка
pim_title.job_tracker:
  index: Трекер процессов
  show: Трекер процессов | Показать задание
pim_title.dashboard: Панель управления
pim_catalog_identifier: Идентификатор
pim_catalog_text: Текст
pim_catalog_textarea: Текст
pim_catalog_number: Число
pim_catalog_price_collection: Цена
pim_catalog_multiselect: Множественный выбор
pim_catalog_simpleselect: Простой выбор
pim_catalog_file: Файл
pim_catalog_image: Изображение
pim_catalog_boolean: Да/Нет
pim_catalog_date: Дата
pim_catalog_metric: Метрическая
pim_reference_data_simpleselect: Простой раскрывающийся список справочныx данныx
pim_reference_data_multiselect: Множественный раскрывающийся список справочныx данныx
Activated: Активированный
Disable: Отключить
pim_enrich.sequential_edit_action:
  product:
    previous: 'Перейти обратно к "%product%" без сохранения.'
    next: 'Перейти к "%product%" без сохранения изменений.'
pim_enrich.mass_edit_action:
  limit_exceeded: 'Пожалуйста, выберите менее %limit% элементов для редактирования'
  product:
    page_title: Продукты
<<<<<<< HEAD
    page_subtitle: 'Массовое редактирование (1 продукт)|Массовое редактирование (%count% продуктов)'
=======
    page_subtitle: 'Массовое редактирование (1 продукта)|Массовое редактирование (%count% продуктов)|Массовое редактирование (%count% продуктов)'
>>>>>>> d6db0695
    title: Выберите операцию
    subtitle: 'Выберите операцию, которую вы хотите применить для выбранного продукта|Выберите операцию, которую вы хотите применить для %count% выбранных продуктов'
    confirm: 'Вы собираетесь обновить продукт со следующей информацией, пожалуйста, подтвердите.|Вы собираетесь обновить %count% продуктов со следующей информацией, пожалуйста, подтвердите.'
    steps:
      first: Выберите продукты
      second: Выберите операцию
      third: Настройка
      fourth: Подтверждение
  family:
    page_title: Семейства
<<<<<<< HEAD
    page_subtitle: 'Массовое редактирование (1 семейство)|Массовое редактирование (%count% семейств)'
=======
    page_subtitle: 'Массовое редактирование (1 семейства)|Массовое редактирование (%count% семейств)|Массовое редактирование (%count% семейств)'
>>>>>>> d6db0695
    title: Выберите операцию
    subtitle: 'Выберите операцию, которую вы хотите применить для выбранного семейства|Выберите операцию, которую вы хотите применить для %count% выбранных семейств'
    confirm: 'Вы собираетесь обновить семейство со следующей информацией, пожалуйста, подтвердите.|Вы собираетесь обновить %count% семейств со следующей информацией, пожалуйста, подтвердите.'
    steps:
      first: Выберите семейства
      second: Выберите операцию
      third: Настройка
      fourth: Подтверждение
  change-status:
    label: Изменить статус (включить / выключить)
    description: Выбранные продукты будут активированы или деактивированы.
    success_flash: Статус продукта(ов) был изменен
  edit-common-attributes:
    label: Изменить общие атрибуты
<<<<<<< HEAD
    description: Выбранные атрибуты продуктов будут изменены следующими данными для выбранной локали.
    empty: Пожалуйста, выберите один или несколько атрибутов, которые вы хотите редактировать
    success_flash: Атрибуты товаров были обновлены
    message.warning: У выбранных продуктов нет атрибутов. Пожалуйста выберите что-нибудь другое.
    no_attribute.warning: У выбранных продуктов нет атрибутов. Пожалуйста выберите что-нибудь другое.
=======
    description: Выбранные атрибуты продуктов будут изменены следующими данными для выбранных настроек локализации.
    empty: Пожалуйста, выберите один или несколько атрибутов, которые вы хотите редактировать
    success_flash: Атрибуты товаров были обновлены
    message.warning: Для выбранных продуктов нет общих атрибутов. Пожалуйста измените свой выбор.
    no_attribute.warning: Для выбранных продуктов нет общих атрибутов. Пожалуйста измените свой выбор.
>>>>>>> d6db0695
    truncated_by_variant_attribute.warning: 'Некоторые общие атрибуты для выбранных продуктов получены из групп вариантов. Они не доступны для массового изменения: %attributes%.'
  classify:
    label: Классифицировать товары в категориях
    description: Продукты будут добавлены в следующие категории, исходное расположение сохраниться.
    success_flash: 'В выбранных категориях товары были классифицированы '
  change-family:
    label: Изменить семейство продуктов
    description: Семейство для выбранных продуктов будет изменено на выбранное семейство
    success_flash: Семейство для выбранных продуктов успешно изменено
    no_family: Нет семейства
  add-to-groups:
    label: Добавить в группы
    description: Выберите группы, в которые нужно добавить выбранные продукты
    success_flash: Продукты были успешно добавлены в выбранные группы
  set-attribute-requirements:
    label: Установить требования к атрибутам
    description: Следующие требования к атрибутам будут применены к выбранным семействам
    success_flash: Требования к атрибутам были применены к выбранным семействам
To enable: Включить
Select attributes: Выберите атрибуты
Select: Выбрать
Remove this attribute: Удалить этот атрибут
Copy: Копия
Current tab: Текущая вкладка
Group: Группа
View group: Посмотреть группу
Products: Продукты
pim_menu:
  tab:
    collect: Собрать данные
    enrich: Дополнить данные
    settings: Настройки
    spread: Распространить данные
  item:
    association_type: Типы ассоциаций
    attribute: Атрибуты
    attribute_group: Группы атрибутов
    category: Категории
    channel: Каналы
    currency: Валюты
    family: Семейства
    group: Группы
    group_type: Типы групп
    locale: Локали
    product: Продукты
    variant_group: Вариативные группы
Properties: Свойства
History: Журнал
pane.accordion:
  node_values: Значения узлов
  general_properties: Общие свойства
  locale_values: Данные локали
  backend_parameters: Параметры сервера
  general_parameters: Общие параметры
  validation_parameters: Параметры проверки
  label_translations: Переводы меток
  options: Параметры
  group_values: Значения группы
popin.create:
  association_type.title: Создать новый тип ассоциации
  family.title: Создать новое семейство
  group.title: Создать новую группу
  group_type.title: Создать новый тип группы
  product.title: Создать новый продукт
  variant_group.title: Создать новую вариативную группу
  option.title: Создать новое свойство
In group: В группе
Attribute as label: Атрибут как метка
Is associated: Связанный
Complete: Завершено
Created At: Дата создания
Updated At: Дата обновления
Enabled: Активирован
Disabled: Дезактивирован
Status: Статус
Change History: История изменений
Data Audit: Аудит данных
Data Audit - System: 'Аудит данных - Система'
Action: Действие
Version: Версия
Entity type: Тип раздела
Entity name: Имя раздела
Entity id: Идентификатор раздела
Data: Дата
Author: Автор
Logged at: Дата входа
Deleted: Удален
Old values: Старые значения
New values: Новые значения
System configuration: Конфигурация системы
General setup: Общие установки
Localization: Локализация
Localization options: Параметры локализации
Locale: Локаль
Location: Местоположение
Format address by address country: Формат адреса по стандартам страны
Language: Язык
Timezone: Часовой пояс
Currency: Валюта
oro.locale:
  address_format:
    region_name_type:
      parish: округ
      state: область
      island: остров
      county: страна
      area: район
      prefecture: префектура
<<<<<<< HEAD
      department: департамент
=======
      department: Отдел
>>>>>>> d6db0695
      district: дистрикт
      province: провинция
  form:
    tooltip:
      locale: Выберите параметр локалиы, используемoй для форматирования чисел, адресов, имен и даты
<<<<<<< HEAD
      location: " Расположение будет использоваться для форматирования адресов, когда опция 'Формат адреса по стандартам страны' отключена"
=======
      location: " Пространство будет использоваться для форматирования адресов, когда опция 'Формат адреса по стандартам страны' отключена"
>>>>>>> d6db0695
      format_address_by_address_country: При выборе этого параметра адреса будут отформатированы по стандартам страны, в которой они сейчас находятся. Дезактивация этого параметра приведет к форматированию адресов по стандартам вашего местоположения
      language: Выберите язык системы, который вы хотите использовать
      timezone: Выберите часовой пояс для отображения даты и времени
      currency: Выберите валюту по умолчанию
Selected products successfully deleted: Выбранные продукты успешно удалены
pim_mass_edit:
  notification:
    mass_edit:
      error: 'Массовое редактирование <strong>%label%</strong> не удалось'
      warning: 'Массовое редактирование <strong>%label%</strong> закончилось с некоторыми предупреждениями'
      success: 'Массовое редактирование <strong>%label%</strong> закончилось'
    quick_export:
      error: 'Быстрый экспорт <strong>%label%</strong> не удался'
      warning: 'Быстрый экспорт <strong>%label%</strong> закончился с некоторыми предупреждениями'
      success: 'Быстрый экспорт <strong>%label%</strong> закончился'
job_execution.summary:
  mass_edited: Редактировано
  skip: Пропущено
  skipped_products: Пропущенные продукты
  skipped_attributes: Пропущенные атрибуты
pim_mass_edit_execution_show: Задачи массового редактирования | Детали
<<<<<<< HEAD
edit_common_attributes.steps.edit_common_attributes_processor.title: Редактировать общие атрибуты
update_product_value.steps.update_product_value_processor.title: Обновить значение продукта
remove_product_value.steps.update_product_value_processor.title: Удалить значение продукта
add_to_variant_group_clean.steps.excluded.title: Исключенные продукты
add_to_variant_group_clean.steps.duplicated.title: Продублированные оси
add_to_variant_group.steps.excluded.title: Исключенные продукты
add_to_variant_group.steps.duplicated.title: Продублированные оси
add_to_variant_group.steps.cleaner.warning.description: 'Продукт не может принадлежать к выбранной группе вариантов: продублируйте значения вариативной оси с другим выбранным продуктом'
edit_common_attributes: Редактировать общие атрибуты
=======
edit_common_attributes.steps.edit_common_attributes_processor.title: Изменить общие атрибуты
update_product_value.steps.update_product_value_processor.title: Обновить значение продукта
add_to_variant_group_clean.steps.excluded.title: Исключенные продукты
add_to_variant_group_clean.steps.duplicated.title: Продублированные оси
add_to_variant_group.steps.cleaner.warning.description: 'Продукт не может принадлежать к выбранной группе вариантов: продублируйте значения вариативной оси с другим выбранным продуктом'
edit_common_attributes: Изменить общие атрибуты
>>>>>>> d6db0695
edit_common_attributes_clean: Редактировать файлы общих атрибутов
perform.steps.duplicated.title: Продублированные оси
perform.steps.excluded.title: Исключенные продукты
batch_jobs:
  add_product_value:
    label: Добавить значение продукта
    perform:
      label: Добавить значение продукта
  update_product_value:
    label: Обновить значение продукта
    perform:
      label: Обновить значение продукта
  edit_common_attributes:
    label: Изменить общие атрибуты
    perform:
      label: Изменить общие атрибуты
    clean:
      label: Редактировать файлы общих атрибутов
  set_attribute_requirements:
    label: Установить требования к атрибутам
    perform:
      label: Установить требования к атрибутам
  csv_product_quick_export:
    quick_export.label: Быстрый экспорт в CSV
    perform:
      label: Быстрый экспорт в CSV
  csv_product_grid_context_quick_export:
    quick_export.label: Быстрый экспорт контекста сетки в CSV
    perform:
      label: Быстрый экспорт контекста сетки в CSV
  xlsx_product_quick_export:
    quick_export.label: Быстрый экспорт в XLSX
    perform:
      label: Быстрый экспорт в XLSX
  xlsx_product_grid_context_quick_export:
    quick_export.label: Быстрый экспорт контекста сетки в XLSX
    perform:
      label: Быстрый экспорт контекста сетки в XLSX
  add_to_variant_group:
    label: Добавить в группу вариантов
    perform:
      label: Добавить в группу вариантов
mass_edit report:
  overview: Отчеты массового редактирования
job_tracker:
  tab:
<<<<<<< HEAD
    title: Трекер процессов
  filter:
    started_at: Запущеннo в
pim_enrich_attribute_form:
  code: Код
  attributeType: Тип атрибута
  reference_data_name: Имя справочных данных
  scopable: Область
  localizable: Локализуемый
  unique: Уникальное значение
  availableLocales: Доступные локали
  locale_specific: Специфично для локали
  group: Группа атрибутов
  useableAsGridFilter: Используется в сетке
=======
    title: Трекер процессов
>>>>>>> d6db0695
<|MERGE_RESOLUTION|>--- conflicted
+++ resolved
@@ -39,23 +39,16 @@
     tab:
       property.title: Свойства
       history.title: Журнал
-<<<<<<< HEAD
   locale:
     tab:
       property.title: Свойства
       permission.title: Права доступа
-=======
->>>>>>> d6db0695
   group:
     axis.help: Ось является атрибутом, который определяет варианты для группы вариантов. Оси это атрибуты с параметрами, не локализуемые и не определяемые областью. Эту настройку нельзя изменить после создания группы вариантов.
     type:
       VARIANT: Вариант
       X_SELL: Перекрестные продажи
-<<<<<<< HEAD
       ADDITIONAL: Дополнительные
-=======
-      ADDITIONAL: Дополнительно
->>>>>>> d6db0695
       RELATED: Связанные
     tab:
       product.title: Продукты
@@ -65,11 +58,7 @@
     type:
       VARIANT: Вариант
       X_SELL: Перекрестные продажи
-<<<<<<< HEAD
       ADDITIONAL: Дополнительные
-=======
-      ADDITIONAL: Дополнительно
->>>>>>> d6db0695
       RELATED: Связанные
     tab:
       product.title: Продукты
@@ -89,7 +78,6 @@
     limit_exceeded: 'Пожалуйста, выберите менее %limit% элементов для редактирования'
     product:
       page_title: Продукты
-<<<<<<< HEAD
       page_subtitle: 'Массовое редактирование (1 продукт)|Массовое редактирование (%count% продуктов)'
       title: Выберите действие
       subtitle: 'Выберите действие, которoe вы хотите выполнить над выбранным продуктом|Выберите действие, которoe вы хотите выполнить над %count% выбранныx продуктаx'
@@ -110,28 +98,6 @@
         second: Выберите действие
         third: Настроить
         fourth: Подтвердить
-=======
-      page_subtitle: 'Массовое редактирование (1 продукт)|Массовое редактирование (%count% продуктов)|Массовое редактирование (%count% продуктов)'
-      title: Выберите операцию
-      subtitle: 'Выберите операцию, которую вы хотите применить для выбранного продукта|Выберите операцию, которую вы хотите применить для %count% выбранных продуктов|Выберите операцию, которую вы хотите применить для %count% выбранных продуктов'
-      confirm: 'Вы собираетесь обновить продукт со следующей информацией, пожалуйста, подтвердите.|Вы собираетесь обновить %count% продуктов со следующей информацией, пожалуйста, подтвердите.|Вы собираетесь обновить %count% продуктов со следующей информацией, пожалуйста, подтвердите.'
-      steps:
-        first: Выберите продукты
-        second: Выберите операцию
-        third: Настройка
-        fourth: Подтверждение
-    family:
-      page_title: Семейства
-      page_subtitle: 'Массовое редактирование (1 семейства)|Массовое редактирование (%count% семейств)|Массовое редактирование (%count% семейств)'
-      title: Выберите операцию
-      subtitle: 'Выберите операцию, которую вы хотите применить для выбранного семейства|Выберите операцию, которую вы хотите применить для %count% выбранных семейств|Выберите операцию, которую вы хотите применить для %count% выбранных семейств'
-      confirm: 'Вы собираетесь обновить семейство со следующей информацией, пожалуйста, подтвердите.|Вы собираетесь обновить %count% семейства со следующей информацией, пожалуйста, подтвердите.|Вы собираетесь обновить %count% семейств со следующей информацией, пожалуйста, подтвердите.'
-      steps:
-        first: Выберите семейства
-        second: Выберите операцию
-        third: Настройка
-        fourth: Подтверждение
->>>>>>> d6db0695
     change-status:
       label: 'Изменить статус (активировать /  дезактивировать)'
       description: Выбранные продукты будут активированы или дезактивированы.
@@ -193,13 +159,8 @@
         launched_flash: Выполняется работа экспорта продуктов
   sequential_edit_action:
     product:
-<<<<<<< HEAD
       previous: 'Вернуться к "%product%" без сохранения.'
       next: 'Перейти к "%product%" без сохранения.'
-=======
-      previous: 'Перейти обратно к "%product%" без сохранения.'
-      next: 'Перейти к "%product%" без сохранения изменений.'
->>>>>>> d6db0695
   acl:
     locale:
       index: Просмотр локалей
@@ -722,11 +683,7 @@
   limit_exceeded: 'Пожалуйста, выберите менее %limit% элементов для редактирования'
   product:
     page_title: Продукты
-<<<<<<< HEAD
     page_subtitle: 'Массовое редактирование (1 продукт)|Массовое редактирование (%count% продуктов)'
-=======
-    page_subtitle: 'Массовое редактирование (1 продукта)|Массовое редактирование (%count% продуктов)|Массовое редактирование (%count% продуктов)'
->>>>>>> d6db0695
     title: Выберите операцию
     subtitle: 'Выберите операцию, которую вы хотите применить для выбранного продукта|Выберите операцию, которую вы хотите применить для %count% выбранных продуктов'
     confirm: 'Вы собираетесь обновить продукт со следующей информацией, пожалуйста, подтвердите.|Вы собираетесь обновить %count% продуктов со следующей информацией, пожалуйста, подтвердите.'
@@ -737,11 +694,7 @@
       fourth: Подтверждение
   family:
     page_title: Семейства
-<<<<<<< HEAD
     page_subtitle: 'Массовое редактирование (1 семейство)|Массовое редактирование (%count% семейств)'
-=======
-    page_subtitle: 'Массовое редактирование (1 семейства)|Массовое редактирование (%count% семейств)|Массовое редактирование (%count% семейств)'
->>>>>>> d6db0695
     title: Выберите операцию
     subtitle: 'Выберите операцию, которую вы хотите применить для выбранного семейства|Выберите операцию, которую вы хотите применить для %count% выбранных семейств'
     confirm: 'Вы собираетесь обновить семейство со следующей информацией, пожалуйста, подтвердите.|Вы собираетесь обновить %count% семейств со следующей информацией, пожалуйста, подтвердите.'
@@ -756,19 +709,11 @@
     success_flash: Статус продукта(ов) был изменен
   edit-common-attributes:
     label: Изменить общие атрибуты
-<<<<<<< HEAD
     description: Выбранные атрибуты продуктов будут изменены следующими данными для выбранной локали.
     empty: Пожалуйста, выберите один или несколько атрибутов, которые вы хотите редактировать
     success_flash: Атрибуты товаров были обновлены
     message.warning: У выбранных продуктов нет атрибутов. Пожалуйста выберите что-нибудь другое.
     no_attribute.warning: У выбранных продуктов нет атрибутов. Пожалуйста выберите что-нибудь другое.
-=======
-    description: Выбранные атрибуты продуктов будут изменены следующими данными для выбранных настроек локализации.
-    empty: Пожалуйста, выберите один или несколько атрибутов, которые вы хотите редактировать
-    success_flash: Атрибуты товаров были обновлены
-    message.warning: Для выбранных продуктов нет общих атрибутов. Пожалуйста измените свой выбор.
-    no_attribute.warning: Для выбранных продуктов нет общих атрибутов. Пожалуйста измените свой выбор.
->>>>>>> d6db0695
     truncated_by_variant_attribute.warning: 'Некоторые общие атрибуты для выбранных продуктов получены из групп вариантов. Они не доступны для массового изменения: %attributes%.'
   classify:
     label: Классифицировать товары в категориях
@@ -877,21 +822,13 @@
       county: страна
       area: район
       prefecture: префектура
-<<<<<<< HEAD
       department: департамент
-=======
-      department: Отдел
->>>>>>> d6db0695
       district: дистрикт
       province: провинция
   form:
     tooltip:
       locale: Выберите параметр локалиы, используемoй для форматирования чисел, адресов, имен и даты
-<<<<<<< HEAD
       location: " Расположение будет использоваться для форматирования адресов, когда опция 'Формат адреса по стандартам страны' отключена"
-=======
-      location: " Пространство будет использоваться для форматирования адресов, когда опция 'Формат адреса по стандартам страны' отключена"
->>>>>>> d6db0695
       format_address_by_address_country: При выборе этого параметра адреса будут отформатированы по стандартам страны, в которой они сейчас находятся. Дезактивация этого параметра приведет к форматированию адресов по стандартам вашего местоположения
       language: Выберите язык системы, который вы хотите использовать
       timezone: Выберите часовой пояс для отображения даты и времени
@@ -913,7 +850,6 @@
   skipped_products: Пропущенные продукты
   skipped_attributes: Пропущенные атрибуты
 pim_mass_edit_execution_show: Задачи массового редактирования | Детали
-<<<<<<< HEAD
 edit_common_attributes.steps.edit_common_attributes_processor.title: Редактировать общие атрибуты
 update_product_value.steps.update_product_value_processor.title: Обновить значение продукта
 remove_product_value.steps.update_product_value_processor.title: Удалить значение продукта
@@ -923,14 +859,6 @@
 add_to_variant_group.steps.duplicated.title: Продублированные оси
 add_to_variant_group.steps.cleaner.warning.description: 'Продукт не может принадлежать к выбранной группе вариантов: продублируйте значения вариативной оси с другим выбранным продуктом'
 edit_common_attributes: Редактировать общие атрибуты
-=======
-edit_common_attributes.steps.edit_common_attributes_processor.title: Изменить общие атрибуты
-update_product_value.steps.update_product_value_processor.title: Обновить значение продукта
-add_to_variant_group_clean.steps.excluded.title: Исключенные продукты
-add_to_variant_group_clean.steps.duplicated.title: Продублированные оси
-add_to_variant_group.steps.cleaner.warning.description: 'Продукт не может принадлежать к выбранной группе вариантов: продублируйте значения вариативной оси с другим выбранным продуктом'
-edit_common_attributes: Изменить общие атрибуты
->>>>>>> d6db0695
 edit_common_attributes_clean: Редактировать файлы общих атрибутов
 perform.steps.duplicated.title: Продублированные оси
 perform.steps.excluded.title: Исключенные продукты
@@ -977,7 +905,6 @@
   overview: Отчеты массового редактирования
 job_tracker:
   tab:
-<<<<<<< HEAD
     title: Трекер процессов
   filter:
     started_at: Запущеннo в
@@ -991,7 +918,4 @@
   availableLocales: Доступные локали
   locale_specific: Специфично для локали
   group: Группа атрибутов
-  useableAsGridFilter: Используется в сетке
-=======
-    title: Трекер процессов
->>>>>>> d6db0695
+  useableAsGridFilter: Используется в сетке