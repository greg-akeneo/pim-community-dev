--- conflicted
+++ resolved
@@ -19,8 +19,6 @@
       attribute.title: Attributs
       history.title: Historique
   family:
-    info:
-      cant_remove_attribute_used_as_axis: Impossible d'enlever cet attribut car il est utilisé comme axe de variation de la variante de famille
     tab:
       property.title: Propriétés
       attribute.title: Attributs
@@ -51,6 +49,20 @@
       product.title: Produits
       property.title: Propriétés
       history.title: Historique
+  variant_group:
+    type:
+      VARIANT: Variante
+      X_SELL: Vente croisée
+      ADDITIONAL: Supplémentaire
+      RELATED: Associés
+    tab:
+      product.title: Produits
+      property.title: Propriétés
+      history.title: Historique
+      attribute.title: Attributs
+    info:
+      no_attributes: Ce groupe de variantes n'a pas encore d'attributs
+      no_attributes_in_selected_locale: Ce groupe de variante n'a pas d'attributs dans cette locale
   completeness:
     progress_bar.title: '%ratio%% complet (1 valeur requise)|%ratio%% complet (%count% valeurs requises)'
     subtitle: '{0} Complet|{1} 1 valeur manquante|]1,Inf] %count% valeurs manquantes'
@@ -82,7 +94,7 @@
         third: Configurer
         fourth: Confirmer
     change-status:
-      label: Changer le statut
+      label: Changer de statut (activé / désactivé)
       description: Les produits sélectionnés vont être activés ou désactivés.
       success_flash: Le statut des produits ont été changés
       launched_flash: L'action de masse "changement de statut" a été lancée. Vous serez notifié(e) lorsque la modification sera terminée.
@@ -91,28 +103,28 @@
       description: Les attributs sélectionnés du produit vont être modifiés avec les valeurs suivantes pour la locale choisie.
       empty: Veuillez sélectionner le ou les attribut(s) à modifier
       success_flash: La mise à jour du statut de produit(s) est en cours
-      launched_flash: L'action de masse "Modification des attributs" a été lancée. Vous serez notifié(e) lorsque la modification sera terminée.
+      launched_flash: L'action de masse "Modification des attributs communs" a été lancée. Vous serez notifié(e) lorsque la modification sera terminée.
       message:
         warning: Il n'y a pas d'attribut en commun pour les produits sélectionnés. Veuillez modifier votre sélection.
         invalid_attribute: L'attribut ayant pour code "attribute_code" n'est pas un attribut commun aux produits sélectionnés, attribut ignoré.
         no_valid_attribute: Aucun des attributs sélectionnés ne peut être appliqué à ce produit.
     classify-add:
-      label: Ajouter à des catégories
+      label: Classifier les produits dans des catégories
       description: Les produits seront positionnés dans les catégories suivantes, le placement existant avant l'opération sera conservé.
       success_flash: Le(s) produit(s) ont été classifiés dans les catégories sélectionnées
       launched_flash: L'action de masse "ajout aux catégories" a été lancée. Vous serez notifié(e) lorsque la modification sera terminée.
     classify-move:
-      label: Déplacer vers d'autres catégories
+      label: Déplacer des produits vers des catégories
       description: Les produits seront positionnés dans les catégories suivantes, le placement existant avant l'opération sera perdu.
       success_flash: Le(s) produit(s) ont été déplacés dans les catégories sélectionnées
       launched_flash: L'action de masse "déplacement dans les catégories" a été lancée. Vous serez notifié(e) lorsque la modification sera terminée.
     classify-remove:
-      label: Retirer des catégories
+      label: Retirer des produits des catégories
       description: Les produits seront retirés des catégories suivantes.
       success_flash: Le(s) produit(s) ont été supprimés des catégories sélectionnées
       launched_flash: L'action de masse "suppression des catégories" a été lancée. Vous serez notifié(e) lorsque la modification sera terminée.
     change-family:
-      label: Changer de famille
+      label: Changer la famille des produits
       description: La famille des produits sélectionnés sera remplacée par la famille choisie
       success_flash: La famille de(s) produit(s) sélectionné(s) a été modifiée avec succès
       launched_flash: L'action de masse "changement de famille" a été lancée. Vous serez notifié(e) lorsque la modification sera terminée.
@@ -122,8 +134,18 @@
       success_flash: Les produits ont été ajoutés aux groupes sélectionnés
       launched_flash: L'action de masse "ajout aux groupes" a été lancée. Vous serez notifié(e) lorsque la modification sera terminée.
       no_group: Aucun groupe pour l'instant. Veuillez commencer par créer un groupe.
+    add-to-variant-group:
+      label: Ajouter à un groupe de variantes
+      description: Choisissez le groupe de variantes auquel associer les produits sélectionnés
+      success_flash: Les produits ont bien été associés au groupe de variantes sélectionné
+      already_in_variant_group_or_not_valid: Vous ne pouvez pas grouper les produits suivants, car ils font déjà partie d'un groupe de variantes ou ne possèdent pas l'axe de variation du groupe.
+      no_variant_group: Aucun groupe de variantes pour l'instant. Veuillez commencer par créer un groupe de variantes.
+      no_valid_variant_group: Aucun groupe de variantes ne partage des attributs avec les produits sélectionnés.
+      some_variant_groups_are_skipped:
+        The following variant groups have been skipped because they don't share attributes with selected products: '%groups%'
+      launched_flash: L'action de masse "ajout au groupe de variantes" a été lancée. Vous serez notifié(e) lorsque la modification sera terminée.
     set-attribute-requirements:
-      label: Configurer les exigences d'attributs
+      label: Choisir les attributs requis
       description: Les exigences d'attributs suivants s'appliqueront aux familles sélectionnées
       success_flash: Les exigences d'attributs ont été appliquées aux familles sélectionnées
       launched_flash: L'action de masse "définition des attributs requis" a été lancée. Vous serez notifié(e) lorsque la modification sera terminée.
@@ -152,16 +174,11 @@
       change_family: Changer la famille du produit
       change_state: Changer l'état du produit
       add_to_groups: Ajouter le produit à des groupes
+      add_to_variant_group: Ajouter le produit à un groupe de variantes
       mass_edit: Actions d'édition en masse des produits
       comment: Commenter les produits
       download: Télécharger le produit en PDF
       history: Afficher l'historique du produit
-    product_model:
-      create: Créer un modèle de produit
-      edit_attributes: Modifier les attributs du modèle de produit
-      categories_view: Afficher les catégories d'un modèle de produit
-      history: Afficher l'historique d'un modèle de produit
-      remove: Supprimer un modèle de produit
     category:
       list: Liste des catégories
       create: Créer une catégorie
@@ -206,6 +223,15 @@
       edit: Modifier un groupe
       remove: Supprimer un groupe
       history: Afficher l'historique du groupe
+    variant_group:
+      index: Liste des groupes de variantes
+      create: Créer un groupe de variantes
+      edit: Modifier un groupe de variantes
+      remove: Supprimer un groupe de variantes
+      history: Afficher l'historique du groupe de variantes
+      edit_attributes: Modifier les attributs du groupe de variantes
+      add_attributes: Ajouter des attributs aux groupe de variantes
+      remove_attribute: Supprimer les attributs du groupe de variantes
     group_type:
       index: Liste des types de groupe
       create: Créer un type de groupe
@@ -219,8 +245,6 @@
       history: Afficher l'historique du type d'association
     job_tracker:
       index: Voir les processus exécutés
-    api_connection:
-      manage: Gérer les connexions API
   acl_group:
     association_type: Types d'association
     attribute: Attributs
@@ -230,23 +254,24 @@
     currency: Devises
     family: Familles
     group: Groupes
+    variant_group: Groupes de variantes
     group_type: Types de groupe
     locale: Locales
     product: Produits
-    product_model: Modèles de produits
+  product_value:
+    tooltip:
+      from_variant:
+        title: Mis à jour par un groupe de variantes
+        content: Ce champ est mis à jour par le groupe de variantes suivant
   reference_data:
     empty_value:
       reference_data_type:
         label: Choisir un type de données référentielles
-  notification:
-    settings:
-      remove_completeness_for_channel_and_locale:
-        start: La locale a été retirée du canal. Les complétudes liées sont en cours de suppression.
-        done: Suppression d'un paramètre régional pour un canal terminée.
 attribute:
   title: attribut
+  overview: Liste des attributs
+  create: Créer un attribut
   edit: Modifier un attribut
-  create: Créer un attribut
 attribute group:
   title: groupe d'attributs
   overview: Liste des groupes d'attributs
@@ -257,7 +282,7 @@
   create new: Créer un nouveau groupe d'attributs
 category:
   title: catégorie
-  overview: Catégories
+  overview: Liste des catégories
   create: Créer une catégorie
   edit: modifier une catégorie
   suggest selection: Veuillez sélectionner une catégorie à gauche
@@ -274,13 +299,17 @@
   edit: modifier un canal
 currency:
   title: devise
+  overview: Liste des devises
   create: Créer une monnaie
   edit: modifier une monnaie
 family:
   title: famille
+  overview: Liste des familles
+  create: Créer une famille
   edit: modifier une famille
 locale:
   title: locale
+  overview: Liste des locales
   create: Créer une locale
   edit: Modifier une locale
 product:
@@ -290,12 +319,22 @@
   edit: Modifier un produit
 group:
   title: groupe
+  overview: Liste des groupes
+  create: Créer un groupe
   edit: modifier un groupe
 group type:
   title: type de groupe
+  overview: Liste des types de groupe
+  create: Créer le type de groupe
   edit: modifier le type de groupe
+variant group:
+  title: groupe de variantes
+  overview: Liste des groupes de variantes
+  create: Créer un groupe de variantes
+  edit: Modifier un groupe de variantes
 association type:
   title: type d'association
+  overview: Liste des types d'association
   create: Créer un type d'association
   edit: Modifier le type d'association
 products: Produits
@@ -311,11 +350,13 @@
     locale: Créer une locale
     product: Créer un produit
     group: Créer un groupe
+    variant group: Créer un groupe de variantes
     association type: Créer un type d'association
     group type: Créer le type de groupe
     drag_or_upload: Glissez et déposez un fichier pour le télécharger ou cliquez ici
   edit: Modifier
   save: Enregistrer
+  save and back: Enregistrer et revenir à la grille
   save and create: Sauver et créer un nouveau
   save and next: Enregistrer et passer au suivant
   save and finish: Enregistrer et terminer
@@ -331,7 +372,7 @@
   download: télécharger
 confirmation:
   confirm: Confirmation
-  delete: Supprimer l'élément
+  delete: Confirmation de la suppression
   leave: Êtes-vous sûr(e) de vouloir quitter cette page ?
   discard changes: Vous perdrez toutes les modifications apportées à l'objet %entity% si vous quittez cette page.
   remove:
@@ -342,6 +383,7 @@
     family: Êtes-vous sûr(e) de vouloir supprimer la famille %name% ?
     product: Êtes-vous sûr(e) de vouloir supprimer le produit %name% ?
     group: Êtes-vous sûr(e) de vouloir supprimer le groupe %name% ?
+    variant group: Êtes-vous sûr(e) de vouloir supprimer le groupe de variantes %name% ?
     group type: Êtes-vous sûr(e) de vouloir supprimer le groupe %name% ?
     user: Êtes vous sûr(e) de vouloir supprimer l'utilisateur %name% ?
   attribute group:
@@ -350,6 +392,8 @@
     remove attribute: Êtes vous sûr(e) de vouloir retirer l'attribut %name% de cette famille ?
   product:
     remove attribute: Êtes vous sûr(e) de vouloir retirer l'attribut %name% de ce produit ?
+  variant_group:
+    remove_attribute: Êtes vous sûr(e) de vouloir retirer l'attribut %name% de ce groupe de variantes ?
 flash:
   entity:
     removed: L'entité a été supprimée
@@ -357,7 +401,8 @@
     created: Attribut créé avec succès
     updated: Attribut mis à jour avec succès
     removed: Attribut supprimé avec succès
-    identifier_not_removable: Un attribut de type identifiant ne peut pas être supprimé
+    identifier not removable: Un attribut de type identifiant ne peut pas être supprimé
+    used by groups: Cet attribut ne peut pas être supprimé car il est utilisé par %count% groupes de variantes
   attribute group:
     created: Groupe d'attributs créé avec succès
     updated: Groupe d'attributs mis à jour avec succès
@@ -380,6 +425,7 @@
     updated: Devise mise à jour avec succès
     error.linked_to_channel: Vous ne pouvez pas désactiver une devise liée à un canal.
   family:
+    created: Famille créée avec succès
     updated: Famille mise à jour avec succès
     removed: Famille supprimée avec succès
     identifier not removable: Un attribut de type identifiant ne peut pas être retiré d'une famille
@@ -398,12 +444,20 @@
     enabled: Produit activé
     disabled: Produit désactivé
   group:
+    created: Groupe créé avec succès
     updated: Groupe mis à jour avec succès
     removed: Groupe supprimé avec succès
+  variant group:
+    created: Le groupe de variantes a bien été créé
+    updated: Le groupe de variantes a bien été mis à jour
+    removed: Le groupe de variantes a bien été supprimé
+    attributes_added: Attributs ajoutés avec succès au groupe de variantes
+    attribute_removed: Attribut supprimé avec succès du groupe de variantes
   group type:
     created: Le type de groupe a bien été créé
     updated: Le type de groupe a bien été mis à jour
     removed: Le type de groupe a bien été supprimé
+    cant remove variant: Le type variant ne peut pas être supprimé
     cant remove used: Ce type de groupe est utilisé par certains groupes et ne peut pas être supprimé
   association type:
     created: Le type d'association est créé avec succès
@@ -459,7 +513,7 @@
 Code: Code
 Name: Nom
 Type: Type
-Scope: Canal
+Scope: Portée
 Required: Obligatoire
 Unique: Unique
 Not required: Non requis
@@ -489,8 +543,6 @@
 Useable as grid column: Utilisable dans les colonnes de la grille
 Useable as grid filter: Utilisable sur la grille
 Family: Famille
-Image: Image
-Variant products: Produits variants
 Available locales: Locales disponibles
 Locale specific: Spécifique à une locale
 default: Défaut
@@ -519,7 +571,6 @@
 Category tree: Arborescence
 Completeness: Complétude
 Attribute used as label: Attribut utilisé comme étiquette
-Credentials: Certificats
 Global: Général
 Channel: Canal
 Expand all channels: Afficher tous les canaux
@@ -567,11 +618,7 @@
   edit: "Attributs %attribute.label% | Édition"
 pim_title.product:
   index: "Produits"
-<<<<<<< HEAD
-  edit: "Produits %product.label% | Édition"
-=======
   edit: "Produit %product.sku% | Édition"
->>>>>>> 999c0b44
 pim_title.family:
   index: "Familles"
   edit: "Famille %family.label% | Édition"
@@ -586,22 +633,15 @@
 pim_title.group:
   index: "Groupes"
   edit: "Groupes %group.label% | Édition"
-<<<<<<< HEAD
-=======
 pim_title.variant_group:
   index: "Groupes de variantes"
   edit: "Groupe de variantes %group.label% | Édition"
->>>>>>> 999c0b44
 pim_title.association_type:
   index: "Types d'association"
   edit: "Types d'association %association type.label% | Édition"
 pim_title.group_type:
   index: "Types de groupe"
-<<<<<<< HEAD
-  edit: "Types de groupe %group type.label% | Édition"
-=======
   edit: "Type de groupe %group type.label% | Édition"
->>>>>>> 999c0b44
 pim_title.mass_edit_product_action:
   choose: "Édition en masse | Choisir"
   configure: "Édition en masse | Configurer"
@@ -657,22 +697,23 @@
       third: Configurer
       fourth: Confirmer
   change-status:
-    label: Changer le statut
+    label: Changer de statut (activé / désactivé)
     description: Les produits sélectionnés vont être activés ou désactivés.
     success_flash: Le statut des produits ont été changés
   edit-common-attributes:
-    label: Modifier des attributs
+    label: Modifier les attributs communs
     description: Les attributs sélectionnés du produit vont être modifiés avec les valeurs suivantes pour la locale choisie.
     empty: Veuillez sélectionner le ou les attribut(s) à modifier
     success_flash: Le(s) attribut(s) ont été mis à jour
     message.warning: Il n'y a pas d'attribut en commun pour les produits sélectionnés. Veuillez modifier votre sélection.
     no_attribute.warning: Il n'y a pas d'attribut en commun pour les produits sélectionnés. Veuillez modifier votre sélection.
+    truncated_by_variant_attribute.warning: "Certains attributs des produits sélectionnés sont liés à un groupe de variantes. Ils ne sont pas disponibles pour l'édition en masse : %attributes%."
   classify:
-    label: Ajouter à des catégories
+    label: Classifier les produits dans des catégories
     description: Les produits seront positionnés dans les catégories suivantes, le placement existant avant l'opération sera conservé.
     success_flash: Le(s) produit(s) ont été classifiés dans les catégories sélectionnées
   change-family:
-    label: Changer de famille
+    label: Changer la famille des produits
     description: La famille des produits sélectionnés sera remplacée par la famille choisie
     success_flash: La famille de(s) produit(s) sélectionné(s) a été modifiée avec succès
     no_family: Aucune famille
@@ -681,7 +722,7 @@
     description: Sélectionnez les groupes dans lesquels ajouter les produits sélectionnés
     success_flash: Les produits ont été ajoutés aux groupes sélectionnés
   set-attribute-requirements:
-    label: Configurer les exigences d'attributs
+    label: Choisir les attributs requis
     description: Les exigences d'attributs suivants s'appliqueront aux familles sélectionnées
     success_flash: Les exigences d'attributs ont été appliquées aux familles sélectionnées
 To enable: Pour activer
@@ -693,6 +734,25 @@
 Group: Groupe
 View group: Afficher le groupe
 Products: Produits
+pim_menu:
+  tab:
+    collect: Collecter
+    enrich: Enrichir
+    settings: Paramètres
+    spread: Diffuser
+  item:
+    association_type: Types d'association
+    attribute: Attributs
+    attribute_group: Groupes d'attributs
+    category: Catégories
+    channel: Canaux
+    currency: Devises
+    family: Familles
+    group: Groupes
+    group_type: Types de groupe
+    locale: Locales
+    product: Produits
+    variant_group: Groupes de variantes
 Properties: Propriétés
 History: Historique
 pane.accordion:
@@ -707,8 +767,11 @@
   group_values: Valeurs du groupe
 popin.create:
   association_type.title: Créer un nouveau type d'association
+  family.title: Créer une nouvelle famille
   group.title: Créer un nouveau groupe
+  group_type.title: Créer un nouveau type de groupe
   product.title: Créer un nouveau produit
+  variant_group.title: Créer un nouveau groupe de variants
   option.title: Créer une nouvelle option
 In group: Dans le groupe
 Attribute as label: Attribut en tant que libellé
@@ -743,7 +806,6 @@
 Language: Langue
 Timezone: Fuseau horaire
 Currency: Devise
-settings: Paramètres
 oro.locale:
   address_format:
     region_name_type:
@@ -782,11 +844,16 @@
   skipped_attributes: Attributs ignorés
   skipped_families: Familles ignorées
 pim_mass_edit_execution_show: Exécutions des éditions en masse | Détails
-edit_common_attributes.steps.edit_common_attributes_processor.title: Modifier des attributs
+edit_common_attributes.steps.edit_common_attributes_processor.title: Modifier les attributs communs
 update_product_value.steps.update_product_value_processor.title: Mise à jour de la valeur du produit
 remove_product_value.steps.update_product_value_processor.title: Suppression de la valeur du produit
-edit_common_attributes: Modifier des attributs
-edit_common_attributes_clean: Nettoyer les fichiers pour les attributs
+add_to_variant_group_clean.steps.excluded.title: Produit exclu
+add_to_variant_group_clean.steps.duplicated.title: Axe dupliqué
+add_to_variant_group.steps.excluded.title: Produit exclu
+add_to_variant_group.steps.duplicated.title: Axe dupliqué
+add_to_variant_group.steps.cleaner.warning.description: "Le produit ne peut pas être affecté au groupe de variantes : duplication de la valeur de l'axe de variation avec un autre produit de la sélection"
+edit_common_attributes: Modifier les attributs communs
+edit_common_attributes_clean: Nettoyer les fichiers pour les attributs communs
 perform.steps.duplicated.title: Axe dupliqué
 perform.steps.excluded.title: Produit exclu
 batch_jobs:
@@ -799,15 +866,15 @@
     perform:
       label: Mise à jour de la valeur du produit
   edit_common_attributes:
-    label: Modifier des attributs
+    label: Modifier les attributs communs
     perform:
-      label: Modifier des attributs
+      label: Modifier les attributs communs
     clean:
-      label: Nettoyer les fichiers pour les attributs
+      label: Nettoyer les fichiers pour les attributs communs
   set_attribute_requirements:
-    label: Configurer les exigences d'attributs
+    label: Choisir les attributs requis
     perform:
-      label: Configurer les exigences d'attributs
+      label: Choisir les attributs requis
   csv_product_quick_export:
     quick_export.label: Export rapide de produits en CSV
     perform:
@@ -824,6 +891,10 @@
     quick_export.label: Export rapide de la grille de produits en XLSX
     perform:
       label: Export rapide de la grille de produits en XLSX
+  add_to_variant_group:
+    label: Ajouter au groupe de variantes
+    perform:
+      label: Ajouter au groupe de variantes
 mass_edit report:
   overview: Rapports des éditions en masse
 job_tracker:
