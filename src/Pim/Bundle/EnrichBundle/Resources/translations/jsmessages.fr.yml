--- conflicted
+++ resolved
@@ -251,7 +251,6 @@
         title: "Ajouter une option d'attribut"
         confirm: Ajouter
         cancel: Annuler
-<<<<<<< HEAD
     entity:
       switch:
         "no": Non
@@ -259,7 +258,5 @@
   mass_edit_action:
     edit_common_attributes:
       description: 'Les attributs des produits sélectionnés vont être édités avec les données suivantes pour la locale <span class="highlight">{{ locale }}</span> et le canal <span class="highlight">{{ channel }}</span>, choisis dans la grille des produits.'
-=======
->>>>>>> 4b8c9659
 pim_enrich.error:
   exception.title: "Oups! Une erreur {{ status_code }} s'est produite..."