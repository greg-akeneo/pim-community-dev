--- conflicted
+++ resolved
@@ -504,11 +504,8 @@
           title: Kompletność
           operators:
             ALL: Brak warunku kompletności
-<<<<<<< HEAD
-=======
         category:
           help: Użyj kategorii produktów w drzewie (zdefiniowanym przez kanał powyżej), aby wybrać produkty do eksportu
->>>>>>> 4fd5eab1
         identifier:
           title: Identyfikator
         metric:
