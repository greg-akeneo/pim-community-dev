confirmation:
  remove:
    item: Sei sicuro di voler eliminare questo articolo?
    association_type: Sei sicuro di voler eliminare questo tipo di associazione?
    attribute: Sei sicuro di voler eliminare questo attributo?
    family: Sei sicuro di voler eliminare questa famiglia?
    product: Sei sicuro di voler eliminare questo prodotto?
    channel: Sei sicuro di voler eliminare questo canale?
    group: Sei sicuro di voler eliminare questo gruppo?
    variant group: Sei sicuro di voler eliminare questa variante del gruppo?
    group type: Sei sicuro di voler eliminare questo tipo di gruppo?
    import profile: Sei sicuro di voler eliminare questo profilo di importazione?
    export profile: Sei sicuro di voler eliminare questo profilo di esportazione?
    user: Sei sicuro di voler eliminare questo utente?
    role: Sei sicuro di voler eliminare questo ruolo?
pim_datagrid:
  mass_action_group:
    bulk_actions:
      label: Azioni Massive
    quick_export:
      label: Esportazione rapida
  mass_action:
    delete:
      confirm_content: Sei sicuro di che voler eliminare i prodotti selezionati?
      success: I prodotti selezionati sono stati eliminati con successo.
      error: Si è verificato un errore cancellando i prodotti selezionati, per favore riprova.
  view_selector:
    view: Visualizzazione
    create_view_modal:
      confirm: Ok
      cancel: Annulla
flash:
  item:
    removed: Articolo rimosso con successo
  association_type:
    removed: Tipo di associazione rimossa con successo
  attribute:
    removed: Attributo eliminato con successo
  family:
    removed: Famiglia rimossa con successo
  product:
    removed: Articolo rimosso con successo
  channel:
    removed: Canale rimosso con successo
  group:
    removed: Gruppo rimosso con successo
  variant group:
    removed: Variante gruppo rimossa con successo
  group type:
    removed: Tipo di gruppo rimosso con successo
  import profile:
    removed: Profilo di importazione rimosso con successo
  export profile:
    removed: Profilo di esportazione rimosso con successo
  user:
    removed: Utente rimosso con successo
  role:
    removed: Ruolo rimosso con successo
error:
  creating:
    product: Nessun attributo è configurato come identificatore di prodotto o non hai i diritti per modificarlo.
  removing:
    item: Non è possibile eliminare questo articolo
    association_type: Non è possibile eliminare questo tipo di associazione
    attribute: Non è possibile eliminare questo attributo
    family: Non è possibile eliminare questa famiglia
    product: Non è possibile eliminare questo prodotto
    channel: Non è possibile eliminare questo canale
    group: Non è possibile eliminare questo gruppo
    variant group: Non è possibile eliminare questa variante del gruppo
    group type: Non è possibile eliminare questo tipo di gruppo
    import profile: Non è possibile eliminare questo profilo di importazione
    export profile: Non è possibile eliminare questo profilo di esportazione
    user: Non è possibile eliminare questo utente
    role: Non è possibile eliminare questo ruolo
    attribute_option: Errore durante la cancellazione dell'opzione attributo
  saving:
    attribute_option: Non è possibile salvare l'opzione dell'attributo
    export_profile: Non è possibile salvare il profilo di esportazione. Si prega di verificare che tutti i filtri siano correttamente valorizzati
alert:
  attribute_option:
    error_occured_during_submission: Si è verificato un errore durante l'invio del modulo al server
    save_before_edit_other: Si prega di registrare le modifiche sulle altre righe prima di modificare questa
  session_storage:
    not_available: Il tuo browser non sembra compatibile con il sessionStorage. Contattare l'amministratore
confirm:
  attribute_option:
    cancel_edition_on_new_option_text: Attenzione, si perderanno i dati non salvati. Sei sicuro di voler annullare le modifiche su questa nuova opzione?
    cancel_edition_on_new_option_title: Annulla la modifica
label:
  attribute_option:
    add_option: Aggiungi un'opzione
Code: Codice
Edit: Modifica
Delete: Eliminare
Edit attributes of the product: Modificare gli attributi del prodotto
Classify the product: Classificare il prodotto
Delete the product: Eliminare il prodotto
Change status: Modificare lo stato
Toggle status: Stato di conversione
pim:
  grid:
    mass_action:
      quick_export:
        csv_all: CSV (tutti gli attributi)
        csv_grid_context: CSV (Contesto di griglia)
        xlsx_all: Excel (Tutti gli attributi)
        xlsx_grid_context: Excel (Contesto di griglia)
      delete: Elimina i prodotti
      mass_edit: Cambia le informazioni del prodotto
      category_edit: Spostare i prodotti nelle categorie
      sequential_edit: Modificare i prodotti in sequenza
jstree.create: Crea
switch_on: "Sì"
switch_off: "No"
pim_enrich:
  item:
    list:
      delete.label: Eliminare
      delete.error: Errore durante l'eliminazione dell'articolo
    delete:
      confirm.content: Sei sicuro di che voler eliminare questo {{ itemName }}? Non è possibile annullare questa azione
      confirm.title: Elimina questo {{ itemName }}
  navigation:
    link:
      back_to_grid: Torna alla griglia
  entity:
    save:
      label: Salva
    info:
      update_failed: Aggiornamento non riuscito
      update_successful: Aggiornamento completato
    product:
      title: Articoli
      btn:
        enable: Attiva
        enabled: Attivato
        disable: Disabilita
        disabled: Disabilitato
        download_pdf: PDF
        compare_translate: Confronta / Traduci
        delete: Eliminare
        save: Salva
        save_and_back: Salva e torna alla griglia
      history:
        version: Versione
        author: Autore
        logged_at: Loggato il
        more: Atro
        less: Meno
        from: Da
        modified: Modificato
        property: Proprietà
        old_values: Vecchi valori
        new_values: Nuovi valori
        actions: Azioni
      info:
        deletion_successful: Prodotto cancellato con successo.
        deletion_failed: Il prodotto non può essere eliminato.
        update_successful: Prodotto aggiornato con successo.
        update_failed: Il prodotto non può essere aggiornato.
        field_not_ready: 'Il prodotto non può essere salvato in questo momento. I seguenti campi non sono pronti: {{ fields }}'
        already_in_upload: Un file è già in caricamento per questo attributo nell'impostazione internazionale "{{ locale }}" e nell'ambito "{{ scope }}"
      error:
        upload: Si è verificato un errore durante il caricamento del file
      meta:
        created: Creato
        created_by: Da
        updated_by: Da
        updated: Ultimo aggiornamento
        family:
          title: Famiglia
          none: Nessun
        groups:
          title: Gruppi
          modal:
            title: Gruppo {{ group }}
            view_group: Visualizzazione gruppo
            group_label: Etichetta
            more_products: '{{ count }} prodotti ulteriori...'
            close: Chiudi
      copy:
        select: Selezionare
        all: Tutti
        all_visible: Tutti visibili
        none: Nessun
        copy: Copia
      variant_group:
        updated_by: Aggiornato da un gruppo di varianti
        switch:
          "yes": "Sì"
          "no": "No"
      optional_attribute:
        remove: Rimuovere l'attributo
      locale_specific_attribute:
        unavailable: Questo specifico campo relativo alle impostazioni internazionali non è disponibile in questa impostazione internazionale
      localizable:
        channel_locale_unavailable: Questo campo localizzabile non è disponibile per l'impostazione internazionale '{{ locale }}' e per il canale '{{ channel }}'
      media:
        upload: Drag and drop per caricare un file o fai click qui
      create_popin:
        title: Crea un nuovo articolo
        labels:
          family: Scegli una famiglia
          save: Salva
          cancel: Annulla
<<<<<<< HEAD
    association_type:
      info:
        deletion_successful: Tipo di associazione rimosso con successo.
        deletion_failed: Il tipo di associazione non può essere eliminato.
        update_successful: Tipo di associazione aggiornato con successo.
        update_failed: Il tipo di associazione non può essere aggiornato.
        field_not_ready:
          The association type cannot be saved right now. The following fields are not ready:
            - campi
      meta:
        created: Creato
        created_by: Creato da
        updated: Caricato
        updated_by: Aggiornato da
      btn:
        save: Salva
    channel:
      title: canale
      info:
        deletion_successful: Canale rimosso con successo.
        deletion_failed: Impossibile eliminate il canale.
        update_successful: Canale aggiornato con successo.
        update_failed: Il canale non può essere aggiornato.
        create_successful: Canale creato con successo.
        create_failed: Il canale non può essere creato.
        field_not_ready:
          The channel cannot be saved right now. The following fields are not ready:
            - campi
      meta:
        created: Creato
        created_by: Creato da
        updated: Caricato
        updated_by: Aggiornato da
      btn:
        save: Salva
    family:
      title: famiglia
      info:
        update_successful: Famiglia aggiornata con successo.
        create_successful: Canale creato con successo.
        update_failed: Errore durante l'aggiornamento della famiglia.
        cant_remove_attribute_as_label: Impossibile rimuovere l'attributo utilizzato come etichetta
        attribute_edit_permission_is_not_granted: Non hai i diritti per modificare gli attributi della famiglia
      meta:
        created: Creato
        created_by: Creato da
        updated: Caricato
        updated_by: Aggiornato da
      btn:
        save: Salva
=======
>>>>>>> ccc57ad7
    attribute_option:
      code: Codice
      label: Etichetta
      actions: Azioni
    variant_group:
      title: Gruppo di varianti
      info:
        deletion_successful: Gruppo di varianti rimosso con successo.
        deletion_failed: Il gruppo di varianti non può essere eliminato.
        update_successful: Gruppo di varianti aggiornato con successo.
        update_failed: Il gruppo di varianti non può essere aggiornato.
        field_not_ready:
          The variant group cannot be saved right now. The following fields are not ready:
            - campi
        already_in_upload: Un file è già in caricamento per questo attributo nell'impostazione internazionale "{{ locale }}" e nell'ambito "{{ scope }}"
        no_attributes: Questo gruppo di varianti non ha ancora attributi
      btn:
        save: Salva
      meta:
        product_count: Articoli
        created: Creato
        created_by: Creato da
        updated: Caricato
        updated_by: Aggiornato da
    group:
      title: Gruppo
      info:
        deletion_successful: Il gruppo è stato cancellato con successo.
        deletion_failed: Il gruppo non può essere eliminato.
        update_successful: Gruppo aggiornato con successo.
        update_failed: Il gruppo non può essere aggiornato.
        field_not_ready:
          The group cannot be saved right now. The following fields are not ready:
            - campi
      btn:
        save: Salva
      meta:
        product_count: Articoli
        created: Creato
        created_by: Creato da
        updated: Caricato
        updated_by: Aggiornato da
    job_instance:
      title: profilo del job
      info:
        update_failed: Il profilo del job non può essere aggiornato.
        update_successful: Il profilo del job è stato aggiornato con successo.
  confirmation:
    leave: Sei sicuro di voler lasciare questa pagina?
    discard_changes: Perderai le modifiche a {{ entity }} se lasci la pagina.
    delete_item: Conferma cancellazione
    delete:
      attribute: Sei sicuro di voler rimuovere questo attributo dal prodotto?
  info:
    not_applicable: N/A
    entity:
      updated: Ci sono modifiche non salvate.
  error:
    upload: Si è verificato un errore durante il caricamento del file
  alert:
    not_allowed: Non sei autorizzato ad accedere a questa pagina
    error_occured: Si è verificato un errore durante il caricamento della pagina
  form:
    required: (obbligatorio)
    product:
      tab:
        associations:
          title: Associazioni
          info:
            none_exist: Nessun tipo di associazione esistente.
            show_products: Mostra articoli
            show_groups: Mostra gruppi
            number_of_associations: "{{ productCount }} prodotti e {{ groupCount }} gruppi"
        attributes:
          title: Attributi
          btn:
            add: Aggiungi
            add_attributes: Aggiungi attributi
          info:
            search_attributes: Ricerca...
            no_available_attributes: Non ci sono altri attributi da aggiungere
            attributes_selected: "{{ itemsCount }} attributo(i) selezionato(i)"
            no_match: Nessuna corrispondenza trovata
            load_more: Carica ulteriori risultati...
        categories:
          title: Categorie
      panel:
        completeness:
          title: Completamento
          info:
            no_family: Nessuna famiglia definita. Si prega di definire una famiglia per calcolare il livello di completamento di questo prodotto.
            no_completeness: Hai appena cambiato la famiglia del prodotto. Si prega di salvarlo prima di calcolare il livello di completamento per la nuova famiglia.
          missing_values: Valori mancanti
        history:
          title: Cronologia
      switch:
        "no": "No"
        "yes": "Sì"
      sequential_edit:
        info:
          products: Articoli
          previous: Torna indietro a {{ product }} senza salvare.
          next: Torna a {{ product }} senza salvare.
        btn:
          save_and_next: Salva e successivo
          save_and_finish: Salva e termina
      change_family:
        modal:
          title: Cambiare la famiglia dell'articolo
          merge_attributes: Gli attributi correnti verranno uniti a quelli della nuova famiglia.
          keep_attributes: Nessun attributo verrà rimosso.
          change_family_to: Cambiare la famiglia in
          empty_selection: Scegli una famiglia
      flash:
        attribute_deletion_error: Errore durante la cancellazione dell'attributo
      mass_edit:
        select_attributes: Selezionare gli attributi
        select: Selezionare
    association_type:
      tab:
        properties:
          title: Proprietà
          general: Proprietà generali
          code: Codice
          label_translations: Traduzioni etichetta
        history:
          title: Cronologia
    channel:
      tab:
        history:
          title: Cronologia
        properties:
          title: Proprietà
          general: Generale
          code: Codice
          currencies: Valute
          locales: Impostazioni locali
          category_tree: Struttura della categoria
          label_translations: Traduzioni etichetta
          label_conversion_units: Scegliere un'unità di conversione per ogni attributo metrico che verrà utilizzato durante l'esportazione dell'articolo
          conversion_unit:
            do_not_convert: Non convertire
    family:
      tab:
        properties:
          title: Proprietà
          general: Generale
          code: Codice
          attribute_as_label: Attributo utilizzato come etichetta
          label_translations: Traduzioni etichetta
        attributes:
          title: Attributi
          label_label: Etichetta
          toolbox:
            select_attributes_by_groups: Aggiungi per gruppi
            select_attributes: Aggiungi attributi
            add: Aggiungi
            attributes_groups_selected: '{{ itemsCount }} gruppi(o) selezionati(o)'
          not_required_label: Non obbligatorio
          required_label: Obbligatorio
        history:
          title: Cronologia
    attribute_option:
      flash:
        option_created: Opzione di attributo creata correttamente
        error_creating_option: Si è verificato un errore durante il tentativo di creare l'opzione di attributo
      add_option_modal:
        title: Aggiungi l'opzione dell'attributo
        confirm: Aggiungi
        cancel: Annulla
    entity:
      switch:
        "no": "No"
        "yes": "Sì"
    variant_group:
      tab:
        properties:
          title: Proprietà
          general: Proprietà generali
          code: Codice
          type: Tipo
          axis: Asse
          label_translations: Traduzioni etichetta
        history:
          title: Cronologia
        products:
          title: Articoli
        attributes:
          title: Attributi
    group:
      tab:
        properties:
          title: Proprietà
          general: Proprietà generali
          code: Codice
          type: Tipo
          label_translations: Traduzioni etichetta
        history:
          title: Cronologia
        products:
          title: Articoli
    common:
      tab:
        attributes:
          btn:
            add: Aggiungi
            add_attributes: Aggiungi attributi
          info:
            search_attributes: Ricerca...
            no_available_attributes: Non ci sono altri attributi da aggiungere
    job_instance:
      fail:
        launch: Impossibile avviare il profilo di lavoro. Assicurarsi che sia valido e che si abbia il permesso per lanciarlo.
        save: Impossibile salvare il profilo di lavoro. Assicurarsi che si abbia il permesso per modificarlo.
      title:
        import: Profilo di importazione
        export: Profilo di esportazione
      button:
        edit.title: Modifica
        export.title: Esporta ora
        import.launch: Importa ora
        import.upload: Carica e importa ora
      meta:
        job: Lavoro
        connector: Connettore
      tab:
        content:
          title: Contenuto
        properties:
          title: Proprietà generali
          code:
            title: Codice
          label:
            title: Etichetta
          decimal_separator:
            title: Separatore decimale
            help: Determina il separatore decimale
          date_format:
            title: Formato della data
            help: Determina il formato dei campi data
          file_path:
            title: Percorso del file
            help: Dove scrivere il file generato nel file System
          delimiter:
            title: Delimitatore
            help: Un carattere utilizzato per impostare il delimitatore di campo
          enclosure:
            title: Contenitore
            help: Un carattere utilizzato per impostare il contenitore del campo
          with_header:
            title: Con intestazione
            help: Stampare o no la l'intestazione della colonna
          with_media:
            title: Esporta file e immagini
            help: Esportare o meno i file e le immagini del prodotto
          lines_per_file:
            title: Numero di linee per file
            help: Definire il numero limite di righe per file
          upload_allowed:
            title: Consentire il caricamento di file
            help: Consentire o no il caricamento diretto di file
          categories_column:
            title: Colonna categorie
            help: Nome della colonna categorie
          escape:
            title: Escape
            help: Un carattere di escape utilizzato
          family_column:
            title: Colonna famiglia
            help: Nome della colonna famiglia
          groups_column:
            title: Colonna gruppi
            help: Nome della colonna gruppi
          enabled:
            title: Attivare il prodotto
            help: Attivare o no i prodotti importati
          enabled_comparison:
            title: Confronta i valori
            help: Abilita il confronto tra i valori originali e valori importati. L'importazione può essere velocizzata se i valori importati sono abbastanza simili ai valori originali
          real_time_versioning:
            title: Aggiornamento cronologia in tempo reale
            help: Significa che la cronologia del prodotto viene aggiornata automaticamente, può essere disattivato per migliorare le prestazioni
        history:
          title: Cronologia
    mass_edit:
      family:
        attributes:
          label_label: Etichetta
          toolbox:
            select_attributes_by_groups: Aggiungi per gruppi
            select_attributes: Aggiungi attributi
            add: Aggiungi
            attributes_groups_selected: '{{ itemsCount }} gruppo(i) selezionato(i)'
  job:
    upload: Drag and drop per caricare un file o fai click qui
  export:
    product:
      data:
        title: Filtra i prodotti
      structure:
        title: Filtra i dati
        attributes:
          title: Attributi
      filter:
        channel:
          title: Canale
          help: Il canale definisce l'ambito per i valori di prodotto, le impostazioni internazionali utilizzate per selezionare i dati e l'albero utilizzato per selezionare i prodotti.
        locales:
          title: Impostazioni locali
          help: 'Le impostazioni internazionali determinano i valori localizzati di prodotto da esportare. Es: solo le informazioni di prodotto in francese.'
        attributes:
          title: Attributi
          edit: Modifica
          label: "{0} Tutti gli attributi |{1} Un attributo selezionato |] 1, Inf[ {{ count }} attributi selezionati"
          help: 'Seleziona le informazioni di prodotto da esportare. Es: solo gli attributi tecnici.'
          empty: Tutti gli attributi verranno esportati
          modal:
            apply: Applica
            cancel: Annulla
            title: Selezione attributi
        attributes_selector:
          attribute_group: Gruppi di attributi
          attributes: "Cerca tra {{ itemsCount }} attributi"
          selected: "Attributi selezionati"
          clear: Ripulisci
          all_group: Tutti i gruppi
          empty_selection: Tutti gli attributi verranno esportati
        family:
          title: Famiglia
          help: 'Seleziona i prodotti da esportare in base alla loro famiglia. Es: Esportare solo le scarpe e gli abiti.'
          operators:
            IN: Nell'elenco
            "NOT IN": Non in elenco
            EMPTY: I prodotti che non hanno una famiglia
            "NOT EMPTY": I prodotti che hanno una famiglia
          empty_selection: Nessuna condizione sulle famiglie
        updated:
          title: Condizione di tempo
          operators:
            ALL: Nessuna condizione di data
            "SINCE LAST N DAYS": Prodotti aggiornati negli ultimi n giorni (es. 6)
            ">": Prodotti aggiornati da questa data
            "SINCE LAST JOB": Prodotti aggiornati rispetto all'ultima esportazione
        enabled:
          title: Stato
          help: 'Selezionare i prodotti da esportare in base al loro stato. Es: Esportare prodotti qualunque sia lo stato.'
          value:
            all: Tutti
            enabled: Attivato
            disabled: Disabilitato
        completeness:
          title: Completamento
          help: Seleziona i prodotti da esportare in base alla loro completezza.
          operators:
            ALL: Nessuna condizione sulla completezza
            ">=": Completa almeno una delle impostazioni internazionali selezionate
            "GREATER OR EQUALS THAN ON ALL LOCALES": Completo su tutte le impostazione internazionali selezionate
            LOWER THAN ON ALL LOCALES: Non completo su tutte le impostazione internazionali selezionate
          empty_selection: Seleziona una famiglia
        category:
          title: Categoria
          help: Utilizza le categorie di prodotto nell'albero (definito dal canale di cui sopra) per selezionare i prodotti da esportare
        identifier:
          title: Identificatore
          help: Identificatori dei prodotti che si desidera esportare separati da virgola, spazio o interruzione di riga
        metric:
          operators:
            "=": È uguale a
            "!=": Non è uguale a
            ">=": Maggiore o uguale a
            ">": Maggiore di
            "<=": Inferiore o uguale a
            "<": Inferiore a
            EMPTY: È vuoto
            NOT EMPTY: Non è vuoto
        string:
          operators:
            ALL: Tutti
            CONTAINS: Contiene
            DOES NOT CONTAIN: Non contiene
            "=": È uguale a
            STARTS WITH: Inizia con
            ENDS WITH: Termina con
            EMPTY: È vuoto
            NOT EMPTY: Non è vuoto
        price-collection:
          operators:
            "=": È uguale a
            "!=": Non è uguale a
            ">=": Maggiore o uguale a
            ">": Maggiore di
            "<=": Inferiore o uguale a
            "<": Inferiore a
            EMPTY: È vuoto
            NOT EMPTY: Non è vuoto
        multi_select:
          operators:
            IN: Nell'elenco
            EMPTY: È vuoto
            NOT EMPTY: Non è vuoto
        media:
          operators:
            CONTAINS: Contiene
            DOES NOT CONTAIN: Non contiene
            "=": È uguale a
            STARTS WITH: Inizia con
            ENDS WITH: Termina con
            EMPTY: È vuoto
            NOT EMPTY: Non è vuoto
        date:
          operators:
            ">": Maggiore di
            "<": Inferiore a
            "=": È uguale a
            "!=": Non è uguale a
            BETWEEN: Compreso tra
            NOT BETWEEN: Non compreso tra
            EMPTY: È vuoto
            NOT EMPTY: Non è vuoto
        number:
          operators:
            "=": È uguale a
            "!=": Non è uguale a
            ">=": Maggiore o uguale a
            ">": Maggiore di
            "<=": Inferiore o uguale a
            "<": Inferiore a
            EMPTY: È vuoto
            NOT EMPTY: Non è vuoto
      properties:
        title: Proprietà
      global_settings:
        title: Impostazioni Globali
  mass_edit_action:
    edit_common_attributes:
      description: Gli attributi dei prodotto selezionati nella griglia verranno modificati utilizzando per le impostazioni internazionali <span class="highlight">{{ locale }}</span> e per il canale <span class="highlight">{{ channel }}</span>.
pim_enrich.error:
  exception.title: Accidenti! Si è verificato un errore con il codice {{ status_code }}...<|MERGE_RESOLUTION|>--- conflicted
+++ resolved
@@ -1,7 +1,7 @@
 confirmation:
   remove:
     item: Sei sicuro di voler eliminare questo articolo?
-    association_type: Sei sicuro di voler eliminare questo tipo di associazione?
+    association type: Sei sicuro di voler eliminare questo tipo di associazione?
     attribute: Sei sicuro di voler eliminare questo attributo?
     family: Sei sicuro di voler eliminare questa famiglia?
     product: Sei sicuro di voler eliminare questo prodotto?
@@ -24,22 +24,17 @@
       confirm_content: Sei sicuro di che voler eliminare i prodotti selezionati?
       success: I prodotti selezionati sono stati eliminati con successo.
       error: Si è verificato un errore cancellando i prodotti selezionati, per favore riprova.
-  view_selector:
-    view: Visualizzazione
-    create_view_modal:
-      confirm: Ok
-      cancel: Annulla
 flash:
   item:
     removed: Articolo rimosso con successo
-  association_type:
+  association type:
     removed: Tipo di associazione rimossa con successo
   attribute:
-    removed: Attributo eliminato con successo
+    removed: Attributo rimosso con successo
   family:
     removed: Famiglia rimossa con successo
   product:
-    removed: Articolo rimosso con successo
+    removed: Prodotto rimosso con successo
   channel:
     removed: Canale rimosso con successo
   group:
@@ -57,11 +52,9 @@
   role:
     removed: Ruolo rimosso con successo
 error:
-  creating:
-    product: Nessun attributo è configurato come identificatore di prodotto o non hai i diritti per modificarlo.
   removing:
     item: Non è possibile eliminare questo articolo
-    association_type: Non è possibile eliminare questo tipo di associazione
+    association type: Non è possibile eliminare questo tipo di associazione
     attribute: Non è possibile eliminare questo attributo
     family: Non è possibile eliminare questa famiglia
     product: Non è possibile eliminare questo prodotto
@@ -75,7 +68,7 @@
     role: Non è possibile eliminare questo ruolo
     attribute_option: Errore durante la cancellazione dell'opzione attributo
   saving:
-    attribute_option: Non è possibile salvare l'opzione dell'attributo
+    attribute_option: Impossibile salvare l'opzione dell'attributo
     export_profile: Non è possibile salvare il profilo di esportazione. Si prega di verificare che tutti i filtri siano correttamente valorizzati
 alert:
   attribute_option:
@@ -92,7 +85,7 @@
     add_option: Aggiungi un'opzione
 Code: Codice
 Edit: Modifica
-Delete: Eliminare
+Delete: Elimina
 Edit attributes of the product: Modificare gli attributi del prodotto
 Classify the product: Classificare il prodotto
 Delete the product: Eliminare il prodotto
@@ -108,19 +101,19 @@
         xlsx_grid_context: Excel (Contesto di griglia)
       delete: Elimina i prodotti
       mass_edit: Cambia le informazioni del prodotto
-      category_edit: Spostare i prodotti nelle categorie
-      sequential_edit: Modificare i prodotti in sequenza
-jstree.create: Crea
+      category_edit: Sposta i prodotti nelle categorie
+      sequential_edit: Modifica i prodotti in sequenza
+jstree.create: Creare
 switch_on: "Sì"
 switch_off: "No"
 pim_enrich:
   item:
     list:
       delete.label: Eliminare
-      delete.error: Errore durante l'eliminazione dell'articolo
+      delete.error: Errore durante l'eliminazione della voce
     delete:
-      confirm.content: Sei sicuro di che voler eliminare questo {{ itemName }}? Non è possibile annullare questa azione
-      confirm.title: Elimina questo {{ itemName }}
+      confirm.content: Sei sicuro di che voler eliminare la voce {{ itemName }}? Non è possibile annullare questa azione
+      confirm.title: Elimina la voce {{ itemName }}
   navigation:
     link:
       back_to_grid: Torna alla griglia
@@ -129,7 +122,7 @@
       label: Salva
     info:
       update_failed: Aggiornamento non riuscito
-      update_successful: Aggiornamento completato
+      update_successful: Aggiornato correttamente
     product:
       title: Articoli
       btn:
@@ -146,7 +139,7 @@
         version: Versione
         author: Autore
         logged_at: Loggato il
-        more: Atro
+        more: Altro
         less: Meno
         from: Da
         modified: Modificato
@@ -155,9 +148,9 @@
         new_values: Nuovi valori
         actions: Azioni
       info:
-        deletion_successful: Prodotto cancellato con successo.
+        deletion_successful: Prodotto eliminato correttamente.
         deletion_failed: Il prodotto non può essere eliminato.
-        update_successful: Prodotto aggiornato con successo.
+        update_successful: Prodotto aggiornato correttamente.
         update_failed: Il prodotto non può essere aggiornato.
         field_not_ready: 'Il prodotto non può essere salvato in questo momento. I seguenti campi non sono pronti: {{ fields }}'
         already_in_upload: Un file è già in caricamento per questo attributo nell'impostazione internazionale "{{ locale }}" e nell'ambito "{{ scope }}"
@@ -177,7 +170,7 @@
             title: Gruppo {{ group }}
             view_group: Visualizzazione gruppo
             group_label: Etichetta
-            more_products: '{{ count }} prodotti ulteriori...'
+            more_products: '{{ count }} altri prodotti...'
             close: Chiudi
       copy:
         select: Selezionare
@@ -197,70 +190,16 @@
       localizable:
         channel_locale_unavailable: Questo campo localizzabile non è disponibile per l'impostazione internazionale '{{ locale }}' e per il canale '{{ channel }}'
       media:
-        upload: Drag and drop per caricare un file o fai click qui
+        upload: Trascina e rilascia qui un file per caricarlo o fai click qui
       create_popin:
         title: Crea un nuovo articolo
         labels:
           family: Scegli una famiglia
           save: Salva
           cancel: Annulla
-<<<<<<< HEAD
-    association_type:
-      info:
-        deletion_successful: Tipo di associazione rimosso con successo.
-        deletion_failed: Il tipo di associazione non può essere eliminato.
-        update_successful: Tipo di associazione aggiornato con successo.
-        update_failed: Il tipo di associazione non può essere aggiornato.
-        field_not_ready:
-          The association type cannot be saved right now. The following fields are not ready:
-            - campi
-      meta:
-        created: Creato
-        created_by: Creato da
-        updated: Caricato
-        updated_by: Aggiornato da
-      btn:
-        save: Salva
-    channel:
-      title: canale
-      info:
-        deletion_successful: Canale rimosso con successo.
-        deletion_failed: Impossibile eliminate il canale.
-        update_successful: Canale aggiornato con successo.
-        update_failed: Il canale non può essere aggiornato.
-        create_successful: Canale creato con successo.
-        create_failed: Il canale non può essere creato.
-        field_not_ready:
-          The channel cannot be saved right now. The following fields are not ready:
-            - campi
-      meta:
-        created: Creato
-        created_by: Creato da
-        updated: Caricato
-        updated_by: Aggiornato da
-      btn:
-        save: Salva
-    family:
-      title: famiglia
-      info:
-        update_successful: Famiglia aggiornata con successo.
-        create_successful: Canale creato con successo.
-        update_failed: Errore durante l'aggiornamento della famiglia.
-        cant_remove_attribute_as_label: Impossibile rimuovere l'attributo utilizzato come etichetta
-        attribute_edit_permission_is_not_granted: Non hai i diritti per modificare gli attributi della famiglia
-      meta:
-        created: Creato
-        created_by: Creato da
-        updated: Caricato
-        updated_by: Aggiornato da
-      btn:
-        save: Salva
-=======
->>>>>>> ccc57ad7
     attribute_option:
       code: Codice
       label: Etichetta
-      actions: Azioni
     variant_group:
       title: Gruppo di varianti
       info:
@@ -281,29 +220,6 @@
         created_by: Creato da
         updated: Caricato
         updated_by: Aggiornato da
-    group:
-      title: Gruppo
-      info:
-        deletion_successful: Il gruppo è stato cancellato con successo.
-        deletion_failed: Il gruppo non può essere eliminato.
-        update_successful: Gruppo aggiornato con successo.
-        update_failed: Il gruppo non può essere aggiornato.
-        field_not_ready:
-          The group cannot be saved right now. The following fields are not ready:
-            - campi
-      btn:
-        save: Salva
-      meta:
-        product_count: Articoli
-        created: Creato
-        created_by: Creato da
-        updated: Caricato
-        updated_by: Aggiornato da
-    job_instance:
-      title: profilo del job
-      info:
-        update_failed: Il profilo del job non può essere aggiornato.
-        update_successful: Il profilo del job è stato aggiornato con successo.
   confirmation:
     leave: Sei sicuro di voler lasciare questa pagina?
     discard_changes: Perderai le modifiche a {{ entity }} se lasci la pagina.
@@ -320,7 +236,7 @@
     not_allowed: Non sei autorizzato ad accedere a questa pagina
     error_occured: Si è verificato un errore durante il caricamento della pagina
   form:
-    required: (obbligatorio)
+    required: (richiesto)
     product:
       tab:
         associations:
@@ -338,7 +254,7 @@
           info:
             search_attributes: Ricerca...
             no_available_attributes: Non ci sono altri attributi da aggiungere
-            attributes_selected: "{{ itemsCount }} attributo(i) selezionato(i)"
+            attributes_selected: "{{ attributeCount }} attributo(i) selezionato(i)"
             no_match: Nessuna corrispondenza trovata
             load_more: Carica ulteriori risultati...
         categories:
@@ -348,7 +264,7 @@
           title: Completamento
           info:
             no_family: Nessuna famiglia definita. Si prega di definire una famiglia per calcolare il livello di completamento di questo prodotto.
-            no_completeness: Hai appena cambiato la famiglia del prodotto. Si prega di salvarlo prima di calcolare il livello di completamento per la nuova famiglia.
+            no_completeness: Hai appena cambiato la famiglia del prodotto. Si prega di salvare prima di calcolare il livello di completamento per la nuova famiglia.
           missing_values: Valori mancanti
         history:
           title: Cronologia
@@ -359,7 +275,7 @@
         info:
           products: Articoli
           previous: Torna indietro a {{ product }} senza salvare.
-          next: Torna a {{ product }} senza salvare.
+          next: Vai a {{ product }} senza salvare.
         btn:
           save_and_next: Salva e successivo
           save_and_finish: Salva e termina
@@ -375,50 +291,6 @@
       mass_edit:
         select_attributes: Selezionare gli attributi
         select: Selezionare
-    association_type:
-      tab:
-        properties:
-          title: Proprietà
-          general: Proprietà generali
-          code: Codice
-          label_translations: Traduzioni etichetta
-        history:
-          title: Cronologia
-    channel:
-      tab:
-        history:
-          title: Cronologia
-        properties:
-          title: Proprietà
-          general: Generale
-          code: Codice
-          currencies: Valute
-          locales: Impostazioni locali
-          category_tree: Struttura della categoria
-          label_translations: Traduzioni etichetta
-          label_conversion_units: Scegliere un'unità di conversione per ogni attributo metrico che verrà utilizzato durante l'esportazione dell'articolo
-          conversion_unit:
-            do_not_convert: Non convertire
-    family:
-      tab:
-        properties:
-          title: Proprietà
-          general: Generale
-          code: Codice
-          attribute_as_label: Attributo utilizzato come etichetta
-          label_translations: Traduzioni etichetta
-        attributes:
-          title: Attributi
-          label_label: Etichetta
-          toolbox:
-            select_attributes_by_groups: Aggiungi per gruppi
-            select_attributes: Aggiungi attributi
-            add: Aggiungi
-            attributes_groups_selected: '{{ itemsCount }} gruppi(o) selezionati(o)'
-          not_required_label: Non obbligatorio
-          required_label: Obbligatorio
-        history:
-          title: Cronologia
     attribute_option:
       flash:
         option_created: Opzione di attributo creata correttamente
@@ -446,18 +318,6 @@
           title: Articoli
         attributes:
           title: Attributi
-    group:
-      tab:
-        properties:
-          title: Proprietà
-          general: Proprietà generali
-          code: Codice
-          type: Tipo
-          label_translations: Traduzioni etichetta
-        history:
-          title: Cronologia
-        products:
-          title: Articoli
     common:
       tab:
         attributes:
@@ -467,91 +327,6 @@
           info:
             search_attributes: Ricerca...
             no_available_attributes: Non ci sono altri attributi da aggiungere
-    job_instance:
-      fail:
-        launch: Impossibile avviare il profilo di lavoro. Assicurarsi che sia valido e che si abbia il permesso per lanciarlo.
-        save: Impossibile salvare il profilo di lavoro. Assicurarsi che si abbia il permesso per modificarlo.
-      title:
-        import: Profilo di importazione
-        export: Profilo di esportazione
-      button:
-        edit.title: Modifica
-        export.title: Esporta ora
-        import.launch: Importa ora
-        import.upload: Carica e importa ora
-      meta:
-        job: Lavoro
-        connector: Connettore
-      tab:
-        content:
-          title: Contenuto
-        properties:
-          title: Proprietà generali
-          code:
-            title: Codice
-          label:
-            title: Etichetta
-          decimal_separator:
-            title: Separatore decimale
-            help: Determina il separatore decimale
-          date_format:
-            title: Formato della data
-            help: Determina il formato dei campi data
-          file_path:
-            title: Percorso del file
-            help: Dove scrivere il file generato nel file System
-          delimiter:
-            title: Delimitatore
-            help: Un carattere utilizzato per impostare il delimitatore di campo
-          enclosure:
-            title: Contenitore
-            help: Un carattere utilizzato per impostare il contenitore del campo
-          with_header:
-            title: Con intestazione
-            help: Stampare o no la l'intestazione della colonna
-          with_media:
-            title: Esporta file e immagini
-            help: Esportare o meno i file e le immagini del prodotto
-          lines_per_file:
-            title: Numero di linee per file
-            help: Definire il numero limite di righe per file
-          upload_allowed:
-            title: Consentire il caricamento di file
-            help: Consentire o no il caricamento diretto di file
-          categories_column:
-            title: Colonna categorie
-            help: Nome della colonna categorie
-          escape:
-            title: Escape
-            help: Un carattere di escape utilizzato
-          family_column:
-            title: Colonna famiglia
-            help: Nome della colonna famiglia
-          groups_column:
-            title: Colonna gruppi
-            help: Nome della colonna gruppi
-          enabled:
-            title: Attivare il prodotto
-            help: Attivare o no i prodotti importati
-          enabled_comparison:
-            title: Confronta i valori
-            help: Abilita il confronto tra i valori originali e valori importati. L'importazione può essere velocizzata se i valori importati sono abbastanza simili ai valori originali
-          real_time_versioning:
-            title: Aggiornamento cronologia in tempo reale
-            help: Significa che la cronologia del prodotto viene aggiornata automaticamente, può essere disattivato per migliorare le prestazioni
-        history:
-          title: Cronologia
-    mass_edit:
-      family:
-        attributes:
-          label_label: Etichetta
-          toolbox:
-            select_attributes_by_groups: Aggiungi per gruppi
-            select_attributes: Aggiungi attributi
-            add: Aggiungi
-            attributes_groups_selected: '{{ itemsCount }} gruppo(i) selezionato(i)'
-  job:
-    upload: Drag and drop per caricare un file o fai click qui
   export:
     product:
       data:
@@ -579,7 +354,7 @@
             title: Selezione attributi
         attributes_selector:
           attribute_group: Gruppi di attributi
-          attributes: "Cerca tra {{ itemsCount }} attributi"
+          attributes: "Cerca tra {{ attributeCount }} attributi"
           selected: "Attributi selezionati"
           clear: Ripulisci
           all_group: Tutti i gruppi
@@ -588,7 +363,7 @@
           title: Famiglia
           help: 'Seleziona i prodotti da esportare in base alla loro famiglia. Es: Esportare solo le scarpe e gli abiti.'
           operators:
-            IN: Nell'elenco
+            IN: In elenco
             "NOT IN": Non in elenco
             EMPTY: I prodotti che non hanno una famiglia
             "NOT EMPTY": I prodotti che hanno una famiglia
@@ -599,7 +374,7 @@
             ALL: Nessuna condizione di data
             "SINCE LAST N DAYS": Prodotti aggiornati negli ultimi n giorni (es. 6)
             ">": Prodotti aggiornati da questa data
-            "SINCE LAST JOB": Prodotti aggiornati rispetto all'ultima esportazione
+            "SINCE LAST JOB": Prodotti aggiornati dall'ultima esportazione
         enabled:
           title: Stato
           help: 'Selezionare i prodotti da esportare in base al loro stato. Es: Esportare prodotti qualunque sia lo stato.'
@@ -612,9 +387,9 @@
           help: Seleziona i prodotti da esportare in base alla loro completezza.
           operators:
             ALL: Nessuna condizione sulla completezza
-            ">=": Completa almeno una delle impostazioni internazionali selezionate
-            "GREATER OR EQUALS THAN ON ALL LOCALES": Completo su tutte le impostazione internazionali selezionate
-            LOWER THAN ON ALL LOCALES: Non completo su tutte le impostazione internazionali selezionate
+            ">=": Completo in almeno una delle impostazioni internazionali selezionate
+            "GREATER OR EQUALS THAN ON ALL LOCALES": Completo in tutte le impostazioni internazionali selezionate
+            LOWER THAN ON ALL LOCALES: Non completo in tutte le impostazioni internazionali selezionate
           empty_selection: Seleziona una famiglia
         category:
           title: Categoria
@@ -654,7 +429,7 @@
             NOT EMPTY: Non è vuoto
         multi_select:
           operators:
-            IN: Nell'elenco
+            IN: In elenco
             EMPTY: È vuoto
             NOT EMPTY: Non è vuoto
         media:
@@ -686,12 +461,8 @@
             "<": Inferiore a
             EMPTY: È vuoto
             NOT EMPTY: Non è vuoto
-      properties:
-        title: Proprietà
-      global_settings:
-        title: Impostazioni Globali
   mass_edit_action:
     edit_common_attributes:
-      description: Gli attributi dei prodotto selezionati nella griglia verranno modificati utilizzando per le impostazioni internazionali <span class="highlight">{{ locale }}</span> e per il canale <span class="highlight">{{ channel }}</span>.
+      description: Gli attributi dei prodotto selezionati nella griglia verranno modificati con i dati seguenti per le impostazioni internazionali <span class="highlight">{{ locale }}</span> e per il canale <span class="highlight">{{ channel }}</span>.
 pim_enrich.error:
   exception.title: Accidenti! Si è verificato un errore con il codice {{ status_code }}...