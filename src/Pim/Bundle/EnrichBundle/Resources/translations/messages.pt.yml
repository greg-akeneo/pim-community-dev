--- conflicted
+++ resolved
@@ -39,13 +39,6 @@
     tab:
       property.title: Propriedades
       history.title: Histórico
-<<<<<<< HEAD
-  locale:
-    tab:
-      property.title: Propriedades
-      permission.title: Permissões
-=======
->>>>>>> 3d7398c0
   group:
     axis.help: Os eixos definem os atributos sobre os quais os produtos do grupo devem variar. Os eixos são atributos com opções, não localizáveis e sem âmbito. Eles não podem ser alterados após a criação do grupo variante.
     type:
@@ -106,10 +99,6 @@
       launched_flash: 'A ação em massa "mudar estado" foi despoletada. Irá receber notificação quando estiver concluída.'
     edit-common-attributes:
       label: Editar atributos
-<<<<<<< HEAD
-      description: Os atributos do produto selecionado serão editados com os seguintes dados para a linguagem escolhida.
-=======
->>>>>>> 3d7398c0
       empty: Por favor, selecione o(s) atributo(s) que deseja editar
       success_flash: A tarefa de atualização de estado de produto(s) está em execução
       launched_flash: 'A ação em massa "editar atributos comuns" foi despoletada. Irá receber notificação quando estiver concluída.'
@@ -562,13 +551,6 @@
 Drop an image or click here: Solte uma imagem ou clique aqui
 Automatic option sorting: Opção de ordenação automática
 save_attribute_before_manage_option: Para gerir as opções, por favor, guarde o atributo primeiro
-<<<<<<< HEAD
-Please select: Por favor selecione
-Active: Ativo
-Inactive: Inativo
-Do not convert: Não converter
-=======
->>>>>>> 3d7398c0
 Create: Criar
 Cancel: Cancelar
 Choose a family: Escolha uma família
@@ -703,10 +685,6 @@
     success_flash: Estado do(s) produto(s) foi alterado
   edit-common-attributes:
     label: Editar atributos comuns
-<<<<<<< HEAD
-    description: Os atributos do produto selecionado serão editados com os seguintes dados para a linguagem escolhida.
-=======
->>>>>>> 3d7398c0
     empty: Por favor, selecione o(s) atributo(s) que deseja editar
     success_flash: O(s) atributo(s) do(s) produto(s) foram atualizados
     message.warning: Não há nenhum atributo em comum nos produtos selecionados. Por favor, altere a sua seleção.
@@ -819,10 +797,4 @@
   overview: Relatórios de edição em massa
 job_tracker:
   tab:
-<<<<<<< HEAD
-    title: Visualizador de processos
-  filter:
-    started_at: Iniciado em
-=======
-    title: Visualizador de processos
->>>>>>> 3d7398c0
+    title: Visualizador de processos