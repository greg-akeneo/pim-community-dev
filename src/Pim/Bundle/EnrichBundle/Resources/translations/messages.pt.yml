pim_enrich:
  product:
    tab:
      attribute.title: Atributos
      category.title: Categorias
      association.title: Associações
      completeness.title: '% de Dados Completos'
      history.title: Histórico
    no_comparison_locale_available: Nenhuma outra linguagem está disponível para comparação
    no_compared_media: Nenhum mídia disponível para comparação
  attribute:
    tab:
      parameter.title: Parâmetros
      value.title: Valores
      history.title: Histórico
  attribute_group:
    tab:
      property.title: Propriedades
      attribute.title: Atributos
      history.title: Histórico
  family:
    tab:
      property.title: Propriedades
      attribute.title: Atributos
      history.title: Histórico
  association_type:
    tab:
      property.title: Propriedades
      history.title: Histórico
  group_type:
    tab:
      property.title: Propriedades
  channel:
    pick_conversion_unit: Escolher uma unidade de conversão para cada atributo métrico que será usado durante a exportação de produto
    tab:
      property.title: Propriedades
      history.title: Histórico
  category:
    tab:
      property.title: Propriedades
      history.title: Histórico
  group:
    axis.help: Os eixos definem os atributos sobre os quais os produtos do grupo devem variar. Os eixos são atributos com opções, não localizáveis e sem âmbito. Eles não podem ser alterados após a criação do grupo variante.
    type:
      VARIANT: Variante
      ADDITIONAL: Adicional
      RELATED: Relacionado
    tab:
      product.title: Produtos
      property.title: Propriedades
      history.title: Histórico
  variant_group:
    type:
      VARIANT: Variante
      ADDITIONAL: Adicional
      RELATED: Relacionado
    tab:
      product.title: Produtos
      property.title: Propriedades
      history.title: Histórico
      attribute.title: Atributos
    info:
      no_attributes: Este grupo variante ainda não tem atributos
      no_attributes_in_selected_locale: Este grupo variante ainda não tem atributos nesta linguagem
  completeness:
    progress_bar.title: '%ratio%% completo (1 valor necessário) |%ratio%% completo (%count% valores necessários)'
    subtitle: '{0} Completo|{1} 1 valor em falta|] 1, Inf] %count% valores em falta'
    missing_attributes: Valor em falta| Valores em falta
    legend:
      locale_not_associated: Linguagem não associada a este canal
  mass_edit_action:
    limit_exceeded: 'Por favor, escolha menos de %limit% itens para editar'
    product:
      page_title: Produtos
      page_subtitle: 'Editar em Massa (1 produto) | Editar em Massa (%count% produtos)'
      title: Escolher operação
      subtitle: 'Escolha a operação que deseja executar no produto selecionado | Escolha a operação que deseja executar nos %count% produtos selecionados'
      confirm: 'Está prestes a atualizar um produto com as seguintes informações, por favor confirme. | Está prestes a atualizar %count% produtos com as seguintes informações, por favor confirme.'
      steps:
        first: Escolha produtos
        second: Escolher operação
        third: Configurar
        fourth: Confirmar
    family:
      page_title: Famílias
      page_subtitle: 'Editar em Massa (1 família) | Editar em Massa (%count% famílias)'
      title: Escolher operação
      subtitle: 'Escolha a operação que deseja executar na familia selecionada| Escolha a operação que deseja executar nas %count% famílias selecionadas'
      confirm: 'Está prestes a atualizar um produto com as seguintes informações, por favor confirme. | Está prestes a atualizar %count% produtos com as seguintes informações, por favor confirme.'
      steps:
        first: Escolha as famílias
        second: Escolher operação
        third: Configurar
        fourth: Confirmar
    change-status:
      label: Alterar estado (ativar / desativar)
      description: Os produtos selecionados serão ativados ou desativados.
      success_flash: Estado do(s) produto(s) foi alterado
      launched_flash: 'A ação em massa "mudar estado" foi despoletada. Irá receber notificação quando estiver concluída.'
    edit-common-attributes:
      label: Editar atributos
<<<<<<< HEAD
      description: Os atributos do produto selecionado serão editados com os seguintes dados para a linguagem escolhida.
      empty: Por favor, selecione o atributo(s) que deseja editar
=======
      empty: Por favor, selecione o(s) atributo(s) que deseja editar
>>>>>>> d6db0695
      success_flash: A tarefa de atualização de estado de produto(s) está em execução
      launched_flash: 'A ação em massa "editar atributos comuns" foi despoletada. Irá receber notificação quando estiver concluída.'
      message:
        warning: Não há nenhum atributo em comum nos produtos selecionados. Por favor, altere a sua seleção.
        invalid_attribute: 'O atributo com código "attribute_code" não é comum para os produtos que foram selecionados, atributo ignorado.'
        no_valid_attribute: Nenhum dos atributos selecionados pode ser aplicado a este produto.
    classify-add:
      label: Classificar produtos em categorias
      description: Os produtos serão posicionados nas categorias seguintes, o posicionamento existente será mantido também.
      success_flash: Os produto(s) foram classificados nas categorias selecionadas
      launched_flash: 'A ação em massa "adicionar a categorias" foi despoletada. Irá receber notificação quando estiver concluída.'
    classify-move:
      label: Mover produtos para categorias
      description: Os produtos serão colocados nas categorias seguintes, a sua localização atual será perdida.
      success_flash: O(s) produto(s) foram movidos para as categorias selecionadas
      launched_flash: 'A ação em massa "mover para categorias" foi despoletada. Irá receber notificação quando estiver concluída.'
    classify-remove:
      label: Retirar produtos de categorias
      description: Os produtos serão retirados das seguintes categorias.
      success_flash: O(s) produto(s) foram retirados das categorias selecionadas
      launched_flash: 'A ação em massa "retirar das categorias" foi despoletada. Irá receber notificação quando estiver concluída.'
    change-family:
      label: Alterar a família de produtos
      description: A família de produtos seleccionados será alterada para a família escolhida
      success_flash: A família do produto(s) selecionado(s) foi alterada com êxito
      launched_flash: 'A ação em massa "alterar família" foi despoletada. Irá receber notificação quando estiver concluída.'
    add-to-groups:
      label: Adicionar a grupos
      description: Selecione os grupos aos quais pretende adicionar os produtos selecionados
      success_flash: Os produtos foram adicionados com êxito aos grupos selecionados
      launched_flash: 'A ação em massa "adicionar a grupos" foi despoletada. Irá receber notificação quando estiver concluída.'
      no_group: Não existem grupos por enquanto. Por favor, comece criando um grupo.
    add-to-variant-group:
      label: Adicionar a um grupo variante
      description: Selecione o grupo variante em qual quer adicionar os produtos selecionados
      success_flash: Os produtos foram adicionados ao grupo variante selecionado
      already_in_variant_group_or_not_valid: Não pode agrupar o seguinte produto, porque já pertence a um grupo variante ou não possui o eixo do grupo.
      no_variant_group: Não existem grupos variantes por enquanto. Por favor, comece criando um grupo variante.
      no_valid_variant_group: Nenhum grupo variante está a partilhar atributos com produtos selecionados.
      some_variant_groups_are_skipped:
        The following variant groups have been skipped because they don't share attributes with selected products: '%groups%'
      launched_flash: 'A ação em massa "adicionar a grupo variante" foi despoletada. Irá receber notificação quando estiver concluída.'
    set-attribute-requirements:
      label: Definir requisitos do atributo
      description: Os seguintes requisitos de atributo serão aplicados às famílias selecionadas
      success_flash: Os requisitos de atributos foram aplicados às famílias selecionadas
      launched_flash: 'A ação em massa "definir requisitos de atributo" foi despoletada. Irá receber notificação quando estiver concluída.'
    mass_action:
      quick_export:
        launched_flash: A tarefa de exportação de produtos está em execução
  sequential_edit_action:
    product:
      previous: 'Voltar atrás para "%product%" sem gravar.'
      next: 'Saltar para "%product%" sem gravar.'
  acl:
    locale:
      index: Listar linguagens
    currency:
      index: Listar moedas
      toggle: Ativar moedas
    product:
      index: Listar produtos
      create: Criar um produto
      edit_attributes: Editar atributos de um produto
      remove: Remover um produto
      add_attribute: Adicionar um atributo a um produto
      remove_attribute: Remover um atributo de um produto
      categories_view: Consultar as categorias de um produto
      associations_view: Exibir os tipos de associação de um produto
      change_family: Mudar família do produto
      change_state: Alterar o estado do produto
      add_to_groups: Adicionar produto a grupos
      add_to_variant_group: Adicionar o produto a um grupo variante
      mass_edit: Executar ações de edição em massa de produtos
      comment: Comentar produtos
      download: Transferir o produto em PDF
      history: Ver histórico do produto
    category:
      list: Listar categorias
      create: Criar uma categoria
      edit: Editar uma categoria
      remove: Remover uma categoria
      move: Mover uma categoria
      children: Ver dependentes da categoria
      products: Ver produtos da categoria
      history: Ver histórico de categoria
    channel:
      index: Listar canais
      create: Criar um canal
      edit: Editar um canal
      remove: Remover um canal
      history: Ver histórico de canais
    family:
      index: Listar famílias
      create: Criar famílias
      edit_properties: Editar propriedades das famílias
      edit_attributes: Editar atributos de famílias
      remove: Remover famílias
      history: Ver histórico de famílias
    attribute_group:
      index: Listar grupos de atributos
      create: Criar grupos de atributos
      edit: Editar um grupos de atributo
      remove: Remover grupos de atributos
      sort: Ordenar grupos de atributos
      add_attribute: Adicionar atributos a grupos de atributos
      remove_attribute: Remover atributos de grupos de atributos
      history: Ver histórico de grupos de atributos
    attribute:
      index: Listar atributos
      create: Criar atributos
      edit: Editar atributos
      remove: Remover atributos
      sort: Ordenar atributos dentro de grupo de atributos
      history: Ver histórico de atributos
    group:
      index: Listar grupos
      create: Criar um grupo
      edit: Editar um grupo
      remove: Remover um grupo
      history: Ver histórico do grupo
    variant_group:
      index: Listar grupos variantes
      create: Criar um grupo variante
      edit: Editar um grupo variante
      remove: Remover um grupo variante
      history: Ver histórico do grupo variante
      edit_attributes: Editar atributos de grupos variantes
      add_attributes: Adicionar atributos a grupos variantes
      remove_attribute: Remover atributos de grupos variantes
    group_type:
      index: Listar tipos de grupos
      create: Criar um tipo de grupo
      edit: Editar um tipo de grupo
      remove: Remover um tipo de grupo
    association_type:
      index: Listar tipos de associação
      create: Criar um tipo de associação
      edit: Editar um tipo de associação
      remove: Remover um tipo de associação
      history: Ver histórico de um tipo de associação
    job_tracker:
      index: Ver processos executados
  acl_group:
    association_type: Tipos de associação
    attribute: Atributos
    attribute_group: Grupos de atributos
    category: Categorias
    channel: Canais
    currency: Moedas
    family: Famílias
    group: Grupos
    variant_group: Grupos variantes
    group_type: Tipos de grupo
    locale: Linguagens
    product: Produtos
  product_value:
    tooltip:
      from_variant:
        title: Atualizado por um grupo variante
        content: Este campo é atualizado pelo seguinte grupo variante
  reference_data:
    empty_value:
      reference_data_type:
        label: Escolha o tipo de dados de referência
attribute:
  title: atributo
  overview: visão geral de atributos
  create: criar atributo
  edit: editar atributo
attribute group:
  title: grupo de atributos
  overview: visão geral de grupo de atributo
  create: criar grupo de atributos
  edit: editar grupo de atributos
  suggest creation: Por favor, selecione um grupo de atributos à esquerda
  or: ou
  create new: Criar um novo grupo de atributo
category:
  title: categoria
  overview: visão geral de categoria
  create: criar categoria
  edit: editar categoria
  suggest selection: Por favor, selecione uma categoria à esquerda
  or: ou
  create new: Cria uma nova categoria
tree:
  title: árvore
  create: criar árvore
  edit: editar árvore
channel:
  title: canal
  overview: visão geral de canal
  create: criar canal
  edit: editar canal
currency:
  title: moeda
  overview: visão geral de moeda
  create: criar moeda
  edit: editar moeda
family:
  title: família
  overview: visão geral de família
  create: criar família
  edit: editar família
locale:
  title: linguagem
  overview: visão geral de linguagem
  create: criar linguagem
  edit: editar linguagem
product:
  title: produto
  overview: visão geral do produto
  create: criar produto
  edit: editar produto
group:
  title: grupo
  overview: visão geral do grupo
  create: criar grupo
  edit: editar grupo
group type:
  title: tipo de grupo
  overview: visão geral do tipo de grupo
  create: criar o tipo de grupo
  edit: editar o tipo de grupo
variant group:
  title: grupo variante
  overview: visão geral do grupo variante
  create: criar grupo variante
  edit: editar grupo variante
association type:
  title: tipo de associação
  overview: visão geral do tipo de associação
  create: criar o tipo de associação
  edit: editar o tipo de associação
products: produtos
btn:
  create:
    attribute: criar atributo
    attribute group: criar grupo de atributos
    category: criar categoria
    tree: criar árvore
    channel: criar canal
    currency: criar moeda
    family: criar família
    locale: criar linguagem
    product: criar produto
    group: criar grupo
    variant group: criar grupo variante
    association type: criar tipo de associação
    group type: criar tipo de grupo
    drag_or_upload: Arraste e solte para fazer o envio ou clique aqui
  edit: editar
  save: gravar
  save and back: gravar e voltar à grelha
  save and create: gravar e criar novos
  save and next: gravar e avançar
  save and finish: gravar e terminar
  remove: remover
  delete: eliminar
  cancel: cancelar
  next: próximo
  back: voltar
  confirm: confirmar
  to grid: voltar à grelha
  to parent: voltar ao registo pai
  download_pdf: PDF
  download: transferir
confirmation:
  confirm: Confirmação
  delete: Confirmar eliminação
  leave: Tem certeza que deseja sair desta página?
  discard changes: 'Irá perder as alterações que fez para %entity%, se deixar a página.'
  remove:
    item: Tem a certeza que pretende remover este item?
    attribute: 'Tem a certeza que deseja eliminar o atributo %name%?'
    attribute group: 'Tem a certeza que deseja eliminar o grupo de atributos %name%?'
    category: 'Tem a certeza que deseja eliminar a categoria %name%?'
    family: 'Tem a certeza que deseja eliminar a família %name%?'
    product: 'Tem a certeza que deseja eliminar o produto %name%?'
    channel: 'Tem a certeza que deseja eliminar o canal %name%?'
    group: 'Tem a certeza que deseja eliminar o grupo %name%?'
    variant group: 'Tem a certeza que deseja eliminar o grupo variante %name%?'
    association type: 'Tem a certeza que deseja eliminar o tipo de associação %name%?'
    group type: 'Tem a certeza que deseja eliminar o tipo de grupo %name%?'
    user: 'Tem a certeza que deseja eliminar o utilizador %name%?'
  attribute group:
    remove attribute: 'Tem certeza que deseja remover o atributo %name% deste grupo de atributos?'
  family:
    remove attribute: 'Tem certeza que deseja remover o atributo %name% desta família?'
  product:
    remove attribute: 'Tem certeza que deseja remover o atributo %name% deste produto?'
  variant_group:
    remove_attribute: 'Tem certeza que deseja remover o atributo %name% deste grupo variante?'
flash:
  entity:
    removed: Item eliminado
  attribute:
    created: Atributo criado com sucesso
    updated: Atributo atualizado com sucesso
    removed: Atributo removido com sucesso
    identifier not removable: O atributo identificador não pode ser eliminado
    used by groups: 'Este atributo não pode ser removido porque é usado por %count% grupos variantes'
  attribute group:
    created: Grupo de atributo criado com sucesso
    updated: Grupo de atributos atualizado com sucesso
    removed: Grupo de atributos removido com sucesso
    attributes added: Atributos foram adicionados com sucesso ao grupo de atributos
    attribute removed: Atributo removido com sucesso do grupo de atributos
    not removed attributes: Grupo de atributos não pode ser removido porque contém atributos
    not removed default: O grupo de atributos padrão não pode ser removido
    not removed default attributes: O atributo não pode ser removido do grupo de atributos padrão
  category:
    created: Categoria criada com sucesso
    updated: Categoria atualizada com sucesso
    removed: Categoria removida com sucesso
  tree:
    created: Árvore criada com sucesso
    updated: Árvore atualizada com sucesso
    removed: Árvore removida com sucesso
    not removable: Árvores associadas a canais não podem ser removidas.
  channel:
    saved: Canal gravado com sucesso
    removed: Canal removido com sucesso
    not removable: O último canal não pode ser removido
  currency:
    updated: Moeda atualizada com sucesso
    error.linked_to_channel: Não é possível desativar uma moeda ligada a um canal.
  family:
    created: Família criada com sucesso
    updated: Família atualizada com sucesso
    removed: Família removida com sucesso
    identifier not removable: O atributo identificador não pode ser removido de uma família
    label attribute not removable: Esse atributo não pode ser removido porque é usado como rótulo da família
    attribute not found: O atributo não pertence a esta família
    attributes added: Atributos adicionados com sucesso à família
    attribute removed: Atributo removido com êxito da família
  product:
    created: Produto criado com sucesso
    updated: Produto atualizado com sucesso
    removed: Produto removido com sucesso
    invalid: Por favor, verifique os dados e tente novamente
    attributes added: Atributos adicionados com sucesso ao produto
    attribute removed: Atributo removido com sucesso do produto
    attribute not removable: O atributo não pode ser removido deste produto
    enabled: O produto foi ativado
    disabled: O produto foi desativado
  group:
    created: Grupo criado com sucesso
    updated: Grupo atualizado com sucesso
    removed: Grupo removido com sucesso
  variant group:
    created: Grupo variante criado com sucesso
    updated: Grupo variante atualizado com sucesso
    removed: Grupo variante removido com sucesso
    attributes_added: Atributos adicionados com sucesso ao grupo variante
    attribute_removed: Atributo removido com sucesso do grupo variante
  group type:
    created: Tipo de grupo criado com sucesso
    updated: Tipo de grupo atualizado com sucesso
    removed: Tipo de grupo removido com sucesso
    cant remove variant: Tipo de grupo variante não pode ser removido
    cant remove used: O tipo de grupo é usado por alguns grupos e não pode ser removido
  association type:
    created: Tipo de associação criado com sucesso
    updated: Tipo de associação atualizado com sucesso
    removed: Tipo de associação removido com sucesso
  user:
    removed: Utilizador removido com sucesso
  error ocurred: Ação falhou. Por favor, tente novamente.
info:
  updated: Existem alterações não guardadas.
  category:
    remove children: Todas as subcategorias serão eliminadas.
    keep products: Os produtos nestas categorias não serão eliminados.
    products limit exceeded: 'Esta categoria contém mais produtos do que o permitido para esta operação (máximo de %limit% produtos)'
  product:
    no available attributes: Não há mais atributos para adicionar
    no family defined: Nenhuma família definida
    change family: Mudar a família do produto
    change family to: Mudar a família para
    merge attributes: Os atributos atuais serão fundidos com os da nova família.
    keep attributes: Nenhuns atributos serão removidos.
    number of associations: '%productCount% produtos e %groupCount% grupos'
    enable: Ativar
    enabled: Ativo
    disable: Desativar
    disabled: Inativo
  group:
    axis: 'Eixo de variação: %attributes%'
    select products: Por favor selecione produtos que devem pertencer a este grupo.
    selectable products: Os seguintes produtos selecionáveis têm um valor definido para cada eixo.
    no group types: Não há tipos de grupo existentes, clique aqui para criar um
    more products: 'mais %count% produtos...'
  association type:
    show products: Mostrar produtos
    show groups: Mostrar grupos
    remove from products: 'A eliminação deste tipo de associação irá retirá-lo de %count% produtos.'
    none exist: Nenhum tipo de associação existente.
    create one: Clique aqui para criar um
  attribute:
    auto option sorting: Se ativado, as opções serão automaticamente ordenadas pelos seus rótulos
  completeness:
    not calculated: Ainda não calculado
Options: Opções
Created at: Criado em
Updated at: Atualizado em
Created: Criado
Updated: Atualizado
Last update: Última atualização
by: Por
N/A: N/A
Manage products: Gerir produtos
Manage groups: Gerir grupos
Code: Código
Name: Nome
Type: Tipo
Scope: Âmbito
Required: Obrigatório
Unique: Único
Not required: Não obrigatório
Translatable: Traduzível
Scopable: Com âmbito definível
Localizable: Multilingue
Unique value: Valor único
Attribute group: Grupo de atributos
Other: Outro
Variants behavior when edited: Comportamento das variantes quando editadas
Edit: Editar
Remove: Remover
Delete: Eliminar
Parameters: Parâmetros
System: Sistema
Values: Valores
General parameters: Parâmetros gerais
Label: Rótulo
Default label: Rótulo padrão
Default value: Valor padrão
Attributetype: Tipo de atributo
Attribute type: Tipo de atributo
Defaultvalue: Valor padrão
Variant: Variante
Smart: Inteligente
Useable as grid column: Utilizável como coluna de grelha
Useable as grid filter: Utilizável em grelha
Family: Família
Available locales: Linguagens disponíveis
Locale specific: Específicas de uma linguagem
default: Padrão
Axis: Eixo
Add attributes: Adicionar atributos
Translate from: Traduzir de
switch_on: Sim
switch_off: Não
Close: Fechar
Search: Pesquisar
Choose the attribute type: Escolha o tipo de atributo
Choose the attribute group: Escolha o grupo de atributos
Drop an image or click here: Solte uma imagem ou clique aqui
Automatic option sorting: Opção de ordenação automática
save_attribute_before_manage_option: Para gerir as opções, por favor, guarde o atributo primeiro
Create: Criar
Cancel: Cancelar
Choose a family: Escolha uma família
Choose a unit: Escolha uma unidade
No matches found: Nenhuma correspondência encontrada
Category tree: Árvore de categoria
Completeness: '% de Dados Completos'
Attribute used as label: Atributo usado como rótulo
Global: Global
Channel: Canal
Expand all channels: Expandir todos os canais
Collapse all channels: Recolher todos os canais
Always override: Substituir sempre
Ask: Perguntar
General Properties: Propriedades Gerais
Group values: Valores do grupo
New group: Novo grupo
Groups overview: Visão geral de grupos
Max characters: Máximo de carateres
Validation rule: Regra de validação
Validation regexp: 'Validação "regexp"'
Wysiwyg enabled: WYSIWYG ativo
Number min: Número mínimo
Number max: Número máximo
Decimals allowed: Permitir decimais
Negative allowed: Permitir valores negativos
Date min: Data mínima
Date max: Data máxima
Default metric unit: Unidade métrica padrão
Max file size: Tamanho máximo do ficheiro (MB)
Allowed extensions: Extensões permitidas
None: Nenhum
E-mail: E-mail
URL: URL
Regular expression: Expressões regulares
Minimum input length: Tamanho mínimo da introdução
Default: Padrão
Attributes: Atributos
Title: Título
pim_title.attribute_group:
  index: Grupos de atributos
  create: Grupos de atributos | Criar
  edit: 'Grupos de atributos %group.label% | Editar'
pim_title.category:
  index: Árvores de categorias
  create: Árvores de categorias | Criar
  edit: 'Árvores de categorias %category.label% | Editar'
pim_title.attribute:
  index: Atributos
  create: Atributos | Criar
  edit: 'Atributos %attribute.label% | Editar'
pim_title.product:
  index: Produtos
  edit: 'Produtos %product.sku% | Editar'
pim_title.family:
  index: Famílias
  edit: 'Famílias %family.label% | Editar'
pim_title.channel:
  index: Canais
  create: Canais | Criar
  edit: 'Canais %channel.label% | Editar'
pim_title.currency:
  index: Moedas
pim_title.locale:
  index: Linguagens
pim_title.group:
  index: Grupos
  edit: 'Grupos %group.label% | Editar'
pim_title.variant_group:
  index: Grupos variantes
  edit: 'Grupos variantes %group.label% | Editar'
pim_title.association_type:
  index: Tipos de associação
  edit: 'Tipos de associação %association type.label% | Editar'
pim_title.group_type:
  index: Tipos de grupo
  edit: 'Tipos de grupo %group type.label% | Editar'
pim_title.mass_edit_product_action:
  choose: Editar em massa | Escolher
  configure: Editar em massa | Configurar
pim_title.mass_edit_family_action:
  choose: Editar em massa | Escolher
  configure: Editar em massa | Configurar
pim_title.job_tracker:
  index: Visualizador de processos
  show: Visualizador de processos | Mostrar tarefa
pim_title.dashboard: Painel
pim_catalog_identifier: Identificador
pim_catalog_text: Texto
pim_catalog_textarea: Área de Texto
pim_catalog_number: Número
pim_catalog_price_collection: Preço
pim_catalog_multiselect: Seleção múltipla
pim_catalog_simpleselect: Seleção simples
pim_catalog_file: Ficheiro
pim_catalog_image: Imagem
pim_catalog_boolean: Sim/Não
pim_catalog_date: Data
pim_catalog_metric: Métrica
pim_reference_data_simpleselect: Selecione os dados de referência simples
pim_reference_data_multiselect: Referência de dados multi selecionáveis
Activated: Ativado
Disable: Desativar
pim_enrich.sequential_edit_action:
  product:
    previous: 'Voltar atrás para "%product%" sem gravar.'
    next: 'Saltar para "%product%" sem gravar.'
pim_enrich.mass_edit_action:
  limit_exceeded: 'Por favor, escolha menos de %limit% itens para editar'
  product:
    page_title: Produtos
    page_subtitle: 'Editar em Massa (1 produto) | Editar em Massa (%count% produtos)'
    title: Escolher operação
    subtitle: 'Escolha a operação que deseja executar no produto selecionado | Escolha a operação que deseja executar nos %count% produtos selecionados'
    confirm: 'Está prestes a atualizar um produto com a seguinte informação, por favor confirme. | Está prestes a atualizar %count% produtos com a seguinte informação, por favor confirme.'
    steps:
      first: Escolher produtos
      second: Escolher operação
      third: Configurar
      fourth: Confirmar
  family:
    page_title: Famílias
    page_subtitle: 'Editar em Massa (1 família) | Editar em Massa (%count% famílias)'
    title: Escolher operação
    subtitle: 'Escolha a operação que deseja executar na familia selecionada| Escolha a operação que deseja executar nas %count% famílias selecionadas'
    confirm: 'Está prestes a atualizar um produto com a seguinte informação, por favor confirme. | Está prestes a atualizar %count% produtos com a seguinte informação, por favor confirme.'
    steps:
      first: Escolher famílias
      second: Escolher operação
      third: Configurar
      fourth: Confirmar
  change-status:
    label: Alterar estado (ativar / desativar)
    description: Os produtos selecionados serão ativados ou desativados.
    success_flash: Estado do(s) produto(s) foi alterado
  edit-common-attributes:
    label: Editar atributos comuns
    empty: Por favor, selecione o(s) atributo(s) que deseja editar
    success_flash: O(s) atributo(s) do(s) produto(s) foram atualizados
    message.warning: Não há nenhum atributo em comum nos produtos selecionados. Por favor, altere a sua seleção.
    no_attribute.warning: Não há nenhum atributo em comum nos produtos selecionados. Por favor, altere a sua seleção.
    truncated_by_variant_attribute.warning: 'Alguns atributos comuns dos produtos seleccionados provêm de um grupo variante. Não estão disponíveis para edição em massa: %attributes%.'
  classify:
    label: Classificar produtos em categorias
    description: Os produtos serão posicionados nas categorias seguintes, o posicionamento existente será mantido também.
    success_flash: Os produto(s) foram classificados nas categorias selecionadas
  change-family:
    label: Mudar a família de produtos
    description: A família dos produtos seleccionados será alterada para a família escolhida
    success_flash: A família do produtos selecionados foi alterada com êxito
    no_family: Sem família
  add-to-groups:
    label: Adicionar a grupos
    description: Selecione os grupos aos quais pretende adicionar os produtos selecionados
    success_flash: Os produtos foram adicionados com êxito aos grupos selecionados
  set-attribute-requirements:
    label: Estabelecer requisitos do atributo
    description: Os seguintes requisitos de atributo serão aplicados às famílias selecionadas
    success_flash: Os requisitos dos atributos foram aplicados às famílias selecionadas
To enable: Para ativar
Select attributes: Selecionar atributos
Select: Selecionar
Remove this attribute: Remover este atributo
Copy: Copiar
Current tab: Separador atual
Group: Grupo
View group: Visualizar grupo
Products: Produtos
pim_menu:
  tab:
    collect: Recolher
    enrich: Enriquecer
    settings: Preferências
    spread: Propagação
  item:
    association_type: Tipos de associação
    attribute: Atributos
    attribute_group: Grupos de atributos
    category: Categorias
    channel: Canais
    currency: Moedas
    family: Famílias
    group: Grupos
    group_type: Tipos de grupo
    locale: Linguagens
    product: Produtos
    variant_group: Grupos variantes
Properties: Propriedades
History: Histórico
pane.accordion:
  node_values: Valores de nó
  general_properties: Propriedades gerais
  locale_values: Valores multilingue
  general_parameters: Parâmetros gerais
  validation_parameters: Parâmetros de validação
  label_translations: Traduções de rótulo
  options: Opções
  group_values: Valores do grupo
popin.create:
  association_type.title: Criar um novo tipo de associação
  family.title: Criar uma nova família
  group.title: Criar um novo grupo
  group_type.title: Criar um novo tipo de grupo
  product.title: Criar um novo produto
  variant_group.title: Criar um novo grupo variante
  option.title: Criar uma nova opção
In group: No grupo
Attribute as label: Atributo como rótulo
Is associated: Está associado
Complete: Completo
Created At: Criado em
Updated At: Atualizado em
Enabled: Ativo
Disabled: Inativo
Status: Estado
oro.locale:
  form:
    tooltip:
      currency: Selecione a moeda padrão
Selected products successfully deleted: Os produtos selecionados foram eliminados com êxito
pim_mass_edit:
  notification:
    mass_edit:
      error: 'A edição em massa <strong>%label%</strong> falhou'
      warning: 'A edição em massa <strong>%label%</strong> terminou com alguns avisos'
      success: 'A edição em massa <strong>%label%</strong> terminou'
    quick_export:
      error: 'A exportação rápida <strong>%label%</strong> falhou'
      warning: 'A exportação rápida <strong>%label%</strong> terminou com alguns avisos'
      success: 'A exportação rápida <strong>%label%</strong> terminou'
job_execution.summary:
  mass_edited: Editado em massa
  skip: Ignorado
  skipped_products: Produtos ignorados
  skipped_attributes: Atributos ignorados
pim_mass_edit_execution_show: Processos de edição em massa | Detalhes
edit_common_attributes.steps.edit_common_attributes_processor.title: Editar atributos comuns
update_product_value.steps.update_product_value_processor.title: Atualizar o valor do produto
add_to_variant_group_clean.steps.excluded.title: Produto excluído
add_to_variant_group_clean.steps.duplicated.title: Eixo duplicado
add_to_variant_group.steps.excluded.title: Produto excluído
add_to_variant_group.steps.duplicated.title: Eixo duplicado
add_to_variant_group.steps.cleaner.warning.description: 'O produto não pode ser definido no grupo variante selecionado: duplicação dos valores do eixo variavel com outro produto na seleção'
edit_common_attributes: Editar atributos comuns
edit_common_attributes_clean: Limpar ficheiros de atributos comuns
perform.steps.duplicated.title: Eixo duplicado
perform.steps.excluded.title: Produto excluído
batch_jobs:
  add_product_value:
    label: Adicionar valor do produto
    perform:
      label: Adicionar valor do produto
  update_product_value:
    label: Atualizar o valor do produto
    perform:
      label: Atualizar o valor do produto
  edit_common_attributes:
    label: Editar atributos comuns
    perform:
      label: Editar atributos comuns
    clean:
      label: Limpar ficheiros de atributos comuns
  set_attribute_requirements:
    label: Estabelecer requisitos do atributo
    perform:
      label: Estabelecer requisitos do atributo
  csv_product_quick_export:
    quick_export.label: Csv exportação rápida de produtos
    perform:
      label: Csv exportação rápida de produtos
  xlsx_product_quick_export:
    quick_export.label: Xlsx exportação rápida de produtos
    perform:
      label: Xlsx exportação rápida de produtos
  add_to_variant_group:
    label: Adicionar a grupo variante
    perform:
      label: Adicionar a grupo variante
mass_edit report:
  overview: Relatórios de edição em massa
job_tracker:
  tab:
<<<<<<< HEAD
    title: Visualizador de processos
  filter:
    started_at: Iniciado em
pim_enrich_attribute_form:
  code: Código
  attributeType: Tipo de atributo
  reference_data_name: Nome de referência de dados
  scopable: Âmbito
  localizable: Multilingue
  unique: Valor único
  availableLocales: Linguagens disponíveis
  locale_specific: Específicas de uma linguagem
  group: Grupo de atributos
  useableAsGridFilter: Utilizável em grelha
=======
    title: Visualizador de processos
>>>>>>> d6db0695
<|MERGE_RESOLUTION|>--- conflicted
+++ resolved
@@ -99,12 +99,8 @@
       launched_flash: 'A ação em massa "mudar estado" foi despoletada. Irá receber notificação quando estiver concluída.'
     edit-common-attributes:
       label: Editar atributos
-<<<<<<< HEAD
       description: Os atributos do produto selecionado serão editados com os seguintes dados para a linguagem escolhida.
       empty: Por favor, selecione o atributo(s) que deseja editar
-=======
-      empty: Por favor, selecione o(s) atributo(s) que deseja editar
->>>>>>> d6db0695
       success_flash: A tarefa de atualização de estado de produto(s) está em execução
       launched_flash: 'A ação em massa "editar atributos comuns" foi despoletada. Irá receber notificação quando estiver concluída.'
       message:
@@ -848,21 +844,6 @@
   overview: Relatórios de edição em massa
 job_tracker:
   tab:
-<<<<<<< HEAD
     title: Visualizador de processos
   filter:
-    started_at: Iniciado em
-pim_enrich_attribute_form:
-  code: Código
-  attributeType: Tipo de atributo
-  reference_data_name: Nome de referência de dados
-  scopable: Âmbito
-  localizable: Multilingue
-  unique: Valor único
-  availableLocales: Linguagens disponíveis
-  locale_specific: Específicas de uma linguagem
-  group: Grupo de atributos
-  useableAsGridFilter: Utilizável em grelha
-=======
-    title: Visualizador de processos
->>>>>>> d6db0695
+    started_at: Iniciado em