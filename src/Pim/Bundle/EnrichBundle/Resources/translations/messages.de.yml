pim_enrich:
  product:
    tab:
      attribute.title: Attribute
      category.title: Kategorien
      association.title: Verbindungen
      completeness.title: Vollständigkeit
      history.title: Historie
    no_comparison_locale_available: Es ist kein anderes Gebietsschema für einen Vergleich vorhanden
    no_compared_media: Keine Medien für einen Vergleich vorhanden
  attribute:
    tab:
      parameter.title: Parameter
      value.title: Werte
      history.title: Historie
  attribute_group:
    tab:
      property.title: Eigenschaften
      attribute.title: Attribute
      history.title: Historie
  family:
    tab:
      property.title: Eigenschaften
      attribute.title: Attribute
      history.title: Historie
  association_type:
    tab:
      property.title: Eigenschaften
      history.title: Historie
  group_type:
    tab:
      property.title: Eigenschaften
  category:
    tab:
      property.title: Eigenschaften
      history.title: Historie
  locale:
    tab:
      property.title: Eigenschaften
      permission.title: Berechtigungen
  group:
    axis.help: 'Achsen sind Attribute, die Varianten der Variantengruppe definieren. Achsen sind Attribute mit Optionen, welche nicht sprachabhängig sind und keinen Gültigkeitsbereich haben. Eine Achse kann nach der Erstellung der Variantengruppe nicht geändert werden.'
    type:
      VARIANT: Variante
      X_SELL: Cross-Sell
      ADDITIONAL: Ergänzend
      RELATED: Verknüpft
    tab:
      product.title: Produkte
      property.title: Eigenschaften
      history.title: Historie
  variant_group:
    type:
      VARIANT: Variante
      X_SELL: Cross-Sell
      ADDITIONAL: Ergänzend
      RELATED: Verknüpft
    tab:
      product.title: Produkte
      property.title: Eigenschaften
      history.title: Historie
      attribute.title: Attribute
    info:
      no_attributes: Diese Variantengruppe hat noch keine Attribute
      no_attributes_in_selected_locale: Diese Variantengruppe hat in diesem Gebietsschema noch keine Attribute
  completeness:
    progress_bar.title: '%ratio%% vollständig (1 fehlender Wert)|%ratio%% vollständig (%count% fehlende Werte)'
    subtitle: '{0} Vollständig|{1} 1 fehlender Wert|]1,Inf] %count% fehlende Werte'
    missing_attributes: Fehlender Wert|Fehlende Werte
    legend:
      locale_not_associated: Das Gebietsschema ist nicht mit diesem Ausgabekanal verbunden
  mass_edit_action:
    limit_exceeded: Bitte wählen Sie weniger als %limit% Elemente für die Bearbeitung
    product:
      page_title: Produkte
      page_subtitle: Massenbearbeitung (1 Produkt)|Massenbearbeitung (%count% Produkte)
      title: Aktion auswählen
      subtitle: Wählen Sie die Aktion aus, die Sie auf das ausgewählte Produkt anwenden wollen|Wählen Sie die Aktion aus, die Sie auf die ausgewählten %count% Produkte anwenden wollen
      confirm: Sie sind dabei ein Produkt mit den folgenden Informationen zu aktualisieren - bitte bestätigten Sie den Vorgang.|Sie sind dabei %count% Produkte mit den folgenden Informationen zu aktualisieren - bitte bestätigten Sie den Vorgang.|.
      steps:
        first: Produkte auswählen
        second: Aktion auswählen
        third: Konfigurieren
        fourth: Bestätigen
    family:
      page_title: Produktfamilien
      page_subtitle: Massenbearbeitung (1 Produktfamilie)|Massenbearbeitung (%count% Produktfamilien)
      title: Aktion auswählen
      subtitle: Wählen Sie die Aktion aus, die Sie auf die ausgewählte Produktfamilie anwenden wollen|Wählen Sie die Aktion aus, die Sie auf die ausgewählten %count% Produktfamilien anwenden wollen
      confirm: Sie sind dabei eine Produktfamilie mit den folgenden Informationen zu aktualisieren - bitte bestätigten Sie den Vorgang.|Sie sind dabei %count% Produktfamilien mit den folgenden Informationen zu aktualisieren - bitte bestätigten Sie den Vorgang.|.
      steps:
        first: Produktfamilien auswählen
        second: Aktion auswählen
        third: Konfigurieren
        fourth: Bestätigen
    change-status:
      label: Status ändern (aktivieren / deaktivieren)
      description: Die ausgewählten Produkte werden aktiviert oder deaktiviert.
      success_flash: Der Produktstatus wurde geändert
      launched_flash: Die Massenbearbeitung "Status ändern" wurde gestartet. Sie werden benachrichtigt, sobald diese erledigt ist.
    edit-common-attributes:
      label: Attribute bearbeiten
      description: Die ausgewählten Produktattribute werden mit den folgenden Daten für das ausgewählte Gebietsschema bearbeitet.
      empty: Bitte wählen Sie die Attribute aus, welche Sie bearbeiten möchten
      success_flash: Die Statusaktualisierung der Produkte wird derzeit ausgeführt
<<<<<<< HEAD
      launched_flash: Die Massenaktion "Attribute bearbeiten" wurde gestartet. Sie werden benachrichtigt, wenn sie erledigt ist.
=======
      launched_flash: Die Massenbearbeitung "gemeinsame Attribute bearbeiten" wurde gestartet. Sie werden benachrichtigt, sobald diese erledigt ist.
>>>>>>> fcc94d20
      message:
        warning: Für die ausgewählten Produkte gibt es keine gemeinsamen Attribute. Bitte passen Sie Ihre Auswahl an.
        invalid_attribute: Das Attribut mit dem Code "attribute_code" ist kein gemeinsames Attribut der ausgewählten Produkte. Attribut übersprungen.
        no_valid_attribute: Keines der ausgewählten Attribute kann auf dieses Produkt angewendet werden.
    classify-add:
<<<<<<< HEAD
      label: Zu Kategorien hinzufügen
=======
      label: Zuordnung von Produkten in Kategorien
>>>>>>> fcc94d20
      description: Die Produkte werden den folgenden Kategorien zugeordnet. Bestehende Zuordnungen bleiben erhalten.
      success_flash: Die Produkte wurden den ausgewählten Kategorien zugeordnet
      launched_flash: Die Massenbearbeitung "zu Kategorien hinzufügen" wurde gestartet. Sie werden benachrichtigt, sobald diese erledigt ist.
    classify-move:
      label: Produkte in Kategorien verschieben
      description: Die Produkte werden folgenden Kategorien zugeordnet, die bestehende Zuordnung wird verworfen.
      success_flash: Produkt(e) wurden in die ausgewählten Kategorien verschoben
      launched_flash: Die Massenbearbeitung "in Kategorien verschieben" wurde gestartet. Sie werden benachrichtigt, sobald diese erledigt ist.
    classify-remove:
      label: Produkte aus Kategorien entfernen
      description: Die Produkte werden aus den folgenden Kategorien entfernt.
      success_flash: Produkt(e) wurden aus den ausgewählten Kategorien entfernt
      launched_flash: Die Massenbearbeitung "aus Kategorien entfernen" wurde gestartet. Sie werden benachrichtigt, sobald diese erledigt ist.
    change-family:
      label: Produktfamilie der Produkte ändern
      description: Die Produktfamilie der ausgewählten Produkte wird auf die gewählte Produktfamilie geändert
      success_flash: Die Produktfamilie der ausgewählten Produkte wurde erfolgreich geändert
      launched_flash: Die Massenbearbeitung "Produktfamilie ändern" wurde gestartet. Sie werden benachrichtigt, sobald diese erledigt ist.
    add-to-groups:
      label: Zu Gruppen hinzufügen
      description: Wählen Sie die Gruppen aus, in welche die ausgewählten Produkte hinzugefügt werden sollen
      success_flash: Die Produkte wurden den ausgewählten Gruppen erfolgreich hinzugefügt
      launched_flash: Die Massenbearbeitung "zu Gruppen hinzufügen" wurde gestartet. Sie werden benachrichtigt, sobald diese erledigt ist.
      no_group: Bis jetzt keine Gruppen vorhanden. Beginnen Sie mit dem Anlegen einer Gruppe.
    add-to-variant-group:
      label: Zu einer Variantengruppe hinzufügen
      description: Bitte wählen Sie die Variantengruppe aus, in welche die ausgewählten Produkte hinzugefügt werden sollen
      success_flash: Die Produkte wurden erfolgreich zur ausgewählten Variantengruppe hinzugefügt
      already_in_variant_group_or_not_valid: Sie können die folgenden Produkte nicht gruppieren, da sie bereits in einer Variantengruppe verwendet werden oder die Gruppenachse nicht besitzen.
      no_variant_group: Bis jetzt keine Variantengruppen vorhanden. Beginnen Sie mit dem Anlegen einer Variantengruppe.
      no_valid_variant_group: Keine Variantengruppe teilt Attribute mit den ausgewählten Produkten.
      some_variant_groups_are_skipped:
        The following variant groups have been skipped because they don't share attributes with selected products: '%groups%'
      launched_flash: Die Massenbearbeitung "zu Variantengruppe hinzufügen" wurde gestartet. Sie werden benachrichtigt, sobald diese erledigt ist.
    set-attribute-requirements:
      label: Benötigte Attribute auswählen
      description: Die folgenden benötigten Attribute werden den ausgewählten Produktfamilien zugeordnet
      success_flash: Die benötigten Attribute wurden den ausgewählten Produktfamilien zugeordnet
      launched_flash: Die Massenbearbeitung "setzen von Attributanforderungen" wurde gestartet. Sie werden benachrichtigt, sobald diese erledigt ist.
    mass_action:
      quick_export:
        launched_flash: Der Produkt-Export wird derzeit ausgeführt
  sequential_edit_action:
    product:
      previous: Zurück zu "%product%" ohne zu speichern.
      next: Weiter zu "%product%" ohne zu speichern.
  acl:
    locale:
      index: Gebietsschemata auflisten
    currency:
      index: Währungen auflisten
      toggle: Währungen umschalten
    product:
      index: Produkte auflisten
      create: Ein Produkt anlegen
      edit_attributes: Die Attribute eines Produktes bearbeiten
      remove: Ein Produkt löschen
      add_attribute: Ein Attribut zu einem Produkt hinzufügen
      remove_attribute: Ein Attribut von einem Produkt entfernen
      categories_view: Die Kategorien eines Produktes ansehen
      change_family: Produktfamilie ändern
      change_state: Status eines Produktes ändern
      add_to_groups: Ein Produkt zu Gruppen zuordnen
      add_to_variant_group: Ein Produkt zu einer Variantengruppe hinzufügen
      mass_edit: Aktionen zur Massenbearbeitung von Produkten
      comment: Produkte kommentieren
      download: Produkt als PDF herunterladen
      history: Produkthistorie ansehen
<<<<<<< HEAD
    product_model:
      edit_attributes: Attribute eines Produktmodells bearbeiten
      categories_view: Die Kategorien eines Produktmodells ansehen
      history: Produkthistorie ansehen
      remove: Produktmodell löschen
=======
>>>>>>> fcc94d20
    category:
      list: Kategorien auflisten
      create: Eine Kategorie anlegen
      edit: Eine Kategorie bearbeiten
      remove: Eine Kategorie löschen
      move: Kategorie verschieben
      children: Kategorie-Kindelemente sehen
      products: Produkte von Kategorien sehen
      history: Kategoriehistorie ansehen
    channel:
      index: Ausgabekanäle auflisten
      create: Einen Ausgabekanal anlegen
      edit: Einen Ausgabekanal bearbeiten
      remove: Einen Ausgabekanal löschen
      history: Ausgabekanal-Historie ansehen
    family:
      index: Produktfamilien auflisten
      create: Eine Produktfamilie anlegen
      edit_properties: Die Eigenschaften einer Produktfamilie bearbeiten
      edit_attributes: Die Attribute einer Produktfamilie bearbeiten
      remove: Eine Produktfamilie löschen
      history: Produktfamilien-Historie ansehen
    attribute_group:
      index: Attributgruppen auflisten
      create: Eine Attributgruppe anlegen
      edit: Eine Attributgruppe bearbeiten
      remove: Eine Attributgruppe löschen
      sort: Attributgruppen sortieren
      add_attribute: Attribut zu einer Gruppe hinzufügen
      remove_attribute: Attribut aus einer Gruppe löschen
      history: Attributgruppen-Historie ansehen
    attribute:
      index: Attribute auflisten
      create: Ein Attribut anlegen
      edit: Ein Attribut bearbeiten
      remove: Ein Attribut löschen
      sort: Attribute innerhalb von Attributgruppen sortieren
      history: Attributhistorie ansehen
    group:
      index: Gruppen auflisten
      create: Eine Gruppe anlegen
      edit: Eine Gruppe bearbeiten
      remove: Eine Gruppe entfernen
      history: Gruppenhistorie ansehen
    variant_group:
      index: Variantengruppen auflisten
      create: Eine Variantengruppe anlegen
      edit: Eine Variantengruppe bearbeiten
      remove: Eine Variantengruppe löschen
      history: Die Historie einer Variantengruppe ansehen
      edit_attributes: Die Attribute von Variantengruppen bearbeiten
      add_attributes: Attribute zu Variantengruppen hinzufügen
      remove_attribute: Attribute von Variantengruppen entfernen
    group_type:
      index: Gruppentypen auflisten
      create: Einen Gruppentyp anlegen
      edit: Einen Gruppentyp bearbeiten
      remove: Einen Gruppentyp löschen
    association_type:
      index: Verbindungstypen auflisten
      create: Einen Verbindungstyp anlegen
      edit: Einen Verbindungstyp bearbeiten
      remove: Einen Verbindungstyp löschen
      history: Verbindungstypen-Historie ansehen
    job_tracker:
      index: Prozess-Tracker ansehen
  acl_group:
    association_type: Verbindungstypen
    attribute: Attribute
    attribute_group: Attributgruppen
    category: Kategorien
    channel: Ausgabekanäle
    currency: Währungen
    family: Produktfamilien
    group: Gruppen
    variant_group: Variantengruppen
    group_type: Gruppentypen
    locale: Gebietsschemata
    product: Produkte
  product_value:
    tooltip:
      from_variant:
        title: Aktualisierung durch eine Variantengruppe
        content: Dieses Feld wurde durch die folgende Variantengruppe aktualisiert
  reference_data:
    empty_value:
      reference_data_type:
        label: Wählen Sie den Referenz-Datentyp
attribute:
  title: Attribut
  overview: Attribute Übersicht
  create: Attribut anlegen
  edit: Attribut bearbeiten
attribute group:
  title: Attributgruppe
  overview: Attributgruppen Übersicht
  create: Attributgruppe anlegen
  edit: Attributgruppe bearbeiten
  suggest creation: Bitte wählen Sie eine Attributgruppe auf der linken Seite
  or: oder
  create new: Eine neue Attributgruppe anlegen
category:
  title: Kategorie
  overview: Kategorieübersicht
  create: Kategorie anlegen
  edit: Kategorie bearbeiten
  suggest selection: Bitte wählen Sie eine Kategorie auf der linken Seite
  or: oder
  create new: Eine neue Kategorie anlegen
tree:
  title: Struktur
  create: Strukturbaum anlegen
  edit: Strukturbaum bearbeiten
channel:
  title: Ausgabekanal
  overview: Ausgabekanäle Übersicht
  create: Ausgabekanal anlegen
  edit: Ausgabekanal bearbeiten
currency:
  title: Währung
  overview: Währungsübersicht
  create: Währung anlegen
  edit: Währung bearbeiten
family:
  title: Produktfamilie
  overview: Produktfamilien-Übersicht
  create: Produktfamilie anlegen
  edit: Produktfamilie bearbeiten
locale:
  title: Gebietsschema
  overview: Gebietsschema-Übersicht
  create: Gebietsschema anlegen
  edit: Gebietsschema bearbeiten
product:
  title: Produkt
  overview: Produktübersicht
  create: Produkt anlegen
  edit: Produkt bearbeiten
group:
  title: Gruppe
  overview: Gruppenübersicht
  create: Gruppe anlegen
  edit: Gruppe bearbeiten
group type:
  title: Gruppentyp
  overview: Gruppentypen-Übersicht
  create: Gruppentyp anlegen
  edit: Gruppentyp bearbeiten
variant group:
  title: Variantengruppe
  overview: Variantengruppen-Übersicht
  create: Variantengruppe anlegen
  edit: Variantengruppe bearbeiten
association type:
  title: Verbindungstyp
  overview: Verbindungstypen-Übersicht
  create: Verbindungstyp anlegen
  edit: Verbindungstyp bearbeiten
products: Produkte
btn:
  create:
    attribute: Attribut anlegen
    attribute group: Attributgruppe anlegen
    category: Kategorie anlegen
    tree: Strukturbaum anlegen
    channel: Ausgabekanal anlegen
    currency: Währung anlegen
    family: Produktfamilie anlegen
    locale: Gebietsschema anlegen
    product: Produkt anlegen
    group: Gruppe anlegen
    variant group: Variantengruppe anlegen
    association type: Verbindungstyp anlegen
    group type: Gruppentyp anlegen
    drag_or_upload: Upload per Drag & Drop oder hier klicken
  edit: Bearbeiten
  save: Speichern
  save and back: speichern und zurück zur Tabellenansicht
  save and create: Speichern und neuen anlegen
  save and next: Speichern und weiter
  save and finish: Speichern und fertigstellen
  remove: Entfernen
  delete: Löschen
  cancel: Abbrechen
  next: Vor
  back: Zurück
  confirm: Bestätigen
  to grid: Zurück zur Tabellenansicht
  to parent: Zurück zur übergeordneten Ebene
  download_pdf: PDF
  download: Download
confirmation:
  confirm: Bestätigung
  delete: Löschbestätigung
  leave: Möchten Sie diese Seite wirklich verlassen?
  discard changes: Änderungen an der %entity% gehen verloren, wenn Sie die Seite verlassen.
  remove:
    item: Möchten Sie dieses Element wirklich löschen?
    attribute: Sind Sie sicher, dass Sie das Attribut %name% entfernen möchten?
    attribute group: Sind Sie sicher, dass Sie die Attributgruppe %name% löschen möchten?
    category: Sind Sie sicher, dass Sie die Kategorie %name% löschen möchten?
    family: Sind Sie sicher, dass Sie die Produktfamilie %name% entfernen möchten?
    product: Sind Sie sicher, dass Sie das Produkt %name% löschen möchten?
    group: Sind Sie sicher, dass Sie die Gruppe %name% löschen möchten?
    variant group: Sind Sie sicher, dass Sie die Variantengruppe %name% löschen möchten?
    group type: Sind Sie sicher, dass Sie die Gruppe %name% löschen möchten?
    user: Sind Sie sicher, dass Sie den Benutzer %name% löschen möchten?
  attribute group:
    remove attribute: Sind Sie sicher, dass Sie das Attribut %name% aus dieser Attributgruppe entfernen möchten?
  family:
    remove attribute: Sind Sie sicher, dass Sie das Attribut %name% aus dieser Produktfamilie entfernen möchten?
  product:
    remove attribute: Sind Sie sicher, dass Sie das Attribut %name% aus diesem Produkt entfernen möchten?
  variant_group:
    remove_attribute: Sind Sie sicher, dass Sie das Attribut %name% aus dieser Variantengruppe entfernen möchten?
flash:
  entity:
    removed: Element wurde gelöscht
  attribute:
    created: Attribut erfolgreich erstellt
    updated: Attribut erfolgreich aktualisiert
    removed: Attribut erfolgreich entfernt
    identifier not removable: Ein Attribut zur eindeutigen Identifizierung kann nicht entfernt werden
    used by groups: Dieses Attribut kann nicht gelöscht werden, da es in %count% Variantengruppen verwendet wird
  attribute group:
    created: Attributgruppe erfolgreich angelegt
    updated: Attributgruppe erfolgreich aktualisiert
    removed: Attributgruppe erfolgreich entfernt
    attributes added: Attribute erfolgreich zur Attributgruppe hinzugefügt
    attribute removed: Attribute erfolgreich aus der Attributgruppe entfernt
    not removed attributes: Die Attributgruppe kann nicht gelöscht werden, solange sie Attribute enthält
    not removed default: Die Standard Attributgruppe kann nicht gelöscht werden
    not removed default attributes: Die Attribute können nicht aus der Standard Attributgruppe entfernt werden
  category:
    created: Kategorie erfolgreich erstellt
    updated: Kategorie erfolgreich aktualisiert
    removed: Kategorie erfolgreich entfernt
  tree:
    created: Strukturbaum erfolgreich erstellt
    updated: Strukturbaum erfolgreich aktualisiert
    removed: Strukturbaum erfolgreich entfernt
    not removable: Strukturbäume, die mit Ausgabekanälen verbunden sind, können nicht entfernt werden.
  currency:
    updated: Währung erfolgreich aktualisiert
    error.linked_to_channel: Sie können eine Währung, die einem Ausgabekanal zugeordnet ist, nicht deaktivieren.
  family:
    created: Produktfamilie erfolgreich angelegt
    updated: Produktfamilie erfolgreich aktualisiert
    removed: Produktfamilie erfolgreich entfernt
    identifier not removable: Das identifizierende Attribut einer Produktfamilie kann nicht entfernt werden
    label attribute not removable: Dieses Attribut kann nicht entfernt werden, da es als Bezeichner der Produktfamilie verwendet wird
    attribute not found: Das Attribut gehört nicht zu dieser Produktfamilie
    attributes added: Attribute erfolgreich zur Produktfamilie hinzugefügt
    attribute removed: Attribute erfolgreich aus der Produktfamilie entfernt
  product:
    created: Produkt erfolgreich erstellt
    updated: Produkt erfolgreich aktualisiert
    removed: Produkt erfolgreich entfernt
    invalid: Bitte überprüfen Sie Ihre Eingabe und versuchen es erneut
    attributes added: Attribute erfolgreich dem Produkt hinzugefügt
    attribute removed: Attribut erfolgreich aus dem Produkt entfernt
    attribute not removable: Das Attribut kann nicht von diesem Produkt entfernt werden
    enabled: Produkt wurde aktiviert
    disabled: Produkt wurde deaktiviert
  group:
    created: Gruppe erfolgreich erstellt
    updated: Gruppe erfolgreich aktualisiert
    removed: Gruppe erfolgreich entfernt
  variant group:
    created: Variantengruppe erfolgreich erstellt
    updated: Variantengruppe erfolgreich aktualisiert
    removed: Variantengruppe erfolgreich entfernt
    attributes_added: Attribute erfolgreich zur Variantengruppe hinzugefügt
    attribute_removed: Attribute erfolgreich aus der Variantengruppe entfernt
  group type:
    created: Gruppentyp erfolgreich erstellt
    updated: Gruppentyp erfolgreich aktualisiert
    removed: Gruppentyp erfolgreich gelöscht
    cant remove variant: Gruppentyp Variante kann nicht gelöscht werden
    cant remove used: Der Gruppentyp wird von anderen Gruppen verwendet und kann nicht gelöscht werden
  association type:
    created: Verbindungstyp erfolgreich erstellt
    updated: Verbindungstyp erfolgreich aktualisiert
    removed: Verbindungstyp erfolgreich gelöscht
  user:
    removed: Benutzer erfolgreich gelöscht
  error ocurred: Die Aktion ist fehlgeschlagen. Bitte wiederholen Sie den Vorgang.
info:
  updated: Es gibt ungesicherte Änderungen.
  category:
    remove children: Alle Unterkategorien werden gelöscht.
    keep products: Produkte in diesen Kategorien werden nicht gelöscht.
    products limit exceeded: Diese Kategorie enthält mehr Produkte (maximal %limit%) als für diese Operation zugelassen sind
  product:
    no available attributes: Es können keine weiteren Attribute hinzugefügt werden
    no family defined: Keine Produktfamilie definiert
    change family: Produktfamilie ändern
    change family to: Produktfamilie ändern zu
    merge attributes: Die aktuellen Attribute werden mit denen der neuen Produktfamilie zusammengeführt.
    keep attributes: Es werden keine Attribute entfernt.
    number of associations: '%productCount% Produkte und %groupCount% Gruppen'
    enable: Aktivieren
    enabled: Aktiviert
    disable: Deaktivieren
    disabled: Deaktiviert
  group:
    axis: 'Variation Achse: %attributes%'
    select products: Bitte wählen Sie die Produkte aus, die zu dieser Gruppe gehören.
    selectable products: Die folgenden wählbaren Produkte haben einen definierten Wert für jede Achse.
    no group types: Es sind keine Gruppentypen vorhanden. Klicken Sie hier, um einen anzulegen
    more products: '%count% mehr Produkte...'
  association type:
    show products: Produkte anzeigen
    show groups: Gruppen anzeigen
    remove from products: Das Löschen dieses Verbindungstyps entfernt ihn von %count% Produkten.
    none exist: Es gibt keine Verbindungstypen.
    create one: Klicken Sie hier, um einen anzulegen
  attribute:
    auto option sorting: Wenn aktiviert, werden Optionen automatisch nach ihren lokalisierten Bezeichnungen sortiert
  completeness:
    not calculated: Noch nicht berechnet
Options: Optionen
Created at: Erstellt am
Updated at: Aktualisiert am
Created: Erstellt
Updated: Aktualisiert
Last update: Letzte Aktualisierung
by: durch
N/A: N/A
Manage products: Produkte verwalten
Manage groups: Gruppen verwalten
Code: Code
Name: Name
Type: Typ
Scope: Gültigkeitsbereich
Required: Erforderlich
Unique: Eindeutig
Not required: Nicht erforderlich
Translatable: Übersetzbar
Scopable: Wert je Ausgabekanal
Localizable: Lokalisierbar
Unique value: Eindeutiger Wert
Attribute group: Attributgruppe
Other: Andere
Variants behavior when edited: Das Verhalten von Varianten beim Bearbeiten
Edit: Bearbeiten
Remove: Entfernen
Delete: Löschen
Parameters: Parameter
System: System
Values: Werte
General parameters: Allgemeine Parameter
Backend parameters: Backend Parameter
Label: Bezeichnung
Default label: Standardbezeichnung
Default value: Standardwert
Attributetype: Attributtyp
Attribute type: Attributtyp
Defaultvalue: Standardwert
Variant: Variante
Smart: Smart
Useable as grid column: Verwendbar als Spalte in der Übersicht
Useable as grid filter: Verwendbar in der Tabellenansicht
Family: Produktfamilie
Available locales: Verfügbare Gebietsschemata
Locale specific: Gebietsschemaspezifisch
default: Standard
Axis: Achse
Add attributes: Attribute hinzufügen
Translate from: Übersetzen von
switch_on: "Ja"
switch_off: "Nein"
Close: Schließen
Search: Suche
Choose the attribute type: Wählen Sie den Attributtyp aus
Choose the attribute group: Wählen Sie die Attributgruppe
Drag and drop a file or click here: Drag & Drop einer Datei oder hier klicken
Drop an image or click here: Bild hierhin ziehen oder klicken
Automatic option sorting: Option automatisch sortieren
save_attribute_before_manage_option: Um Auswahlmöglichkeiten zu verwalten, speichern Sie bitte zunächst das Attribut
Please select: Bitte wählen Sie
Active: Aktiv
Inactive: Inaktiv
Do not convert: Werden nicht konvertiert
Create: Anlegen
Cancel: Abbrechen
Choose a family: Wählen Sie eine Produktfamilie
Choose a unit: Wählen Sie eine Einheit
No matches found: Keine Treffer gefunden
Category tree: Kategorie-Strukturbaum
Completeness: Vollständigkeit
Attribute used as label: Attribut als Label verwendet
Global: Global
Channel: Ausgabekanal
Expand all channels: Alle Ausgabekanäle erweitern
Collapse all channels: Alle Ausgabekanäle reduzieren
Always override: Immer überschreiben
Ask: Fragen
General Properties: Allgemeine Eigenschaften
Group values: Werte der Gruppe
New group: Neue Gruppe
Groups overview: Gruppen-Übersicht
'Y-m-d h:i:s': 'd.m.Y h:i:s'
Max characters: Max. Zeichen
Validation rule: Validierungsregel
Validation regexp: Validierung RexExp
Wysiwyg enabled: WYSIWYG aktiviert
Number min: Min. Wert
Number max: Max. Wert
Decimals allowed: Dezimalzahlen zulassen
Negative allowed: Negative Werte zulassen
Date min: Min. Datum
Date max: Max. Datum
Metric family: Metrische Gruppe
Default metric unit: Standardmaßeinheit
Max file size: Maximale Dateigröße (MB)
Allowed extensions: Zulässige Dateiendungen
None: Keine
E-mail: E-Mail
URL: URL
Regular expression: Regulärer Ausdruck
Minimum input length: Minimale Eingabelänge
Default: Standard
Attributes: Attribute
Title: Titel
pim_title.attribute_group:
  index: "Attributgruppen"
  create: "Attributgruppen | Anlegen"
  edit: "Attributgruppen %group.label% | Bearbeiten"
pim_title.category:
  index: "Kategorie-Strukturbäume"
  create: "Kategorie-Strukturbäume | Anlegen"
  edit: "Kategorie-Strukturbäume %category.label% | Bearbeiten"
pim_title.attribute:
  index: "Attribute"
  create: "Attribute | Anlegen"
  edit: "Attribute %attribute.label% | Bearbeiten"
pim_title.product:
  index: "Produkte"
<<<<<<< HEAD
  edit: "Produkte %product.label% | Bearbeiten"
=======
  edit: "Produkte %product.sku% | Bearbeiten"
>>>>>>> fcc94d20
pim_title.family:
  index: "Produktfamilien"
  edit: "Produktfamilien %family.label% | Bearbeiten"
pim_title.channel:
  index: "Ausgabekanäle"
  create: "Ausgabekanäle | Anlegen"
  edit: "Ausgabekanäle %channel.label% | Bearbeiten"
pim_title.currency:
  index: "Währungen"
pim_title.locale:
  index: "Gebietsschemata"
pim_title.group:
  index: "Gruppen"
  edit: "Gruppen %group.label% | Bearbeiten"
pim_title.variant_group:
  index: "Variantengruppen"
  edit: "Variantengruppen %group.label% | Bearbeiten"
pim_title.association_type:
  index: "Verbindungstypen"
  edit: "Verbindungstypen %association type.label% | Bearbeiten"
pim_title.group_type:
  index: "Gruppentypen"
  edit: "Gruppentypen %group type.label% | Bearbeiten"
pim_title.mass_edit_product_action:
  choose: "Massenbearbeitung | Auswählen"
  configure: "Massenbearbeitung | Konfigurieren"
pim_title.mass_edit_family_action:
  choose: "Massenbearbeitung | Auswählen"
  configure: "Massenbearbeitung | Konfigurieren"
pim_title.job_tracker:
  index: Prozess-Tracker
  show: "Prozess-Tracker | Job anzeigen"
pim_title.dashboard: "Dashboard"
pim_catalog_identifier: Kennung
pim_catalog_text: Text
pim_catalog_textarea: Textbereich
pim_catalog_number: Nummer
pim_catalog_price_collection: Preis
pim_catalog_multiselect: Mehrfachauswahl
pim_catalog_simpleselect: Einfachauswahl
pim_catalog_file: Datei
pim_catalog_image: Abbildung
pim_catalog_boolean: "Ja/Nein"
pim_catalog_date: Datum
pim_catalog_metric: Maßeinheit
pim_reference_data_simpleselect: Referenz-Datentyp Einfachauswahl
pim_reference_data_multiselect: Referenz-Datentyp Mehrfachauswahl
Activated: Aktiviert
Disable: Deaktivieren
pim_enrich.sequential_edit_action:
  product:
    previous: Zurück zu "%product%" ohne zu speichern.
    next: Weiter zu "%product%" ohne zu speichern.
pim_enrich.mass_edit_action:
  limit_exceeded: Bitte wählen Sie weniger als %limit% Elemente für die Bearbeitung
  product:
    page_title: Produkte
    page_subtitle: Massenbearbeitung (1 Produkt)|Massenbearbeitung (%count% Produkte)
    title: Aktion auswählen
    subtitle: Wählen Sie die Aktion aus, die Sie auf das ausgewählte Produkt anwenden wollen|Wählen Sie die Aktion aus, die Sie auf die ausgewählten %count% Produkte anwenden wollen
    confirm: Sie sind dabei ein Produkt mit den folgenden Informationen zu aktualisieren - bitte bestätigten Sie den Vorgang.|Sie sind dabei %count% Produkte mit den folgenden Informationen zu aktualisieren - bitte bestätigten Sie den Vorgang.|.
    steps:
      first: Produkte auswählen
      second: Aktion auswählen
      third: Konfigurieren
      fourth: Bestätigen
  family:
    page_title: Produktfamilien
    page_subtitle: Massenbearbeitung (1 Produktfamilie)|Massenbearbeitung (%count% Produktfamilien)
    title: Aktion auswählen
    subtitle: Wählen Sie die Aktion aus, die Sie auf die ausgewählte Produktfamilie anwenden wollen|Wählen Sie die Aktion aus, die Sie auf die ausgewählten %count% Produktfamilien anwenden wollen
    confirm: Sie sind dabei eine Produktfamilie mit den folgenden Informationen zu aktualisieren - bitte bestätigten Sie den Vorgang.|Sie sind dabei %count% Produktfamilien mit den folgenden Informationen zu aktualisieren - bitte bestätigten Sie den Vorgang.|.
    steps:
      first: Produktfamilien auswählen
      second: Aktion auswählen
      third: Konfigurieren
      fourth: Bestätigen
  change-status:
    label: Status ändern (aktivieren / deaktivieren)
    description: Die ausgewählten Produkte werden aktiviert oder deaktiviert.
    success_flash: Der Produktstatus wurde geändert
  edit-common-attributes:
    label: Gemeinsame Attribute bearbeiten
    description: Die ausgewählten Produktattribute werden mit den folgenden Daten für das ausgewählte Gebietsschema bearbeitet.
    empty: Bitte wählen Sie die Attribute aus, welche Sie bearbeiten möchten
    success_flash: Die Produkt-Attribute wurden aktualisiert
    message.warning: Für die ausgewählten Produkte gibt es keine gemeinsamen Attribute. Bitte passen Sie Ihre Auswahl an.
    no_attribute.warning: Für die ausgewählten Produkte gibt es keine gemeinsamen Attribute. Bitte passen Sie Ihre Auswahl an.
    truncated_by_variant_attribute.warning: "Einige gemeinsame Attribute der ausgewählten Produkte stammen aus einer Variantengruppe. Diese sind für eine Massenbearbeitung nicht verfügbar: %attributes%."
  classify:
<<<<<<< HEAD
    label: Zu Kategorien hinzufügen
    description: Die Produkte werden den folgenden Kategorien zugeordnet. Bestehende Zuordnungen bleiben erhalten.
    success_flash: Die Produkte wurden den ausgewählten Kategorien zugeordnet
  change-family:
=======
    label: Zuordnung von Produkten in Kategorien
    description: Die Produkte werden den folgenden Kategorien zugeordnet. Bestehende Zuordnungen bleiben erhalten.
    success_flash: Die Produkte wurden den ausgewählten Kategorien zugeordnet
  change-family:
    label: Produktfamilie der Produkte ändern
>>>>>>> fcc94d20
    description: Die Produktfamilie der ausgewählten Produkte wird auf die gewählte Produktfamilie geändert
    success_flash: Die Produktfamilie der ausgewählten Produkte wurde erfolgreich geändert
    no_family: Keine Familie
  add-to-groups:
    label: Zu Gruppen hinzufügen
    description: Wählen Sie die Gruppen aus, in welche die ausgewählten Produkte hinzugefügt werden sollen
    success_flash: Die Produkte wurden den ausgewählten Gruppen erfolgreich hinzugefügt
  set-attribute-requirements:
    label: Benötigte Attribute auswählen
    description: Die folgenden benötigten Attribute werden den ausgewählten Produktfamilien zugeordnet
    success_flash: Die benötigten Attribute wurden den ausgewählten Produktfamilien zugeordnet
To enable: Zu aktivieren
Select attributes: Attribute auswählen
Select: Auswählen
Remove this attribute: Dieses Attribut löschen
Copy: Kopieren
Current tab: Aktueller Reiter
Group: Gruppe
View group: Gruppe ansehen
Products: Produkte
pim_menu:
  tab:
    collect: Sammeln
    enrich: Anreichern
    settings: Einstellungen
    spread: Ausleiten
  item:
    association_type: Verbindungstypen
    attribute: Attribute
    attribute_group: Attributgruppen
    category: Kategorien
    channel: Ausgabekanäle
    currency: Währungen
    family: Produktfamilien
    group: Gruppen
    group_type: Gruppentypen
    locale: Gebietsschemata
    product: Produkte
    variant_group: Variantengruppen
Properties: Eigenschaften
History: Historie
pane.accordion:
  node_values: Knotenwerten
  general_properties: Allgemeine Eigenschaften
  locale_values: Gebietsschemawerte
  backend_parameters: Backend Parameter
  general_parameters: Allgemeine Parameter
  validation_parameters: Validierungsparameter
  label_translations: Feldbezeichner-Übersetzungen
  options: Optionen
  group_values: Werte der Gruppe
popin.create:
  association_type.title: Einen neuen Verbindungstyp anlegen
  family.title: Neue Produktfamilie anlegen
  group.title: Neue Gruppe anlegen
  group_type.title: Neuen Gruppentypen anlegen
  product.title: Neues Produkt anlegen
  variant_group.title: Neue Variantengruppe anlegen
  option.title: Neue Option anlegen
In group: In Gruppe
Attribute as label: Attribut als Label
Is associated: Ist verbunden
Complete: Vollständig
Created At: Erstellt am
Updated At: Aktualisiert am
Enabled: Aktiviert
Disabled: Deaktiviert
Status: Status
Change History: Änderungshistorie
Data Audit: Datenhistorie
Data Audit - System: 'Datenhistorie - System'
Action: Aktion
Version: Version
Entity type: Entitätstyp
Entity name: Entitätsname
Entity id: Entitäts-ID
Data: Daten
Author: Autor
Logged at: Angemeldet am
Deleted: Gelöscht
Old values: Alte Werte
New values: Neue Werte
System configuration: Systemkonfiguration
General setup: Allgemeine Konfiguration
Localization: Lokalisierung
Localization options: Lokalisierungsoptionen
Locale: Gebietsschema
Location: Standort
Format address by address country: Formatiere nach Land der Adresse
Language: Sprache
Timezone: Zeitzone
Currency: Währung
oro.locale:
  address_format:
    region_name_type:
      parish: "Gemeinde"
      state: "Staat"
      island: "Insel"
      county: "Landkreis"
      area: "Gebiet"
      prefecture: "Präfektur"
      department: "Abteilung"
      district: "Bezirk"
      province: "Provinz"
  form:
    tooltip:
      locale: "Wählen Sie die Gebietsschema-Option mit der Nummern, Adressen, Namen und Daten formatieren werden"
      location: "Der Standort wird verwendet um Adressen zu formatieren, wenn die Optione \"Formatiere Adresse nach Land der Adresse\" deaktiviert ist"
      format_address_by_address_country: "Mit dieser Optionen werden Adressen nach dem Land formatiert, in dem sie sich befinden. Ist diese Option deaktiviert, werden Adressen nach der Adresse Ihres Standortes formatiert"
      language: "Wählen Sie die Systemsprache die Sie verwenden möchten"
      timezone: "Wählen Sie die Zeitzone für die Anzeige von Datum und Uhrzeit"
      currency: "Wählen Sie die Standardwährung"
Selected products successfully deleted: Ausgewählte Produkte erfolgreich gelöscht
pim_mass_edit:
  notification:
    mass_edit:
      error: Massenbearbeitung <strong>%label%</strong> fehlgeschlagen
      warning: Massenbearbeitung <strong>%label%</strong> mit Warnungen abgeschlossen
      success: Massenbearbeitung <strong>%label%</strong> abgeschlossen
    quick_export:
      error: Quick Export <strong>%label%</strong> fehlgeschlagen
      warning: Quick Export <strong>%label%</strong> mit Warnungen abgeschlossen
      success: Quick Export <strong>%label%</strong> abgeschlossen
job_execution.summary:
  mass_edited: Massenbearbeitet
  skip: Übersprungen
  skipped_products: Übersprungene Produkte
  skipped_attributes: Übersprungene Attribute
  skipped_families: Übersprungene Produktfamilien
pim_mass_edit_execution_show: Ausgeführte Massenbearbeitung | Details
edit_common_attributes.steps.edit_common_attributes_processor.title: Gemeinsame Attribute bearbeiten
update_product_value.steps.update_product_value_processor.title: Wert des Produkts aktualisieren
remove_product_value.steps.update_product_value_processor.title: Produktwert entfernen
add_to_variant_group_clean.steps.excluded.title: Ausgeschlossene Produkte
add_to_variant_group_clean.steps.duplicated.title: Doppelte Achse
add_to_variant_group.steps.excluded.title: Ausgeschlossene Produkte
add_to_variant_group.steps.duplicated.title: Doppelte Achse
add_to_variant_group.steps.cleaner.warning.description: "Das Produkt kann der gewählten Variantengruppe nicht zugeordnet werden: gleiche Variantenachsenwerte mit einem anderen Produkt in der Auswahl"
edit_common_attributes: Gemeinsame Attribute bearbeiten
edit_common_attributes_clean: Bereinige Dateien für gemeinsame Attribute
perform.steps.duplicated.title: Doppelte Achse
perform.steps.excluded.title: Ausgeschlossene Produkte
batch_jobs:
  add_product_value:
    label: Produktwert hinzufügen
    perform:
      label: Produktwert hinzufügen
  update_product_value:
    label: Wert des Produkts aktualisieren
    perform:
      label: Wert des Produkts aktualisieren
  edit_common_attributes:
    label: Gemeinsame Attribute bearbeiten
    perform:
      label: Gemeinsame Attribute bearbeiten
    clean:
      label: Bereinige Dateien für gemeinsame Attribute
  set_attribute_requirements:
    label: Benötigte Attribute auswählen
    perform:
      label: Benötigte Attribute auswählen
  csv_product_quick_export:
    quick_export.label: CSV Produkt-Schnellexport
    perform:
      label: CSV Produkt-Schnellexport
  csv_product_grid_context_quick_export:
    quick_export.label: CSV Produkt-Schnellexport kontextabhängig
    perform:
      label: CSV Produkt-Schnellexport kontextabhängig
  xlsx_product_quick_export:
    quick_export.label: Xlsx Produkt-Schnellexport
    perform:
      label: Xlsx Produkt-Schnellexport
  xlsx_product_grid_context_quick_export:
    quick_export.label: Xlsx Produkt-Schnellexport kontextabhängig
    perform:
      label: Xlsx Produkt-Schnellexport kontextabhängig
  add_to_variant_group:
    label: Zu einer Variantengruppe hinzufügen
    perform:
      label: Zu einer Variantengruppe hinzufügen
mass_edit report:
  overview: Massenbearbeitung Reports
job_tracker:
  tab:
    title: Prozess-Tracker
  filter:
    started_at: Gestartet am
pim_enrich_attribute_form:
  code: Code
  type: Attributtyp
  reference_data_name: Referenzdaten Name
  scopable: Wert je Ausgabekanal
  localizable: Wert je Gebietsschema
  unique: Eindeutiger Wert
  availableLocales: Verfügbare Gebietsschemata
  locale_specific: Gebietsschemaspezifisch
  group: Attributgruppe
  useableAsGridFilter: Verwendbar in der Tabellenansicht<|MERGE_RESOLUTION|>--- conflicted
+++ resolved
@@ -103,21 +103,13 @@
       description: Die ausgewählten Produktattribute werden mit den folgenden Daten für das ausgewählte Gebietsschema bearbeitet.
       empty: Bitte wählen Sie die Attribute aus, welche Sie bearbeiten möchten
       success_flash: Die Statusaktualisierung der Produkte wird derzeit ausgeführt
-<<<<<<< HEAD
-      launched_flash: Die Massenaktion "Attribute bearbeiten" wurde gestartet. Sie werden benachrichtigt, wenn sie erledigt ist.
-=======
       launched_flash: Die Massenbearbeitung "gemeinsame Attribute bearbeiten" wurde gestartet. Sie werden benachrichtigt, sobald diese erledigt ist.
->>>>>>> fcc94d20
       message:
         warning: Für die ausgewählten Produkte gibt es keine gemeinsamen Attribute. Bitte passen Sie Ihre Auswahl an.
         invalid_attribute: Das Attribut mit dem Code "attribute_code" ist kein gemeinsames Attribut der ausgewählten Produkte. Attribut übersprungen.
         no_valid_attribute: Keines der ausgewählten Attribute kann auf dieses Produkt angewendet werden.
     classify-add:
-<<<<<<< HEAD
-      label: Zu Kategorien hinzufügen
-=======
       label: Zuordnung von Produkten in Kategorien
->>>>>>> fcc94d20
       description: Die Produkte werden den folgenden Kategorien zugeordnet. Bestehende Zuordnungen bleiben erhalten.
       success_flash: Die Produkte wurden den ausgewählten Kategorien zugeordnet
       launched_flash: Die Massenbearbeitung "zu Kategorien hinzufügen" wurde gestartet. Sie werden benachrichtigt, sobald diese erledigt ist.
@@ -178,6 +170,7 @@
       add_attribute: Ein Attribut zu einem Produkt hinzufügen
       remove_attribute: Ein Attribut von einem Produkt entfernen
       categories_view: Die Kategorien eines Produktes ansehen
+      associations_view: Die Verbindungstypen eines Produktes ansehen
       change_family: Produktfamilie ändern
       change_state: Status eines Produktes ändern
       add_to_groups: Ein Produkt zu Gruppen zuordnen
@@ -186,14 +179,6 @@
       comment: Produkte kommentieren
       download: Produkt als PDF herunterladen
       history: Produkthistorie ansehen
-<<<<<<< HEAD
-    product_model:
-      edit_attributes: Attribute eines Produktmodells bearbeiten
-      categories_view: Die Kategorien eines Produktmodells ansehen
-      history: Produkthistorie ansehen
-      remove: Produktmodell löschen
-=======
->>>>>>> fcc94d20
     category:
       list: Kategorien auflisten
       create: Eine Kategorie anlegen
@@ -633,11 +618,7 @@
   edit: "Attribute %attribute.label% | Bearbeiten"
 pim_title.product:
   index: "Produkte"
-<<<<<<< HEAD
-  edit: "Produkte %product.label% | Bearbeiten"
-=======
   edit: "Produkte %product.sku% | Bearbeiten"
->>>>>>> fcc94d20
 pim_title.family:
   index: "Produktfamilien"
   edit: "Produktfamilien %family.label% | Bearbeiten"
@@ -728,18 +709,11 @@
     no_attribute.warning: Für die ausgewählten Produkte gibt es keine gemeinsamen Attribute. Bitte passen Sie Ihre Auswahl an.
     truncated_by_variant_attribute.warning: "Einige gemeinsame Attribute der ausgewählten Produkte stammen aus einer Variantengruppe. Diese sind für eine Massenbearbeitung nicht verfügbar: %attributes%."
   classify:
-<<<<<<< HEAD
-    label: Zu Kategorien hinzufügen
-    description: Die Produkte werden den folgenden Kategorien zugeordnet. Bestehende Zuordnungen bleiben erhalten.
-    success_flash: Die Produkte wurden den ausgewählten Kategorien zugeordnet
-  change-family:
-=======
     label: Zuordnung von Produkten in Kategorien
     description: Die Produkte werden den folgenden Kategorien zugeordnet. Bestehende Zuordnungen bleiben erhalten.
     success_flash: Die Produkte wurden den ausgewählten Kategorien zugeordnet
   change-family:
     label: Produktfamilie der Produkte ändern
->>>>>>> fcc94d20
     description: Die Produktfamilie der ausgewählten Produkte wird auf die gewählte Produktfamilie geändert
     success_flash: Die Produktfamilie der ausgewählten Produkte wurde erfolgreich geändert
     no_family: Keine Familie
