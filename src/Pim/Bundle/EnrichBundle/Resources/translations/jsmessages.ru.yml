--- conflicted
+++ resolved
@@ -14,9 +14,6 @@
     user: Вы действительно хотите удалить этого пользователя?
     role: Вы действительно хотите удалить эту роль?
 pim_datagrid:
-  mass_action_group:
-    quick_export:
-      label: Быстрый экспорт
   mass_action:
     delete:
       confirm_content: Вы уверены, что хотите удалить выбранные продукты?
@@ -107,9 +104,6 @@
     link:
       back_to_grid: Вернуться к списку
   entity:
-    info:
-      update_failed: Не удалось обновить
-      update_successful: Обновление завершено
     product:
       title: продукт
       btn:
@@ -166,9 +160,11 @@
         all: Все
         all_visible: Все видимые
         none: Нет
-        copy: Копия
       variant_group:
         updated_by: Обновлено группой вариантов
+        switch:
+          "yes": true
+          "no": false
       optional_attribute:
         remove: Удалить этот атрибут
       locale_specific_attribute:
@@ -211,11 +207,9 @@
             add: Добавить
             add_attributes: Добавить атрибуты
           info:
-            search_attributes: Поиск...
+            search_attributes: Поиск
             no_available_attributes: Нет больше атрибутов для добавления
             attributes_selected: 'Выбран(o) {{ attributeCount }} атрибут(ов)'
-            no_match: Совпадений не найдено
-            load_more: Загрузка дополнительных результатов...
         categories:
           title: Категории
       panel:
@@ -224,16 +218,11 @@
           info:
             no_family: Семейство не определено. Пожалуйста определите семейство для вычисления завершенности этого продукта.
             no_completeness: Вы только что изменили семейство продукта. Пожалуйста, сохраните его первым, чтобы вычислить завершенность для нового семейства.
-          missing_values: Отсутствующуют значения
         history:
-<<<<<<< HEAD
-          title: История
-=======
           title: Журнал
       switch:
         "no": false
         "yes": true
->>>>>>> c5a02030
       sequential_edit:
         info:
           products: продукты
@@ -262,8 +251,5 @@
         title: Добавить элемента списка для атрибута
         confirm: Добавить
         cancel: Отмена
-  mass_edit_action:
-    edit_common_attributes:
-      description: 'Атрибуты выбранного продукта будут редактироваться со следующими данными для локали <span class="highlight">{{ locale }}</span> и канала <span class="highlight">{{ channel }}</span>, выбранных в таблице продуктов.'
 pim_enrich.error:
   exception.title: 'Ах, нет! Произошла ошибка {{ status_code }}...'