confirmation:
  title: 確認
  remove:
    item: このアイテムを削除してもよろしいですか?
    association_type: この関連付けタイプを削除してもよろしいですか。
    attribute: この属性を削除してもよろしいですか。
    attribute_group: この属性グループを削除してもよろしいですか？
    family: このファミリーを削除してもよろしいですか。
    product: この製品を削除してもよろしいですか。
    channel: このチャンネルを削除してもよろしいですか。
    group: このグループを削除してもよろしいですか。
    group_type: このグループタイプを削除してもよろしいですか。
    import_profile: このインポートのプロファイルを削除してもよろしいですか。
    export_profile: このエクスポートプロファイルを削除してもよろしいですか。
    user: このユーザーを削除してもよろしいですか?
    role: このロールを削除してもよろしいですか？
    job_instance: 本当にこのジョブインスタンスを削除しますか？
    api_connection: この API の接続を解除しますか？この接続を通じたすべての API 呼び出しがエラーになります。
pim_datagrid:
  mass_action_group:
    bulk_actions:
      label: 一括アクション
    quick_export:
      label: クイック エクスポート
  mass_action:
    delete:
      label: 削除
      confirm_content: 選択された製品を削除してもよろしいですか？
      success: 選択した製品が正常に削除されました。
      error: 商品の削除中にエラーが発生しました、やり直してください
  view_selector:
    view: ビュー
    create_view_modal:
      create: 作成
      confirm: OK
      cancel: キャンセル
flash:
  item:
    removed: アイテムを削除しました
  association_type:
    removed: 関連タイプを削除しました
  attribute:
    removed: 属性を削除しました
  attribute_group:
    removed: 属性グループを削除しました
  family:
    removed: ファミリーを削除しました
  product:
    removed: 製品を削除しました
  channel:
    removed: チャンネルを削除しました
  group:
    removed: グループを削除しました
  group_type:
    removed: グループタイプを削除しました
  import profile:
    removed: インポートプロファイルを削除しました
  export profile:
    removed: エクスポートプロファイルを削除しました
  user:
    removed: ユーザーを削除しました
  role:
    removed: ロールを削除しました
  job_instance:
    removed: ジョブインスタンスを削除しました
  api_connection:
    removed: APIコネクションを削除しました
error:
  common: エラーが発生しました
  creating:
    product: 製品識別子として属性が構成されていない、またはそれを編集する権限を持っていません。
  removing:
    item: このアイテムを削除できません
    association_type: この関連付けタイプを削除することはできません
    attribute: この属性は削除できません
    family: このファミリーを削除できません
    product: この製品を削除できません
    channel: このチャンネルを削除できません
    group: このグループは削除できません
    group type: このグループタイプは削除できません
    import profile: このインポートプロファイルは削除できません
    export profile: このエクスポートプロファイルは削除できません
    user: このユーザーは削除できません
    role: このロールは削除できません
    attribute_option: 属性オプションの削除中にエラーが発生しました
  saving:
    attribute_option: 属性オプションを保存できません
    export_profile: エクスポート プロファイルを保存できません。すべてのフィルターが設定されているか、確認してください。
alert:
  attribute_option:
    error_occured_during_submission: フォームの情報をサーバーに送信中にエラーが発生しました
    save_before_edit_other: 他を編集する前に、あなたが他の行で行った変更を確定してください
  session_storage:
    not_available: あなたのウェブブラウザはsessionStorageと互換性がありません。管理者に問い合わせてください。
confirm:
  attribute_option:
    cancel_edition_on_new_option_text: 警告：未保存のデータは失われます。この新しいオプションの変更を取り消しますか？
    cancel_edition_on_new_option_title: 変更をキャンセル
label:
  attribute_option:
    add_option: オプションを追加
Code: コード
Edit: 編集
Delete: 削除
Edit attributes of the product: 製品の属性を編集
Classify the product: 製品を分類
Delete the product: 製品を削除
Change status: ステータスの変更
Toggle status: ステータスを切り替える
pim:
  grid:
    mass_action:
      quick_export:
        csv_all: CSV (すべての属性)
        csv_grid_context: CSV (グリッド コンテキスト)
        xlsx_all: エクセル (すべての属性)
        xlsx_grid_context: エクセル (グリッド コンテキスト)
      delete: 削除
      mass_edit: 一括操作
      category_edit: 製品をカテゴリに移動する
      sequential_edit: 連続編集
jstree.create: 作成
jstree.done: 完了
switch_on: "はい"
switch_off: "いいえ"
pim_enrich:
  item:
    list:
      delete.label: 削除
      delete.error: アイテム削除中のエラー
    delete:
      confirm.content: この{{ itemName }} を削除してよろしいですか？このアクションは元に戻せません。
      confirm.title: '{{ itemName }} を削除する'
  navigation:
    link:
      back_to_grid: グリッドに戻る
    other_actions: その他の操作
  entity:
    save:
      label: 保存
    info:
      update_failed: 更新に失敗しました
      update_successful: 正常に更新されました
    create_popin:
      code: コード
      label: ラベル
      labels:
        save: 保存
        cancel: キャンセル
    product:
      navigation: 製品操作
      infos: 製品情報
      index_title: "] - Inf ファイル、1] {{ count }} 結果 |] 1、Inf [{{ count }} 結果"
      title: 商品
      locale: ロケール
      category: カテゴリ
      create: 作成
      subTitle: 製品を作成
      modalTitle: アクションを選択する
      filters: フィルタ
      selected: 選択した結果
      common: 一般
      btn:
        enabled: 有効
        disabled: 無効
        download_pdf: PDF
        compare_translate: 比較/翻訳
        delete: 削除
        save: 保存
      history:
        version: バージョン
        author: 作成者
        logged_at: ログイン日
        from: 開始
        modified: 修正
        old_value: 古い値
        new_value: 新しい値
        actions: アクション
      info:
        deletion_successful: 商品を削除しました。
        deletion_failed: 製品を削除できませんでした。
        update_successful: 商品を更新しました。
        update_failed: 製品を更新できませんでした。
        field_not_ready: "この製品をすぐに保存できません。次のフィールドが準備ができていません：{{ fields }}"
        already_in_upload: ファイルはすでに {{ locale }} ローケル と {{ scope }} スコープでこの属性のためにアップロードされています
      error:
        upload: ファイルをアップロード中にエラーが発生
      meta:
        created: 作成日時
        created_by: 投稿
        updated_by: 投稿
        updated: 最終更新
        family:
          title: ファミリー
          none: なし
        family_variant:
          title: バリアント
          none: なし
        groups:
          title: グループ
          modal:
            title: '{{ group }} グループ'
            view_group: 表示グループ
            group_label: ラベル
            more_products: '{{ count }} 件以上の商品...'
            close: 閉じる
        status: ステータス
        scope: チャンネル
        locale: ロケール
      copy:
        select: 選択
        all: すべて
        all_visible: すべて表示
        none: なし
        copy: コピー
      optional_attribute:
        remove: 属性を削除
      locale_specific_attribute:
        unavailable: このロケールの特定のフィールドは、このロケールでは利用できません。
      localizable:
        channel_locale_unavailable: このローカライズ可能なフィールドは {{ locale }} ローケルと{{ channel }} チャンネル で使用できません
      media:
        upload: アップロードするためにドラッグアンドドロップするか、ここをクリック
      create_popin:
        type: 製品
        title: 作成
        labels:
          family: ファミリーを選択してください
          save: 保存
          cancel: キャンセル
      message:
        created: 製品を作成しました
      completeness: 網羅率
      sequential_edit:
        item_limit: 連続編集で最初に表示された1000件のアイテムのみ ({{ count }} 選択)
        empty: あなたの選択は空です。検索条件を変更してください
    product_model:
      create_popin:
        type: 製品モデル
        title: 製品モデルを作成
        content: 商品モデルは異なる商品を集め、共通プロパティの強化を用意にする
      info:
        create_successful: 製品モデルを作成しました
        update_successful: 製品モデルが正常に更新されました。そのバリエーションの商品の完全性が再計算されます。
        update_failed: 製品モデルを更新できませんでした。
        field_not_ready: "この製品モデルをすぐに保存できません。次のフィールドが準備ができていません：{{ fields }}"
<<<<<<< HEAD
=======
      read_only_parent_attribute_from_common: この属性は、共通の属性を更新できます。
      read_only_parent_attribute_from_model: "この属性は、{{ axes }} によって属性で更新できます。"
>>>>>>> e8fe8bf9
      variant_axis: バリアントの軸
      add_child:
        create: 新しく追加
        cancel: キャンセル
        confirm: 確認
        create_label: "新しい {{ axes }} を追加します。"
        fields:
          required_label: バリアントの軸
          code: コード
    association_type:
      info:
        deletion_successful: 関連タイプが正常に削除されました。
        deletion_failed: 関連タイプを削除できませんでした。
        update_successful: 関連タイプが正常に更新されました。
        update_failed: 関連タイプを更新できませんでした。
        field_not_ready: "この連合タイプをすぐに保存できません。次のフィールドが準備ができていません：{{ fields }}"
      meta:
        created: 作成日時
        created_by: 作成者：
        updated: 更新日時
        updated_by: 更新者：
      btn:
        save: 保存
      title: 関連タイプ
      create_popin:
        title: 作成
      message:
        created: 関連タイプを削除しました
    group_type:
      info:
        deletion_successful: グループタイプは削除されました。
        deletion_failed: グループタイプを削除できませんでした。
        update_successful: グループタイプを更新しました。
        update_failed: グループタイプを更新できませんでした。
        field_not_ready: "このグループタイプをすぐに保存できません。次のフィールドが準備ができていません：{{ fields }}"
      meta:
        created: 作成日時
        created_by: 作成者：
        updated: 更新日時
        updated_by: 更新者：
      btn:
        save: 保存
      title: グループタイプ
      create_popin:
        title: 作成
      message:
        created: グループタイプを作成しました
    channel:
      title: チャネル
      info:
        deletion_successful: チャンネルを削除しました。
        deletion_failed: チャンネルを削除できませんでした。
        update_successful: チャンネルを更新しました。
        update_failed: チャンネルを更新できませんでした。
        create_successful: チャンネルを作成しました。
        create_failed: チャンネルを作成できませんでした。
        field_not_ready: "このチャネルをすぐに保存できません。次のフィールドが準備ができていません：{{ fields }}"
      meta:
        created: 作成日時
        created_by: 作成者：
        updated: 更新日時
        updated_by: 更新者：
      btn:
        save: 保存
    family:
      title: ファミリー
      selected: 選択したファミリー
      info:
        update_successful: ファミリーを更新しました。
        create_successful: チャンネルを作成しました。
        update_failed: ファミリーの更新中にエラーが発生しました
        cant_remove_attribute_as_label: ラベルとして使用される属性は削除できません
        cant_remove_attribute_as_image: メイン画像として使用される属性を削除できません。
        attribute_edit_permission_is_not_granted: あなたはファミリー属性を編集する権限がありません
        cant_remove_attribute_used_as_axis: ファミリーバリアントで使われるバリアント軸である属性は削除できません
      meta:
        created: 作成日時
        created_by: 作成者：
        updated: 更新日時
        updated_by: 更新者：
      btn:
        save: 保存
      create_popin:
        title: 作成
      message:
        created: ファミリーを作成しました
      variant:
        common:
          title: 共通の属性
          empty: 共通の属性はありません
        axis.label: バリアントの軸
        level_1.label: バリアント属性レベル 1
        level_2.label: バリアント属性レベル 2
        add_variant: バリエーションを追加
        create_label: 新しいファミリーバリアントを作成
        create_description: ファミリーバリアントでは、バリエーションを含む製品の構造を定義できます。管理するバリアントのレベル、各レベルのバリアントの軸として使用される属性の数を選択し、属性を分散する方法を定義します。
        update_description: バリアントレベルでこれらの属性を管理できるよう、選択したバリアントレベルで属性をドラッグ＆ドロップする。
        create: 作成
        cancel: キャンセル
        code: コード
        label: ラベル
        levels: 様々 なレベル
        axis_level: 様々な軸レベル
        required: 必須
        confirm_attribute_removal:
          title: 属性の削除を確認します
          message: これらの属性を削除することで、ファミリーバリアントとの共通属性に戻すことになり、バリアント製品から削除することになる
    family_variant:
      info:
        update_successful: ファミリーバリアントが正常に更新されました。バリエーションを含む商品は、変更内容に従って更新されます。
    attribute_option:
      code: コード
      label: ラベル
      actions: アクション
    group:
      title: グループ
      info:
        deletion_successful: グループを削除しました。
        deletion_failed: グループを削除できませんでした。
        update_successful: グループを更新しました。
        update_failed: グループを更新できませんでした。
        field_not_ready: "このグループをすぐに保存できません。次のフィールドが準備ができていません：{{ fields }}"
      btn:
        save: 保存
      meta:
        product_count: 製品
        created: 作成日時
        created_by: 作成者：
        updated: 更新日時
        updated_by: 更新者：
      create_popin:
        title: 作成
      message:
        created: グループを作成しました
    job_instance:
      title: ジョブプロファイル
      info:
        update_failed: ジョブプロファイルを更新できませんでした。
        update_successful: ジョブプロファイルを正常に更新しました。
    attribute:
      info:
        deletion_successful: 属性を削除しました
        deletion_failed: 属性を削除できませんでした。
        update_successful: 属性を更新しました
        update_failed: 属性を更新できませんでした。
        create_successful: 属性を作成しました
        create_failed: 属性を作成できませんでした。
      scopable: Scopable
      type:
        pim_catalog_identifier: 識別子
        pim_catalog_text: テキスト
        pim_catalog_textarea: テキスト エリア
        pim_catalog_number: 数値
        pim_catalog_price_collection: 価格
        pim_catalog_multiselect: 複数選択
        pim_catalog_simpleselect: 単純選択
        pim_catalog_file: ファイル
        pim_catalog_image: イメージ
        pim_catalog_boolean: "Yes/No"
        pim_catalog_date: 日付
        pim_catalog_metric: メトリック
        pim_reference_data_simpleselect: データの単純な選択を参照
        pim_reference_data_multiselect: データの複数の選択を参照
      validation_rule:
        email: 電子メール
        regexp: 正規表現
        url: URL
      title: 属性
    attribute_group:
      info:
        update_failed: 属性グループを更新できませんでした。
        update_successful: 属性グループを作成しました
    api_connection:
      create_popin:
        title: 作成
      message:
        created: APIコネクションを作成しました
  confirmation:
    leave: このページから移動してもよろしいですか？
    discard_changes: このページから移動する場合は {{ entity }} に対する変更が失われます。
    delete_item: 削除を確認する
    remove_item: 削除を確認
    remove: 削除
    delete:
      attribute: 商品からこの属性を削除してもよろしいですか？
      attribute_group: 属性 {{ attribute }} をこの属性グループから削除してもよろしいですか。
      product_model: 削除を確認する
  info:
    not_applicable: N/A
    entity:
      updated: 保存されていない変更があります。
  error:
    upload: ファイルをアップロード中にエラーが発生しました。
  alert:
    not_allowed: このページにアクセスすることはできません
    error_occured: ページをロード中にエラーが発生しました。
  form:
    required: (必須)
    product_model:
      choose_variant: バリアントを選択します
      complete_variant_product: バリアント製品
      complete_variant_products: バリアント製品
      family_variant: バリアント
      product_model: 製品モデル
      flash:
        product_model_added: 製品モデルが製品モデルに正常に追加されました
        variant_product_added: 異なる製品が製品モデルに正常に追加されました
    product:
      tab:
        associations:
          title: 関連
          info:
            none_exist: 関連タイプがありません。
            show_products: ディスプレイ製品
            show_groups: ディスプレイグループ
          association_type_selector: 関連タイプ
          target: ターゲット
        attributes:
          title: 属性
          btn:
            add: 追加
            add_attributes: 属性を追加
          info:
            search_attributes: 検索...
            no_available_attributes: これ以上追加する属性はありません
            attributes_selected: "{{ itemsCount }} 属性の選択"
            no_match: 一致するものがみつかりません
            load_more: 他の結果を読み込み中です…
          attribute_group_selector: 属性グループ
          attribute_group_all: すべて
          attribute_filter:
            display: 表示
            all: 全ての属性
            missing_required: すべての不足している必要属性
        categories:
          title: カテゴリ
      panel:
        completeness:
          title: 完全性
          info:
            no_family: ファミリーが未定義です。この製品の完全性を計算するファミリーを定義してください。
            no_completeness: 商品のファミリーを変更しました。新しいファミリーの完全性を計算するために、まずは保存して下さい。
          missing_values: "{1}1 欠測値 |]1、Inf [{{ count }} 欠測値"
        history:
          title: 履歴
      switch:
        "no": "いいえ"
        "yes": "はい"
      sequential_edit:
        info:
          products: 製品
          previous: '{{ product }} を保存せずにスキップします。'
          next: '{{ product }} を保存せずにスキップします。'
        btn:
          save_and_next: 保存して次へ
          save_and_finish: 保存して終了
      change_family:
        modal:
          title: 製品ファミリーを変更
          merge_attributes: 現在の属性は新しいファミリーのものとマージされます。
          keep_attributes: 削除する属性はありません。
          change_family_to: ファミリーを変更
          empty_selection: ファミリーを選択してください
      flash:
        attribute_deletion_error: 属性の削除中にエラーが発生
      mass_edit:
        select_attributes: 属性の選択
        select: 選択
    association_type:
      tab:
        properties:
          title: プロパティ
          general: 全般プロパティ
          code: コード
          label_translations: ラベルの翻訳
        history:
          title: 履歴
    group_type:
      tab:
        properties:
          title: プロパティ
          general: 全般プロパティ
          code: コード
          label_translations: ラベルの翻訳
        history:
          title: 履歴
    channel:
      tab:
        history:
          title: 履歴
        properties:
          title: プロパティ
          general: 全般
          code: コード
          currencies: 通貨
          locales: ロケール
          category_tree: カテゴリ ツリー
          label_translations: ラベルの翻訳
          label_conversion_units: 製品のエクスポート時に使用する各メトリック属性の変換ユニットを選択します
          conversion_unit:
            do_not_convert: 変換しない
    family:
      tab:
        properties:
          title: プロパティ
          general: 全般
          code: コード
          attribute_as_label: ラベルとして使用する属性
          attribute_as_image: メイン画像として使用される属性
          empty_attribute_as_image: 選択されていません
          label_translations: ラベルの翻訳
        attributes:
          title: 属性
          label_label: ラベル
          toolbox:
            select_attributes_by_groups: グループによる追加
            select_attributes: 属性を追加
            add: 追加
            attributes_groups_selected: '{{ itemsCount }} グループの選択'
          not_required_label: 任意
          required_label: 必須
        variant:
          title: 種類
          flash:
            family_variant_created: ファミリーバリアントを作成しました
        history:
          title: 履歴
    attribute_option:
      flash:
        option_created: 属性オプションを作成しました
        error_creating_option: 属性オプションの作成中にエラーが発生しました
      add_option_modal:
        title: 属性オプションの追加
        confirm: 追加
        cancel: キャンセル
    entity:
      switch:
        "no": "いいえ"
        "yes": "はい"
    group:
      tab:
        properties:
          title: プロパティ
          general: 全般プロパティ
          code: コード
          type: タイプ
          label_translations: ラベルの翻訳
        history:
          title: 履歴
        products:
          title: 製品
    attribute_group:
      tab:
        properties:
          title: プロパティ
          general: 全般プロパティ
          code: コード
          label_translations: ラベルの翻訳
        attribute:
          title: 属性
          table:
            name: 名前
            type: タイプ
            scopable: Scopable
            localizable: ローカライズ可能
        history.title: 履歴
    common:
      tab:
        attributes:
          btn:
            add: 追加
            add_attributes: 属性を追加
          info:
            search_attributes: 検索...
            no_available_attributes: これ以上追加する属性はありません
    job_execution:
      loading: 読み込んでいます.
      title.details: 実行の詳細
      refreshBtn.title: 更新
      meta:
        status.title: ステータス
      button:
        show_profile.title: プロファイルを表示
        download_log.title: ログをダウンロード
        download_file.title: 生成されたファイルをダウンロードする
        download_archive.title: 生成されたアーカイブをダウンロードする
      summary:
        fetching: ジョブの実行に関するデータを収集しています...
        warning: 警告
        header.step: ステップ
        header.status: ステータス
        header.warnings: 警告
        header.summary: サマリ
        header.start: 開始
        header.end: 終了
    job_instance:
      fail:
        launch: ジョブプロファイルを処理できませんでした。ジョブプロファイルが有効で、処理する権限があるか確認して下さい。
        save: ジョブプロファイルを保存できませんでした。ジョブプロファイルの編集権限があるか確認して下さい。
      title:
        import: プロファイルをインポート
        export: プロファイルをエクスポート
      button:
        edit.title: 編集
        export.title: 今すぐエクスポート
        import.launch: 今すぐインポート
        import.upload: アップロードしてインポートする
        import.upload_file: ファイルのアップロード
      meta:
        job: ジョブ
        connector: コネクター
      subsection:
        last_executions: 最後の実行
      tab:
        content:
          title: コンテンツ
        properties:
          title: プロパティ
          code:
            title: コード
          label:
            title: ラベル
          decimal_separator:
            title: 小数点の区切り
            help: 小数点の区切り文字を決定する
          date_format:
            title: 日付フォーマット
            help: 日付フィールドの形式を決定
          file_path:
            title: ファイルのパス
            help: ファイル システムで生成されたファイルの書き込み先
          delimiter:
            title: 区切り文字
            help: 特定の文字をフィールド区切り文字として使用
          enclosure:
            title: エンクロージャ
            help: 特定の文字をフィールドのエンクロージャーとして使用
          with_header:
            title: ヘッダー行あり
            help: 列名を出力するかどうか
          with_media:
            title: エクスポート ファイルと画像
            help: 製品ファイルと画像をエクスポートするかどうか
          lines_per_file:
            title: ファイルごとの行数
            help: 1ファイルあたりの行の数を定義する
          upload_allowed:
            title: ファイルのアップロードを許可
            help: 直接ファイルのアップロードを許可するかどうか
          categories_column:
            title: カテゴリ列
            help: カテゴリ列の名前
          escape:
            title: エスケープ
            help: 特定の文字をフィールドのエスケープ文字として使用
          family_column:
            title: ファミリー列
            help: ファミリー列の名前
          groups_column:
            title: グループ]列
            help: グループ]列の名前
          enabled:
            title: 製品を有効にする
            help: インポートした製品を有効にするか否か
          enabled_comparison:
            title: 値を比較
            help: 比較機能を有効にすると、インポート前と後の値を比較できます。インポートされた値が元の値に近い場合はインポート処理が速くなります。
          real_time_versioning:
            title: リアルタイム更新履歴
            help: 商品履歴は自動的にアップデートされます。自動アップデートをオフにするとパフォーマンスが向上します。
          family_variant_column:
            title: ファミリーバリアントの列
        history:
          title: 履歴
      file_path: ファイルのパス
    attribute:
      meta:
        created: 作成日時
        created_by: by
        updated: 最終更新
        updated_by: by
      tab:
        properties:
          title: プロパティ
          section:
            common: 全般パラメータ
            type_specific: タイプ固有のパラメーター
            validation: パラメータによる値チェック
          label:
            allowed_extensions: 利用できる拡張子
            auto_option_sorting: アルファベット順のオプションを自動的に並べ替える
            available_locales: 使用可能なロケール
            code: コード
            date_max: 最大日
            date_min: 最小日
            decimals_allowed: 10 進数の値が使用できます
            default_metric_unit: 既定のメトリック単位
            group: 属性グループ
            is_locale_specific: ロケール固有
            localizable: ロケールごとの値
            max_characters: 最大文字数
            max_file_size: 最大ファイル サイズ (MB)
            metric_family: メトリックファミリー
            minimum_input_length: オートコンプリートの最小長
            negative_allowed: 負の値を許可
            number_max: 最大数
            number_min: 最小数
            reference_data_name: 参照データタイプ
            scopable: チャンネルごとの値
            type: タイプ
            unique: ユニーク値
            useable_as_grid_filter: グリッドで使用可能
            validation_regexp: 正規表現
            validation_rule: 値チェックルール
            wysiwyg_enabled: リッチ テキスト エディターを有効
          default_label:
            default_metric_unit: 単位を選択
            group: 属性グループを選択
            metric_family: ファミリーを選択してください
            reference_data_name: 参照データタイプを選ぶ
        labels:
          title: ラベルの翻訳
        choices:
          title: オプション
        history:
          title: 履歴
    mass_edit:
      family:
        attributes:
          label_label: ラベル
          toolbox:
            select_attributes_by_groups: グループによる追加
            select_attributes: 属性を追加
            add: 追加
            attributes_groups_selected: '{{ itemsCount }} グループの選択'
    basket:
      title: バスケット
      empty_basket: カートが空です。
  job:
    upload: '{{ type }} ファイルをドロップするか、またはディスクを参照するをクリックしてください'
  export:
    product:
      data:
        title: 商品をフィルターする
      structure:
        title: データをフィルターする
        attributes:
          title: 属性
      filter:
        channel:
          title: チャンネル
          help: チャンネルは、製品の値と、データを選択するために使用するローケルおよび製品を選択するために使用するツリーのスコープを定義しています。
        locales:
          title: ロケール
          help: "ロケールは、エクスポートするローカライズされた製品の値を定義します。例: フランス語で書かれた唯一の製品情報。"
        attributes:
          title: 属性
          edit: 編集
          label: "{0} すべての属性 |{1} 1つの属性の選択 |]1、Inf [{{ count }} 属性の選択"
          help: "エクスポートする製品情報を選択します。例: 技術的な属性のみ。"
          empty: 全ての属性がエクスポートされます
          modal:
            apply: 適用
            cancel: キャンセル
            title: 属性の選択
        attributes_selector:
          attribute_group: 属性グループ
          attributes: "{{ itemsCount }} 属性で検索"
          selected: "選択された属性"
          clear: クリア
          all_group: すべてのグループ
          empty_selection: 全ての属性がエクスポートされます
          title: 属性
          description: エクスポートする製品情報を選択
        family:
          title: ファミリー
          help: "製品のファミリーによってエクスポートする製品を選択します。例: 靴とドレスのみをエクスポート。"
          operators:
            IN: リストに存在する
            "NOT IN": 一覧にありません
            EMPTY: ファミリーを持たない製品
            "NOT EMPTY": ファミリーを持つ製品
          empty_selection: ファミリーの条件なし
        updated:
          title: 時間条件
          operators:
            ALL: 日付の条件なし
            "SINCE LAST N DAYS": 過去 n 日間 （例. 6日） で更新された製品
            ">": この日付以降に更新された製品
            "SINCE LAST JOB": 最後のエクスポートから更新された製品
        enabled:
          title: ステータス
          help: "製品の状態でエクスポートする製品を選択します。例: いかなる状態でも製品をエクスポートします。"
          value:
            all: すべて
            enabled: 有効
            disabled: 無効
        completeness:
          title: 完全性
          help: 製品の完全性によってエクスポートする製品を選択します。
          operators:
            ALL: 完全性の条件なし
            ">=": 少なくとも1つの選択されたローケルで完了します
            "GREATER OR EQUALS THAN ON ALL LOCALES": 全ての選択されたローケルで完了します
            LOWER THAN ON ALL LOCALES: 全ての選択されたローケルで完了しません
          empty_selection: ファミリーを選択
        category:
          title: カテゴリ
          help: エクスポートする製品を選択するために、（上記のチャネルによって定義される）ツリー内の製品カテゴリを使用する
        identifier:
          title: 識別子
          help: カンマやスペース、改行で分けられている製品識別子をエクスポートで利用する
        metric:
          operators:
            "=": 等しい
            "!=": 等しくない
            ">=": 以上
            ">": より大きい
            "<=": 以下
            "<": より低い
            EMPTY: 空値
            NOT EMPTY: 空ではない
        string:
          operators:
            ALL: すべて
            CONTAINS: 含む
            DOES NOT CONTAIN: 含まない
            "=": 等しい
            STARTS WITH: で始まる
            ENDS WITH: で終わる
            EMPTY: 空値
            NOT EMPTY: 空ではない
        price-collection:
          operators:
            "=": 等しい
            "!=": 等しくない
            ">=": 以上
            ">": より大きい
            "<=": 以下
            "<": より低い
            EMPTY: 空値
            NOT EMPTY: 空ではない
        multi_select:
          operators:
            IN: リストに存在する
            EMPTY: 空値
            NOT EMPTY: 空ではない
        media:
          operators:
            CONTAINS: 含む
            DOES NOT CONTAIN: 含まない
            "=": 等しい
            STARTS WITH: で始まる
            ENDS WITH: で終わる
            EMPTY: 空値
            NOT EMPTY: 空ではない
        date:
          operators:
            ">": より大きい
            "<": より低い
            "=": 等しい
            "!=": 等しくない
            BETWEEN: の間
            NOT BETWEEN: の間ではない
            EMPTY: 空値
            NOT EMPTY: 空ではない
        number:
          operators:
            "=": 等しい
            "!=": 等しくない
            ">=": 以上
            ">": より大きい
            "<=": 以下
            "<": より低い
            EMPTY: 空値
            NOT EMPTY: 空ではない
      properties:
        title: プロパティ
      global_settings:
        title: グローバル設定
  index:
    association_type:
      title: "] - Inf ファイル、1] {{ count }} 関連付けの種類 |] 1、Inf [{{ count }} 関連型"
      create_btn: 関連タイプ作成
    import_profiles:
      title: "] - Inf ファイル、1] {{ count }} インポート プロファイル |] 1、Inf [{{ count }} プロファイルのインポート"
      create_btn: インポート プロファイルを作成
      list: ジョブ選択
      create_popin:
        title: 作成
      message:
        created: インポートプロファイルを作成しました
    import_history:
      title: レポートのインポート
    group:
      title: "] - Inf ファイル、1] {{ count }} グループ |] 1、Inf [{{ count }} グループ"
      create_btn: グループを作成
    export_profiles:
      title: "] - Inf ファイル、1] {{ count }} エクスポートプロファイル |] 1、Inf [{{ count }} プロファイルのエクスポート"
      create_btn: エクスポート プロファイルを作成
      create_popin:
        title: 作成
      message:
        created: エクスポートプロファイルを作成しました
    export_history:
      title: レポートのエクスポート
    family:
      title: "] - Inf ファイル、1] {{ count }} ファミリー |] 1、Inf [{{ count }} ファミリー"
      create_btn: ファミリーを作成
    grouptype:
      title: "] - Inf ファイル、1] {{ count }} グループタイプ |] 1、Inf [{{ count }} グループタイプ"
      create_btn: グループタイプ作成
    currency:
      title: "] - Inf ファイル、1] {{ count }} 通貨 |] 1、Inf [{{ count }} 通貨"
    locale:
      title: "] - Inf ファイル、1] {{ count }} ロケール |] 1、Inf [{{ count }} ロケール"
    user:
      title: "] - Inf ファイル、1] {{ count }} ユーザ |] 1、Inf [{{ count }} ユーザ"
      create_btn: ユーザー作成
    user_role:
      title: "] - Inf ファイル、1] {{ count }} ロール |] 1、Inf [{{ count }} ロール"
      create_btn: 権限を作成
    user_group:
      title: "] - Inf ファイル、1] {{ count }} グループ |] 1、Inf [{{ count }} グループ"
      create_btn: グループを作成
    process_tracker:
      title: "] - Inf ファイル、1] {{ count }} オペレーション|] 1、Inf [{{ count }} オペレーション"
    channel:
      title: "] - Inf ファイル、1] {{ count }} チャネル |] 1、Inf [{{ count }} チャネル"
      create_btn: チャンネルを作成します
    attribute:
      title: "] - Inf ファイル、1] {{ count }} 属性 |] 1、Inf [{{ count }} 属性"
      create_btn: 属性を作成
      modal_title: 属性の種類を選択
    attribute_group:
      title: 属性グループ
      create_btn: 作成
    api_connection:
      title: "] - Inf ファイル、1] {{ count }} APIコネクション|] 1、Inf [{{ count }} APIコネクション"
      create_btn: 作成
  mass_edit:
    next: 次
    previous: 戻る
    cancel: キャンセル
    confirm: 確認
    product:
      title: 製品一括操作
      confirm: "{1}更新しようとしている以下の商品の内容について、ご確認ください。|] 1, Inf [更新しようとしている以下の {{ itemsCount }} 件の商品の内容について、ご確認ください。"
      step:
        select:
          label: 商品を選択してください
        choose:
          title: 製品一括操作
          label_count: "0, Inf [あなたのアクションを選択"
        configure:
          label: 構成
        confirm:
          label: 確認
        launch_error:
          label: 一括編集操作の起動中にエラーが発生しました
        launched:
          label: '"{{ operation }}" 一括操作が開始されています。終了後に通知されます。'
      operation:
        change_status:
          label: ステータスの変更
          label_count: "{1}ステータスを変更<span class=\"AknFullPage-title--highlight\"> 1 製品</span> |]1、Inf [ ステータスを変更 <span class=\"AknFullPage-title--highlight\">{{ itemsCount }} 製品</span>"
          description: 選択した製品は有効または無効になります。
          field: 有効にするには
        edit_common:
          label: 属性を編集
        change_family:
          label: ファミリーの変更
          label_count: "{1}ファミリーを変更<span class=\"AknFullPage-title--highlight\"> 1 製品</span> |]1、Inf [ ファミリーを変更 <span class=\"AknFullPage-title--highlight\">{{ itemsCount }} 製品</span>"
          description: 選択した製品のファミリーを選択したファミリーに変更します
          field: ファミリー
        add_to_group:
          label: グループに追加
          label_count: "{1}追加 <span class=\"AknFullPage-title--highlight\"> 1 グループに</span> |]1、Inf [ 追加 <span class=\"AknFullPage-title--highlight\">{{ itemsCount }} グループに</span>"
          description: 選択した製品を追加するグループを選択します
          field: グループ
        add_to_category:
          label: カテゴリーに追加
          label_count: "{1}追加 <span class=\"AknFullPage-title--highlight\"> 1 カテゴリに</span> |]1、Inf [ 追加 <span class=\"AknFullPage-title--highlight\">{{ itemsCount }} カテゴリに</span>"
        move_to_category:
          label: カテゴリ間を移動
          label_count: "{1}動かす <span class=\"AknFullPage-title--highlight\"> 1 カテゴリ間を</span> |]1、Inf [ 動かす <span class=\"AknFullPage-title--highlight\">{{ itemsCount }} カテゴリを</span>"
        remove_from_category:
          label: カテゴリから削除
          label_count: "{1}取り除く <span class=\"AknFullPage-title--highlight\"> 1 製品</span> |]1、Inf [ 取り除く <span class=\"AknFullPage-title--highlight\">{{ itemsCount }} 製品</span>"
          description: 次のカテゴリから製品が削除されます。
    family:
      title: ファミリー一括操作
      confirm: "{1}更新しようとしている以下のファミリーの内容について、ご確認ください。|] 1, Inf [更新しようとしている以下の {{ itemsCount }} 件のファミリーの内容について、ご確認ください。"
      step:
        select:
          label: ファミリーを選択
        choose:
          title: ファミリー一括操作
          label_count: "0, Inf [あなたのアクションを選択"
        configure:
          label: 構成
        confirm:
          label: 確認
        launched:
          label: '"{{ operation }}" 一括操作が開始されています。終了後に通知されます。'
      operation:
        set_requirements:
          label: 属性の要件を設定
          description: 以下の属性要件が選択したファミリーに適用されます
          label_count: "{1}必須属性をセット<span class=\"AknFullPage-title--highlight\"> 1 ファミリー</span> |]1、Inf [必須属性をセット<span class=\"AknFullPage-title--highlight\">{{ itemsCount }} ファミリー</span>"
pim_enrich.error:
  exception.title: ' {{ status_code }} のエラーが発生しました。'
  http:
    403: このページにアクセスすることはできません
page_title:
  oro_default: ダッシュ ボード
  pim_enrich_attributegroup_index: 属性グループ
  pim_enrich_attributegroup_create: 属性グループ |作成
  pim_enrich_attributegroup_edit: 属性グループ {{ group.label }} |編集
  pim_enrich_categorytree_index: カテゴリツリー
  pim_enrich_categorytree_create: カテゴリ ツリー |作成
  pim_enrich_categorytree_edit: カテゴリツリー {{ category.label }} |編集
  pim_enrich_categorytree_create_tree: カテゴリ ツリー |作成
  pim_enrich_attribute_index: 属性
  pim_enrich_attribute_create: 属性 |作成
  pim_enrich_attribute_edit: 属性 {{ attribute.label }} |編集
  pim_enrich_product_index: 製品
  pim_enrich_product_edit: 製品 {{ product.label }} |編集
  pim_enrich_product_model_edit: 製品モデル {{ product.label }} |編集
  pim_enrich_family_index: ファミリー
  pim_enrich_family_edit: ファミリー {{ family.label }} |編集
  pim_enrich_channel_index: チャンネル
  pim_enrich_channel_create: チャンネル |作成
  pim_enrich_channel_edit: チャンネル {{ channel.label }} |編集
  pim_enrich_currency_index: 通貨
  pim_enrich_locale_index: ロケール
  pim_enrich_group_index: グループ
  pim_enrich_group_edit: グループ {{ group.label }} |編集
  pim_enrich_associationtype_index: 関連タイプ
  pim_enrich_associationtype_edit: 関連タイプ {{ association type.label }} |編集
  pim_enrich_grouptype_index: グループタイプ
  pim_enrich_grouptype_edit: グループタイプ {{ group type.label }} |編集
  pim_enrich_mass_edit_action_choose: 一括編集 |選択
  pim_enrich_mass_edit_action_configure: 一括編集 |構成
  pim_enrich_mass_edit_action_perform: 一括編集 |実行
  pim_enrich_job_tracker_index: プロセストラッカー
  pim_enrich_job_tracker_show: プロセストラッカー |ジョブの表示
  pim_enrich_api_connection_index: API 接続
  pim_enrich_api_connection_create: API 接続 |作成
  pim_enrich_mass_edit_action: 一括編集
  pim_analytics_system_info_index: システム情報
batch_jobs:
  add_product_value:
    label: 製品の値を追加
    perform:
      label: 製品の値を追加
  update_product_value:
    label: 製品の値を更新
    perform:
      label: 製品の値を更新
  edit_common_attributes:
    label: 属性を編集
    perform:
      label: 属性を編集
  set_attribute_requirements:
    label: 属性の要件を設定
    perform:
      label: 属性の要件を設定
  csv_product_quick_export:
    quick_export.label: CSV 製品のクイックエクスポート
    quick_export_product_model.label: CSV 製品モデルのクイックエクスポート
    perform:
      label: CSV 製品のクイックエクスポート
  csv_product_grid_context_quick_export:
    quick_export.label: CSV製品のグリッドコンテキストのクイックエクスポート
    quick_export_product_model.label: CSV製品モデルのグリッドコンテキストのクイックエクスポート
    perform:
      label: CSV製品のグリッドコンテキストのクイックエクスポート
  xlsx_product_quick_export:
    quick_export.label: XSLX製品のクイックエクスポート
    quick_export_product_model.label: XSLX製品モデルのクイックエクスポート
    perform:
      label: XSLX製品のクイックエクスポート
  xlsx_product_grid_context_quick_export:
    quick_export.label: XSLX製品のグリッドコンテキストのクイックエクスポート
    quick_export_product_model.label: XSLX製品モデルのグリッドコンテキストのクイックエクスポート
    perform:
      label: XSLX製品のグリッドコンテキストのクイックエクスポート
  csv_product_export:
    label: 商品をCSV形式でエクスポート
    export.label: 商品エクスポート
  csv_product_model_export:
    label: 製品モデルをCSV形式でエクスポート
    export.label: 商品エクスポート
  csv_category_export:
    label: カテゴリをCSV形式でエクスポート
    export.label: カテゴリエクスポート
  csv_attribute_export:
    label: 属性をCSV形式でエクスポート
    export.label: 属性エクスポート
  csv_attribute_option_export:
    label: 属性オプションをCSV形式でエクスポート
    export.label: 属性オプションのエクスポート
  csv_association_type_export:
    label: CSVエクスポートで関連付ける種別
    export.label: エクスポートに関連付ける種別
  csv_group_export:
    label: CSVにエクスポートするグループ
    export.label: グループエクスポート
  csv_family_export:
    label: ファミリーをCSV形式でエクスポート
    export.label: ファミリーエクスポート
  csv_family_variant_export:
    label: ファミリーバリアントをCSV形式でエクスポート
    export.label: ファミリーバリアントをエクスポート
  csv_product_import:
    label: 製品をCSV形式でインポート
    validation.label: ファイルの検証
    import.label: 製品のインポート
    import_associations.label: 関連付けのインポート
  csv_product_model_import:
    label: 製品モデルをCSV形式でインポート
  csv_category_import:
    label: カテゴリをCSV形式でインポート
    validation.label: ファイルの検証
    import.label: カテゴリのインポート
  csv_attribute_import:
    label: 属性をCSV形式でインポート
    validation.label: ファイルの検証
    import.label: 属性のインポート
  csv_attribute_option_import:
    label: 属性オプションをCSV形式でインポート
    validation.label: ファイルの検証
    import.label: 属性オプションのインポート
  csv_association_type_import:
    label: 関連タイプをCSVでインポート
    validation.label: ファイルの検証
    import.label: 関連付けタイプのインポート
  csv_family_import:
    label: ファミリーをCSV形式でインポート
    validation.label: ファイルの検証
    import.label: ファミリーインポート
  csv_family_variant_import:
    label: ファミリーバリアントをCSV形式でインポート
    validation.label: ファイルの検証
    import.label: ファミリーバリアントをインポート
  csv_group_import:
    label: グループをCSVでインポート
    validation.label: ファイルの検証
    import.label: グループのインポート
  csv_channel_export:
    label: チャネルをCSV形式でエクスポート
    export.label: チャネルエクスポート
  csv_locale_export:
    label: ロケールをCSV形式でエクスポート
    export.label: ロケールエクスポート
  csv_attribute_group_export:
    label: 属性グループをCSV形式でエクスポート
    export.label: 属性グループエクスポート
  csv_currency_export:
    label: 通貨をCSV形式でエクスポート
    export.label: 通貨エクスポート
  csv_group_type_export:
    label: グループタイプをCSV形式でエクスポート
    export.label: グループタイプエクスポート
  csv_channel_import:
    label: チャネルをCSV形式でインポート
    validation.label: ファイルの検証
    import.label: チャネルインポート
  csv_locale_import:
    label: ロケールをCSV形式でインポート
    validation.label: ファイルの検証
    import.label: ロケールインポート
  csv_attribute_group_import:
    label: 属性グループをCSV形式でインポート
    validation.label: ファイルの検証
    import.label: 属性グループインポート
  csv_currency_import:
    label: 通貨をCSV形式でインポート
    validation.label: ファイルの検証
    import.label: 通貨インポート
  csv_group_type_import:
    label: グループタイプをCSV形式でインポート
    validation.label: ファイルの検証
    import.label: グループタイプインポート
  xlsx_category_import:
    label: カテゴリをXLSX 形式でインポート
    validation.label: ファイルの検証
    import.label: カテゴリのインポート
  xlsx_association_type_import:
    label: 関連タイプをXLSX形式でインポート
    validation.label: ファイルの検証
    import.label: 関連付けタイプのインポート
  xlsx_attribute_import:
    label: 属性をXLSX形式でインポート
    validation.label: ファイルの検証
    import.label: 属性のインポート
  xlsx_attribute_option_import:
    label: 属性オプションをXLSX形式でインポート
    validation.label: ファイルの検証
    import.label: 属性オプションのインポート
  xlsx_family_import:
    label: ファミリーをXLSX形式でインポート
    validation.label: ファイルの検証
    import.label: ファミリーインポート
  xlsx_family_variant_import:
    label: ファミリーバリアントをXLSX形式でインポート
    validation.label: ファイルの検証
    import.label: ファミリーバリアントをインポート
  xlsx_product_export:
    label: 商品をXLSX形式でエクスポート
    export.label: 商品エクスポート
  xlsx_product_model_export:
    label: 商品モデルをXLSX形式でエクスポート
    export.label: 商品モデルをエクスポート
  xlsx_product_import:
    label: 製品をXLSX形式でインポート
    validation.label: ファイルの検証
    import.label: 製品のインポート
    import_associations.label: 関連付けのインポート
  xlsx_product_model_import:
    label: 商品モデルをXLSX形式でインポート
  xlsx_group_export:
    label: グループをXLSX形式でエクスポート
    export.label: グループエクスポート
  xlsx_group_import:
    label: グループをXLSX形式でインポート
    validation.label: ファイルの検証
    import.label: グループのインポート
  xlsx_family_export:
    label: ファミリーをXLSX形式でエクスポート
    export.label: ファミリーエクスポート
  xlsx_family_variant_export:
    label: ファミリーバリアントをXLSX形式でエクスポート
    export.label: ファミリーバリアントをエクスポート
  xlsx_category_export:
    label: カテゴリをXLSX形式でエクスポート
    export.label: カテゴリエクスポート
  xlsx_attribute_export:
    label: 属性をXLSX形式でエクスポート
    export.label: 属性をXLSX形式でエクスポート
  xlsx_attribute_option_export:
    label: 属性オプションをXLSX形式でエクスポート
    export.label: 属性オプションをXLSX形式でエクスポート
  xlsx_association_type_export:
    label: 関連タイプをXLSX形式でエクスポート
    export.label: 関連タイプをXLSX形式でエクスポート
  xlsx_channel_export:
    label: チャネルをXLSX形式でエクスポート
    export.label: チャネルエクスポート
  xlsx_locale_export:
    label: ロケールをXLSX形式でエクスポート
    export.label: ロケールエクスポート
  xlsx_attribute_group_export:
    label: 属性グループをXLSX形式でエクスポート
    export.label: 属性グループエクスポート
  xlsx_currency_export:
    label: 通貨をXLSX形式でエクスポート
    export.label: 通貨エクスポート
  xlsx_group_type_export:
    label: グループタイプをXLSX形式でエクスポート
    export.label: グループタイプエクスポート
  xlsx_channel_import:
    label: チャネルをXLSX形式でインポート
    validation.label: ファイルの検証
    import.label: チャネルインポート
  xlsx_locale_import:
    label: ロケールをXLSX形式でインポート
    validation.label: ファイルの検証
    import.label: ロケールインポート
  xlsx_attribute_group_import:
    label: 属性グループをXLSX形式でインポート
    validation.label: ファイルの検証
    import.label: 属性グループインポート
  xlsx_currency_import:
    label: 通貨をXLSX形式でインポート
    validation.label: ファイルの検証
    import.label: 通貨インポート
  xlsx_group_type_import:
    label: グループタイプをXLSX形式でインポート
    validation.label: ファイルの検証
    import.label: グループタイプインポート
job_tracker:
  download_archive:
    archive: 生成されたアーカイブをダウンロードする
    output: 生成されたファイルをダウンロードする
    input: 読み取りファイルをダウンロードする
    invalid_xlsx: 無効なデータをダウンロード
    invalid_csv: 無効なデータをダウンロード
pim_menu:
  tab:
    activity: アクティビティ
    imports: インポート
    products: 製品
    exports: エクスポート
    settings: 設定
    system: システム
    help:
      title: ヘルプ
      helper: アケネオヘルプセンターを開く
  item:
    association_type: 関連タイプ
    attribute: 属性
    attribute_group: 属性グループ
    category: カテゴリ
    channel: チャンネル
    currency: 通貨
    dashboard: ダッシュ ボード
    family: ファミリー
    group: グループ
    group_type: グループタイプ
    locale: ロケール
    product: 製品
    published_product: 公開済み製品
    export_history: エクスポート履歴
    export_profile: エクスポートプロファイル
    import_history: インポート履歴
    import_profile: インポートプロファイル
    configuration: 設定
    user_management: ユーザー管理
    user: ユーザー
    user_group: グループ
    user_role: 権限
    info: システム情報
    job_tracker: プロセストラッカー
    api_connection: API 接続
  navigation:
    activity: アクティビティナビゲーション
    system: システムナビゲーション
    user: ユーザー管理ナビゲーション
    settings: 設定ナビゲーション
  user:
    logout: ログアウト
    user_account: マイアカウント
pim_notification:
  mark_all_as_read: 全て既読にする
  no_notifications: 通知はありません
  loading: 読み込んでいます.<|MERGE_RESOLUTION|>--- conflicted
+++ resolved
@@ -244,11 +244,8 @@
         update_successful: 製品モデルが正常に更新されました。そのバリエーションの商品の完全性が再計算されます。
         update_failed: 製品モデルを更新できませんでした。
         field_not_ready: "この製品モデルをすぐに保存できません。次のフィールドが準備ができていません：{{ fields }}"
-<<<<<<< HEAD
-=======
       read_only_parent_attribute_from_common: この属性は、共通の属性を更新できます。
       read_only_parent_attribute_from_model: "この属性は、{{ axes }} によって属性で更新できます。"
->>>>>>> e8fe8bf9
       variant_axis: バリアントの軸
       add_child:
         create: 新しく追加
