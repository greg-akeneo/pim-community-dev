{% extends 'PimEnrichBundle:MassEditAction:layout.html.twig' %}

{% block content %}
    {% set title %}
        {{ title|default('title')|trans }} /
        {{ subtitle|default('subtitle')|transchoice(itemsCount) }}
    {% endset %}

    {{ elements.page_header(title) }}

    {{ parent() }}

    {{ JSFV(form) }}
    {{ form_start(form, {'attr': {'class': 'span12 '~operationAlias}, 'action': path(performRoute, queryParams|merge({ 'operationAlias': operationAlias })) }) }}

        <div class="AknWidget">
            <div class="AknWidget-header">
                <div>
                    {{ ('pim_enrich.mass_edit_action.' ~ operationAlias ~ '.label')|trans }}
                </div>
                <div>
                    {% block formTitle %}{% endblock %}
                </div>
            </div>
            <div class="AknWidget-subTitle">
                {% block formDescription %}
                    {{ ('pim_enrich.mass_edit_action.' ~ operationAlias ~ '.description')|trans }}
                {% endblock %}
            </div>
            <div class="AknWidget-content">
                <div class="AknMessageBox AknMessageBox--hide confirmation">
                    {{ confirmLabel|default('confirm')|transchoice(itemsCount) }}
                </div>
                <div class="errors">
                    {{ elements.form_errors(form) }}
                </div>
                {% block formContent %}
                {% endblock %}
            </div>
<<<<<<< HEAD
            <div class="AknWidget-footer">
                <div class="AknButtonList AknButtonList--right configuration">
                    {{ elements.link(
                        'btn.back',
                        path(backButtonRoute, queryParams),
                        {'class': 'btn-cancel AknButtonList-item', 'icon': 'chevron-left'}
                    ) }}
                    {{ elements.link(
                        'btn.next',
                        null,
                        {'class': ['next btn-next AknButton--apply AknButtonList-item'], 'icon': 'chevron-right'}
                    ) }}
                </div>

                <div class="AknButtonList AknButtonList--right confirmation AknButtonList--hide">
                    {{ elements.link(
                        'btn.cancel',
                        null,
                        {'class': 'cancel btn-cancel AknButtonList-item', 'icon': 'chevron-left'}
                    ) }}
                    {{ elements.submitBtn(
                        'btn.confirm',
                        'ok',
                        'AknButtonList-item'
                    ) }}
                </div>
            </div>
        </div>
=======
        </div>

    <input type="hidden" name="itemIds" value="" class="pim-hidden-form-input" />

    <div class="row span12 offset1 buffer-top configuration">
        {{ elements.link('btn.back', path(backButtonRoute, queryParams), {'class': 'btn-cancel', 'icon': 'chevron-left'}) }}
        {{ elements.link('btn.next', null, {'class': ['next btn-next', 'btn-primary'], 'icon': 'chevron-right'}) }}
    </div>

    <div class="row offset1 buffer-top confirmation hide">
        {{ elements.link('btn.cancel', null, {'class': 'cancel btn-cancel', 'icon': 'chevron-left'}) }}
        {{ elements.submitBtn('btn.confirm', 'ok') }}
    </div>
>>>>>>> 9afda124

    {{ form_end(form) }}
{% endblock %}

{% block head_script_component %}
    {% set currentStep = 3 %}
    {{ parent() }}

    {% set action = path(configureRoute, queryParams|merge({ 'operationAlias': operationAlias })) %}
    <script type="text/javascript">
        require(
            ['jquery', 'oro/mediator', 'wysiwyg', 'jquery.wizard', 'jquery.select2', 'bootstrap.bootstrapswitch', 'jquery.multiselect'],
            function ($, mediator, wysiwyg) {
                'use strict';

                $(function () {
                    var disableForm = function() {
                        $('form').addClass('disabled-fields');

                        // Disable common fields
                        $('input, select, textarea').each(function() {
                            $(this).prop('readonly', true);
                        });

                        // Disable select2
                        $('select').select2('readonly', true);

                        // Disable multiselect
                        $('select.pimmultiselect').multiselect('disable');

                        // Disable switcher
                        $('.has-switch').bootstrapSwitch('setActive', false);

                        // Trigger jstree lock
                        mediator.trigger('jstree:lock');

                        // Trigger mass edit form lock
                        mediator.trigger('mass-edit:form:lock');

                        // Disable wysiwyg
                        $('textarea.wysiwyg[id]').each(function () {
                            wysiwyg.readonly($(this), true);
                        });

                        {% block disableFormScript %}
                        {% endblock %}
                    }

                    var enableForm = function() {
                        $('form').removeClass('disabled-fields');

                        // Enable common fields
                        $('input, textarea').each(function() {
                            $(this).prop('readonly', false);
                        });

                        // Enable select2
                        $('select').select2('readonly', false);

                        // Enable multiselect
                        $('select.pimmultiselect').multiselect('enable');

                        // Enable switcher
                        $('.has-switch').bootstrapSwitch('setActive', true);

                        // Trigger jstree unlock
                        mediator.trigger('jstree:unlock');

                        // Trigger mass edit form unlock
                        mediator.trigger('mass-edit:form:unlock');

                        // Enable wysiwyg
                        $('textarea.wysiwyg[id]').each(function () {
                            wysiwyg.readonly($(this), false);
                        });

                        {% block enableFormScript %}
                        {% endblock %}
                    };

                    $('select.operation-param').change(function () {
                        $('#{{ form.vars.id }}').attr('action', '{{ action|raw }}').submit();
                    });

                    /**
                     * Confirmation
                     */
                    $('a.next').on('click', function() {
                        $('.wizard').wizard({ currentStep: {{ nextStepNumber|default(4) }} });
                        disableForm();
                        $('.configuration').addClass('AknButtonList--hide');
                        $('.AknButtonList.confirmation').removeClass('AknButtonList--hide');
                        $('.AknMessageBox.confirmation').removeClass('AknMessageBox--hide');
                    });

                    $('a.cancel').on('click', function() {
                        $('.wizard').wizard({ currentStep: {{ previousStepNumber|default(3) }} });
                        enableForm();
                        $('.configuration').removeClass('AknButtonList--hide');
                        $('.AknButtonList.confirmation').addClass('AknButtonList--hide');
                        $('.AknMessageBox.confirmation').addClass('AknMessageBox--hide');
                    });

                    var itemIds = JSON.parse(localStorage.getItem('mass_action.itemIds')).join(',');
                    $('input.pim-hidden-form-input[name="itemIds"]').val(itemIds)
                });
            }
        );
    </script>
{% endblock %}<|MERGE_RESOLUTION|>--- conflicted
+++ resolved
@@ -37,7 +37,6 @@
                 {% block formContent %}
                 {% endblock %}
             </div>
-<<<<<<< HEAD
             <div class="AknWidget-footer">
                 <div class="AknButtonList AknButtonList--right configuration">
                     {{ elements.link(
@@ -51,6 +50,8 @@
                         {'class': ['next btn-next AknButton--apply AknButtonList-item'], 'icon': 'chevron-right'}
                     ) }}
                 </div>
+
+                <input type="hidden" name="itemIds" value="" class="pim-hidden-form-input" />
 
                 <div class="AknButtonList AknButtonList--right confirmation AknButtonList--hide">
                     {{ elements.link(
@@ -66,21 +67,6 @@
                 </div>
             </div>
         </div>
-=======
-        </div>
-
-    <input type="hidden" name="itemIds" value="" class="pim-hidden-form-input" />
-
-    <div class="row span12 offset1 buffer-top configuration">
-        {{ elements.link('btn.back', path(backButtonRoute, queryParams), {'class': 'btn-cancel', 'icon': 'chevron-left'}) }}
-        {{ elements.link('btn.next', null, {'class': ['next btn-next', 'btn-primary'], 'icon': 'chevron-right'}) }}
-    </div>
-
-    <div class="row offset1 buffer-top confirmation hide">
-        {{ elements.link('btn.cancel', null, {'class': 'cancel btn-cancel', 'icon': 'chevron-left'}) }}
-        {{ elements.submitBtn('btn.confirm', 'ok') }}
-    </div>
->>>>>>> 9afda124
 
     {{ form_end(form) }}
 {% endblock %}
