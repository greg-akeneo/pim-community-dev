<<<<<<< HEAD
{% import 'PimUIBundle:Default:page_elements.html.twig' as elements %}

{% block content %}
    {{ JSFV(form) }}
    {{ form_start(form, {
        'action': path('pim_enrich_grouptype_edit', { id: form.vars.value.id}),
        'attr': {
            'data-updated-title': 'confirmation.leave'|trans,
            'data-updated-message': 'confirmation.discard changes'|trans({ '%entity%': 'group type.title'|trans })
        }
    }) }}

        {% set title = 'group type.edit'|trans ~ ' - ' ~ form.vars.value.label %}

        {% set titleButtons %}
            {{ elements.backLink(path('pim_enrich_grouptype_index')) }}
        {% endset %}

        {% set confirmationMessage = 'confirmation.remove.group type'|trans({ '%name%': form.vars.value.label }) %}

        {% set buttons %}
            {% if not form.vars.value.isVariant %}
                {{ elements.deleteLink(
                    path('pim_enrich_grouptype_remove', { id: form.vars.value.id }),
                    'pim_enrich_grouptype_remove',
                    path('pim_enrich_grouptype_index'),
                    confirmationMessage,
                    'flash.group type.removed'|trans,
                    '',
                    'AknButtonList-item'
                ) }}
            {% endif %}
            {{ elements.submitBtn('', 'ok', 'AknButtonList-item') }}
        {% endset %}

        {{ elements.page_header(title, buttons, null, null, null, titleButtons, elements.updated(form.vars.id)) }}

        <div class="AknTabContainer">
            {{ elements.form_navbar(view_element_aliases(form.vars.id ~ '.form_tab')) }}
            <div class="AknTabContainer-content tab-content">
                {{ elements.form_errors(form) }}
                {{ view_elements(form.vars.id ~ '.form_tab') }}
=======
{% extends 'PimEnrichBundle::layout.html.twig' %}
{% import 'PimUIBundle:Default:page_elements.html.twig' as elements %}

{% block main %}
    <div id="main">
        {% block before_content %}
            <div class="BreadcrumbContainer">
                <div id="breadcrumb">
                    {% block breadcrumb %}
                        {% placeholder breadcrumb %}
                    {% endblock breadcrumb %}
                </div>
                {{ elements.flashMessagesContainer() }}
                {% placeholder pin_button %}
>>>>>>> d8fb5a8c
            </div>
        {% endblock before_content %}
        <div class="hash-loading-mask"></div>
        <div id="container">
            {% block page_container %}
                {% block content %}
                    {% placeholder content_before %}
                    <div id="group-type-edit-form">

                    </div>
                    <script>
                        require(
                            ['jquery', 'pim/fetcher-registry', 'pim/form-builder', 'pim/user-context', 'pim/dialog', 'oro/mediator', 'pim/error', 'oro/navigation'],
                            function($, FetcherRegistry, FormBuilder, UserContext, Dialog, mediator, Error, Navigation) {
                                $(function() {
                                    FetcherRegistry.initialize().done(function () {
                                        FetcherRegistry.getFetcher('group-type').fetch('{{ code }}', {cached: false, generateMissing: true})
                                            .then(function (groupType) {
                                                var label    = _.escape(groupType.labels[UserContext.get('catalogLocale')]);
                                                var newTitle = document.title.replace('%group type.label%', label);

                                                document.title  = newTitle;
                                                var navigation  = Navigation.getInstance();
                                                var navTitle    = navigation.getPinButtonsData('title');
                                                navTitle.params = {'%group type.label%': label};
                                                navigation.setPinButtonsData('title', navTitle);
                                                navigation.setPinButtonsData('title-rendered-short', newTitle);

                                                FormBuilder.build('pim-group-type-edit-form')
                                                    .then(function (form) {
                                                        form.setData(groupType);
                                                        mediator.trigger('pim_enrich:form:entity:post_fetch', groupType);
                                                        form.setElement('#group-type-edit-form').render();
                                                    });
                                            }).fail(function(response, textStatus, errorThrown) {
                                            var errorView = new Error(response.responseJSON.message, response.status);
                                            errorView.setElement('#group-type-edit-form').render();
                                        });
                                    })
                                });
                            });
                    </script>
                    {% placeholder content_after %}
                {% endblock content %}
            {% endblock page_container %}
        </div>
    </div>
{% endblock main %}<|MERGE_RESOLUTION|>--- conflicted
+++ resolved
@@ -1,51 +1,6 @@
-<<<<<<< HEAD
 {% import 'PimUIBundle:Default:page_elements.html.twig' as elements %}
 
 {% block content %}
-    {{ JSFV(form) }}
-    {{ form_start(form, {
-        'action': path('pim_enrich_grouptype_edit', { id: form.vars.value.id}),
-        'attr': {
-            'data-updated-title': 'confirmation.leave'|trans,
-            'data-updated-message': 'confirmation.discard changes'|trans({ '%entity%': 'group type.title'|trans })
-        }
-    }) }}
-
-        {% set title = 'group type.edit'|trans ~ ' - ' ~ form.vars.value.label %}
-
-        {% set titleButtons %}
-            {{ elements.backLink(path('pim_enrich_grouptype_index')) }}
-        {% endset %}
-
-        {% set confirmationMessage = 'confirmation.remove.group type'|trans({ '%name%': form.vars.value.label }) %}
-
-        {% set buttons %}
-            {% if not form.vars.value.isVariant %}
-                {{ elements.deleteLink(
-                    path('pim_enrich_grouptype_remove', { id: form.vars.value.id }),
-                    'pim_enrich_grouptype_remove',
-                    path('pim_enrich_grouptype_index'),
-                    confirmationMessage,
-                    'flash.group type.removed'|trans,
-                    '',
-                    'AknButtonList-item'
-                ) }}
-            {% endif %}
-            {{ elements.submitBtn('', 'ok', 'AknButtonList-item') }}
-        {% endset %}
-
-        {{ elements.page_header(title, buttons, null, null, null, titleButtons, elements.updated(form.vars.id)) }}
-
-        <div class="AknTabContainer">
-            {{ elements.form_navbar(view_element_aliases(form.vars.id ~ '.form_tab')) }}
-            <div class="AknTabContainer-content tab-content">
-                {{ elements.form_errors(form) }}
-                {{ view_elements(form.vars.id ~ '.form_tab') }}
-=======
-{% extends 'PimEnrichBundle::layout.html.twig' %}
-{% import 'PimUIBundle:Default:page_elements.html.twig' as elements %}
-
-{% block main %}
     <div id="main">
         {% block before_content %}
             <div class="BreadcrumbContainer">
@@ -56,7 +11,6 @@
                 </div>
                 {{ elements.flashMessagesContainer() }}
                 {% placeholder pin_button %}
->>>>>>> d8fb5a8c
             </div>
         {% endblock before_content %}
         <div class="hash-loading-mask"></div>
