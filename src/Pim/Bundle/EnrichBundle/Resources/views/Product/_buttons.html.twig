--- conflicted
+++ resolved
@@ -1,10 +1,7 @@
 {{ elements.backLink(path('pim_enrich_product_index', { dataLocale: dataLocale })) }}
 {% if resource_granted('pim_pdf_generator_product_download') %}
-<<<<<<< HEAD
     {{ elements.link('btn.to download', path('pim_pdf_generator_download_product_pdf', { id: product.id, dataLocale: dataLocale }), { icon: 'download', class: 'no-hash', id: 'download-btn'}) }}
-=======
-    {{ elements.link('btn.to download', path('pim_pdf_generator_generate_product_pdf', { id: product.id, dataLocale: dataLocale }), { class: 'no-hash', id: 'download-btn'}) }}
->>>>>>> bbefadaf
+    {{ elements.link('btn.to download', path('pim_pdf_generator_download_product_pdf', { id: product.id, dataLocale: dataLocale }), { class: 'no-hash', id: 'download-btn'}) }}
 {% endif %}
 {{ elements.enabledSwitch(form) }}
 {% if resource_granted("pim_enrich_product_remove") %}
