{% extends 'PimEnrichBundle::layout.html.twig' %}

{% block main %}
    <div id="main">
        {% block before_content %}
        <div class="container-fluid breadcrumb-pin">
            <div id="breadcrumb">
                {% block breadcrumb %}
                    {% placeholder breadcrumb %}
                {% endblock breadcrumb %}
            </div>
            {% placeholder pin_button %}
            <div id="flash-messages">
                {% block messages %}
                    <div class="flash-messages-frame">
                        <div class="flash-messages-holder"></div>
                    </div>
                    <script type="text/template" id="message-item-template">
                        <div class="alert <% if (type) {  %><%= 'alert-' + type %><% } %> fade in top-messages ">
                            <button type="button" class="close" data-dismiss="alert">&times;</button>
                            <div class="message"><%= message %></div>
                        </div>
                    </script>
                    <script type="text/javascript">
                        require(['jquery', 'oro/messenger'],
                                function($, messenger) {
                                    messenger.setup({
                                        container: '#flash-messages .flash-messages-holder',
                                        template: _.template($.trim($('#message-item-template').html()))
                                    });
                                    {% if app.session.flashbag.peekAll|length > 0 %}
                                        $(function() {
                                            {% for type, messages in app.session.flashbag.all %}
                                                {% for message in messages %}
                                                    messenger.notificationFlashMessage({{ type|json_encode|raw }}, {{ message|trans|json_encode|raw }});
                                                {% endfor %}
                                            {% endfor %}
                                        });
                                    {% endif %}
                                });
                    </script>
                {% endblock messages %}
            </div>
        </div>
        {% endblock before_content %}
        <div class="hash-loading-mask"></div>
        <div id="container">
            {% block page_container %}
                {% block content %}
                    {% placeholder content_before %}
                    <div id="product-edit-form">

                    </div>
                    <script>
                        require(
<<<<<<< HEAD
                            ['jquery', 'pim/fetcher-registry', 'pim/form-builder', 'pim/product-manager', 'pim/user-context', 'pim/dialog', 'oro/mediator', 'pim/error', 'oro/navigation', 'oro/loading-mask'],
                            function($, FetcherRegistry, FormBuilder, ProductManager, UserContext, Dialog, mediator, Error, Navigation, LoadingMask) {
=======
                            [
                                'jquery',
                                'pim/fetcher-registry',
                                'pim/form-builder',
                                'pim/product-manager',
                                'pim/user-context',
                                'pim/dialog',
                                'oro/mediator',
                                'pim/error',
                                'oro/navigation',
                                'pim/history-item-manager'
                            ],
                            function(
                                $,
                                FetcherRegistry,
                                FormBuilder,
                                ProductManager,
                                UserContext,
                                Dialog,
                                mediator,
                                Error,
                                Navigation,
                                HistoryItemManager
                            ) {
>>>>>>> 815a619a
                                $(function() {
                                    var loadingMask = new LoadingMask();
                                    loadingMask.render().$el.appendTo($('#container')).show();
                                    FetcherRegistry.initialize().done(function () {
                                        FetcherRegistry.getFetcher('product').fetch('{{ productId }}')
                                            .then(function (product) {
                                                var sku      = _.escape(product.meta.label[UserContext.get('catalogLocale')]);
                                                var newTitle = document.title.replace('%product.sku%', sku);

                                                document.title  = newTitle;
                                                var navigation  = Navigation.getInstance();
                                                var navTitle    = navigation.getPinButtonsData('title');
                                                navTitle.params = {'%product.sku%': sku};
                                                navigation.setPinButtonsData('title', navTitle);
                                                navigation.setPinButtonsData('title-rendered-short', newTitle);
                                                HistoryItemManager.save(navigation.url, navTitle);

                                                FormBuilder.build(product.meta.form)
                                                    .then(function (form) {
                                                        form.setData(product);

                                                        mediator.trigger('pim_enrich:form:entity:post_fetch', product);

                                                        form.setElement('#product-edit-form').render();
                                                        loadingMask.remove();
                                                    });
                                            }).fail(function(response, textStatus, errorThrown) {
                                                loadingMask.remove();
                                                var errorView = new Error(response.responseJSON.message, response.status);
                                                errorView.setElement('#product-edit-form').render();
                                            });
                                    })
                                });
                            });
                    </script>
                    {% placeholder content_after %}
                {% endblock content %}
            {% endblock page_container %}
        </div>
    </div>
{% endblock main %}<|MERGE_RESOLUTION|>--- conflicted
+++ resolved
@@ -53,10 +53,6 @@
                     </div>
                     <script>
                         require(
-<<<<<<< HEAD
-                            ['jquery', 'pim/fetcher-registry', 'pim/form-builder', 'pim/product-manager', 'pim/user-context', 'pim/dialog', 'oro/mediator', 'pim/error', 'oro/navigation', 'oro/loading-mask'],
-                            function($, FetcherRegistry, FormBuilder, ProductManager, UserContext, Dialog, mediator, Error, Navigation, LoadingMask) {
-=======
                             [
                                 'jquery',
                                 'pim/fetcher-registry',
@@ -67,7 +63,8 @@
                                 'oro/mediator',
                                 'pim/error',
                                 'oro/navigation',
-                                'pim/history-item-manager'
+                                'pim/history-item-manager',
+                                'oro/loading-mask'
                             ],
                             function(
                                 $,
@@ -79,9 +76,9 @@
                                 mediator,
                                 Error,
                                 Navigation,
-                                HistoryItemManager
+                                HistoryItemManager,
+                                LoadingMask
                             ) {
->>>>>>> 815a619a
                                 $(function() {
                                     var loadingMask = new LoadingMask();
                                     loadingMask.render().$el.appendTo($('#container')).show();
