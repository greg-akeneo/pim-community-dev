{% import 'PimUIBundle:Default:page_elements.html.twig' as elements %}

{% block content %}
    <div id="job-execution-form">
    </div>
<<<<<<< HEAD

    <script type="text/template" id="job-execution-summary">
        {% block job_execution_summary %}
        <!-- Step execution information -->
        <% _.each(jobExecution.stepExecutions, function (stepExecution) { %>
            <tr class="AknGrid-bodyRow">
                <td class="AknGrid-bodyCell"><%= stepExecution.label %></td>
                <td class="AknGrid-bodyCell"><%= stepExecution.status %></td>
                <td class="AknGrid-bodyCell">
                    <% if (_.size(stepExecution.summary) > 0) { %>
                        <table class="AknGrid AknGrid--condensed">
                            <% _.each(stepExecution.summary, function (value, key) { %>
                                <tr class="AknGrid-bodyRow">
                                    <td class="AknGrid-bodyCell"><%= key %></td>
                                    <td class="AknGrid-bodyCell"><%= value %></td>
                                </tr>
                            <% }); %>
                        </table>
                    <% } %>
                </td>
                <td class="AknGrid-bodyCell"><%= stepExecution.startedAt %></td>
                <td class="AknGrid-bodyCell"><%= stepExecution.endedAt %></td>
            </tr>

            <!-- Step execution warnings -->
            <% _.each(stepExecution.warnings, function (warning) { %>
                <tr class="AknGrid-bodyRow warning">
                    <td class="AknGrid-bodyCell AknGrid-bodyCell--full" colspan="5">
                        <div class="AknMessageBox AknMessageBox--warning">
                            <span class="AknMessageBox-title title">{{ 'warning.label'|trans }}</span>
                            <ul class="AknMessageBox-list">
                                <% _.each(warning.reason.split("\n"), function(warningItem) { %>
                                    <% if (warningItem) { %>
                                        <li><%= warningItem %></li>
                                    <% } %>
                                <% }) %>
                            </ul>
                            <a class="data" href="#"
                                data-display-label="<%= showLabel %>"
                                data-hide-label="<%= hideLabel %>">
                                <%= showLabel %>
                            </a>
                            <table class="AknGrid AknGrid--condensed AknGrid--unclickable hide">
                                <% _.each(warning.item, function (value, key) { %>
                                    <tr class="AknGrid-bodyRow">
                                        <td class="AknGrid-bodyCell"><%= key %></td>
                                        <td class="AknGrid-bodyCell">
                                            <% if (typeof value === 'object') { %>
                                                <%= JSON.stringify(value) %>
                                            <% } else { %>
                                                <%= value %>
                                            <% } %>
                                        </td>
                                    </tr>
                                <% }); %>
                            </table>
                        </div>
                    </td>
                </tr>
            <% }); %>

            <!-- Step execution failures -->
            <% _.each(stepExecution.failures, function (failure) { %>
                <tr class="AknGrid-bodyRow error">
                    <td class="AknGrid-bodyCell AknGrid-bodyCell--full" colspan="5">
                        <div class="AknMessageBox AknMessageBox--error">
                            <span class="AknMessageBox-title title"><%= stepExecution.label.toUpperCase() %></span>&nbsp;
                            <%= failure %>
                        </div>
                    </td>
                </tr>
            <% }); %>
        <% }); %>

        <!-- Job execution failures -->
        <% _.each(jobExecution.failures, function (failure) { %>
            <tr class="AknGrid-bodyRow error">
                <td class="AknGrid-bodyCell AknGrid-bodyCell--full" colspan="5">
                    <div class="AknMessageBox AknMessageBox--error">
                        <span class="AknMessageBox-title title"><%= jobExecution.label.toUpperCase() %></span>&nbsp;
                        <%= failure %>
                    </div>
                </td>
            </tr>
        <% }); %>
        {% endblock %}
    </script>

    <script type="text/template" id="job-execution-status">
        {% block job_execution_status %}
        <span class="AknTitleContainer-metaItem"><%= statusLabel %>: <%= jobExecution.status %></span>
        {% endblock %}
    </script>

    <script type="text/template" id="job-execution-buttons">
        {% block job_execution_buttons %}
        <% _.each(archives, function (archive, archiver) { %>
            <% if (_.size(archive.files) === 1) { %>

                <% _.each(archive.files, function (file, key) { %>
                     <a
                         class="AknButton AknButton--grey AknButton--withIcon AknButtonList-item" title="<%= archive.label %>"
                         href="<%= Routing.generate(downloadFileRoute, {id: executionId, archiver: archiver, key: key }) %>">
                         <i class="AknButton-icon icon-download-alt"></i> <%= archive.label %>
                     </a>
                <% }); %>

            <% } else { %>

                <div class="btn-group">
                    <a class="btn dropdown-toggle btn-download" data-toggle="dropdown" href="#">
                        <i class="icon-download-alt"></i> <%= archive.label %>
                        <span class="caret"></span>
                    </a>
                    <ul class="dropdown-menu">
                        <% _.each(archive.files, function (file, key) { %>
                        <li>
                            <a href="<%= Routing.generate(downloadFileRoute, {id: executionId, archiver: archiver, key: key }) %>">
                            <%= key %>
                            </a>
                        </li>
                        <% }); %>
                    </ul>
                </div>

            <% } %>
        <% }); %>
        {% endblock %}
    </script>

    <script type="text/template" id="job-execution-log-button">
        {% block job_execution_log_button %}
        <% if (hasLog) { %>
            <a class="AknButton AknButton--grey AknButton--withIcon AknButtonList-item" title="<%= downloadLabel %>" href="<%= Routing.generate(downloadLogRoute, {id: executionId}) %>">
                <i class="AknButton-icon icon-download-alt"></i>
                <%= downloadLabel %>
            </a>
        <% } %>
        {% endblock %}
    </script>

    <script type="text/javascript">
=======
{% endblock %}

{% block head_script %}
    {{ parent() }}
    <script>
>>>>>>> 5af257a8
        require(
            ['jquery', 'pim/fetcher-registry', 'pim/form-builder', 'pim/error'],
            function ($, FetcherRegistry, FormBuilder, Error) {
                $(function () {
                    FetcherRegistry.initialize().done(function () {
                        FetcherRegistry.getFetcher('job-execution').fetch('{{ id }}', {id: '{{ id }}'})
                            .then(function (jobExecution) {
                                FormBuilder.build('pim-job-execution-form')
                                    .then(function (form) {
                                        form.setData(jobExecution);
                                        form.getRoot().trigger('pim-job-execution-form:start-auto-update', jobExecution);
                                        form.setElement('#job-execution-form').render();
                                    });

                            })
                            .fail(function (response) {
                                var errorView = response ?
                                    new Error(response.responseJSON.message, response.status) :
                                    new Error('No response from fetcher', 'unknown');
                                errorView.setElement('#job-execution-form').render();
                            });
                    })
                });
            });
    </script>
{% endblock %}<|MERGE_RESOLUTION|>--- conflicted
+++ resolved
@@ -3,156 +3,8 @@
 {% block content %}
     <div id="job-execution-form">
     </div>
-<<<<<<< HEAD
 
-    <script type="text/template" id="job-execution-summary">
-        {% block job_execution_summary %}
-        <!-- Step execution information -->
-        <% _.each(jobExecution.stepExecutions, function (stepExecution) { %>
-            <tr class="AknGrid-bodyRow">
-                <td class="AknGrid-bodyCell"><%= stepExecution.label %></td>
-                <td class="AknGrid-bodyCell"><%= stepExecution.status %></td>
-                <td class="AknGrid-bodyCell">
-                    <% if (_.size(stepExecution.summary) > 0) { %>
-                        <table class="AknGrid AknGrid--condensed">
-                            <% _.each(stepExecution.summary, function (value, key) { %>
-                                <tr class="AknGrid-bodyRow">
-                                    <td class="AknGrid-bodyCell"><%= key %></td>
-                                    <td class="AknGrid-bodyCell"><%= value %></td>
-                                </tr>
-                            <% }); %>
-                        </table>
-                    <% } %>
-                </td>
-                <td class="AknGrid-bodyCell"><%= stepExecution.startedAt %></td>
-                <td class="AknGrid-bodyCell"><%= stepExecution.endedAt %></td>
-            </tr>
-
-            <!-- Step execution warnings -->
-            <% _.each(stepExecution.warnings, function (warning) { %>
-                <tr class="AknGrid-bodyRow warning">
-                    <td class="AknGrid-bodyCell AknGrid-bodyCell--full" colspan="5">
-                        <div class="AknMessageBox AknMessageBox--warning">
-                            <span class="AknMessageBox-title title">{{ 'warning.label'|trans }}</span>
-                            <ul class="AknMessageBox-list">
-                                <% _.each(warning.reason.split("\n"), function(warningItem) { %>
-                                    <% if (warningItem) { %>
-                                        <li><%= warningItem %></li>
-                                    <% } %>
-                                <% }) %>
-                            </ul>
-                            <a class="data" href="#"
-                                data-display-label="<%= showLabel %>"
-                                data-hide-label="<%= hideLabel %>">
-                                <%= showLabel %>
-                            </a>
-                            <table class="AknGrid AknGrid--condensed AknGrid--unclickable hide">
-                                <% _.each(warning.item, function (value, key) { %>
-                                    <tr class="AknGrid-bodyRow">
-                                        <td class="AknGrid-bodyCell"><%= key %></td>
-                                        <td class="AknGrid-bodyCell">
-                                            <% if (typeof value === 'object') { %>
-                                                <%= JSON.stringify(value) %>
-                                            <% } else { %>
-                                                <%= value %>
-                                            <% } %>
-                                        </td>
-                                    </tr>
-                                <% }); %>
-                            </table>
-                        </div>
-                    </td>
-                </tr>
-            <% }); %>
-
-            <!-- Step execution failures -->
-            <% _.each(stepExecution.failures, function (failure) { %>
-                <tr class="AknGrid-bodyRow error">
-                    <td class="AknGrid-bodyCell AknGrid-bodyCell--full" colspan="5">
-                        <div class="AknMessageBox AknMessageBox--error">
-                            <span class="AknMessageBox-title title"><%= stepExecution.label.toUpperCase() %></span>&nbsp;
-                            <%= failure %>
-                        </div>
-                    </td>
-                </tr>
-            <% }); %>
-        <% }); %>
-
-        <!-- Job execution failures -->
-        <% _.each(jobExecution.failures, function (failure) { %>
-            <tr class="AknGrid-bodyRow error">
-                <td class="AknGrid-bodyCell AknGrid-bodyCell--full" colspan="5">
-                    <div class="AknMessageBox AknMessageBox--error">
-                        <span class="AknMessageBox-title title"><%= jobExecution.label.toUpperCase() %></span>&nbsp;
-                        <%= failure %>
-                    </div>
-                </td>
-            </tr>
-        <% }); %>
-        {% endblock %}
-    </script>
-
-    <script type="text/template" id="job-execution-status">
-        {% block job_execution_status %}
-        <span class="AknTitleContainer-metaItem"><%= statusLabel %>: <%= jobExecution.status %></span>
-        {% endblock %}
-    </script>
-
-    <script type="text/template" id="job-execution-buttons">
-        {% block job_execution_buttons %}
-        <% _.each(archives, function (archive, archiver) { %>
-            <% if (_.size(archive.files) === 1) { %>
-
-                <% _.each(archive.files, function (file, key) { %>
-                     <a
-                         class="AknButton AknButton--grey AknButton--withIcon AknButtonList-item" title="<%= archive.label %>"
-                         href="<%= Routing.generate(downloadFileRoute, {id: executionId, archiver: archiver, key: key }) %>">
-                         <i class="AknButton-icon icon-download-alt"></i> <%= archive.label %>
-                     </a>
-                <% }); %>
-
-            <% } else { %>
-
-                <div class="btn-group">
-                    <a class="btn dropdown-toggle btn-download" data-toggle="dropdown" href="#">
-                        <i class="icon-download-alt"></i> <%= archive.label %>
-                        <span class="caret"></span>
-                    </a>
-                    <ul class="dropdown-menu">
-                        <% _.each(archive.files, function (file, key) { %>
-                        <li>
-                            <a href="<%= Routing.generate(downloadFileRoute, {id: executionId, archiver: archiver, key: key }) %>">
-                            <%= key %>
-                            </a>
-                        </li>
-                        <% }); %>
-                    </ul>
-                </div>
-
-            <% } %>
-        <% }); %>
-        {% endblock %}
-    </script>
-
-    <script type="text/template" id="job-execution-log-button">
-        {% block job_execution_log_button %}
-        <% if (hasLog) { %>
-            <a class="AknButton AknButton--grey AknButton--withIcon AknButtonList-item" title="<%= downloadLabel %>" href="<%= Routing.generate(downloadLogRoute, {id: executionId}) %>">
-                <i class="AknButton-icon icon-download-alt"></i>
-                <%= downloadLabel %>
-            </a>
-        <% } %>
-        {% endblock %}
-    </script>
-
-    <script type="text/javascript">
-=======
-{% endblock %}
-
-{% block head_script %}
-    {{ parent() }}
     <script>
->>>>>>> 5af257a8
         require(
             ['jquery', 'pim/fetcher-registry', 'pim/form-builder', 'pim/error'],
             function ($, FetcherRegistry, FormBuilder, Error) {
