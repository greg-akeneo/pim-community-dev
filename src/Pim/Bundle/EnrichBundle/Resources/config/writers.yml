--- conflicted
+++ resolved
@@ -7,13 +7,8 @@
         arguments:
             - '@pim_versioning.manager.version'
             - '@pim_catalog.saver.product'
-<<<<<<< HEAD
             - '@pim_catalog.saver.product_model'
-=======
-            - '@pim_catalog.saver.product_model'
-            - '@pim_connector.doctrine.cache_clearer'
             - '@security.token_storage'
             - '@akeneo_batch_queue.launcher.queue_job_launcher'
             - '@akeneo_batch.job.job_instance_repository'
-            - '%pim_catalog.compute_product_models_descendants.job_name%'
->>>>>>> 345fc0b7
+            - '%pim_catalog.compute_product_models_descendants.job_name%'