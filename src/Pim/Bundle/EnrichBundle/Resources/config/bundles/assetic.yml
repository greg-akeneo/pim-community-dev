assetic:
    bundles:
        - OroAsseticBundle
        - OroUIBundle
        - OroUserBundle
        - OroFilterBundle
        - OroNavigationBundle
        - OroWindowsBundle
        - OroEntityExtendBundle
        - OroSecurityBundle
        - PimUIBundle
        - PimCatalogBundle
<<<<<<< HEAD
        - PimNotificationBundle
=======
        - PimEnrichBundle
>>>>>>> 6dd20122
    filters:
        lessphp:
            file: %kernel.root_dir%/../vendor/leafo/lessphp/lessc.inc.php
            apply_to: \.less$<|MERGE_RESOLUTION|>--- conflicted
+++ resolved
@@ -10,11 +10,8 @@
         - OroSecurityBundle
         - PimUIBundle
         - PimCatalogBundle
-<<<<<<< HEAD
+        - PimEnrichBundle
         - PimNotificationBundle
-=======
-        - PimEnrichBundle
->>>>>>> 6dd20122
     filters:
         lessphp:
             file: %kernel.root_dir%/../vendor/leafo/lessphp/lessc.inc.php
