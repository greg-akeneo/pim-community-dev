--- conflicted
+++ resolved
@@ -128,18 +128,4 @@
                     data_name: values.scope
                     options:
                         field_options:
-<<<<<<< HEAD
-                            choices: '@pim_catalog.repository.channel->getLabelsIndexedByCode'
-                category:
-                    type:      product_category
-                    label:     Category
-                    data_name: category
-            default:
-                category:
-                    value:
-                        treeId: %pim_filter.product_category_filter.class%::UNKNOWN_TREE
-                        categoryId: %pim_filter.product_category_filter.class%::ALL_CATEGORY
-                    type: %pim_filter.product_category_filter.class%::DEFAULT_TYPE
-=======
-                            choices: '@pim_catalog.manager.channel->getChannelChoices'
->>>>>>> fe9d0919
+                            choices: '@pim_catalog.repository.channel->getLabelsIndexedByCode'