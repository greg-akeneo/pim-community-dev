datagrid:
    product-grid:
        options:
            entityHint: product
            requireJSModules:
                - pim/datagrid/export-action
                - pim/datagrid/configure-columns-action
        source:
            acl_resource:      pim_enrich_product_index
            type:              pim_datasource_product
            entity:            %pim_catalog.entity.product.class%
            repository_method: createDatagridQueryBuilder
        columns:
            label:
                label:         Label
                data_name:     productLabel
                selector:      product_label
            family:
                label:         Family
                data_name:     familyLabel
                selector:      product_family
            enabled:
                label:         Status
                type:          twig
                template:      PimDataGridBundle:Property:enabled.html.twig
                frontend_type: html
            completeness:
                label:         Complete
                type:          twig
                data_name:     ratio
                template:      PimDataGridBundle:Property:completeness.html.twig
                frontend_type: html
                selector:      product_completeness
            created:
                label:         Created At
                frontend_type: date
            updated:
                label:         Updated At
                frontend_type: date
            groups:
                label:         Groups
                type:          product_groups
                selector:      product_groups
        properties:
            id: ~
            edit_link:
                type: url
                route: pim_enrich_product_edit
                params:
                    - id
                    - dataLocale
            delete_link:
                type: url
                route: pim_enrich_product_remove
                params:
                    - id
            toggle_status_link:
                type: url
                route: pim_enrich_product_toggle_status
                params:
                    - id
        actions:
            edit:
                type:      tab-redirect
                label:     Edit attributes of the product
                tab:       attributes
                icon:      edit
                link:      edit_link
                rowAction: true
            edit_categories:
                type:  tab-redirect
                label: Classify the product
                tab:   categories
                icon:  folder-close
                link:  edit_link
            delete:
                type:  delete
                label: Delete the product
                icon:  trash
                link:  delete_link
                acl_resource: pim_enrich_product_remove
            toggle_status:
                type:  ajax
                label: Toggle status
                icon:  retweet
                link:  toggle_status_link
        mass_actions:
            delete:
                type: delete
                label: pim.grid.mass_action.delete
                entity_name: product
                acl_resource: pim_enrich_product_remove
                handler: product_mass_delete
                messages:
                    confirm_title: Delete confirmation
                    confirm_content: Are you sure you want to delete selected products?
                    confirm_ok: OK
                    success: Selected products successfully deleted
                    error: Error ocurred when trying to delete selected products, please try again
                    empty_selection: No products selected
                launcherOptions:
                    icon: trash

            quick_export_csv:
                type: export
                label: pim.grid.mass_action.quick_export.csv_all
                icon: download
                handler: product_quick_export
                route: pim_datagrid_export_product_index
                route_parameters:
                    _format: csv
                    _contentType: text/csv
                context:
                    withHeader: true
                messages:
                    empty_selection: No products selected

            mass_edit:
                type: edit
                acl_resource: pim_enrich_mass_edit
                label: pim.grid.mass_action.mass_edit
                handler: product_mass_edit
                route: pim_enrich_mass_edit_action_choose
                icon: edit

            sequential_edit:
                type: edit
                acl_resource: pim_enrich_product_edit_attributes
                label: pim.grid.mass_action.sequential_edit
<<<<<<< HEAD
                handler: product_quick_export
=======
                handler: sequential_edit
>>>>>>> e3922adb
                route: pim_enrich_mass_edit_action_sequential_edit
                icon: sort-by-attributes
        sorters:
            columns:
                family:
                    data_name: familyLabel
                    sorter:    product_family
                enabled:
                    data_name: enabled
                    sorter:    product_field
                completeness:
                    data_name: ratio
                    sorter:    product_completeness
                created:
                    data_name: created
                    sorter:    product_field
                updated:
                    data_name: updated
                    sorter:    product_field
            default:
                updated: %oro_datagrid.extension.orm_sorter.class%::DIRECTION_DESC
        filters:
            columns:
                family:
                    type:      product_family
                    label:     Family
                    data_name: family
                    options:
                        field_options:
                            attr:
                                empty_choice: true
                            multiple: true
                            choices:  '@pim_catalog.manager.family->getChoices'
                groups:
                    type:      product_groups
                    label:     Groups
                    data_name: groups
                    options:
                        field_options:
                            multiple: true
                            choices: '@pim_catalog.manager.group->getChoices'
                enabled:
                    type:      product_enabled
                    ftype:     choice
                    label:     Status
                    data_name: enabled
                    options:
                        field_options:
                            choices:
                                1: Enabled
                                0: Disabled
                scope:
                    type:      product_scope
                    label:     Scope
                    data_name: values.scope
                    options:
                        field_options:
                            choices: '@pim_catalog.manager.channel->getChannelChoices'
                category:
                    type:      product_category
                    label:     Category
                    data_name: category
                completeness:
                    type:      product_completeness
                    label:     Complete
                    data_name: ratio
                created:
                    type:      product_date
                    ftype:     date
                    data_name: created
                    label:     Created At
                updated:
                    type:      product_date
                    ftype:     date
                    data_name: updated
                    label:     Updated At
            default:
                category:
                    value:
                        treeId: %pim_filter.product_category_filter.class%::UNKNOWN_TREE
                        categoryId: %pim_filter.product_category_filter.class%::ALL_CATEGORY
                    type: %pim_filter.product_category_filter.class%::DEFAULT_TYPE<|MERGE_RESOLUTION|>--- conflicted
+++ resolved
@@ -127,11 +127,7 @@
                 type: edit
                 acl_resource: pim_enrich_product_edit_attributes
                 label: pim.grid.mass_action.sequential_edit
-<<<<<<< HEAD
-                handler: product_quick_export
-=======
                 handler: sequential_edit
->>>>>>> e3922adb
                 route: pim_enrich_mass_edit_action_sequential_edit
                 icon: sort-by-attributes
         sorters:
