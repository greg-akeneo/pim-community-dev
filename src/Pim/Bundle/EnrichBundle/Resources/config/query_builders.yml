--- conflicted
+++ resolved
@@ -3,12 +3,9 @@
     pim_enrich.query.elasticsearch.sorter.in_group.class: Pim\Bundle\EnrichBundle\Elasticsearch\Sorter\InGroupSorter
     pim_enrich.elasticsearch.from_size_cursor_factory.class: Pim\Bundle\EnrichBundle\Elasticsearch\FromSizeCursorFactory
     pim_enrich.query.product_and_product_model_query_builder.class: Pim\Bundle\EnrichBundle\ProductQueryBuilder\ProductAndProductModelQueryBuilder
-<<<<<<< HEAD
-    pim_enrich.datagrid.product_batch_size: 25
-=======
     pim_enrich.query.product_and_product_model_search_aggregator.class: Pim\Bundle\EnrichBundle\ProductQueryBuilder\ProductAndProductModelSearchAggregator
     pim_enrich.query.elasticsearch.product_and_model_query_builder_factory.class: Pim\Bundle\EnrichBundle\ProductQueryBuilder\ProductAndProductModelQueryBuilderFactory
->>>>>>> 265a57d5
+    pim_enrich.datagrid.product_batch_size: 25
 
 services:
     # Filters
@@ -57,16 +54,11 @@
             - '@akeneo_elasticsearch.client.product_and_product_model'
             - '@pim_catalog.repository.product'
             - '@pim_catalog.repository.product_model'
-<<<<<<< HEAD
             - '%pim_enrich.datagrid.product_batch_size%'
-            - 'pim_catalog_product'
-=======
-            - '%pim_job_product_batch_size%'
             - 'pim_catalog_product'
 
     pim_enrich.query.product_and_product_model_search_aggregator:
         public: false
         class: '%pim_enrich.query.product_and_product_model_search_aggregator.class%'
         arguments:
-            - '@pim_catalog.repository.category'
->>>>>>> 265a57d5
+            - '@pim_catalog.repository.category'