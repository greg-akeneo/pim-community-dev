--- conflicted
+++ resolved
@@ -16,12 +16,9 @@
     pim_enrich.normalizer.file.class:                              Pim\Bundle\EnrichBundle\Normalizer\FileNormalizer
     pim_enrich.normalizer.product_violation.class:                 Pim\Bundle\EnrichBundle\Normalizer\ProductViolationNormalizer
     pim_enrich.normalizer.variant_group_violation.class:           Pim\Bundle\EnrichBundle\Normalizer\VariantGroupViolationNormalizer
-<<<<<<< HEAD
     pim_enrich.normalizer.datagrid_view.class:                     Pim\Bundle\EnrichBundle\Normalizer\DatagridViewNormalizer
     pim_enrich.normalizer.category.class:                          Pim\Bundle\EnrichBundle\Normalizer\CategoryNormalizer
-=======
     pim_enrich.normalizer.structured.attribute_option.class:       Pim\Bundle\EnrichBundle\Normalizer\StructuredAttributeOptionNormalizer
->>>>>>> 7625ffcd
 
 services:
     pim_enrich.normalizer.attribute_option_value_collection:
@@ -153,7 +150,6 @@
         arguments:
             - '@pim_internal_api_serializer'
 
-<<<<<<< HEAD
     pim_enrich.normalizer.group_violation:
         class: %pim_enrich.normalizer.variant_group_violation.class%
         arguments:
@@ -170,7 +166,7 @@
             - '@pim_serializer'
         tags:
             - { name: pim_internal_api_serializer.normalizer }
-=======
+
     pim_enrich.normalizer.structured.attribute_option:
         class: '%pim_enrich.normalizer.structured.attribute_option.class%'
         arguments:
@@ -178,5 +174,4 @@
             - '@pim_catalog.factory.attribute_option_value'
             - '@pim_catalog.filter.chained'
         tags:
-            - { name: pim_internal_api_serializer.normalizer}
->>>>>>> 7625ffcd
+            - { name: pim_internal_api_serializer.normalizer}