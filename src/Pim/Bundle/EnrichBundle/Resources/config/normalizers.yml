--- conflicted
+++ resolved
@@ -15,11 +15,8 @@
     pim_enrich.normalizer.group.class:                             Pim\Bundle\EnrichBundle\Normalizer\GroupNormalizer
     pim_enrich.normalizer.file.class:                              Pim\Bundle\EnrichBundle\Normalizer\FileNormalizer
     pim_enrich.normalizer.product_violation.class:                 Pim\Bundle\EnrichBundle\Normalizer\ProductViolationNormalizer
-<<<<<<< HEAD
     pim_enrich.normalizer.variant_group_violation.class:           Pim\Bundle\EnrichBundle\Normalizer\VariantGroupViolationNormalizer
-=======
     pim_enrich.normalizer.structured.attribute_option.class:       Pim\Bundle\EnrichBundle\Normalizer\StructuredAttributeOptionNormalizer
->>>>>>> d6db0695
 
 services:
     pim_enrich.normalizer.attribute_option_value_collection:
@@ -144,12 +141,11 @@
         tags:
             - { name: pim_internal_api_serializer.normalizer }
 
-<<<<<<< HEAD
     pim_enrich.normalizer.variant_group_violation:
         class: %pim_enrich.normalizer.variant_group_violation.class%
         arguments:
             - '@pim_internal_api_serializer'
-=======
+
     pim_enrich.normalizer.structured.attribute_option:
         class: %pim_enrich.normalizer.structured.attribute_option.class%
         arguments:
@@ -157,5 +153,4 @@
             - '@pim_catalog.manager.attribute_option'
             - '@pim_catalog.filter.chained'
         tags:
-            - { name: pim_internal_api_serializer.normalizer}
->>>>>>> d6db0695
+            - { name: pim_internal_api_serializer.normalizer}