config:
    shim:
        jquery.wizard:
            deps:
                - jquery
        jstree/jquery.jstree.tree_selector:
            deps:
                - jquery.jstree
        jstree/nested_switch:
            deps:
                - jquery.jstree
        translator:
            exports: Translator

    config:
        pim/router:
            indexRoute: pim_dashboard_index
        # Forwarded events from mediator
        pim/form/common/edit-form:
            forwarded-events:
                'pim_enrich:form:field:extension:add': 'pim_enrich:form:field:extension:add'
                'pim_enrich:form:filter:extension:add': 'pim_enrich:form:filter:extension:add'
                'pim_enrich:form:entity:pre_save':     'pim_enrich:form:entity:pre_save'
                'pim_enrich:form:entity:update_state': 'pim_enrich:form:entity:update_state'
                'pim_enrich:form:entity:post_fetch':   'pim_enrich:form:entity:post_fetch'
        pim/cache-invalidator:
            events:
                - 'pim_enrich:form:entity:post_fetch'
        pim/job/product/edit/content:
            forwarded-events:
                'pim_enrich:form:filter:extension:add': 'pim_enrich:form:filter:extension:add'
        pim/grid/view-selector/selector:
            forwarded-events:
                'grid:product-grid:state_changed': 'grid:product-grid:state_changed'
        pim/controller/group:
            fetcher: group
        pim/remover/association-type:
            url: pim_enrich_associationtype_rest_remove
        pim/remover/attribute-group:
            url: pim_enrich_attributegroup_rest_remove
        pim/remover/group-type:
            url: pim_enrich_grouptype_rest_remove
        pim/remover/channel:
            url: pim_enrich_channel_rest_remove
        pim/remover/family:
            url: pim_enrich_family_rest_remove
        pim/remover/family-variant:
            url: pim_enrich_family_variant_rest_remove
        pim/remover/group:
            url: pim_enrich_group_rest_remove
        pim/remover/product:
            url: pim_enrich_product_rest_remove
        pim/remover/product-model:
            url: pim_enrich_product_model_rest_remove
        pim/remover/job-instance-import:
            url: pim_enrich_job_instance_rest_import_delete
        pim/remover/job-instance-export:
            url: pim_enrich_job_instance_rest_export_delete
        pim/remover/attribute:
            url: pim_enrich_attribute_rest_remove
        pim/saver/channel:
            postUrl: pim_enrich_channel_rest_post
            putUrl: pim_enrich_channel_rest_put
        pim/saver/family:
            putUrl: pim_enrich_family_rest_put
        pim/saver/family-variant:
            putUrl: pim_enrich_family_variant_rest_put
        pim/saver/product:
            url: pim_enrich_product_rest_post
        pim/saver/product-model:
            url: pim_enrich_product_model_rest_post
        pim/saver/group:
            url: pim_enrich_group_rest_post
        pim/saver/job-instance-import:
            url: pim_enrich_job_instance_rest_import_put
        pim/saver/job-instance-export:
            url: pim_enrich_job_instance_rest_export_put
        pim/form/common/attributes/create-button:
            attribute_icons:
                pim_catalog_identifier:          id
                pim_catalog_text:                text
                pim_catalog_textarea:            textarea
                pim_catalog_number:              number
                pim_catalog_price_collection:    price
                pim_catalog_multiselect:         multiselect
                pim_catalog_simpleselect:        select
                pim_catalog_file:                file
                pim_catalog_image:               asset
                pim_catalog_boolean:             switch
                pim_catalog_date:                date
                pim_catalog_metric:              metric
                pim_reference_data_multiselect:  multiselect
                pim_reference_data_simpleselect: select
        pim/fetcher-registry:
            fetchers:
                default: pim/base-fetcher
                association-type:
                    module: pim/base-fetcher
                    options:
                        urls:
                            list: pim_enrich_associationtype_rest_index
                            get: pim_enrich_associationtype_rest_get
                group-type:
                    module: pim/base-fetcher
                    options:
                        urls:
                            list: pim_enrich_grouptype_rest_index
                            get: pim_enrich_grouptype_rest_get
                attribute-group:
                    module: pim/attribute-group-fetcher
                    options:
                        urls:
                            search: pim_enrich_attributegroup_rest_search
                            list: pim_enrich_attributegroup_rest_index
                            get: pim_enrich_attributegroup_rest_get
                attribute:
                    module: pim/attribute-fetcher
                    options:
                        identifier_type: pim_catalog_identifier
                        urls:
                            list: pim_enrich_attribute_rest_index
                            get: pim_enrich_attribute_rest_get
                attribute-type:
                    module: pim/base-fetcher
                    options:
                        urls:
                            list: pim_enrich_attribute_type_index
                family:
                    module: pim/family-fetcher
                    options:
                        urls:
                            list: pim_enrich_family_rest_index
                            get: pim_enrich_family_rest_get
                            available_axes: pim_enrich_family_rest_get_available_axes
                family-variant:
                    module: pim/base-fetcher
                    options:
                        urls:
                            get: pim_enrich_family_variant_rest_get
                channel:
                    module: pim/base-fetcher
                    options:
                        urls:
                            list: pim_enrich_channel_rest_index
                            get: pim_enrich_channel_rest_get
                locale:
                    module: pim/locale-fetcher
                    options:
                        urls:
                            list: pim_enrich_locale_rest_index
                measure:
                    module: pim/base-fetcher
                    options:
                        urls:
                            list: pim_enrich_measures_rest_index
                currency:
                    module: pim/base-fetcher
                    options:
                        urls:
                            list: pim_enrich_currency_rest_index
                group:
                    module: pim/base-fetcher
                    options:
                        urls:
                            list: pim_enrich_group_rest_index
                            get: pim_enrich_group_rest_get
                sequential-edit:
                    module: pim/base-fetcher
                    options:
                        urls:
                            list: pim_enrich_mass_edit_action_sequential_edit_get
                product-model-history:
                    module: pim/base-fetcher
                    options:
                        urls:
                            get: pim_enrich_product_model_history_rest_get
                product-history:
                    module: pim/base-fetcher
                    options:
                        urls:
                            get: pim_enrich_product_history_rest_get
                product:
                    module: pim/product-fetcher
                    options:
                        urls:
                            get: pim_enrich_product_rest_get
                            list: pim_enrich_product_rest_index
                product-model:
                    module: pim/product-model-fetcher
                    options:
                        urls:
                            get: pim_enrich_product_model_rest_get
                            children: pim_enrich_product_model_rest_children_list
                            list: pim_enrich_product_model_rest_index
                product-model-by-code:
                    module: pim/base-fetcher
                    options:
                        urls:
                            get: pim_enrich_product_model_rest_get_by_code
                category:
                    module: pim/base-fetcher
                    options:
                        urls:
                            list: pim_enrich_category_rest_list
                            get: pim_enrich_category_rest_get
                job-instance-export:
                    module: pim/base-fetcher
                    options:
                        urls:
                            get: pim_enrich_job_instance_rest_export_get
                job-instance-import:
                    module: pim/base-fetcher
                    options:
                        urls:
                            get: pim_enrich_job_instance_rest_import_get
                formats:
                    module: pim/base-fetcher
                    options:
                        urls:
                            list: pim_localization_format_index
                user-group:
                    module: pim/base-fetcher
                    options:
                        urls:
                            list: pim_user_user_group_rest_index
                job-execution:
                    module: pim/base-fetcher
                    options:
                        urls:
                            get: pim_enrich_job_execution_rest_get

        pim/controller-registry:
            defaultController:
                module: pim/controller/template
            controllers:
                pim_enrich_associationtype_edit:
                    module: pim/controller/association-type
                    aclResourceId: pim_enrich_associationtype_edit
                pim_enrich_associationtype_index:
                    module: pim/controller/common/index
                    aclResourceId: pim_enrich_associationtype_index
                    config:
                        entity: association-type
                pim_enrich_attribute_create:
                    module: pim/controller/attribute/create
                    aclResourceId: pim_enrich_attribute_create
                pim_enrich_attribute_edit:
                    module: pim/controller/attribute/edit
                    aclResourceId: pim_enrich_attribute_edit
                pim_enrich_attributegroup_create:
                    module: pim/controller/attribute-group/create
                    aclResourceId: pim_enrich_attributegroup_create
                pim_enrich_attributegroup_index:
                    module: pim/controller/common/index
                    aclResourceId: pim_enrich_attributegroup_index
                    config:
                        entity: attribute-group
                pim_enrich_attributegroup_edit:
                    module: pim/controller/attribute-group/edit
                    aclResourceId: pim_enrich_attributegroup_edit
                pim_enrich_categorytree_create:
                    module: pim/controller/form
                    aclResourceId: pim_enrich_product_category_create
                pim_enrich_categorytree_edit:
                    module: pim/controller/form
                    aclResourceId: pim_enrich_product_category_edit
                pim_enrich_categorytree_index:
                    module: pim/controller/form
                    aclResourceId: pim_enrich_product_category_list
                pim_enrich_channel_edit:
                    module: pim/controller/channel/edit
                    aclResourceId: pim_enrich_channel_edit
                pim_enrich_channel_create:
                    module: pim/controller/channel/edit
                    aclResourceId: pim_enrich_channel_create
                pim_enrich_channel_index:
                    module: pim/controller/common/index
                    aclResourceId: pim_enrich_channel_index
                    config:
                        entity: channel
                pim_enrich_grouptype_edit:
                    module: pim/controller/group-type
                    aclResourceId: pim_enrich_grouptype_edit
                pim_enrich_product_edit:
                    module: pim/controller/entity-with-family-variant
                    config:
                        entity: product
                pim_enrich_product_model_edit:
                    module: pim/controller/entity-with-family-variant
                    config:
                        entity: product-model
                pim_enrich_group_edit:
                    module: pim/controller/group
                    aclResourceId: pim_enrich_group_edit
                pim_enrich_channel_index:
                    module: pim/controller/common/index
                    aclResourceId: pim_enrich_channel_index
                    config:
                        entity: channel
                pim_importexport_export_profile_index:
                    module: pim/controller/common/index
                    aclResourceId: pim_importexport_export_profile_index
                    config:
                        entity: export-profile
                pim_importexport_import_profile_index:
                    module: pim/controller/common/index
                    aclResourceId: pim_importexport_import_profile_index
                    config:
                        entity: import-profile
                pim_importexport_export_profile_edit:
                    module: pim/controller/job-instance
                    aclResourceId: pim_importexport_export_profile_edit
                pim_importexport_import_profile_edit:
                    module: pim/controller/job-instance
                    aclResourceId: pim_importexport_import_profile_edit
                pim_importexport_import_profile_show:
                    module: pim/controller/job-instance
                    aclResourceId: pim_importexport_import_profile_show
                pim_importexport_export_profile_show:
                    module: pim/controller/job-instance
                    aclResourceId: pim_importexport_export_profile_show
                pim_enrich_currency_index:
                    module: pim/controller/common/index
                    aclResourceId: pim_enrich_currency_index
                    config:
                        entity: currency
                pim_enrich_currency_toggle:
                    module: pim/controller/redirect
                    aclResourceId: pim_enrich_currency_toggle
                pim_enrich_mass_edit_action_sequential_edit:
                    module: pim/controller/redirect
                pim_enrich_mass_edit_action:
                    module: pim/controller/mass-edit
                    aclResourceId: pim_enrich_mass_edit
                pim_enrich_family_index:
                    module: pim/controller/common/index
                    aclResourceId: pim_enrich_family_index
                    config:
                        entity: family
                pim_enrich_family_edit:
                    module: pim/controller/family
                    aclResourceId: pim_enrich_family_index
                pim_user_index:
                    module: pim/controller/common/index
                    config:
                        entity: user
                pim_user_create:
                    module: pim/controller/form
                pim_user_update:
                    module: pim/controller/user
                pim_user_profile_update:
                    module: pim/controller/user
                pim_user_role_index:
                    module: pim/controller/common/index
                    config:
                        entity: user-role
                pim_user_role_create:
                    module: pim/controller/form
                pim_user_role_update:
                    module: pim/controller/role
                pim_user_group_create:
                    module: pim/controller/form
                pim_user_group_index:
                    module: pim/controller/common/index
                    config:
                        entity: user-group
                pim_user_group_update:
                    module: pim/controller/form
                pim_importexport_import_profile_launch_upload:
                    module: pim/controller/redirect
                    aclResourceId: pim_importexport_import_profile_launch_upload
                pim_importexport_import_profile_launch:
                    module: pim/controller/redirect
                    aclResourceId: pim_importexport_import_profile_launch
                pim_importexport_import_profile_remove:
                    module: pim/controller/redirect
                    aclResourceId: pim_importexport_import_profile_remove
                pim_importexport_export_profile_launch:
                    module: pim/controller/redirect
                    aclResourceId: pim_importexport_export_profile_launch
                pim_importexport_export_profile_remove:
                    module: pim/controller/redirect
                    aclResourceId: pim_importexport_export_profile_remove
                pim_user_profile_update:
                    module: pim/controller/form
                pim_enrich_locale_index:
                    module: pim/controller/common/index
                    aclResourceId: pim_enrich_locale_index
                    config:
                        entity: locale
                pim_enrich_attribute_index:
                    module: pim/controller/common/index
                    aclResourceId: pim_enrich_attribute_index
                    config:
                          entity: attribute
                pim_enrich_attribute_sort:
                    module: pim/controller/template
                    aclResourceId: pim_enrich_attribute_sort
                pim_enrich_attribute_remove:
                    module: pim/controller/template
                    aclResourceId: pim_enrich_attribute_remove
                pim_enrich_product_index:
                    module: pim/controller/product/index
                    aclResourceId: pim_enrich_product_index
                pim_enrich_product_create:
                    module: pim/controller/template
                    aclResourceId: pim_enrich_product_create
                pim_enrich_group_index:
                    module: pim/controller/common/index
                    aclResourceId: pim_enrich_group_index
                    config:
                        entity: group
                pim_enrich_group_create:
                    module: pim/controller/template
                    aclResourceId: pim_enrich_group_create
                pim_enrich_group_history:
                    module: pim/controller/template
                    aclResourceId: pim_enrich_group_history
                pim_enrich_associationtype_index:
                    module: pim/controller/template
                    aclResourceId: pim_enrich_associationtype_index
                pim_enrich_associationtype_create:
                    module: pim/controller/template
                    aclResourceId: pim_enrich_associationtype_create
                pim_enrich_grouptype_index:
                    module: pim/controller/common/index
                    aclResourceId: pim_enrich_grouptype_index
                    config:
                        entity: group-type
                pim_enrich_grouptype_create:
                    module: pim/controller/template
                    aclResourceId: pim_enrich_grouptype_create
                pim_enrich_grouptype_remove:
                    module: pim/controller/template
                    aclResourceId: pim_enrich_grouptype_remove
                pim_enrich_job_tracker_index:
                    module: pim/controller/common/index
                    aclResourceId: pim_enrich_job_tracker_index
                    config:
                        entity: process
                pim_importexport_import_execution_index:
                    module: pim/controller/common/index
                    aclResourceId: pim_importexport_import_execution_index
                    config:
                        entity: import-execution
                pim_importexport_import_execution_show:
                    module: pim/controller/job-execution
                    aclResourceId: pim_importexport_import_execution_show
                pim_importexport_export_execution_index:
                    module: pim/controller/common/index
                    aclResourceId: pim_importexport_export_execution_index
                    config:
                        entity: export-execution
                pim_importexport_export_execution_show:
                    module: pim/controller/job-execution
                    aclResourceId: pim_importexport_export_execution_show
                pim_enrich_job_tracker_show:
                    module: pim/controller/job-execution
                oro_config_configuration_system:
                    module: pim/controller/system
                pim_enrich_api_connection_index:
                    module: pim/controller/common/index
                    aclResourceId: pim_enrich_api_connection_manage
                    config:
                        entity: api-connection
<<<<<<< HEAD
                pim_user_security_logout:
=======
                pim_enrich_catalog_volume_index:
                    module: pim/controller/catalog-volume
                oro_user_security_logout:
>>>>>>> dcbeedfb
                    module: pim/controller/logout
        pim/attribute-edit-form/type-specific-form-registry:
            formNames:
                pim_catalog_date:
                    create: pim-attribute-form-date
                    edit:   pim-attribute-form-date
                pim_catalog_file:
                    create: pim-attribute-form-file
                    edit:   pim-attribute-form-file
                pim_catalog_identifier:
                    create: pim-attribute-form-identifier
                    edit:   pim-attribute-form-identifier
                pim_catalog_image:
                    create: pim-attribute-form-image
                    edit:   pim-attribute-form-image
                pim_catalog_metric:
                    create: pim-attribute-form-metric-create
                    edit:   pim-attribute-form-metric-edit
                pim_catalog_multiselect:
                    create: pim-attribute-form-select
                    edit:   pim-attribute-form-select
                pim_catalog_number:
                    create: pim-attribute-form-number
                    edit:   pim-attribute-form-number
                pim_catalog_price_collection:
                    create: pim-attribute-form-price
                    edit:   pim-attribute-form-price
                pim_catalog_simpleselect:
                    create: pim-attribute-form-select
                    edit:   pim-attribute-form-select
                pim_catalog_text:
                    create: pim-attribute-form-text
                    edit:   pim-attribute-form-text
                pim_catalog_textarea:
                    create: pim-attribute-form-textarea
                    edit:   pim-attribute-form-textarea
                pim_catalog_boolean:
                    create: pim-attribute-form-boolean
                    edit:   pim-attribute-form-boolean

    paths:
        pim/app:                            pimenrich/js/app
        pim/router:                         pimenrich/js/router
        pim/route-matcher:                  pimenrich/js/route-matcher
        pim/page-title:                     pimenrich/js/page-title
        pim/init-translator:                pimenrich/js/init-translator

        pimuser/js/init-signin: pimuser/js/init-signin
        bootstrap-modal: pimui/lib/bootstrap-modal
        translator-lib: pimenrich/lib/translator
        translator: pimenrich/js/translator
        routing: pimenrich/js/fos-routing-wrapper
        pim/datagrid-view-fetcher: pimdatagrid/js/fetcher/datagrid-view-fetcher
        jquery-setup: pimui/js/jquery-setup.js

        # Controllers
        pim/controller-registry:               pimenrich/js/controller/registry
        pim/controller/base:                   pimenrich/js/controller/base
        pim/controller/front:                  pimenrich/js/controller/front
        pim/controller/template:               pimenrich/js/controller/template
        pim/controller/form:                   pimenrich/js/controller/form
        pim/controller/product:                pimenrich/js/controller/product
        pim/controller/product/index:          pimenrich/js/controller/product/index
        pim/controller/entity-with-family-variant: pimenrich/js/controller/entity-with-family-variant
        pim/controller/family:                 pimenrich/js/controller/family
        pim/controller/catalog-volume:         pimenrich/js/controller/catalog-volume
        pim/controller/channel/edit:           pimenrich/js/controller/channel/edit
        pim/controller/common/index:           pimenrich/js/controller/common/index
        pim/controller/association-type:       pimenrich/js/controller/association-type
        pim/controller/redirect:               pimenrich/js/controller/redirect
        pim/controller/job-instance:           pimenrich/js/controller/job-instance
        pim/controller/group:                  pimenrich/js/controller/group
        pim/controller/role:                   pimenrich/js/controller/role
        pim/controller/job-execution:          pimenrich/js/controller/job-execution
        pim/controller/group-type:             pimenrich/js/controller/group-type
        pim/controller/system:                 pimenrich/js/controller/system
        pim/controller/user:                   pimenrich/js/controller/user
        pim/controller/attribute-group/edit:   pimenrich/js/controller/attribute-group/edit
        pim/controller/attribute-group/create: pimenrich/js/controller/attribute-group/create
        pim/controller/attribute/edit:         pimenrich/js/controller/attribute/edit
        pim/controller/attribute/create:       pimenrich/js/controller/attribute/create
        pim/controller/mass-edit:              pimenrich/js/controller/mass-edit
        pim/controller/logout:                 pimenrich/js/controller/logout

        jquery.wizard:                      pimenrich/js/jquery.wizard
        jstree/jquery.jstree.tree_selector: pimenrich/js/jstree/jquery.jstree.tree_selector
        jstree/nested_switch:               pimenrich/js/jstree/jquery.jstree.nested_switch
        pim/init:                           pimenrich/js/pim-init
        pim/asynctab:                       pimenrich/js/pim-async-tab
        pim/popinform:                      pimenrich/js/pim-popinform
        pim/optionform:                     pimenrich/js/pim-optionform
        pim/form-modal:                     pimenrich/js/form/form-modal
        pim/scopable:                       pimenrich/js/pim-scopable
        pim/currencyfield:                  pimenrich/js/pim-currencyfield
        pim/tree/view:                      pimenrich/js/tree-view.jstree
        pim/tree/associate:                 pimenrich/js/tree-associate.jstree
        pim/tree/manage:                    pimenrich/js/tree-manage.jstree
        pim/attributeoptionview:            pimenrich/js/pim-attributeoptionview
        pim/item/tableview:                 pimenrich/js/pim-item-tableview
        pim/item/view:                      pimenrich/js/pim-item-view
        pim/i18n:                           pimenrich/js/i18n.ts
        pim/user-context:                   pimenrich/js/user-context
        pim/date-context:                   pimenrich/js/date-context
        pim/error:                          pimenrich/js/error/error
        translator:                         pimenrich/lib/translator
        oro/translator:                     pimenrich/js/translator
        pim/common/property:                pimenrich/js/common/property
        pim/common/select2/family:          pimenrich/js/common/select2/family
        pim/common/form-modal-creator:      pimenrich/js/common/form-modal-creator

        # Security
        pim/security-context: pimenrich/js/security-context

        # Managers
        pim/group-manager:           pimenrich/js/manager/group-manager
        pim/attribute-manager:       pimenrich/js/manager/attribute-manager
        pim/attribute-group-manager: pimenrich/js/manager/attribute-group-manager

        # Fetcher
        pim/fetcher-registry:        pimenrich/js/fetcher/fetcher-registry
        pim/base-fetcher:            pimenrich/js/fetcher/base-fetcher
        pim/attribute-fetcher:       pimenrich/js/fetcher/attribute-fetcher
        pim/attribute-group-fetcher: pimenrich/js/fetcher/attribute-group-fetcher
        pim/locale-fetcher:          pimenrich/js/fetcher/locale-fetcher
        pim/product-fetcher:         pimenrich/js/fetcher/product-fetcher
        pim/product-model-fetcher:   pimenrich/js/fetcher/product-model-fetcher
        pim/family-fetcher:          pimenrich/js/fetcher/family-fetcher

        # Remover
        pim/remover/base:                pimenrich/js/remover/base-remover
        pim/remover/association-type:    pimenrich/js/remover/association-type-remover
        pim/remover/attribute-group:     pimenrich/js/remover/attribute-group-remover
        pim/remover/group-type:          pimenrich/js/remover/group-type-remover
        pim/remover/channel:             pimenrich/js/remover/channel
        pim/remover/family:              pimenrich/js/remover/family
        pim/remover/family-variant:      pimenrich/js/remover/family-variant
        pim/remover/product:             pimenrich/js/remover/product-remover
        pim/remover/product-model:       pimenrich/js/remover/product-model-remover
        pim/remover/group:               pimenrich/js/remover/group-remover
        pim/remover/job-instance-import: pimenrich/js/remover/job-instance-import-remover
        pim/remover/job-instance-export: pimenrich/js/remover/job-instance-export-remover
        pim/remover/attribute:           pimenrich/js/remover/attribute

        # Saver
        pim/saver/base:                pimenrich/js/saver/base-saver
        pim/saver/entity-saver:        pimenrich/js/saver/entity-saver
        pim/saver/channel:             pimenrich/js/saver/channel
        pim/saver/family:              pimenrich/js/saver/family
        pim/saver/family-variant:      pimenrich/js/saver/family-variant
        pim/saver/product:             pimenrich/js/saver/product-saver
        pim/saver/product-model:       pimenrich/js/saver/product-model-saver
        pim/saver/group:               pimenrich/js/saver/group-saver
        pim/saver/job-instance-export: pimenrich/js/saver/job-instance-export-saver
        pim/saver/job-instance-import: pimenrich/js/saver/job-instance-import-saver

        # Generator
        pim/media-url-generator:  pimenrich/js/generator/media-url-generator

        # Form
        pim/form-builder:         pimenrich/js/form/builder
        pim/form-registry:        pimenrich/js/form/registry
        pim/form-config-provider: pimenrich/js/form/config-provider
        pim/cache-invalidator:    pimenrich/js/form/cache-invalidator

        # Association type
        pim/association-type-edit-form/delete: pimenrich/js/association-type/form/delete

        # Attribute group
        pim/attribute-group-edit-form/delete: pimenrich/js/attribute-group/form/delete
        pim/attribute-group-edit-form/list:   pimenrich/js/attribute-group/form/list

        # Group type
        pim/group-type-edit-form/delete:                 pimenrich/js/group-type/form/delete

        # Catalog volume monitoring
        pim/catalog-volume/section:                      pimenrich/js/catalog-volume/section.ts
        pim/catalog-volume/header:                       pimenrich/js/catalog-volume/header.ts

        # Channel
        pim/channel-edit-form/delete:                           pimenrich/js/channel/form/delete
        pim/channel-edit-form/save:                             pimenrich/js/channel/form/save
        pim/channel-edit-form/properties/general/currencies:    pimenrich/js/channel/form/properties/general/currencies
        pim/channel-edit-form/properties/general/locales:       pimenrich/js/channel/form/properties/general/locales
        pim/channel-edit-form/properties/general/category-tree: pimenrich/js/channel/form/properties/general/category-tree
        pim/channel-edit-form/properties/conversion-unit:       pimenrich/js/channel/form/properties/conversion-unit
        pim/channel-edit-form/properties/general/category-tree: pimenrich/js/channel/form/properties/general/category-tree.js

        # Family
        pim/family-edit-form/delete:                                        pimenrich/js/family/form/delete
        pim/family-edit-form/save:                                          pimenrich/js/family/form/save
        pim/family-edit-form/family-variant:                                pimenrich/js/family/form/family-variant
        pim/family-edit-form/properties/general/code:                       pimenrich/js/family/form/properties/general/code
        pim/family-edit-form/properties/general/attribute-as-label:         pimenrich/js/family/form/properties/general/attribute-as-label
        pim/family-edit-form/properties/general/attribute-as-image:         pimenrich/js/family/form/properties/general/attribute-as-image
        pim/family-edit-form/properties/general/translation:                pimenrich/js/family/form/properties/general/translation
        pim/family-edit-form/attributes/toolbar/add-select/attribute-group: pimenrich/js/family/form/attributes/toolbar/add-select/attribute-group/select
        pim/family-edit-form/attributes/toolbar/add-select/attribute:       pimenrich/js/family/form/attributes/toolbar/add-select/attribute/select
        pim/family-edit-form/attributes/toolbar:                            pimenrich/js/family/form/attributes/toolbar
        pim/family-edit-form/attributes/attributes:                         pimenrich/js/family/form/attributes/attributes
        pim/family-edit-form/attributes/toolbar:                            pimenrich/js/family/form/attributes/toolbar
        pim/family-edit-form/attributes:                                    pimenrich/js/family/form/attributes
        pim/family-edit-form/properties/general:                            pimenrich/js/family/form/properties/general
        pim/family-edit-form/attributes:                                    pimenrich/js/family/form/attributes
        pim/family-edit-form/add-family-variant:                            pimenrich/js/family/form/variants/add-family-variant
        pim/family-edit-form/add-family-variant-form:                       pimenrich/js/family/form/variants/add-family-variant-form
        pim/family-edit-form/add-family-variant-header:                     pimenrich/js/family/form/variants/add-family-variant-header
        pim/family-edit-form/add-family-variant-fields-container:           pimenrich/js/family/form/variants/add-family-variant-fields-container

        pim/family-variant-edit-form/edit:                                  pimenrich/js/family-variant/form/edit
        pim/family-variant-edit-form/attribute-set:                         pimenrich/js/family-variant/form/attribute-set
        pim/family-variant-edit-form/save:                                  pimenrich/js/family-variant/form/save
        pim/family-variant-edit-form/delete:                                pimenrich/js/family-variant/form/delete

        # Exports
        pim/job-instance-edit-form/save:        pimenrich/js/job/common/edit/save
        pim/job-instance-export-edit-form/save: pimenrich/js/job/export/edit/save

        # Imports
        pim/job-instance-import-edit-form/save: pimenrich/js/job/import/edit/save
        pim/job-instance/import/switcher:       pimenrich/js/job/import/switcher
        pim/job-instance/import/switcher-item:  pimenrich/js/job/import/switcher-item

        # Group
        pim/group-edit-form/save: pimenrich/js/group/form/save

        # Product
        pim/product-edit-form/product-label:                     pimenrich/js/product/form/product-label
        pim/product-edit-form/product-completeness:              pimenrich/js/product/form/product-completeness
        pim/product-edit-form/total-missing-required-attributes: pimenrich/js/product/form/total-missing-required-attributes
        pim/product-edit-form/attribute-filter:                  pimenrich/js/product/form/attribute-filter
        pim/product-edit-form/attribute-filter-all:              pimenrich/js/product/form/attribute-filter-all
        pim/product-edit-form/attribute-filter-missing-required: pimenrich/js/product/form/attribute-filter-missing-required
        pim/product-edit-form/attribute-filter-at-this-level:    pimenrich/js/product/form/attribute-filter-at-this-level
        pim/product-edit-form/attributes/validation:             pimenrich/js/product/form/attributes/validation
        pim/product-edit-form/attributes/validation-error:       pimenrich/js/product/form/attributes/validation-error
        pim/product-edit-form/attributes/locale-specific:        pimenrich/js/product/form/attributes/locale-specific
        pim/product-edit-form/attributes/read-only-form:         pimenrich/js/product/form/attributes/read-only-form
        pim/product-edit-form/attributes/completeness:           pimenrich/js/product/form/attributes/completeness
        pim/product-edit-form/attributes/localizable:            pimenrich/js/product/form/attributes/localizable
        pim/product-edit-form/categories:                        pimenrich/js/product/form/categories
        pim/product-edit-form/associations:                      pimenrich/js/product/form/associations
        pim/product-edit-form/associated-product-row:            pimenrich/js/product/form/associated-product-row
        pim/product-edit-form/locale-switcher:                   pimenrich/js/product/form/locale-switcher
        pim/product-edit-form/scope-switcher:                    pimenrich/js/product/form/scope-switcher
        pim/product-edit-form/completeness:                      pimenrich/js/product/form/completeness
        pim/product-edit-form/history:                           pimenrich/js/product/form/history
        pim/product-edit-form/comments:                          pimenrich/js/product/form/comments
        pim/product-edit-form/save:                              pimenrich/js/product/form/save
        pim/product-edit-form/sequential-edit:                   pimenrich/js/product/form/sequential-edit
        pim/product-edit-form/delete:                            pimenrich/js/product/form/delete
        pim/product-edit-form/meta/family:                       pimenrich/js/product/form/meta/family
        pim/product-edit-form/meta/family-variant:               pimenrich/js/product/form/meta/family-variant
        pim/product-edit-form/meta/change-family:                pimenrich/js/product/form/meta/change-family
        pim/product-edit-form/meta/created:                      pimenrich/js/product/form/meta/created
        pim/product-edit-form/meta/updated:                      pimenrich/js/product/form/meta/updated
        pim/product-edit-form/meta/groups:                       pimenrich/js/product/form/meta/groups
        pim/product-edit-form/meta/status-switcher:              pimenrich/js/product/form/meta/status-switcher
        pim/product-edit-form/download-pdf:                      pimenrich/js/product/form/download-pdf
        pim/product-edit-form/attributes:                        pimenrich/js/product/form/attributes
        pim/product-edit-form/creation/identifier:               pimenrich/js/product/form/creation/identifier
        pim/product-edit-form/start-copy:                        pimenrich/js/product/form/start-copy
        pim/product-edit-form/variant-navigation:                pimenrich/js/product/form/variant-navigation
        pim/product-edit-form/attributes/variant-axes:           pimenrich/js/product/form/attributes/variant-axes
        pim/product-edit-form/product-and-product-model-picker:  pimenrich/js/product/form/product-and-product-model-picker
        pim/product-edit-form/attributes/read-only-parent-attributes: pimenrich/js/product/form/attributes/read-only-parent-attributes

        # Product model
        pim/product-model-edit-form/product-model-label: pimenrich/js/product-model/form/product-model-label
        pim/product-model-edit-form/save: pimenrich/js/product-model/form/save
        pim/product-model-edit-form/delete:                     pimenrich/js/product-model/form/delete
        pim/product-model-edit-form/complete-variant-product: pimenrich/js/product-model/form/complete-variant-product
        pim/product-model-edit-form/history: pimenrich/js/product/form/history
        pim/product-model/form/creation/variant: pimenrich/js/product-model/form/creation/variant
        pim/product-model-edit-form/add-child-form: pimenrich/js/product-model/form/add-child
        pim/product-model-edit-form/add-child-form-header: pimenrich/js/product-model/form/add-child/header
        pim/product-model-edit-form/add-child-form-fields-container: pimenrich/js/product-model/form/add-child/fields-container

        oro/datagrid/navigate-product-and-product-model-action: pimenrich/js/datagrid/action/navigate-product-and-product-model-action
        oro/datagrid/edit-in-modal-action:                      pimenrich/js/datagrid/action/edit-in-modal-action
        oro/datagrid/delete-product-action:                     pimenrich/js/datagrid/action/delete-product-action
        oro/datagrid/toggle-product-action:                     pimenrich/js/datagrid/action/toggle-product-action

        # Attribute group
        pim/attribute-group-form/tab/attribute: pimenrich/js/attribute-group/form/tab/attribute

        # Exports
        pim/job/product/edit/content/readonly:                       pimenrich/js/job/product/edit/content/readonly
        pim/job/product/edit/content/structure:                      pimenrich/js/job/product/edit/content/structure
        pim/job/product/edit/content/structure/scope:                pimenrich/js/job/product/edit/content/structure/scope
        pim/job/product/edit/content/structure/locales:              pimenrich/js/job/product/edit/content/structure/locales
        pim/job/product/edit/content/structure/attributes:           pimenrich/js/job/product/edit/content/structure/attributes
        pim/job/product/edit/content/structure/attributes-selector:  pimenrich/js/job/product/edit/content/structure/attributes-selector
        pim/job/product/edit/content/data/add-select/attribute:      pimenrich/js/job/product/edit/content/data/add-select/attribute/select
        pim/job/product/edit/content/data/default-attribute-filters: pimenrich/js/job/product/edit/content/data/default-attribute-filters
        pim/job/common/edit/content/data/help:                       pimenrich/js/job/common/edit/content/data/help
        pim/job/product/edit/content/data:                           pimenrich/js/job/product/edit/content/data
        pim/job/product/edit/field/date-format:                      pimenrich/js/job/product/edit/field/date-format
        pim/job/common/edit/field/decimal-separator:                 pimenrich/js/job/common/edit/field/decimal-separator
        pim/job/common/edit/properties:                              pimenrich/js/job/common/edit/properties
        pim/job/common/edit/field/field:                             pimenrich/js/job/common/edit/field/field
        pim/job/common/edit/field/text:                              pimenrich/js/job/common/edit/field/text
        pim/job/common/edit/field/select:                            pimenrich/js/job/common/edit/field/select
        pim/job/common/edit/field/switch:                            pimenrich/js/job/common/edit/field/switch
        pim/job/common/edit/label:                                   pimenrich/js/job/common/edit/label
        pim/job/common/edit/meta:                                    pimenrich/js/job/common/edit/meta
        pim/job/export/edit/delete:                                  pimenrich/js/job/export/edit/delete
        pim/job/import/edit/delete:                                  pimenrich/js/job/import/edit/delete
        pim/job/common/edit/validation:                              pimenrich/js/job/common/edit/validation
        pim/job/common/edit/launch:                                  pimenrich/js/job/common/edit/launch
        pim/job/common/edit/upload:                                  pimenrich/js/job/common/edit/upload
        pim/job/common/edit/upload-launch:                           pimenrich/js/job/common/edit/upload-launch
        pim/job/common/file-path:                                    pimenrich/js/job/common/file-path
        pim/job/common/label:                                        pimenrich/js/job/common/label
        pim/job/common/grid:                                         pimenrich/js/job/common/grid
        pim/job/execution/summary-table:                             pimenrich/js/job/execution/summary-table
        pim/job/execution/auto-refresh:                              pimenrich/js/job/execution/auto-refresh
        pim/job/execution/show-profile:                              pimenrich/js/job/execution/show-profile
        pim/job/execution/download-archives-buttons:                 pimenrich/js/job/execution/download-archives-buttons
        pim/job/execution/download-log:                              pimenrich/js/job/execution/download-log
        pim/job/product/edit/content:                                pimenrich/js/job/product/edit/content

        # Filters
        pim/filter/filter:                     pimenrich/js/filter/filter
        pim/filter/product/family:             pimenrich/js/filter/product/family
        pim/filter/product/enabled:            pimenrich/js/filter/product/enabled
        pim/filter/product/updated:            pimenrich/js/filter/product/updated
        pim/filter/product/completeness:       pimenrich/js/filter/product/completeness
        pim/filter/product/category:           pimenrich/js/filter/product/category
        pim/filter/product/category/selector:  pimenrich/js/filter/product/category/selector
        pim/filter/attribute/identifier:       pimenrich/js/filter/attribute/identifier
        pim/filter/attribute/attribute:        pimenrich/js/filter/attribute/attribute
        pim/filter/attribute/boolean:          pimenrich/js/filter/attribute/boolean
        pim/filter/attribute/string:           pimenrich/js/filter/attribute/string
        pim/filter/attribute/metric:           pimenrich/js/filter/attribute/metric
        pim/filter/attribute/price-collection: pimenrich/js/filter/attribute/price-collection
        pim/filter/attribute/number:           pimenrich/js/filter/attribute/number
        pim/filter/attribute/select:           pimenrich/js/filter/attribute/select
        pim/filter/attribute/media:            pimenrich/js/filter/attribute/media
        pim/filter/attribute/date:             pimenrich/js/filter/attribute/date

        # Mass edit
        pim/mass-edit-form/form:                                      pimenrich/js/mass-edit/form/form
        pim/mass-edit-form/choose:                                    pimenrich/js/mass-edit/form/choose
        pim/mass-edit-form/product/operation:                         pimenrich/js/mass-edit/form/product/operation
        pim/mass-edit-form/product/associate:                         pimenrich/js/mass-edit/form/product/associate
        pim/mass-edit-form/product/change-status:                     pimenrich/js/mass-edit/form/product/change-status
        pim/mass-edit-form/product/edit-common-attributes:            pimenrich/js/mass-edit/form/product/edit-common-attributes
        pim/mass-edit-form/product/add-attribute-values:              pimenrich/js/mass-edit/form/product/edit-common-attributes
        pim/mass-edit-form/product/add-to-existing-product-model:     pimenrich/js/mass-edit/form/product/add-to-existing-product-model
        pim/mass-edit-form/product/change-family:                     pimenrich/js/mass-edit/form/product/change-family
        pim/mass-edit-form/product/add-to-group:                      pimenrich/js/mass-edit/form/product/add-to-group
        pim/mass-edit-form/product/category:                          pimenrich/js/mass-edit/form/product/category
        pim/mass-edit-form/product/mass-edit-field:                   pimenrich/js/mass-edit/form/product/mass-edit-field
        pim/mass-edit-form/product/product-model-field:               pimenrich/js/mass-edit/form/product/product-model-field
        pim/mass-edit-form/product/variant-field:                     pimenrich/js/mass-edit/form/product/variant-field
        pim/mass-edit-form/family/set-requirements:                   pimenrich/js/mass-edit/form/family/set-requirements

        # Product edit form
        pim/field-manager: pimenrich/js/product/field-manager
        pim/provider/to-fill-field-provider: pimenrich/js/provider/to-fill-field-provider.ts
        pim/provider/sequential-edit-provider: pimenrich/js/provider/sequential-edit-provider

        # Mass product edit form
        pim/mass-product-edit-form/form-model-updater: pimenrich/js/product/form/mass-edit/form-model-updater
        pim/mass-product-edit-form/attributes:           pimenrich/js/product/form/mass-edit/attributes

        # Mass family edit
        pim/mass-family-edit-form/attributes:                   pimenrich/js/family/mass-edit/attributes
        pim/mass-family-edit-form/form-model-updater:           pimenrich/js/family/mass-edit/form-model-updater
        pim/mass-family-edit-form/toolbar/add-select/attribute: pimenrich/js/family/mass-edit/toolbar/add-select/attribute/select

        # Attribute option form
        pim/attribute-option-form:          pimenrich/js/attribute-option/form
        pim/attribute-option/create:        pimenrich/js/attribute-option/create

        # Group
        pim/group-edit-form/products:               pimenrich/js/group/form/products
        pim/group-edit-form/delete:                 pimenrich/js/group/form/delete
        pim/group-edit-form/properties/general:     pimenrich/js/group/form/properties/general
        pim/group-edit-form/meta/product-count:     pimenrich/js/group/form/meta/product-count
        pim/group-edit-form/save:                   pimenrich/js/group/form/save

        # Attribute
        pim/attribute-edit-form/tab/choices:                    pimenrich/js/attribute/form/choices
        pim/attribute-edit-form/choices/options-grid:           pimenrich/js/attribute/form/choices/options-grid
        pim/attribute-edit-form/delete:                         pimenrich/js/attribute/form/delete
        pim/attribute-edit-form/properties/available-locales:   pimenrich/js/attribute/form/properties/available-locales
        pim/attribute-edit-form/properties/default-metric-unit: pimenrich/js/attribute/form/properties/default-metric-unit
        pim/attribute-edit-form/properties/group:               pimenrich/js/attribute/form/properties/group
        pim/attribute-edit-form/properties/is-locale-specific:  pimenrich/js/attribute/form/properties/is-locale-specific
        pim/attribute-edit-form/properties/localizable:         pimenrich/js/attribute/form/properties/localizable
        pim/attribute-edit-form/properties/metric-family:       pimenrich/js/attribute/form/properties/metric-family
        pim/attribute-edit-form/properties/scopable:            pimenrich/js/attribute/form/properties/scopable
        pim/attribute-edit-form/properties/type:                pimenrich/js/attribute/form/properties/type
        pim/attribute-edit-form/properties/unique:              pimenrich/js/attribute/form/properties/unique
        pim/attribute-edit-form/properties/validation-regexp:   pimenrich/js/attribute/form/properties/validation-regexp
        pim/attribute-edit-form/type-specific-form:             pimenrich/js/attribute/form/type-specific-form
        pim/attribute-edit-form/type-specific-form-registry:    pimenrich/js/attribute/form/type-specific-form-registry
        pim/attribute-edit-form:                                pimenrich/js/attribute/form/edit-form

        # Common
        pim/common/grid:                   pimenrich/js/form/common/grid
        pim/common/redirect:               pimenrich/js/form/common/redirect
        pim/common/column-list-view:       pimenrich/js/common/column-list-view
        pim/common/breadcrumbs:            pimenrich/js/common/breadcrumbs
        pim/common/tab/history:            pimenrich/js/form/common/tab/history
        pim/common/tab:                    pimenrich/js/form/common/tab
        pim/common/properties/translation: pimenrich/js/form/common/properties/translation
        pim/common/properties/general:     pimenrich/js/form/common/properties/general
        pim/common/add-select:             pimenrich/js/form/common/add-select/select
        pim/common/add-select/line:        pimenrich/js/form/common/add-select/line
        pim/common/add-select/footer:      pimenrich/js/form/common/add-select/footer
        pim/create/properties/general:     pimenrich/js/create/form/properties/general
        pim/common/simple-view:            pimenrich/js/form/common/simple-view
        pim/common/grid-title:             pimenrich/js/form/common/grid-title
        pim/common/item-picker:            pimenrich/js/common/item-picker

        # Root
        pim/form/common/edit-form: pimenrich/js/form/common/edit-form

        pim/form/common/label:                               pimenrich/js/form/common/label
        pim/form/common/group-selector:                      pimenrich/js/form/common/group-selector
        pim/form/common/attributes/attribute-group-selector: pimenrich/js/form/common/attributes/attribute-group-selector
        pim/form/common/save:                                pimenrich/js/form/common/save
        pim/form/common/delete:                              pimenrich/js/form/common/delete
        pim/form/common/form-tabs:                           pimenrich/js/form/common/form-tabs
        pim/form/common/column-tabs:                         pimenrich/js/form/common/column-tabs
        pim/form/common/column-tabs-navigation:              pimenrich/js/form/common/column-tabs-navigation
        pim/form/common/save-form:                           pimenrich/js/form/common/save-form
        pim/form/common/save-buttons:                        pimenrich/js/form/common/save-buttons
        pim/form/common/state:                               pimenrich/js/form/common/state
        pim/form/common/meta:                                pimenrich/js/form/common/meta
        pim/form/common/subsection:                          pimenrich/js/form/common/subsection
        pim/form/common/main-image:                          pimenrich/js/form/common/main-image
        pim/form/common/meta/created:                        pimenrich/js/form/common/meta/created
        pim/form/common/meta/updated:                        pimenrich/js/form/common/meta/updated
        pim/form/common/meta/status:                         pimenrich/js/form/common/meta/status
        pim/form/common/attributes:                          pimenrich/js/form/common/attributes
        pim/form/common/attributes/copy:                     pimenrich/js/form/common/attributes/copy
        pim/form/common/attributes/copy-field:               pimenrich/js/form/common/attributes/copy-field
        pim/form/common/attributes/create-button:            pimenrich/js/form/common/attributes/create-button
        pim/form/common/download-file:                       pimenrich/js/form/common/download-file
        pim/form/common/index/grid:                          pimenrich/js/form/common/index/grid
        pim/form/common/index/create-button:                 pimenrich/js/form/common/index/create-button
        pim/form/common/column:                              pimenrich/js/form/common/column
        pim/form/common/secondary-actions:                   pimenrich/js/form/common/secondary-actions
        pim/form/common/index/confirm-button:                pimenrich/js/form/common/index/confirm-button
        pim/form/common/creation/field:                      pimenrich/js/form/common/creation/field
        pim/form/common/creation/modal:                      pimenrich/js/form/common/creation/modal
        pim/form/common/creation/modal/client:               pimenrich/js/form/common/creation/modal/client
        pim/form/common/creation/type:                       pimenrich/js/form/common/creation/type
        pim/form/common/creation/job:                        pimenrich/js/form/common/creation/job
        pim/form/common/product/create-button:               pimenrich/js/form/common/product/create-button

        pim/menu/menu:                                       pimenrich/js/menu/menu
        pim/menu/tab:                                        pimenrich/js/menu/tab
        pim/menu/item:                                       pimenrich/js/menu/item
        pim/menu/help:                                       pimenrich/js/menu/help
        pim/menu/navigation-block:                           pimenrich/js/menu/navigation-block
        pim/menu/resizable:                                  pimenrich/js/menu/resizable
        pim/menu/user-navigation:                            pimenrich/js/menu/user-navigation
        pim/menu/logo:                                       pimenrich/js/menu/logo
        pim/menu/column:                                     pimenrich/js/menu/column

        # Common fields
        pim/form/common/fields/field:                   pimenrich/js/form/common/fields/field
        pim/form/common/fields/boolean:                 pimenrich/js/form/common/fields/boolean
        pim/form/common/fields/date:                    pimenrich/js/form/common/fields/date
        pim/form/common/fields/select:                  pimenrich/js/form/common/fields/select
        pim/form/common/fields/simple-select-async:     pimenrich/js/form/common/fields/simple-select-async
        pim/form/common/fields/text:                    pimenrich/js/form/common/fields/text
        pim/form/common/fields/textarea:                pimenrich/js/form/common/fields/textarea
        pim/form/common/fields/metric:                  pimenrich/js/form/common/fields/metric

        # Values fields
        pim/form/common/fields/values/boolean:              pimenrich/js/form/common/fields/values/boolean
        pim/form/common/fields/values/simple-select-async:  pimenrich/js/form/common/fields/values/simple-select-async
        pim/form/common/fields/values/text:                 pimenrich/js/form/common/fields/values/text
        pim/form/common/fields/values/metric:               pimenrich/js/form/common/fields/values/metric
        pim/form/common/fields/values/values-behavior:      pimenrich/js/form/common/fields/values/values-behavior

        # PEF fields
        pim/field:                  pimenrich/js/product/field/field
        pim/boolean-field:          pimenrich/js/product/field/boolean-field
        pim/date-field:             pimenrich/js/product/field/date-field
        pim/media-field:            pimenrich/js/product/field/media-field
        pim/metric-field:           pimenrich/js/product/field/metric-field
        pim/multi-select-field:     pimenrich/js/product/field/multi-select-field
        pim/number-field:           pimenrich/js/product/field/number-field
        pim/price-collection-field: pimenrich/js/product/field/price-collection-field
        pim/simple-select-field:    pimenrich/js/product/field/simple-select-field
        pim/text-field:             pimenrich/js/product/field/text-field
        pim/textarea-field:         pimenrich/js/product/field/textarea-field
        pim/wysiwyg-field:          pimenrich/js/product/field/wysiwyg-field

        # Product add select
        pim/product/add-select/attribute/line: pimenrich/js/product/form/attributes/add-select/attribute/line
        pim/product/add-select/attribute:      pimenrich/js/product/form/attributes/add-select/attribute/select
        pim/attribute-group/add-select/attribute: pimenrich/js/attribute-group/form/tab/select

        # Formatters
        pim/formatter/choices/base: pimenrich/js/formatter/choices/base
        pim/formatter/date: pimenrich/js/formatter/date-formatter

        # Grid
        pim/grid/locale-switcher:   pimenrich/js/product/grid/locale-switcher
        pim/grid/category-switcher: pimenrich/js/product/grid/category-switcher
        pim/grid/mass-actions:      pimenrich/js/grid/mass-actions

        # Category tree
        pim/grid/category-tree:      pimenrich/js/product/grid/category-tree
        pim/grid/category-tree-done: pimenrich/js/product/grid/category-tree-done

        # Grid view selector
        pim/grid/view-selector: pimenrich/js/product/grid/view-selector
        pim/grid/view-selector/selector: pimenrich/js/grid/view-selector
        pim/grid/view-selector/line: pimenrich/js/grid/view-selector-line
        pim/grid/view-selector/create-view: pimenrich/js/grid/view-selector-create-view
        pim/grid/view-selector/save-view: pimenrich/js/grid/view-selector-save-view
        pim/grid/view-selector/remove-view: pimenrich/js/grid/view-selector-remove-view
        pim/grid/view-selector/current: pimenrich/js/grid/view-selector-current
        pim/grid/table: pimenrich/js/product/grid/table

        #
        # Templates
        #

        pim/template/common/default-template:                     pimenrich/templates/common/default-template.html
        pim/template/common/drop-zone:                            pimenrich/templates/common/drop-zone.html
        pim/template/common/form-container:                       pimenrich/templates/common/form-container.html
        pim/template/common/no-data:                              pimenrich/templates/common/no-data.html
        pim/template/common/grid:                                 pimenrich/templates/common/grid.html
        pim/template/common/item-picker:                          pimenrich/templates/common/item-picker.html
        pim/template/common/item-picker-basket:                   pimenrich/templates/common/item-picker-basket.html

        pim/template/form/group-selector:                         pimenrich/templates/form/group-selector.html
        pim/template/form/save:                                   pimenrich/templates/form/save.html
        pim/template/form/delete:                                 pimenrich/templates/form/delete.html
        pim/template/form/tab/history:                            pimenrich/templates/form/tab/history.html
        pim/template/form/tab/section:                            pimenrich/templates/form/tab/section.html
        pim/template/form/tab/sections:                           pimenrich/templates/form/tab/sections.html
        pim/template/form/grid:                                   pimenrich/templates/form/grid.html
        pim/template/form/add-select/select:                      pimenrich/templates/form/add-select/select.html
        pim/template/form/add-select/line:                        pimenrich/templates/form/add-select/line.html
        pim/template/form/add-select/footer:                      pimenrich/templates/form/add-select/footer.html
        pim/template/form/properties/translation:                 pimenrich/templates/form/properties/translation.html
        pim/template/form/properties/general:                     pimenrich/templates/form/properties/general.html
        pim/template/form/properties/input:                       pimenrich/templates/form/properties/input.html
        pim/template/form/form-tabs:                              pimenrich/templates/form/form-tabs.html
        pim/template/form/state:                                  pimenrich/templates/form/state.html
        pim/template/form/meta/created:                           pimenrich/templates/form/meta/created.html
        pim/template/form/meta/updated:                           pimenrich/templates/form/meta/updated.html
        pim/template/form/meta/status:                            pimenrich/templates/form/meta/status.html
        pim/template/form/meta:                                   pimenrich/templates/form/meta.html
        pim/template/form/tab/attributes:                         pimenrich/templates/form/tab/attributes.html
        pim/template/form/save-buttons:                           pimenrich/templates/form/save-buttons.html
        pim/template/form/tab/attribute/attribute-filter:         pimenrich/templates/form/tab/attributes/attribute-filter.html
        pim/template/form/tab/attribute/attribute-group-selector: pimenrich/templates/form/tab/attributes/attribute-group-selector.html
        pim/template/form/tab/attribute/attribute-group:          pimenrich/templates/form/tab/attributes/attribute-group.html
        pim/template/form/tab/attribute/copy:                     pimenrich/templates/form/tab/attributes/copy.html
        pim/template/form/tab/attribute/copy-field:               pimenrich/templates/form/tab/attributes/copy-field.html
        pim/template/form/tab/attribute/create-button:            pimenrich/templates/form/tab/attributes/create-button.html
        pim/template/form/tab/attribute/create-modal-content:     pimenrich/templates/form/tab/attributes/create-modal-content.html
        pim/template/form/redirect:                               pimenrich/templates/form/redirect.html
        pim/template/form/download-file:                          pimenrich/templates/form/download-file.html
        pim/template/form/index/index:                            pimenrich/templates/form/index/index.html
        pim/template/form/index/create-button:                    pimenrich/templates/form/index/create-button.html
        pim/template/form/index/confirm-button:                   pimenrich/templates/form/index/confirm-button.html
        pim/template/form/creation/modal:                         pimenrich/templates/form/creation/modal.html

        pim/template/form/creation/field:                         pimenrich/templates/form/creation/field.html
        pim/template/form/creation/type:                          pimenrich/templates/form/creation/type.html
        pim/template/form/creation/job:                           pimenrich/templates/form/creation/job.html
        pim/template/form/column:                                 pimenrich/templates/form/column.html
        pim/template/form/column-navigation:                      pimenrich/templates/form/column-navigation.html
        pim/template/form/secondary-actions:                      pimenrich/templates/form/secondary-actions.html
        pim/template/form/column-tabs:                            pimenrich/templates/form/column-tabs.html
        pim/template/form/column-tabs-navigation:                 pimenrich/templates/form/column-tabs-navigation.html
        pim/template/form/subsection:                             pimenrich/templates/form/subsection.html
        pim/template/form/main-image:                             pimenrich/templates/form/main-image.html

        pim/template/form/common/fields/field:                    pimenrich/templates/form/common/fields/field.html
        pim/template/form/common/fields/boolean:                  pimenrich/templates/form/common/fields/boolean.html
        pim/template/form/common/fields/date:                     pimenrich/templates/form/common/fields/date.html
        pim/template/form/common/fields/select:                   pimenrich/templates/form/common/fields/select.html
        pim/template/form/common/fields/simple-select-async:      pimenrich/templates/form/common/fields/simple-select-async.html
        pim/template/form/common/fields/text:                     pimenrich/templates/form/common/fields/text.html
        pim/template/form/common/fields/textarea:                 pimenrich/templates/form/common/fields/textarea.html
        pim/template/form/common/fields/metric:                   pimenrich/templates/form/common/fields/metric.html

        # Attribute group
        pim/template/form/attribute-group/tab/attribute: pimenrich/templates/attribute-group/tab/attribute.html
        pim/template/form/attribute-group/list:          pimenrich/templates/attribute-group/list.html

        pim/template/channel/tab/properties/general/currencies:     pimenrich/templates/channel/tab/properties/general/currencies.html
        pim/template/channel/tab/properties/general/locales:        pimenrich/templates/channel/tab/properties/general/locales.html
        pim/template/channel/tab/properties/general/category-tree:  pimenrich/templates/channel/tab/properties/general/category-tree.html
        pim/template/channel/tab/properties/conversion-unit:        pimenrich/templates/channel/tab/properties/conversion-unit.html

        pim/template/family/tab/attributes/toolbar:          pimenrich/templates/family/tab/attributes/toolbar.html
        pim/template/family/tab/attributes/attributes:       pimenrich/templates/family/tab/attributes/attributes.html
        pim/template/family/tab/general/attribute-as-label:  pimenrich/templates/family/tab/general/attribute-as-label.html
        pim/template/family/tab/attributes:                  pimenrich/templates/family/tab/attributes.html
        pim/template/family/tab/general/attribute-as-image:  pimenrich/templates/family/tab/general/attribute-as-image.html
        pim/template/family/tab/family-variant:              pimenrich/templates/family/tab/family-variant.html

        # Family variant
        pim/template/family-variant/add-variant-form:                  pimenrich/templates/family/tab/variants/add-variant-form.html
        pim/template/family-variant/add-variant-form-header:           pimenrich/templates/family/tab/variants/add-variant-form-header.html
        pim/template/family-variant/add-variant-form-fields-container: pimenrich/templates/family/tab/variants/add-variant-form-fields-container.html

        pim/template/family-variant/edit:                    pimenrich/templates/family-variant/edit.html
        pim/template/family-variant/attribute-set:           pimenrich/templates/family-variant/attribute-set.html
        pim/template/family-variant/attribute-group:         pimenrich/templates/family-variant/attribute-group.html

        # Grid
        pim/template/product/grid/locale-switcher:           pimenrich/templates/product/grid/locale-switcher.html
        pim/template/product/grid/column-inner:              pimenrich/templates/product/grid/column-inner.html
        pim/template/product/grid/category-switcher:         pimenrich/templates/product/grid/category-switcher.html
        pim/template/product/grid/category-tree-done:        pimenrich/templates/product/grid/category-tree-done.html
        pim/template/product/index:                          pimenrich/templates/product/index.html
        pim/template/product/tab/categories:                 pimenrich/templates/product/tab/categories.html
        pim/template/product/tab/catalog-switcher:           pimenrich/templates/product/tab/catalog-switcher.html
        pim/template/product/tab/attribute/validation-error: pimenrich/templates/product/tab/attributes/validation-error.html
        pim/template/product/tab/associations:               pimenrich/templates/product/tab/associations.html
        pim/template/product/tab/associated-product-row:     pimenrich/templates/product/tab/associated-product-row.html
        pim/template/product/tab/association-panes:          pimenrich/templates/product/tab/association-panes.html
        pim/template/product/tab/jstree-locked-item:         pimenrich/templates/product/tab/jstree-locked-item.html
        pim/template/product/completeness:                   pimenrich/templates/product/completeness.html
        pim/template/product/history:                        pimenrich/templates/product/history.html
        pim/template/product/comments:                       pimenrich/templates/product/comments.html
        pim/template/product/locale-switcher:                pimenrich/templates/product/locale-switcher.html
        pim/template/product/sequential-edit:                pimenrich/templates/product/sequential-edit.html
        pim/template/product/download-pdf:                   pimenrich/templates/product/download-pdf.html
        pim/template/product/start-copy:                     pimenrich/templates/product/start-copy.html
        pim/template/product/meta/status-switcher:           pimenrich/templates/product/meta/status-switcher.html
        pim/template/product/meta/family:                    pimenrich/templates/product/meta/family.html
        pim/template/product/meta/family-variant:            pimenrich/templates/product/meta/family-variant.html
        pim/template/product/meta/change-family-modal:       pimenrich/templates/product/meta/change-family-modal.html
        pim/template/product/meta/groups:                    pimenrich/templates/product/meta/groups.html
        pim/template/product/meta/group-modal:               pimenrich/templates/product/meta/group-modal.html
        pim/template/product/meta/created:                   pimenrich/templates/product/meta/created.html
        pim/template/product/meta/updated:                   pimenrich/templates/product/meta/updated.html
        pim/template/product/scope-switcher:                 pimenrich/templates/product/scope-switcher.html
        pim/template/product/field/field:                    pimenrich/templates/product/field/field.html
        pim/template/product/field/boolean:                  pimenrich/templates/product/field/boolean.html
        pim/template/product/field/date:                     pimenrich/templates/product/field/date.html
        pim/template/product/field/media:                    pimenrich/templates/product/field/media.html
        pim/template/product/field/metric:                   pimenrich/templates/product/field/metric.html
        pim/template/product/field/multi-select:             pimenrich/templates/product/field/multi-select.html
        pim/template/product/field/number:                   pimenrich/templates/product/field/number.html
        pim/template/product/field/price-collection:         pimenrich/templates/product/field/price-collection.html
        pim/template/product/field/simple-select:            pimenrich/templates/product/field/simple-select.html
        pim/template/product/field/text:                     pimenrich/templates/product/field/text.html
        pim/template/product/field/textarea:                 pimenrich/templates/product/field/textarea.html
        pim/template/product-create-error:                   pimenrich/templates/product/create-error.html
        pim/template/product/create-button:                  pimenrich/templates/product/create-button.html
        pim/template/product/create-modal-content:           pimenrich/templates/product/create-modal-content.html
        pim/template/product/add-select/attribute/line:      pimenrich/templates/product/form/add-select/attribute/line.html
        pim/template/product/form/product-completeness:      pimenrich/templates/product/form/product-completeness.html
        pim/template/product/form/total-missing-required-attributes: pimenrich/templates/product/form/total-missing-required-attributes.html
        pim/template/product/form/variant-navigation/navigation: pimenrich/templates/product/form/variant-navigation/navigation.html
        pim/template/product/form/variant-navigation/product-item: pimenrich/templates/product/form/variant-navigation/product-item.html
        pim/template/product/form/variant-navigation/product-model-item: pimenrich/templates/product/form/variant-navigation/product-model-item.html
        pim/template/product/form/variant-navigation/add-child-button: pimenrich/templates/product/form/variant-navigation/add-child-button.html
        pim/template/attribute-option/form:                  pimenrich/templates/attribute-option/form.html
        pim/template/attribute-option/validation-error:      pimenrich/templates/attribute-option/validation-error.html
        pim/template/attribute-option/index:                 pimenrich/templates/attribute-option/index.html
        pim/template/attribute-option/edit:                  pimenrich/templates/attribute-option/edit.html
        pim/template/attribute-option/show:                  pimenrich/templates/attribute-option/show.html
        pim/template/i18n/flag:                              pimenrich/templates/i18n/flag.html
        pim/template/error/error:                            pimenrich/templates/error/error.html
        pim/template/grid/mass-actions:                      pimenrich/templates/grid/mass-actions.html
        pim/template/grid/mass-actions-confirm:              pimenrich/templates/grid/mass-actions-confirm.html

        pim/template/mass-edit/form:                                        pimenrich/templates/mass-edit/form.html
        pim/template/mass-edit/choose:                                      pimenrich/templates/mass-edit/choose.html
        pim/template/mass-edit/product/associate/pick:                      pimenrich/templates/mass-edit/product/associate/pick.html
        pim/template/mass-edit/product/associate/confirm:                   pimenrich/templates/mass-edit/product/associate/confirm.html
        pim/template/mass-edit/product/change-status:                       pimenrich/templates/mass-edit/product/change-status.html
        pim/template/mass-edit/product/edit-common-attributes:              pimenrich/templates/mass-edit/product/edit-common-attributes.html
        pim/template/mass-edit/product/add-to-existing-product-model:       pimenrich/templates/mass-edit/product/add-to-existing-product-model.html
        pim/template/mass-edit/product/change-family:                       pimenrich/templates/mass-edit/product/change-family.html
        pim/template/mass-edit/product/add-to-group:                        pimenrich/templates/mass-edit/product/add-to-group.html
        pim/template/mass-edit/product/category:                            pimenrich/templates/mass-edit/product/category.html
        pim/template/mass-edit/family/set-requirements:                     pimenrich/templates/mass-edit/family/set-requirements.html

        pim/template/menu/tab:                               pimenrich/templates/menu/tab.html
        pim/template/menu/help:                              pimenrich/templates/menu/help.html
        pim/template/menu/menu:                              pimenrich/templates/menu/menu.html
        pim/template/menu/item:                              pimenrich/templates/menu/item.html
        pim/template/menu/user-navigation:                   pimenrich/templates/menu/user-navigation.html
        pim/template/menu/navigation-block:                  pimenrich/templates/menu/navigation-block.html
        pim/template/menu/logo:                              pimenrich/templates/menu/logo.html

        pim/template/app:                                    pimenrich/templates/app.html
        pim/template/common/flash:                           pimenrich/templates/common/flash.html
        pim/template/common/breadcrumbs:                     pimenrich/templates/common/breadcrumbs.html

        pim/template/group/tab/properties/general:           pimenrich/templates/group/tab/properties/general.html
        pim/template/group/meta/product-count:               pimenrich/templates/group/meta/product-count.html

        pim/template/create/tab/properties/general:          pimenrich/templates/create/tab/properties/general.html

        # Exports
        pim/template/export/product/edit/content/data/help:                     pimenrich/templates/export/product/edit/content/data/help.html
        pim/template/export/product/edit/content/data:                          pimenrich/templates/export/product/edit/content/data.html

        pim/template/export/product/edit/content/structure/scope:               pimenrich/templates/export/product/edit/content/structure/scope.html
        pim/template/export/product/edit/content/structure/locales:             pimenrich/templates/export/product/edit/content/structure/locales.html
        pim/template/export/product/edit/content/structure/attributes:          pimenrich/templates/export/product/edit/content/structure/attributes.html
        pim/template/export/product/edit/content/structure/attributes-selector: pimenrich/templates/export/product/edit/content/structure/attributes-selector.html
        pim/template/export/product/edit/content/structure/attribute-list:      pimenrich/templates/export/product/edit/content/structure/attribute-list.html
        pim/template/export/product/edit/content/structure:                     pimenrich/templates/export/product/edit/content/structure.html
        pim/template/export/common/edit/properties:                             pimenrich/templates/export/common/edit/properties.html
        pim/template/export/common/edit/field/field:                            pimenrich/templates/export/common/edit/field/field.html
        pim/template/export/common/edit/field/text:                             pimenrich/templates/export/common/edit/field/text.html
        pim/template/export/common/edit/field/select:                           pimenrich/templates/export/common/edit/field/select.html
        pim/template/export/common/edit/field/switch:                           pimenrich/templates/export/common/edit/field/switch.html
        pim/template/export/common/edit/meta:                                   pimenrich/templates/export/common/edit/meta.html
        pim/template/export/common/edit/validation:                             pimenrich/templates/export/common/edit/validation.html
        pim/template/export/common/edit/launch:                                 pimenrich/templates/export/common/edit/launch.html
        pim/template/export/common/edit/upload:                                 pimenrich/templates/export/common/edit/upload.html
        pim/template/export/product/edit/content:                               pimenrich/templates/export/product/edit/content.html

        # Imports
        pim/template/import/switcher:      pimenrich/templates/import/switcher.html
        pim/template/import/file-path:     pimenrich/templates/import/file-path.html

        # Filters
        pim/template/filter/filter:                     pimenrich/templates/filter/filter.html
        pim/template/filter/simpleselect:               pimenrich/templates/filter/simpleselect.html
        pim/template/filter/product/family:             pimenrich/templates/filter/product/family.html
        pim/template/filter/product/enabled:            pimenrich/templates/filter/product/enabled.html
        pim/template/filter/product/updated:            pimenrich/templates/filter/product/updated.html
        pim/template/filter/product/completeness:       pimenrich/templates/filter/product/completeness.html
        pim/template/filter/product/category/selector:  pimenrich/templates/filter/product/category/selector.html
        pim/template/filter/product/category:           pimenrich/templates/filter/product/category.html
        pim/template/filter/product/identifier:         pimenrich/templates/filter/product/identifier.html
        pim/template/filter/attribute/boolean:          pimenrich/templates/filter/attribute/boolean.html
        pim/template/filter/attribute/string:           pimenrich/templates/filter/attribute/string.html
        pim/template/filter/attribute/metric:           pimenrich/templates/filter/attribute/metric.html
        pim/template/filter/attribute/price-collection: pimenrich/templates/filter/attribute/price-collection.html
        pim/template/filter/attribute/number:           pimenrich/templates/filter/attribute/number.html
        pim/template/filter/attribute/select:           pimenrich/templates/filter/attribute/select.html
        pim/template/filter/attribute/media:            pimenrich/templates/filter/attribute/media.html
        pim/template/filter/attribute/date:             pimenrich/templates/filter/attribute/date.html

        # Grid view selector
        pim/template/grid/view-selector/create-view-label-input: pimenrich/templates/grid/view-selector-create-view-label-input.html
        pim/template/grid/view-selector/line: pimenrich/templates/grid/view-selector-line.html
        pim/template/grid/view-selector/create-view: pimenrich/templates/grid/view-selector-create-view.html
        pim/template/grid/view-selector/save-view: pimenrich/templates/grid/view-selector-save-view.html
        pim/template/grid/view-selector/remove-view: pimenrich/templates/grid/view-selector-remove-view.html
        pim/template/grid/view-selector/current: pimenrich/templates/grid/view-selector-current.html
        pim/template/grid/view-selector: pimenrich/templates/grid/view-selector.html

        # Job execution
        pim/template/job-execution/summary-table:             pimenrich/templates/job-execution/summary-table.html
        pim/template/job-execution/auto-refresh:              pimenrich/templates/job-execution/auto-refresh.html
        pim/template/job-execution/download-archives-buttons: pimenrich/templates/job-execution/download-archives-buttons.html

        # Attribute
        pim/template/attribute/tab/properties/group:        pimenrich/templates/attribute/tab/properties/group.html
        pim/template/attribute/tab/choices/options-grid:    pimenrich/templates/attribute/tab/choices/options-grid.html

        # Product model
        pim/template/product-model/complete-variant-product: pimenrich/templates/product_model/complete-variant-product.html
        pim/template/product-model/history: pimenrich/templates/product/history.html
        pim/template/product-model-edit-form/add-child-form: pimenrich/templates/product_model/add-child-form.html
        pim/template/product-model-edit-form/add-child-form-header: pimenrich/templates/product_model/add-child/header.html
        pim/template/product-model-edit-form/add-child-form-fields-container: pimenrich/templates/product_model/add-child/fields-container.html

        # Order last
        pim/form: pimenrich/js/view/base

        # Alias overrides
        pimcommunity/job/common/edit/launch:      pimenrich/js/job/common/edit/launch
        pimcommunity/grid/view-selector/selector: pimenrich/js/grid/view-selector
        pimcommunity/grid/view-selector/line:     pimenrich/js/grid/view-selector-line
        pimcommunity/grid/view-selector/current:  pimenrich/js/grid/view-selector-current

        # Catalog volume monitoring
        pim/template/catalog-volume/header:       pimenrich/templates/catalog-volume/header.html
        pim/template/catalog-volume/section:      pimenrich/templates/catalog-volume/section.html
        pim/template/catalog-volume/number:       pimenrich/templates/catalog-volume/number.html
        pim/template/catalog-volume/average-max:     pimenrich/templates/catalog-volume/average-max.html<|MERGE_RESOLUTION|>--- conflicted
+++ resolved
@@ -463,13 +463,9 @@
                     aclResourceId: pim_enrich_api_connection_manage
                     config:
                         entity: api-connection
-<<<<<<< HEAD
-                pim_user_security_logout:
-=======
                 pim_enrich_catalog_volume_index:
                     module: pim/controller/catalog-volume
-                oro_user_security_logout:
->>>>>>> dcbeedfb
+                pim_user_security_logout:
                     module: pim/controller/logout
         pim/attribute-edit-form/type-specific-form-registry:
             formNames:
