--- conflicted
+++ resolved
@@ -32,10 +32,7 @@
         # Form
         pim/form-builder:                                          pimenrich/js/form/builder
         pim/form-registry:                                         pimenrich/js/form/registry
-<<<<<<< HEAD
-=======
         pim/form-config-provider:                                  pimenrich/js/form/config-provider
->>>>>>> 12d9f07e
         pim/product-edit-form/attributes:                          pimenrich/js/product/form/attributes
         pim/product-edit-form/attributes/copy:                     pimenrich/js/product/form/attributes/copy
         pim/product-edit-form/attributes/copyfield:                pimenrich/js/product/form/attributes/copy-field
@@ -56,10 +53,7 @@
         pim/product-edit-form/panel/history:                       pimenrich/js/product/form/panel/history
         pim/product-edit-form/panel/comments:                      pimenrich/js/product/form/panel/comments
         pim/product-edit-form/save:                                pimenrich/js/product/form/save
-<<<<<<< HEAD
-=======
         pim/product-edit-form/delete:                              pimenrich/js/product/form/delete
->>>>>>> 12d9f07e
         pim/product-edit-form/change-family:                       pimenrich/js/product/form/change-family
         pim/product-edit-form/state:                               pimenrich/js/product/form/state
         pim/product-edit-form/status-switcher:                     pimenrich/js/product/form/status-switcher
@@ -102,17 +96,10 @@
         pim/template/product/panel/completeness:                     pimenrich/templates/product/panel/completeness.html
         pim/template/product/panel/history:                          pimenrich/templates/product/panel/history.html
         pim/template/product/panel/comments:                         pimenrich/templates/product/panel/comments.html
-<<<<<<< HEAD
-        pim/template/product/locale-switcher:                        pimenrich/templates/product/locale-switcher.html
-        pim/template/product/form-tabs:                              pimenrich/templates/product/form-tabs.html
-        pim/template/product/save:                                   pimenrich/templates/product/save.html
-=======
-        pim/template/product/panel/history-modal:                    pimenrich/templates/product/panel/history-modal.html
         pim/template/product/locale-switcher:                        pimenrich/templates/product/locale-switcher.html
         pim/template/product/form-tabs:                              pimenrich/templates/product/form-tabs.html
         pim/template/product/save:                                   pimenrich/templates/product/save.html
         pim/template/product/delete:                                 pimenrich/templates/product/delete.html
->>>>>>> 12d9f07e
         pim/template/product/status-switcher:                        pimenrich/templates/product/status-switcher.html
         pim/template/product/change-family:                          pimenrich/templates/product/change-family.html
         pim/template/product/state:                                  pimenrich/templates/product/state.html
