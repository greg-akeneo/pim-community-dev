--- conflicted
+++ resolved
@@ -301,11 +301,8 @@
             - '@pim_validator'
             - '@pim_user.context.user'
             - '@pim_catalog.filter.chained'
-<<<<<<< HEAD
             - '@pim_enrich.filter.product_edit_data'
-=======
             - '@pim_catalog.builder.product'
->>>>>>> aa11e425
 
     pim_enrich.controller.product_category_rest:
         class: %pim_enrich.controller.product_category_rest.class%
