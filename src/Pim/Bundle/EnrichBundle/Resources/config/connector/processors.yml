parameters:
    pim_enrich.connector.processor.mass_edit.product.update_value.class:           Pim\Bundle\EnrichBundle\Connector\Processor\MassEdit\Product\UpdateProductValueProcessor
    pim_enrich.connector.processor.mass_edit.product.add_value.class:              Pim\Bundle\EnrichBundle\Connector\Processor\MassEdit\Product\AddProductValueProcessor
    pim_enrich.connector.processor.mass_edit.product.edit_common_attributes.class: Pim\Bundle\EnrichBundle\Connector\Processor\MassEdit\Product\EditCommonAttributesProcessor
    pim_enrich.connector.processor.mass_edit.product.add_to_variant_group.class:   Pim\Bundle\EnrichBundle\Connector\Processor\MassEdit\Product\AddProductToVariantGroupProcessor
    pim_enrich.connector.processor.mass_edit.family.set_requirements.class:        Pim\Bundle\EnrichBundle\Connector\Processor\MassEdit\Family\SetAttributeRequirements
    pim_enrich.connector.processor.quick_export.product_to_flat_array.class:       Pim\Bundle\EnrichBundle\Connector\Processor\QuickExport\ProductToFlatArrayProcessor

services:
    pim_enrich.connector.processor.mass_edit.product.update_value:
        class: %pim_enrich.connector.processor.mass_edit.product.update_value.class%
        arguments:
            - '@pim_catalog.updater.product_property_setter'
            - '@pim_catalog.validator.product'

    pim_enrich.connector.processor.mass_edit.product.add_value:
        class: %pim_enrich.connector.processor.mass_edit.product.add_value.class%
        arguments:
            - '@pim_catalog.updater.product_property_adder'
            - '@pim_catalog.validator.product'

    pim_enrich.connector.processor.mass_edit.product.edit_common_attributes:
        class: %pim_enrich.connector.processor.mass_edit.product.edit_common_attributes.class%
        arguments:
            - '@pim_catalog.validator.product'
<<<<<<< HEAD
            - '@pim_catalog.repository.attribute'
=======
            - '@pim_catalog.repository.product'
            - '@pim_connector.repository.job_configuration'
>>>>>>> fe9d0919
            - '@pim_catalog.updater.product'
            - '@akeneo_storage_utils.doctrine.object_detacher'

    pim_enrich.connector.processor.mass_edit.family.set_requirements:
        class: %pim_enrich.connector.processor.mass_edit.family.set_requirements.class%
        arguments:
            - '@pim_catalog.repository.attribute'
            - '@pim_catalog.repository.channel'
            - '@pim_catalog.factory.attribute_requirement'

    pim_enrich.connector.processor.mass_edit.product.add_to_variant_group:
        class: %pim_enrich.connector.processor.mass_edit.product.add_to_variant_group.class%
        arguments:
            - '@pim_catalog.validator.product'
            - '@pim_catalog.repository.group'
            - '@pim_catalog.updater.product_template'

    pim_enrich.connector.processor.quick_export.product_to_flat_array:
        class: %pim_enrich.connector.processor.quick_export.product_to_flat_array.class%
        arguments:
            - '@pim_serializer'
            - '@pim_catalog.repository.channel'
            - '@pim_catalog.builder.product'
            - '@akeneo_storage_utils.doctrine.object_detacher'
            - '@pim_user.provider.user'
            - '@security.token_storage'
            - %upload_dir%<|MERGE_RESOLUTION|>--- conflicted
+++ resolved
@@ -23,12 +23,7 @@
         class: %pim_enrich.connector.processor.mass_edit.product.edit_common_attributes.class%
         arguments:
             - '@pim_catalog.validator.product'
-<<<<<<< HEAD
-            - '@pim_catalog.repository.attribute'
-=======
             - '@pim_catalog.repository.product'
-            - '@pim_connector.repository.job_configuration'
->>>>>>> fe9d0919
             - '@pim_catalog.updater.product'
             - '@akeneo_storage_utils.doctrine.object_detacher'
 
