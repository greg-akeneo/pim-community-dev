--- conflicted
+++ resolved
@@ -23,7 +23,7 @@
             - '@pim_enrich.reader.database.product_model'
             - '@pim_enrich.connector.processor.quick_export.product_model'
             - '@pim_connector.writer.file.csv_product_model_quick_export'
-            - 1000
+            - '%pim_job_product_batch_size%'
 
     # XLSX Quick Export steps -----------------------------------------------------------------------------------------
     pim_enrich.step.xlsx_product.quick_export:
@@ -46,7 +46,7 @@
             - '@pim_enrich.reader.database.product_model'
             - '@pim_enrich.connector.processor.quick_export.product_model'
             - '@pim_connector.writer.file.xlsx_product_model_quick_export'
-            - 1000
+            - '%pim_job_product_batch_size%'
 
     # Mass Edit steps -------------------------------------------------------------------------------------------------
     pim_enrich.step.update_product_value.mass_edit:
@@ -88,16 +88,10 @@
             - 'perform'
             - '@event_dispatcher'
             - '@akeneo_batch.job_repository'
-<<<<<<< HEAD
             - '@pim_enrich.reader.database.product_and_product_model'
             - '@pim_enrich.connector.processor.mass_edit.product.edit_attributes'
             - '@pim_enrich.writer.database.product_and_product_model_writer'
-=======
-            - '@pim_connector.reader.database.product'
-            - '@pim_enrich.connector.processor.mass_edit.product.edit_common_attributes'
-            - '@pim_connector.writer.database.product'
-            - '%pim_job_product_batch_size%'
->>>>>>> 5677c62b
+			- '%pim_job_product_batch_size%'
 
     pim_enrich.step.add_to_existing_product_model.mass_edit:
         class: '%pim_connector.step.item_step.class%'
@@ -115,16 +109,10 @@
             - 'perform'
             - '@event_dispatcher'
             - '@akeneo_batch.job_repository'
-<<<<<<< HEAD
             - '@pim_enrich.connector.reader.mass_edit.family'
             - '@pim_enrich.connector.processor.mass_edit.family.set_requirements'
             - '@pim_connector.writer.database.family'
-=======
-            - '@pim_enrich.connector.reader.mass_edit.variant_group_product'
-            - '@pim_enrich.connector.processor.mass_edit.product.add_to_variant_group'
-            - '@pim_connector.writer.database.product'
             - '%pim_job_product_batch_size%'
->>>>>>> 5677c62b
 
     # Cleaner steps -------------------------------------------------------------------------------------------------
     pim_enrich.step.clean:
