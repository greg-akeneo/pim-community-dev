<?php

namespace Pim\Bundle\EnrichBundle\Form\Subscriber;

use Pim\Bundle\CatalogBundle\AttributeType\AttributeTypeRegistry;
use Pim\Bundle\CatalogBundle\Model\AttributeInterface;
use Symfony\Component\EventDispatcher\EventSubscriberInterface;
use Symfony\Component\Form\Form;
use Symfony\Component\Form\FormEvent;
use Symfony\Component\Form\FormEvents;
use Symfony\Component\Form\FormFactoryInterface;

/**
 * Form subscriber for AttributeInterface
 * Allow to change field behavior like disable when editing
 *
 * @author    Romain Monceau <romain@akeneo.com>
 * @copyright 2013 Akeneo SAS (http://www.akeneo.com)
 * @license   http://opensource.org/licenses/osl-3.0.php  Open Software License (OSL 3.0)
 */
class AddAttributeTypeRelatedFieldsSubscriber implements EventSubscriberInterface
{
    /** @var AttributeTypeRegistry */
    protected $attTypeFactory;

    /** @var FormFactoryInterface */
    protected $factory;

    /**
     * Constructor
     *
     * @param AttributeTypeRegistry $attTypeRegistry Registry
     */
    public function __construct(AttributeTypeRegistry $attTypeRegistry)
    {
        $this->attTypeRegistry = $attTypeRegistry;
    }

    /**
     * Set form factory
     *
     * @param FormFactoryInterface $factory
     */
    public function setFactory(FormFactoryInterface $factory = null)
    {
        $this->factory = $factory;
    }

    /**
     * {@inheritdoc}
     */
    public static function getSubscribedEvents()
    {
        return [
            FormEvents::PRE_SET_DATA => 'preSetData'
        ];
    }

    /**
     * Method called before set data
     *
     * @param FormEvent $event
     */
    public function preSetData(FormEvent $event)
    {
        $data = $event->getData();
        if (null === $data) {
            return;
        }

        if (is_null($data->getId()) === false) {
            $form = $event->getForm();
            $this->disableField($form, 'code');
        }

        $this->customizeForm($event->getForm(), $data);
    }

    /**
     * Customize the attribute form
     *
     * @param Form               $form
     * @param AttributeInterface $attribute
     */
    protected function customizeForm(Form $form, AttributeInterface $attribute)
    {
        $attTypeClass = $this->attTypeRegistry->get($attribute->getAttributeType());
        $fields       = $attTypeClass->buildAttributeFormTypes($this->factory, $attribute);

        foreach ($fields as $field) {
            $form->add($field);
        }
    }

    /**
     * Disable a field from its name
     *
     * @param Form   $form Form
     * @param string $name Field name
     */
    protected function disableField(Form $form, $name)
    {
        // get form field and properties
        $formField = $form->get($name);
        $type      = $formField->getConfig()->getType();
        $options   = $formField->getConfig()->getOptions();

        // replace by disabled and read-only
        $options['disabled']        = true;
        $options['read_only']       = true;
        $options['auto_initialize'] = false;
        $formField = $this->factory->createNamed($name, $type, null, $options);
        $form->add($formField);
    }
<<<<<<< HEAD
=======

    /**
     * Hide the group field with a default value = "Other"
     *
     * @param FormInterface      $form Form
     * @param AttributeInterface $data
     */
    protected function hideGroupElement(FormInterface $form, AttributeInterface $data)
    {
        if (null !== $data->getId()) {
            $group = $data->getGroup();
        } else {
            $group = $this->groupRepository->findDefaultAttributeGroup();
        }

        $formField = $form->get('group');
        $options = $formField->getConfig()->getOptions();

        $newOptions =            [
            'data'      => $group,
            'class'     => $options['class'],
            'choices'   => [$group],
            'required'  => true,
            'multiple'  => false,
            'read_only' => true,
            'attr' => [
                'class' => 'hide'
            ]
        ];

        $form->add(
            'group',
            'entity',
            $newOptions
        );
    }
>>>>>>> 5c9ff78a
}<|MERGE_RESOLUTION|>--- conflicted
+++ resolved
@@ -2,13 +2,16 @@
 
 namespace Pim\Bundle\EnrichBundle\Form\Subscriber;
 
+use Oro\Bundle\SecurityBundle\SecurityFacade;
 use Pim\Bundle\CatalogBundle\AttributeType\AttributeTypeRegistry;
 use Pim\Bundle\CatalogBundle\Model\AttributeInterface;
+use Pim\Bundle\CatalogBundle\Repository\AttributeGroupRepositoryInterface;
 use Symfony\Component\EventDispatcher\EventSubscriberInterface;
 use Symfony\Component\Form\Form;
 use Symfony\Component\Form\FormEvent;
 use Symfony\Component\Form\FormEvents;
 use Symfony\Component\Form\FormFactoryInterface;
+use Symfony\Component\Form\FormInterface;
 
 /**
  * Form subscriber for AttributeInterface
@@ -26,14 +29,27 @@
     /** @var FormFactoryInterface */
     protected $factory;
 
+    /** @var SecurityFacade */
+    protected $securityFacade;
+
+    /** @var AttributeGroupRepositoryInterface */
+    protected $groupRepository;
+
     /**
      * Constructor
      *
-     * @param AttributeTypeRegistry $attTypeRegistry Registry
+     * @param AttributeTypeRegistry             $attTypeRegistry Registry
+     * @param SecurityFacade                    $securityFacade
+     * @param AttributeGroupRepositoryInterface $groupRepository
      */
-    public function __construct(AttributeTypeRegistry $attTypeRegistry)
-    {
+    public function __construct(
+        AttributeTypeRegistry $attTypeRegistry,
+        SecurityFacade $securityFacade,
+        AttributeGroupRepositoryInterface $groupRepository
+    ) {
         $this->attTypeRegistry = $attTypeRegistry;
+        $this->securityFacade  = $securityFacade;
+        $this->groupRepository = $groupRepository;
     }
 
     /**
@@ -71,6 +87,11 @@
         if (is_null($data->getId()) === false) {
             $form = $event->getForm();
             $this->disableField($form, 'code');
+        }
+
+        if (!$this->securityFacade->isGranted('pim_enrich_attribute_group_add_attribute')) {
+            $form = $event->getForm();
+            $this->hideGroupElement($form, $data);
         }
 
         $this->customizeForm($event->getForm(), $data);
@@ -112,8 +133,6 @@
         $formField = $this->factory->createNamed($name, $type, null, $options);
         $form->add($formField);
     }
-<<<<<<< HEAD
-=======
 
     /**
      * Hide the group field with a default value = "Other"
@@ -150,5 +169,4 @@
             $newOptions
         );
     }
->>>>>>> 5c9ff78a
 }