--- conflicted
+++ resolved
@@ -46,11 +46,7 @@
      * @param AttributeManager     $attributeManager Attribute manager
      * @param AttributeTypeFactory $attTypeFactory   Attribute type factory
      */
-<<<<<<< HEAD
-    public function __construct(AttributeManager $attributeManager = null, AttributeTypeFactory $attTypeFactory = null)
-=======
-    public function __construct(AttributeManagerInterface $attributeManager, AttributeTypeFactory $attTypeFactory)
->>>>>>> ad42fb49
+    public function __construct(AttributeManager $attributeManager, AttributeTypeFactory $attTypeFactory)
     {
         $this->attributeManager = $attributeManager;
         $this->attTypeFactory   = $attTypeFactory;
