--- conflicted
+++ resolved
@@ -150,15 +150,9 @@
     private function getProductModelsCursor(array $filters, ChannelInterface $channel = null): CursorInterface
     {
         $filters[] = [
-<<<<<<< HEAD
             'field' => 'entity_type',
             'operator' => '=',
             'value' => ProductModelInterface::class,
-=======
-            'field'    => 'entity_type',
-            'operator' => '=',
-            'value'    => ProductModelInterface::class,
->>>>>>> 54314e04
         ];
         $options = ['filters' => $filters];
         if (null !== $channel) {
