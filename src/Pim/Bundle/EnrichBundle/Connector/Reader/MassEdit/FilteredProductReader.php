<?php

declare(strict_types=1);

namespace Pim\Bundle\EnrichBundle\Connector\Reader\MassEdit;

use Akeneo\Component\Batch\Item\InitializableInterface;
use Akeneo\Component\Batch\Item\ItemReaderInterface;
use Akeneo\Component\Batch\Model\StepExecution;
use Akeneo\Component\Batch\Step\StepExecutionAwareInterface;
use Akeneo\Component\StorageUtils\Cursor\CursorInterface;
use Pim\Component\Catalog\Converter\MetricConverter;
use Pim\Component\Catalog\Exception\ObjectNotFoundException;
use Pim\Component\Catalog\Manager\CompletenessManager;
use Pim\Component\Catalog\Model\ChannelInterface;
use Pim\Component\Catalog\Model\ProductInterface;
use Pim\Component\Catalog\Query\ProductQueryBuilderFactoryInterface;
use Pim\Component\Catalog\Repository\ChannelRepositoryInterface;

/**
 * Product reader that only returns product entities and skips product models.
 *
 * @author    Pierre Allard <pierre.allard@akeneo.com>
 * @copyright 2017 Akeneo SAS (http://www.akeneo.com)
 * @license   http://opensource.org/licenses/osl-3.0.php  Open Software License (OSL 3.0)
 */
class FilteredProductReader implements
    ItemReaderInterface,
    InitializableInterface,
    StepExecutionAwareInterface
{
    /** @var ProductQueryBuilderFactoryInterface */
    private $pqbFactory;

    /** @var ChannelRepositoryInterface */
    private $channelRepository;

    /** @var CompletenessManager */
    private $completenessManager;

    /** @var MetricConverter */
    private $metricConverter;

    /** @var bool */
    private $generateCompleteness;

    /** @var StepExecution */
    private $stepExecution;

    /** @var CursorInterface */
    private $productsAndProductModels;

    /** @var bool */
    private $firstRead = true;

    /**
     * @param ProductQueryBuilderFactoryInterface $pqbFactory
     * @param ChannelRepositoryInterface          $channelRepository
     * @param CompletenessManager                 $completenessManager
     * @param MetricConverter                     $metricConverter
     * @param bool                                $generateCompleteness
     */
    public function __construct(
        ProductQueryBuilderFactoryInterface $pqbFactory,
        ChannelRepositoryInterface $channelRepository,
        CompletenessManager $completenessManager,
        MetricConverter $metricConverter,
        bool $generateCompleteness
    ) {
        $this->pqbFactory = $pqbFactory;
        $this->channelRepository = $channelRepository;
        $this->completenessManager = $completenessManager;
        $this->metricConverter = $metricConverter;
        $this->generateCompleteness = $generateCompleteness;
    }

    /**
     * {@inheritdoc}
     */
    public function initialize(): void
    {
        $this->firstRead = true;

        $channel = $this->getConfiguredChannel();
        if (null !== $channel && $this->generateCompleteness) {
            $this->completenessManager->generateMissingForChannel($channel);
        }

        $filters = $this->getConfiguredFilters();
        $this->productsAndProductModels = $this->getProductsCursor($filters, $channel);
    }

    /**
     * {@inheritdoc}
     */
    public function read(): ?ProductInterface
    {
        $product = null;
        $product = $this->getNextProduct();

        if (null !== $product) {
            $channel = $this->getConfiguredChannel();
            if (null !== $channel) {
                $this->metricConverter->convert($product, $channel);
            }
        }

        return $product;
    }

    /**
     * {@inheritdoc}
     */
    public function setStepExecution(StepExecution $stepExecution): void
    {
        $this->stepExecution = $stepExecution;
    }

    /**
     * Returns the configured channel from the parameters.
     * If no channel is specified, returns null.
     *
     * @throws ObjectNotFoundException
     *
     * @return ChannelInterface|null
     */
    private function getConfiguredChannel(): ?ChannelInterface
    {
        $parameters = $this->stepExecution->getJobParameters();
        if (!isset($parameters->get('filters')['structure']['scope'])) {
            return null;
        }

        $channelCode = $parameters->get('filters')['structure']['scope'];
        $channel = $this->channelRepository->findOneByIdentifier($channelCode);
        if (null === $channel) {
            throw new ObjectNotFoundException(sprintf('Channel with "%s" code does not exist', $channelCode));
        }

        return $channel;
    }

    /**
     * Returns the filters from the configuration.
     * The parameters can be in the 'filters' root node, or in filters data node (e.g. for export).
     *
     * @return array
     */
    private function getConfiguredFilters(): array
    {
        $filters = $this->stepExecution->getJobParameters()->get('filters');

        if (array_key_exists('data', $filters)) {
            $filters = $filters['data'];
        }

        return array_filter($filters, function ($filter) {
            return count($filter) > 0;
        });
    }

    /**
     * @param array                 $filters
     * @param ChannelInterface|null $channel
     *
     * @return CursorInterface
     */
    private function getProductsCursor(array $filters, ChannelInterface $channel = null): CursorInterface
    {
        $filters[] = [
<<<<<<< HEAD
            'field' => 'entity_type',
            'operator' => '=',
            'value' => ProductInterface::class,
=======
            'field'    => 'entity_type',
            'operator' => '=',
            'value'    => ProductInterface::class,
>>>>>>> 54314e04
        ];
        $options = ['filters' => $filters];

        if (null !== $channel) {
            $options['default_scope'] = $channel->getCode();
        }

        $productQueryBuilder = $this->pqbFactory->create($options);

        return $productQueryBuilder->execute();
    }

    /**
     * This reader makes sure we return only product entities.
     *
     * @return null|ProductInterface
     */
    private function getNextProduct(): ?ProductInterface
    {
        $entity = null;

        if ($this->productsAndProductModels->valid()) {
            if (!$this->firstRead) {
                $this->productsAndProductModels->next();
            }

            $entity = $this->productsAndProductModels->current();
            if (false === $entity) {
                return null;
            }
            $this->stepExecution->incrementSummaryInfo('read');
        }
        $this->firstRead = false;

        return $entity;
    }
}<|MERGE_RESOLUTION|>--- conflicted
+++ resolved
@@ -168,15 +168,9 @@
     private function getProductsCursor(array $filters, ChannelInterface $channel = null): CursorInterface
     {
         $filters[] = [
-<<<<<<< HEAD
             'field' => 'entity_type',
             'operator' => '=',
             'value' => ProductInterface::class,
-=======
-            'field'    => 'entity_type',
-            'operator' => '=',
-            'value'    => ProductInterface::class,
->>>>>>> 54314e04
         ];
         $options = ['filters' => $filters];
 
