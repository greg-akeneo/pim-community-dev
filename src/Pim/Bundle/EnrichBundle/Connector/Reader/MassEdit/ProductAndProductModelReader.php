<?php

declare(strict_types=1);

namespace Pim\Bundle\EnrichBundle\Connector\Reader\MassEdit;

use Akeneo\Component\Batch\Item\InitializableInterface;
use Akeneo\Component\Batch\Item\ItemReaderInterface;
use Akeneo\Component\Batch\Model\StepExecution;
use Akeneo\Component\Batch\Step\StepExecutionAwareInterface;
use Akeneo\Component\StorageUtils\Cursor\CursorInterface;
use Pim\Component\Catalog\Exception\ObjectNotFoundException;
use Pim\Component\Catalog\Manager\CompletenessManager;
use Pim\Component\Catalog\Model\ChannelInterface;
use Pim\Component\Catalog\Model\EntityWithFamilyInterface;
use Pim\Component\Catalog\Query\ProductQueryBuilderFactoryInterface;
use Pim\Component\Catalog\Repository\ChannelRepositoryInterface;

/**
 * Special reader that will select all the ancestry of the selected items
 * (to get all the product models and products that are possibly impacted by the mass edit).
 *
 * @author    Samir Boulil <samir.boulil@akeneo.com>
 * @copyright 2017 Akeneo SAS (http://www.akeneo.com)
 * @license   http://opensource.org/licenses/osl-3.0.php  Open Software License (OSL 3.0)
 */
class ProductAndProductModelReader implements
    ItemReaderInterface,
    InitializableInterface,
    StepExecutionAwareInterface
{
    /** @var ProductQueryBuilderFactoryInterface */
    private $pqbFactory;

    /** @var ChannelRepositoryInterface */
    private $channelRepository;

    /** @var CompletenessManager */
    private $completenessManager;

    /** @var StepExecution */
    private $stepExecution;

    /** @var CursorInterface */
    private $productsAndProductModels;

<<<<<<< HEAD
    /** @var boolean */
    private $readChildren;

    /** @var boolean */
=======
    /** @var bool  */
>>>>>>> cd6c3578
    private $firstRead = true;

    /**
     * @param ProductQueryBuilderFactoryInterface $pqbFactory
     * @param ChannelRepositoryInterface          $channelRepository
     * @param CompletenessManager                 $completenessManager
     * @param boolean                             $readChildren
     */
    public function __construct(
        ProductQueryBuilderFactoryInterface $pqbFactory,
        ChannelRepositoryInterface $channelRepository,
        CompletenessManager $completenessManager,
        $readChildren
    ) {
        $this->pqbFactory          = $pqbFactory;
        $this->channelRepository   = $channelRepository;
        $this->completenessManager = $completenessManager;
        $this->readChildren        = $readChildren;
    }

    /**
     * {@inheritdoc}
     */
    public function initialize(): void
    {
        $this->firstRead = true;

        $channel = $this->getConfiguredChannel();
        if (null !== $channel) {
            $this->completenessManager->generateMissingForChannel($channel);
        }

        $filters = $this->getConfiguredFilters();
        $this->productsAndProductModels = $this->getCursor($filters, $channel);
    }

    /**
     * {@inheritdoc}
     */
    public function read(): ?EntityWithFamilyInterface
    {
        $entity = null;

        if ($this->productsAndProductModels->valid()) {
            if (!$this->firstRead) {
                $this->productsAndProductModels->next();
            }
<<<<<<< HEAD

=======
>>>>>>> cd6c3578
            $entity = $this->productsAndProductModels->current();
            if (false === $entity) {
                return null;
            }
            $this->stepExecution->incrementSummaryInfo('read');
        }
        $this->firstRead = false;

        $this->firstRead = false;

        return $entity;
    }

    /**
     * {@inheritdoc}
     */
    public function setStepExecution(StepExecution $stepExecution): void
    {
        $this->stepExecution = $stepExecution;
    }

    /**
     * Returns the configured channel from the parameters.
     * If no channel is specified, returns null.
     *
     * @throws ObjectNotFoundException
     *
     * @return ChannelInterface|null
     */
    private function getConfiguredChannel(): ?ChannelInterface
    {
        $parameters = $this->stepExecution->getJobParameters();
        if (!isset($parameters->get('filters')['structure']['scope'])) {
            return null;
        }

        $channelCode = $parameters->get('filters')['structure']['scope'];
        $channel = $this->channelRepository->findOneByIdentifier($channelCode);
        if (null === $channel) {
            throw new ObjectNotFoundException(sprintf('Channel with "%s" code does not exist', $channelCode));
        }

        return $channel;
    }

    /**
     * Returns the filters from the configuration.
     * The parameters can be in the 'filters' root node, or in filters data node (e.g. for export).
     *
     * Here we transform the ID filter into SELF_AND_ANCESTOR.ID in order to retrieve
     * all the product models and products that are possibly impacted by the mass edit.
     *
     * @return array
     */
    private function getConfiguredFilters(): array
    {
        $filters = $this->stepExecution->getJobParameters()->get('filters');

        if (array_key_exists('data', $filters)) {
            $filters = $filters['data'];
        }

        if ($this->readChildren) {
            $filters = array_map(function ($filter) {
                if ('id' === $filter['field']) {
                    $filter['field'] = 'self_and_ancestor.id';
                }

                return $filter;
            }, $filters);
        }

        return array_filter($filters, function ($filter) {
            return count($filter) > 0;
        });
    }

    /**
     * @param array            $filters
     * @param ChannelInterface $channel
     *
     * @return CursorInterface
     */
    private function getCursor(array $filters, ChannelInterface $channel = null): CursorInterface
    {
        $options = ['filters' => $filters];

        if (null !== $channel) {
            $options['default_scope'] = $channel->getCode();
        }

        $queryBuilder = $this->pqbFactory->create($options);

        return $queryBuilder->execute();
    }
}<|MERGE_RESOLUTION|>--- conflicted
+++ resolved
@@ -44,14 +44,10 @@
     /** @var CursorInterface */
     private $productsAndProductModels;
 
-<<<<<<< HEAD
     /** @var boolean */
     private $readChildren;
 
     /** @var boolean */
-=======
-    /** @var bool  */
->>>>>>> cd6c3578
     private $firstRead = true;
 
     /**
@@ -99,10 +95,7 @@
             if (!$this->firstRead) {
                 $this->productsAndProductModels->next();
             }
-<<<<<<< HEAD
 
-=======
->>>>>>> cd6c3578
             $entity = $this->productsAndProductModels->current();
             if (false === $entity) {
                 return null;
