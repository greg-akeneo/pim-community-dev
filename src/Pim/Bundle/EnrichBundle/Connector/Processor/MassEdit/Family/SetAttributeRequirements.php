<?php

namespace Pim\Bundle\EnrichBundle\Connector\Processor\MassEdit\Family;

use Akeneo\Component\StorageUtils\Detacher\ObjectDetacherInterface;
use InvalidArgumentException;
use Pim\Bundle\EnrichBundle\Connector\Processor\AbstractProcessor;
<<<<<<< HEAD
use Pim\Component\Catalog\Factory\AttributeRequirementFactory;
use Pim\Component\Catalog\Repository\AttributeRepositoryInterface;
use Pim\Component\Catalog\Repository\ChannelRepositoryInterface;
=======
use Pim\Component\Catalog\Model\FamilyInterface;
use Pim\Component\Catalog\Repository\AttributeRepositoryInterface;
use Pim\Component\Catalog\Repository\ChannelRepositoryInterface;
use Pim\Component\Connector\Repository\JobConfigurationRepositoryInterface;
use Symfony\Component\Validator\ConstraintViolationListInterface;
use Symfony\Component\Validator\Validator\ValidatorInterface;
>>>>>>> ecb574f3

/**
 * Applies modifications on families to add attribute requirements.
 * Used for the mass-edit operation.
 *
 * @author    Adrien Pétremann <adrien.petremann@akeneo.com>
 * @copyright 2015 Akeneo SAS (http://www.akeneo.com)
 * @license   http://opensource.org/licenses/osl-3.0.php  Open Software License (OSL 3.0)
 */
class SetAttributeRequirements extends AbstractProcessor
{
    /** @var AttributeRepositoryInterface */
    protected $attributeRepository;

    /** @var ChannelRepositoryInterface */
    protected $channelRepository;

    /** @var AttributeRequirementFactory */
    protected $factory;

    /** @var ValidatorInterface */
    protected $validator;

    /** @var ObjectDetacherInterface */
    protected $detacher;

    /**
     * @param AttributeRepositoryInterface        $attributeRepository
     * @param ChannelRepositoryInterface          $channelRepository
     * @param AttributeRequirementFactory         $factory
     * @param ValidatorInterface                  $validator
     * @param ObjectDetacherInterface             $detacher
     */
    public function __construct(
        AttributeRepositoryInterface $attributeRepository,
        ChannelRepositoryInterface $channelRepository,
        AttributeRequirementFactory $factory,
        ValidatorInterface $validator = null,
        ObjectDetacherInterface $detacher = null
    ) {
        $this->attributeRepository = $attributeRepository;
<<<<<<< HEAD
        $this->channelRepository = $channelRepository;
        $this->factory = $factory;
=======
        $this->channelRepository   = $channelRepository;
        $this->factory             = $factory;
        $this->validator           = $validator;
        $this->detacher            = $detacher;
>>>>>>> ecb574f3
    }

    /**
     * {@inheritdoc}
     */
    public function process($family)
    {
        $actions = $this->getConfiguredActions();

        foreach ($actions as $action) {
            $attribute = $this->attributeRepository->findOneByIdentifier($action['attribute_code']);
            $channel = $this->channelRepository->findOneByIdentifier($action['channel_code']);
            $isRequired = $action['is_required'];

            $family->addAttribute($attribute);
            $family->addAttributeRequirement(
                $this->factory->createAttributeRequirement(
                    $attribute,
                    $channel,
                    $isRequired
                )
            );
        }

        if (null !== $this->validator) {
            $violations = $this->validator->validate($family);

            if (0 !== $violations->count()) {
                foreach ($violations as $violation) {
                    $errors = sprintf("Family %s: %s\n", (string) $family, $violation->getMessage());
                    $this->stepExecution->addWarning($this->getName(), $errors, [], $family);
                }

                $this->stepExecution->incrementSummaryInfo('skipped_families');
                $this->detacher->detach($family);

                return null;
            }
        }

        return $family;
    }
}<|MERGE_RESOLUTION|>--- conflicted
+++ resolved
@@ -3,20 +3,11 @@
 namespace Pim\Bundle\EnrichBundle\Connector\Processor\MassEdit\Family;
 
 use Akeneo\Component\StorageUtils\Detacher\ObjectDetacherInterface;
-use InvalidArgumentException;
 use Pim\Bundle\EnrichBundle\Connector\Processor\AbstractProcessor;
-<<<<<<< HEAD
 use Pim\Component\Catalog\Factory\AttributeRequirementFactory;
 use Pim\Component\Catalog\Repository\AttributeRepositoryInterface;
 use Pim\Component\Catalog\Repository\ChannelRepositoryInterface;
-=======
-use Pim\Component\Catalog\Model\FamilyInterface;
-use Pim\Component\Catalog\Repository\AttributeRepositoryInterface;
-use Pim\Component\Catalog\Repository\ChannelRepositoryInterface;
-use Pim\Component\Connector\Repository\JobConfigurationRepositoryInterface;
-use Symfony\Component\Validator\ConstraintViolationListInterface;
 use Symfony\Component\Validator\Validator\ValidatorInterface;
->>>>>>> ecb574f3
 
 /**
  * Applies modifications on families to add attribute requirements.
@@ -58,15 +49,10 @@
         ObjectDetacherInterface $detacher = null
     ) {
         $this->attributeRepository = $attributeRepository;
-<<<<<<< HEAD
         $this->channelRepository = $channelRepository;
         $this->factory = $factory;
-=======
-        $this->channelRepository   = $channelRepository;
-        $this->factory             = $factory;
-        $this->validator           = $validator;
-        $this->detacher            = $detacher;
->>>>>>> ecb574f3
+        $this->validator = $validator;
+        $this->detacher = $detacher;
     }
 
     /**
