--- conflicted
+++ resolved
@@ -67,20 +67,12 @@
             return null;
         }
 
-<<<<<<< HEAD
-        $product = $this->updateProduct($product, $configuration['actions']);
-        if (null !== $product) {
-            if (!$this->isProductValid($product)) {
-                $this->stepExecution->incrementSummaryInfo('skipped_products');
-                $this->productDetacher->detach($product);
-=======
         $product = $this->updateProduct($product, $actions);
         if (null !== $product && !$this->isProductValid($product)) {
             $this->stepExecution->incrementSummaryInfo('skipped_products');
->>>>>>> 37cd4e99
-
-                return null;
-            }
+            $this->productDetacher->detach($product);
+
+            return null;
         }
 
         return $product;
