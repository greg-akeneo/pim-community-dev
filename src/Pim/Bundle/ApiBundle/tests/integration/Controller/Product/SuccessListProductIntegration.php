<?php

namespace Pim\Bundle\ApiBundle\tests\integration\Controller\Product;

use Akeneo\Test\Integration\Configuration;
use Doctrine\Common\Collections\Collection;
<<<<<<< HEAD
use Pim\Component\Catalog\tests\integration\Normalizer\NormalizedProductCleaner;
use Symfony\Component\HttpFoundation\Response;
=======
>>>>>>> 62b2f9dd

class SuccessListProductIntegration extends AbstractProductTestCase
{
    /** @var Collection */
    private $products;

    /**
     * {@inheritdoc}
     */
    protected function setUp()
    {
        parent::setUp();

        // no locale, no scope, 1 category
        $this->createProduct('simple', [
            'categories' => ['master'],
            'values'     => [
                'a_metric' => [
                    ['data' => ['amount' => 10, 'unit' => 'KILOWATT'], 'locale' => null, 'scope' => null]
                ],
                'a_text' => [
                    ['data' => 'Text', 'locale' => null, 'scope' => null]
                ]
            ]
        ]);

        // localizable, categorized in 1 tree (master)
        $this->createProduct('localizable', [
            'categories' => ['categoryB'],
            'values'     => [
                'a_localizable_image' => [
                    ['data' => $this->getFixturePath('akeneo.jpg'), 'locale' => 'en_US', 'scope' => null],
                    ['data' => $this->getFixturePath('akeneo.jpg'), 'locale' => 'fr_FR', 'scope' => null],
                    ['data' => $this->getFixturePath('akeneo.jpg'), 'locale' => 'zh_CN', 'scope' => null]
                ]
            ]
        ]);

        // scopable, categorized in 1 tree (master)
        $this->createProduct('scopable', [
            'categories' => ['categoryA1', 'categoryA2'],
            'values'     => [
                'a_scopable_price' => [
                    [
                        'locale' => null,
                        'scope'  => 'ecommerce',
                        'data'   => [
                            ['amount' => '10.50', 'currency' => 'EUR'],
                            ['amount' => '11.50', 'currency' => 'USD'],
                            ['amount' => '78.77', 'currency' => 'CNY']
                        ]
                    ],
                    [
                        'locale' => null,
                        'scope'  => 'tablet',
                        'data'   => [
                            ['amount' => '10.50', 'currency' => 'EUR'],
                            ['amount' => '11.50', 'currency' => 'USD'],
                            ['amount' => '78.77', 'currency' => 'CNY']
                        ]
                    ]
                ]
            ]
        ]);

        // localizable & scopable, categorized in 2 trees (master and master_china)
        $this->createProduct('localizable_and_scopable', [
            'categories' => ['categoryA', 'master_china'],
            'values'     => [
                'a_localized_and_scopable_text_area' => [
                    ['data' => 'Big description', 'locale' => 'en_US', 'scope' => 'ecommerce'],
                    ['data' => 'Medium description', 'locale' => 'en_US', 'scope' => 'tablet'],
                    ['data' => 'Grande description', 'locale' => 'fr_FR', 'scope' => 'ecommerce'],
                    ['data' => 'Description moyenne', 'locale' => 'fr_FR', 'scope' => 'tablet'],
                    ['data' => 'hum...', 'locale' => 'zh_CN', 'scope' => 'ecommerce_china'],
                ]
            ]
        ]);

        $this->createProduct('product_china', [
            'categories' => ['master_china']
        ]);

        $this->createProduct('product_without_category', [
            'values' => [
                'a_yes_no' => [
                    ['data' => true, 'locale' => null, 'scope' => null]
                ]
            ]
        ]);

        $this->products = $this->get('pim_catalog.repository.product')->findAll();
    }

    /**
     * Get all products, whatever locale, scope, category
     */
    public function testListProductsWithoutParameter()
    {
        $standardizedProducts = $this->getStandardizedProducts();
        $client = $this->createAuthenticatedClient();

        $client->request('GET', 'api/rest/v1/products');
        $expected = <<<JSON
{
    "_links": {
        "self"  : {"href": "http://localhost/api/rest/v1/products?limit=10"},
        "first" : {"href": "http://localhost/api/rest/v1/products?limit=10"}
    },
    "current_page" : null,
    "_embedded"    : {
		"items": [
            {$standardizedProducts['simple']},
            {$standardizedProducts['localizable']},
            {$standardizedProducts['scopable']},
            {$standardizedProducts['localizable_and_scopable']},
            {$standardizedProducts['product_china']},
            {$standardizedProducts['product_without_category']}
		]
    }
}
JSON;

        $this->assertListResponse($client->getResponse(), $expected);
    }

    public function testFirstPageListProductsWithCount()
    {
        $standardizedProducts = $this->getStandardizedProducts();
        $client = $this->createAuthenticatedClient();

        $nextId = urlencode($this->getEncryptedId('scopable'));

        $client->request('GET', 'api/rest/v1/products?with_count=true&limit=3');
        $expected = <<<JSON
{
    "_links": {
        "self"  : {"href": "http://localhost/api/rest/v1/products?limit=3&with_count=true"},
        "first" : {"href": "http://localhost/api/rest/v1/products?limit=3&with_count=true"},
        "next"  : {"href": "http://localhost/api/rest/v1/products?limit=3&with_count=true&search_after={$nextId}"}
    },
    "current_page" : null,
    "items_count"  : 6,
    "_embedded"    : {
		"items": [
            {$standardizedProducts['simple']},
            {$standardizedProducts['localizable']},
            {$standardizedProducts['scopable']}
		]
    }
}
JSON;

        $this->assertListResponse($client->getResponse(), $expected);
    }

    /**
     * Get products with "search_before" parameter.
     */
    public function testListProductsWithSearchBeforeParameter()
    {
        $standardizedProducts = $this->getStandardizedProducts();
        $client = $this->createAuthenticatedClient();

        $ids = [
            'localizable'              => urlencode($this->getEncryptedId('localizable')),
            'localizable_and_scopable' => urlencode($this->getEncryptedId('localizable_and_scopable')),
            'scopable'                 => urlencode($this->getEncryptedId('scopable')),
        ];

        $client->request('GET', sprintf('api/rest/v1/products?search_before=%s&limit=2', $ids['localizable_and_scopable']));
        $expected = <<<JSON
{
    "_links": {
        "self" : {"href": "http://localhost/api/rest/v1/products?limit=2&search_before={$ids['localizable_and_scopable']}"},
        "first" : {"href": "http://localhost/api/rest/v1/products?limit=2"},
        "next": {"href": "http://localhost/api/rest/v1/products?limit=2&search_after={$ids['scopable']}"},
        "previous": {"href": "http://localhost/api/rest/v1/products?limit=2&search_before={$ids['localizable']}"}
    },
    "current_page" : null,
    "_embedded"    : {
		"items": [
            {$standardizedProducts['localizable']},
            {$standardizedProducts['scopable']}
		]
    }
}
JSON;

        $this->assertResponse($client->getResponse(), $expected);
    }

    /**
     * Get the 3 latest products with "search_before" parameter.
     */
    public function testLatestProductsWithSearchBeforeParameter()
    {
        $standardizedProducts = $this->getStandardizedProducts();
        $client = $this->createAuthenticatedClient();

        $ids = [
            'product_china'            => urlencode($this->getEncryptedId('product_china')),
            'product_without_category' => urlencode($this->getEncryptedId('product_without_category'))
        ];

        $client->request('GET', 'api/rest/v1/products?search_before=&limit=2');
        $expected = <<<JSON
{
    "_links": {
        "self" : {"href": "http://localhost/api/rest/v1/products?limit=2&search_before="},
        "first" : {"href": "http://localhost/api/rest/v1/products?limit=2"},
        "next": {"href": "http://localhost/api/rest/v1/products?limit=2&search_after={$ids['product_without_category']}"},
        "previous": {"href": "http://localhost/api/rest/v1/products?limit=2&search_before={$ids['product_china']}"}
    },
    "current_page" : null,
    "_embedded"    : {
		"items": [
            {$standardizedProducts['product_china']},
            {$standardizedProducts['product_without_category']}
		]
    }
}
JSON;

        $this->assertListResponse($client->getResponse(), $expected);
    }

    /**
     * Scope "ecommerce" has only "en_US" activated locale and it category tree linked is "master"
     * So PV are returned only if:
     *    - scope = "ecommerce"
     *    - locale = "en_US" or null
     * Then only products in "master" tree are returned
     */
    public function testListProductsWithEcommerceChannel()
    {
        $standardizedProducts = $this->getStandardizedProducts();
        $client = $this->createAuthenticatedClient();

        $client->request('GET', 'api/rest/v1/products?scope=ecommerce');
        $expected = <<<JSON
{
    "_links"       : {
        "self"  : {"href" : "http://localhost/api/rest/v1/products?limit=10&scope=ecommerce"},
        "first" : {"href" : "http://localhost/api/rest/v1/products?limit=10&scope=ecommerce"}
    },
    "current_page" : null,
    "_embedded"    : {
        "items" : [
            {$standardizedProducts['simple']},
            {
                "_links" : {
                    "self" : {"href" : "http://localhost/api/rest/v1/products/localizable"}
                },
                "identifier"    : "localizable",
                "family"        : null,
                "groups"        : [],
                "variant_group" : null,
                "categories"    : ["categoryB"],
                "enabled"       : true,
                "values"        : {
                    "a_localizable_image" : [
                        {
                            "locale" : "en_US",
                            "scope" : null,
                            "data" : "8/5/6/e/856e7f47e3e53415d9c4ce8efe9bb51c8b2c68d5_akeneo.jpg",
                            "_links": {
                                "download": {
                                    "href": "http://localhost/api/rest/v1/8/5/6/e/856e7f47e3e53415d9c4ce8efe9bb51c8b2c68d5_akeneo.jpg/download"
                                }
                            }
                        }
                    ]
                },
                "created"       : "2017-01-23T11:44:25+01:00",
                "updated"       : "2017-01-23T11:44:25+01:00",
                "associations"  : {}
            },
            {
                "_links" : {
                    "self" : {"href" : "http://localhost/api/rest/v1/products/scopable"}
                },
                "identifier"    : "scopable",
                "family"        : null,
                "groups"        : [],
                "variant_group" : null,
                "categories"    : ["categoryA1", "categoryA2"],
                "enabled"       : true,
                "values"        : {
                    "a_scopable_price" : [
                        {
                            "locale" : null,
                            "scope"  : "ecommerce",
                            "data"   : [
                                {"amount" : "10.50", "currency" : "EUR"},
                                {"amount" : "11.50", "currency" : "USD"},
                                {"amount" : "78.77", "currency" : "CNY"}
                            ]
                        }
                    ]
                },
                "created"       : "2017-01-23T11:44:25+01:00",
                "updated"       : "2017-01-23T11:44:25+01:00",
                "associations"  : {}
            },
            {
                "_links" : {
                    "self" : {"href" : "http://localhost/api/rest/v1/products/localizable_and_scopable"}
                },
                "identifier"    : "localizable_and_scopable",
                "family"        : null,
                "groups"        : [],
                "variant_group" : null,
                "categories"    : ["categoryA", "master_china"],
                "enabled"       : true,
                "values"        : {
                    "a_localized_and_scopable_text_area" : [
                        {"locale" : "en_US", "scope" : "ecommerce", "data" : "Big description"}
                    ]
                },
                "created"       : "2017-01-23T11:44:25+01:00",
                "updated"       : "2017-01-23T11:44:25+01:00",
                "associations"  : {}
            }
        ]
    }
}
JSON;

        $this->assertListResponse($client->getResponse(), $expected);
    }

    /**
     * Scope "tablet" has "fr_FR" and "en_US" activated locales and it category tree linked is "master"
     * So PV are returned only if:
     *     - scope = "tablet"
     *     - locale = "en_US", "fr_FR" or null
     * Then only products in "master" tree are returned
     */
    public function testListProductsWithTabletChannel()
    {
        $standardizedProducts = $this->getStandardizedProducts();
        $client = $this->createAuthenticatedClient();

        $client->request('GET', 'api/rest/v1/products?scope=tablet');
        $expected = <<<JSON
{
    "_links"       : {
        "self"  : {"href" : "http://localhost/api/rest/v1/products?limit=10&scope=tablet"},
        "first" : {"href" : "http://localhost/api/rest/v1/products?limit=10&scope=tablet"}
    },
    "current_page" : null,
    "_embedded"    : {
        "items" : [
            {$standardizedProducts['simple']},
            {
                "_links" : {
                    "self" : {"href" : "http://localhost/api/rest/v1/products/localizable"}
                },
                "identifier"    : "localizable",
                "family"        : null,
                "groups"        : [],
                "variant_group" : null,
                "categories"    : ["categoryB"],
                "enabled"       : true,
                "values"        : {
                    "a_localizable_image" : [
                        {
                            "locale" : "en_US",
                            "scope" : null,
                            "data" : "8/5/6/e/856e7f47e3e53415d9c4ce8efe9bb51c8b2c68d5_akeneo.jpg",
                            "_links": {
                                "download": {
                                    "href": "http://localhost/api/rest/v1/8/5/6/e/856e7f47e3e53415d9c4ce8efe9bb51c8b2c68d5_akeneo.jpg/download"
                                }
                            }
                        },
                        {
                            "locale" : "fr_FR",
                            "scope" : null,
                            "data" : "5/5/9/6/559681bb0b2df7ae0eaf3bda76af5819c08bd6ae_akeneo.jpg",
                            "_links": {
                                "download": {
                                    "href": "http://localhost/api/rest/v1/5/5/9/6/559681bb0b2df7ae0eaf3bda76af5819c08bd6ae_akeneo.jpg/download"
                                }
                            }
                        }
                    ]
                },
                "created"       : "2017-01-23T11:44:25+01:00",
                "updated"       : "2017-01-23T11:44:25+01:00",
                "associations"  : {}
            },
            {
                "_links" : {
                    "self" : {"href" : "http://localhost/api/rest/v1/products/scopable"}
                },
                "identifier"    : "scopable",
                "family"        : null,
                "groups"        : [],
                "variant_group" : null,
                "categories"    : ["categoryA1", "categoryA2"],
                "enabled"       : true,
                "values"        : {
                    "a_scopable_price" : [
                        {
                            "locale" : null,
                            "scope"  : "tablet",
                            "data"   : [
                                {"amount" : "10.50", "currency" : "EUR"},
                                {"amount" : "11.50", "currency" : "USD"},
                                {"amount" : "78.77", "currency" : "CNY"}
                            ]
                        }
                    ]
                },
                "created"       : "2017-01-23T11:44:25+01:00",
                "updated"       : "2017-01-23T11:44:25+01:00",
                "associations"  : {}
            },
            {
                "_links" : {
                    "self" : {"href" : "http://localhost/api/rest/v1/products/localizable_and_scopable"}
                },
                "identifier"    : "localizable_and_scopable",
                "family"        : null,
                "groups"        : [],
                "variant_group" : null,
                "categories"    : ["categoryA", "master_china"],
                "enabled"       : true,
                "values"        : {
                    "a_localized_and_scopable_text_area" : [
                        {"locale" : "en_US", "scope" : "tablet", "data" : "Medium description"},
                        {"locale" : "fr_FR", "scope" : "tablet", "data" : "Description moyenne"}
                    ]
                },
                "created"       : "2017-01-23T11:44:25+01:00",
                "updated"       : "2017-01-23T11:44:25+01:00",
                "associations"  : {}
            }
        ]
    }
}
JSON;

        $this->assertListResponse($client->getResponse(), $expected);
    }

    /**
     * Filter on scope "tablet" and locale "fr_FR"
     * So PV are returned only if:
     *     - scope = "tablet"
     *     - locale = "fr_FR" or null
     * Then only products in "master" tree are returned
     */
    public function testListProductsWithTabletChannelAndFRLocale()
    {
        $standardizedProducts = $this->getStandardizedProducts();
        $client = $this->createAuthenticatedClient();

        $client->request('GET', 'api/rest/v1/products?scope=tablet&locales=fr_FR');
        $expected = <<<JSON
{
    "_links": {
        "self"  : {"href" : "http://localhost/api/rest/v1/products?limit=10&scope=tablet&locales=fr_FR"},
        "first" : {"href" : "http://localhost/api/rest/v1/products?limit=10&scope=tablet&locales=fr_FR"}
    },
    "current_page" : null,
    "_embedded"    : {
        "items" : [
            {$standardizedProducts['simple']},
            {
                "_links" : {
                    "self" : {"href" : "http://localhost/api/rest/v1/products/localizable"}
                },
                "identifier"    : "localizable",
                "family"        : null,
                "groups"        : [],
                "variant_group" : null,
                "categories"    : ["categoryB"],
                "enabled"       : true,
                "values"        : {
                    "a_localizable_image" : [
                        {
                            "locale" : "fr_FR",
                            "scope" : null,
                            "data" : "5/5/9/6/559681bb0b2df7ae0eaf3bda76af5819c08bd6ae_akeneo.jpg",
                            "_links": {
                                "download": {
                                    "href": "http://localhost/api/rest/v1/5/5/9/6/559681bb0b2df7ae0eaf3bda76af5819c08bd6ae_akeneo.jpg/download"
                                }
                            }
                        }
                    ]
                },
                "created"       : "2017-01-23T11:44:25+01:00",
                "updated"       : "2017-01-23T11:44:25+01:00",
                "associations"  : {}
            },
            {
                "_links" : {
                    "self" : {"href" : "http://localhost/api/rest/v1/products/scopable"}
                },
                "identifier"    : "scopable",
                "family"        : null,
                "groups"        : [],
                "variant_group" : null,
                "categories"    : ["categoryA1", "categoryA2"],
                "enabled"       : true,
                "values"        : {
                    "a_scopable_price" : [
                        {
                            "locale" : null,
                            "scope"  : "tablet",
                            "data"   : [
                                {"amount" : "10.50", "currency" : "EUR"},
                                {"amount" : "11.50", "currency" : "USD"},
                                {"amount" : "78.77", "currency" : "CNY"}
                            ]
                        }
                    ]
                },
                "created"       : "2017-01-23T11:44:25+01:00",
                "updated"       : "2017-01-23T11:44:25+01:00",
                "associations"  : {}
            },
            {
                "_links" : {
                    "self" : {"href" : "http://localhost/api/rest/v1/products/localizable_and_scopable"}
                },
                "identifier"    : "localizable_and_scopable",
                "family"        : null,
                "groups"        : [],
                "variant_group" : null,
                "categories"    : ["categoryA", "master_china"],
                "enabled"       : true,
                "values"        : {
                    "a_localized_and_scopable_text_area" : [
                        {"locale" : "fr_FR", "scope" : "tablet", "data" : "Description moyenne"}
                    ]
                },
                "created"       : "2017-01-23T11:44:25+01:00",
                "updated"       : "2017-01-23T11:44:25+01:00",
                "associations"  : {}
            }
        ]
    }
}
JSON;

        $this->assertListResponse($client->getResponse(), $expected);
    }

    /**
     * Scope "ecommerce_china" has "CNY" activated locale and it category tree linked is "master_china"
     * So PV are returned only if:
     *     - scope = "ecommerce_china"
     *     - locale = "en_US", "zh_CN" or null
     * Then only products in "master_china" tree are returned
     */
    public function testListProductsWithEcommerceChinaChannel()
    {
        $client = $this->createAuthenticatedClient();

        $client->request('GET', 'api/rest/v1/products?scope=ecommerce_china');
        $expected = <<<JSON
{
    "_links"       : {
        "self"  : {"href" : "http://localhost/api/rest/v1/products?limit=10&scope=ecommerce_china"},
        "first" : {"href" : "http://localhost/api/rest/v1/products?limit=10&scope=ecommerce_china"}
    },
    "current_page" : null,
    "_embedded"    : {
        "items" : [
            {
                "_links" : {
                    "self" : {"href" : "http://localhost/api/rest/v1/products/localizable_and_scopable"}
                },
                "identifier"    : "localizable_and_scopable",
                "family"        : null,
                "groups"        : [],
                "variant_group" : null,
                "categories"    : ["categoryA", "master_china"],
                "enabled"       : true,
                "values"        : {
                    "a_localized_and_scopable_text_area" : [
                        {"locale" : "zh_CN", "scope" : "ecommerce_china", "data" : "hum..."}
                    ]
                },
                "created"       : "2017-01-23T11:44:25+01:00",
                "updated"       : "2017-01-23T11:44:25+01:00",
                "associations"  : {}
            },
            {
                "_links" : {
                    "self" : {"href" : "http://localhost/api/rest/v1/products/product_china"}
                },
                "identifier"    : "product_china",
                "family"        : null,
                "groups"        : [],
                "variant_group" : null,
                "categories"    : ["master_china"],
                "enabled"       : true,
                "values"        : {},
                "created"       : "2017-01-23T11:44:25+01:00",
                "updated"       : "2017-01-23T11:44:25+01:00",
                "associations"  : {}
            }
        ]
    }
}
JSON;

        $this->assertListResponse($client->getResponse(), $expected);
    }

    /**
     * Filter on locales "en_US" and "zh_CN"
     * So PV are returned only if:
     *     - locale = "en_US", "zh_CN" or null
     * Then we return all products (whatever the categories)
     */
    public function testListProductsWithENAndCNLocales()
    {
        $standardizedProducts = $this->getStandardizedProducts();
        $client = $this->createAuthenticatedClient();

        $client->request('GET', 'api/rest/v1/products?locales=en_US,zh_CN');
        $expected = <<<JSON
{
    "_links": {
        "self"  : {"href" : "http://localhost/api/rest/v1/products?limit=10&locales=en_US%2Czh_CN"},
        "first" : {"href" : "http://localhost/api/rest/v1/products?limit=10&locales=en_US%2Czh_CN"}
    },
    "current_page" : null,
    "_embedded"    : {
        "items" : [
            {$standardizedProducts['simple']},
            {
                "_links" : {
                    "self" : {"href" : "http://localhost/api/rest/v1/products/localizable"}
                },
                "identifier"    : "localizable",
                "family"        : null,
                "groups"        : [],
                "variant_group" : null,
                "categories"    : ["categoryB"],
                "enabled"       : true,
                "values"        : {
                    "a_localizable_image" : [
                        {
                            "locale" : "en_US",
                            "scope" : null,
                            "data" : "8/5/6/e/856e7f47e3e53415d9c4ce8efe9bb51c8b2c68d5_akeneo.jpg",
                            "_links": {
                                "download": {
                                    "href": "http://localhost/api/rest/v1/8/5/6/e/856e7f47e3e53415d9c4ce8efe9bb51c8b2c68d5_akeneo.jpg/download"
                                }
                            }
                        },
                        {
                            "locale" : "zh_CN",
                            "scope" : null,
                            "data" : "5/5/9/6/559681bb0b2df7ae0eaf3bda76af5819c08bd6ae_akeneo.jpg",
                            "_links": {
                                "download": {
                                    "href": "http://localhost/api/rest/v1/5/5/9/6/559681bb0b2df7ae0eaf3bda76af5819c08bd6ae_akeneo.jpg/download"
                                }
                            }
                        }
                    ]
                },
                "created"       : "2017-01-23T11:44:25+01:00",
                "updated"       : "2017-01-23T11:44:25+01:00",
                "associations"  : {}
            },
            {
                "_links" : {
                    "self" : {"href" : "http://localhost/api/rest/v1/products/scopable"}
                },
                "identifier"    : "scopable",
                "family"        : null,
                "groups"        : [],
                "variant_group" : null,
                "categories"    : ["categoryA1", "categoryA2"],
                "enabled"       : true,
                "values"        : {
                    "a_scopable_price" : [
                        {
                            "locale" : null,
                            "scope"  : "ecommerce",
                            "data"   : [
                                {"amount" : "10.50", "currency" : "EUR"},
                                {"amount" : "11.50", "currency" : "USD"},
                                {"amount" : "78.77", "currency" : "CNY"}
                            ]
                        },
                        {
                            "locale" : null,
                            "scope"  : "tablet",
                            "data"   : [
                                {"amount" : "10.50", "currency" : "EUR"},
                                {"amount" : "11.50", "currency" : "USD"},
                                {"amount" : "78.77", "currency" : "CNY"}
                            ]
                        }
                    ]
                },
                "created"       : "2017-01-23T11:44:25+01:00",
                "updated"       : "2017-01-23T11:44:25+01:00",
                "associations"  : {}
            },
            {
                "_links" : {
                    "self" : {"href" : "http://localhost/api/rest/v1/products/localizable_and_scopable"}
                },
                "identifier"    : "localizable_and_scopable",
                "family"        : null,
                "groups"        : [],
                "variant_group" : null,
                "categories"    : ["categoryA", "master_china"],
                "enabled"       : true,
                "values"        : {
                    "a_localized_and_scopable_text_area" : [
                        {"locale" : "en_US", "scope" : "ecommerce", "data" : "Big description"},
                        {"locale" : "en_US", "scope" : "tablet", "data" : "Medium description"},
                        {"locale" : "zh_CN", "scope" : "ecommerce_china", "data" : "hum..."}
                    ]
                },
                "created"       : "2017-01-23T11:44:25+01:00",
                "updated"       : "2017-01-23T11:44:25+01:00",
                "associations"  : []
            },
            {$standardizedProducts['product_china']},
            {$standardizedProducts['product_without_category']}
        ]
    }
}
JSON;

        $this->assertListResponse($client->getResponse(), $expected);
    }

    public function testListProductsWithFilteredAttributes()
    {
        $client = $this->createAuthenticatedClient();

        $client->request('GET', 'api/rest/v1/products?attributes=a_text');
        $expected = <<<JSON
{
    "_links": {
        "self"  : {"href" : "http://localhost/api/rest/v1/products?limit=10&attributes=a_text"},
        "first" : {"href" : "http://localhost/api/rest/v1/products?limit=10&attributes=a_text"}
    },
    "current_page" : null,
    "_embedded"    : {
        "items" : [
            {
                "_links" : {
                    "self" : {"href" : "http://localhost/api/rest/v1/products/simple"}
                },
                "identifier"    : "simple",
                "family"        : null,
                "groups"        : [],
                "variant_group" : null,
                "categories"    : ["master"],
                "enabled"       : true,
                "values"        : {
                    "a_text" : [
                        {
                            "locale" : null,
                            "scope"  : null,
                            "data"   : "Text"
                        }
                    ]
                },
                "created"       : "2017-01-23T11:44:25+01:00",
                "updated"       : "2017-01-23T11:44:25+01:00",
                "associations"  : {}
            },
            {
                "_links" : {
                    "self" : {"href" : "http://localhost/api/rest/v1/products/localizable"}
                },
                "identifier"    : "localizable",
                "family"        : null,
                "groups"        : [],
                "variant_group" : null,
                "categories"    : ["categoryB"],
                "enabled"       : true,
                "values"        : {},
                "created"       : "2017-01-23T11:44:25+01:00",
                "updated"       : "2017-01-23T11:44:25+01:00",
                "associations"  : {}
            },
            {
                "_links" : {
                    "self" : {"href" : "http://localhost/api/rest/v1/products/scopable"}
                },
                "identifier"    : "scopable",
                "family"        : null,
                "groups"        : [],
                "variant_group" : null,
                "categories"    : ["categoryA1", "categoryA2"],
                "enabled"       : true,
                "values"        : {},
                "created"       : "2017-01-23T11:44:25+01:00",
                "updated"       : "2017-01-23T11:44:25+01:00",
                "associations"  : {}
            },
            {
                "_links" : {
                    "self" : {"href" : "http://localhost/api/rest/v1/products/localizable_and_scopable"}
                },
                "identifier"    : "localizable_and_scopable",
                "family"        : null,
                "groups"        : [],
                "variant_group" : null,
                "categories"    : ["categoryA", "master_china"],
                "enabled"       : true,
                "values"        : {},
                "created"       : "2017-01-23T11:44:25+01:00",
                "updated"       : "2017-01-23T11:44:25+01:00",
                "associations"  : {}
            },
            {
                "_links" : {
                    "self" : {"href" : "http://localhost/api/rest/v1/products/product_china"}
                },
                "identifier"    : "product_china",
                "family"        : null,
                "groups"        : [],
                "variant_group" : null,
                "categories"    : ["master_china"],
                "enabled"       : true,
                "values"        : {},
                "created"       : "2017-01-23T11:44:25+01:00",
                "updated"       : "2017-01-23T11:44:25+01:00",
                "associations"  : {}
            },
            {
                "_links" : {
                    "self" : {"href" : "http://localhost/api/rest/v1/products/product_without_category"}
                },
                "identifier"    : "product_without_category",
                "family"        : null,
                "groups"        : [],
                "variant_group" : null,
                "categories"    : [],
                "enabled"       : true,
                "values"        : [],
                "created"       : "2017-01-23T11:44:25+01:00",
                "updated"       : "2017-01-23T11:44:25+01:00",
                "associations"  : {}
            }
        ]
    }
}
JSON;

        $this->assertListResponse($client->getResponse(), $expected);
    }

    public function testListProductsWithChannelLocalesAndAttributesParams()
    {
        $client = $this->createAuthenticatedClient();

        $client->request('GET', 'api/rest/v1/products?scope=tablet&locales=fr_FR&attributes=a_scopable_price,a_metric,a_localized_and_scopable_text_area');
        $expected = <<<JSON
{
    "_links"       : {
        "self"  : {"href" : "http://localhost/api/rest/v1/products?limit=10&scope=tablet&locales=fr_FR&attributes=a_scopable_price%2Ca_metric%2Ca_localized_and_scopable_text_area"},
        "first" : {"href" : "http://localhost/api/rest/v1/products?limit=10&scope=tablet&locales=fr_FR&attributes=a_scopable_price%2Ca_metric%2Ca_localized_and_scopable_text_area"}
    },
    "current_page" : null,
    "_embedded"    : {
        "items" : [
            {
                "_links" : {
                    "self" : {"href" : "http://localhost/api/rest/v1/products/simple"}
                },
                "identifier"    : "simple",
                "family"        : null,
                "groups"        : [],
                "variant_group" : null,
                "categories"    : ["master"],
                "enabled"       : true,
                "values"        : {
                    "a_metric" : [
                        {
                            "locale" : null,
                            "scope"  : null,
                            "data"   : {
                                "amount" : "10.0000",
                                "unit"   : "KILOWATT"
                            }
                        }
                    ]
                },
                "created"       : "2017-01-23T11:44:25+01:00",
                "updated"       : "2017-01-23T11:44:25+01:00",
                "associations"  : {}
            },
            {
                "_links" : {
                    "self" : {"href" : "http://localhost/api/rest/v1/products/localizable"}
                },
                "identifier"    : "localizable",
                "family"        : null,
                "groups"        : [],
                "variant_group" : null,
                "categories"    : ["categoryB"],
                "enabled"       : true,
                "values"        : [],
                "created"       : "2017-01-23T11:44:25+01:00",
                "updated"       : "2017-01-23T11:44:25+01:00",
                "associations"  : {}
            },
            {
                "_links" : {
                    "self" : {"href" : "http://localhost/api/rest/v1/products/scopable"}
                },
                "identifier"    : "scopable",
                "family"        : null,
                "groups"        : [],
                "variant_group" : null,
                "categories"    : ["categoryA1", "categoryA2"],
                "enabled"       : true,
                "values"        : {
                    "a_scopable_price" : [
                        {
                            "locale" : null,
                            "scope"  : "tablet",
                            "data"   : [
                                {"amount" : "10.50", "currency" : "EUR"},
                                {"amount" : "11.50", "currency" : "USD"},
                                {"amount" : "78.77", "currency" : "CNY"}
                            ]
                        }
                    ]
                },
                "created"       : "2017-01-23T11:44:25+01:00",
                "updated"       : "2017-01-23T11:44:25+01:00",
                "associations"  : {}
            },
            {
                "_links" : {
                    "self" : {"href" : "http://localhost/api/rest/v1/products/localizable_and_scopable"}
                },
                "identifier"    : "localizable_and_scopable",
                "family"        : null,
                "groups"        : [],
                "variant_group" : null,
                "categories"    : ["categoryA", "master_china"],
                "enabled"       : true,
                "values"        : {
                    "a_localized_and_scopable_text_area" : [
                        {"locale" : "fr_FR", "scope" : "tablet", "data" : "Description moyenne"}
                    ]
                },
                "created"       : "2017-01-23T11:44:25+01:00",
                "updated"       : "2017-01-23T11:44:25+01:00",
                "associations"  : {}
            }
        ]
    }
}
JSON;

        $this->assertListResponse($client->getResponse(), $expected);
    }

    public function testTheSecondPageOfTheListOfProductsWithoutCount()
    {
        $client = $this->createAuthenticatedClient();

        $ids = [
            'localizable_and_scopable' => urlencode($this->getEncryptedId('localizable_and_scopable')),
            'product_china'            => urlencode($this->getEncryptedId('product_china')),
            'product_without_category' => urlencode($this->getEncryptedId('product_without_category')),
        ];

        $client->request('GET', sprintf('api/rest/v1/products?attributes=a_text&search_after=%s&limit=2&with_count=false', $ids['localizable_and_scopable']));
        $expected = <<<JSON
{
    "_links"       : {
        "self"     : {"href" : "http://localhost/api/rest/v1/products?limit=2&attributes=a_text&search_after={$ids['localizable_and_scopable']}&with_count=false"},
        "first"    : {"href" : "http://localhost/api/rest/v1/products?limit=2&attributes=a_text&with_count=false"},
        "previous" : {"href" : "http://localhost/api/rest/v1/products?limit=2&attributes=a_text&with_count=false&search_before={$ids['product_china']}"},
        "next"     : {"href" : "http://localhost/api/rest/v1/products?limit=2&attributes=a_text&search_after={$ids['product_without_category']}&with_count=false"}
    },
    "current_page" : null,
    "_embedded"    : {
        "items" : [
            {
                "_links" : {
                    "self" : {"href" : "http://localhost/api/rest/v1/products/product_china"}
                },
                "identifier"    : "product_china",
                "family"        : null,
                "groups"        : [],
                "variant_group" : null,
                "categories"    : ["master_china"],
                "enabled"       : true,
                "values"        : {},
                "created"       : "2017-01-23T11:44:25+01:00",
                "updated"       : "2017-01-23T11:44:25+01:00",
                "associations"  : {}
            },
            {
                "_links" : {
                    "self" : {"href" : "http://localhost/api/rest/v1/products/product_without_category"}
                },
                "identifier"    : "product_without_category",
                "family"        : null,
                "groups"        : [],
                "variant_group" : null,
                "categories"    : [],
                "enabled"       : true,
                "values"        : {},
                "created"       : "2017-01-23T11:44:25+01:00",
                "updated"       : "2017-01-23T11:44:25+01:00",
                "associations"  : {}
            }
        ]
    }
}
JSON;

        $this->assertListResponse($client->getResponse(), $expected);
    }

    public function testOutOfRangeProductsList()
    {
        $client = $this->createAuthenticatedClient();

        $id = urlencode($this->getEncryptedId('product_without_category'));

        $client->request('GET', sprintf('api/rest/v1/products?search_after=%s&with_count=true', $id));
        $expected = <<<JSON
{
    "_links" : {
        "self": {"href" : "http://localhost/api/rest/v1/products?limit=10&search_after={$id}&with_count=true"},
        "first" : {"href" : "http://localhost/api/rest/v1/products?limit=10&with_count=true"},
        "previous": {"href" : "http://localhost/api/rest/v1/products?limit=10&with_count=true&search_before="}
    },
    "current_page" : null,
    "items_count"  : 6,
    "_embedded"    : {
        "items" : []
    }
}
JSON;

        $this->assertListResponse($client->getResponse(), $expected);
    }

    public function testListProductsWithSearch()
    {
        $client = $this->createAuthenticatedClient();

        $search = '{"a_metric":[{"operator":">","value":{"amount":"9","unit":"KILOWATT"}}]}';
        $client->request('GET', 'api/rest/v1/products?search=' . $search);
        $searchEncoded = urlencode($search);
        $expected = <<<JSON
{
    "_links"       : {
        "self"  : {"href" : "http://localhost/api/rest/v1/products?limit=10&search=${searchEncoded}"},
        "first" : {"href" : "http://localhost/api/rest/v1/products?limit=10&search=${searchEncoded}"}
    },
    "current_page" : null,
    "_embedded"    : {
        "items" : [
            {
                "_links" : {
                    "self" : {"href" : "http://localhost/api/rest/v1/products/simple"}
                },
                "identifier"    : "simple",
                "family"        : null,
                "groups"        : [],
                "variant_group" : null,
                "categories"    : ["master"],
                "enabled"       : true,
                "values"        : {
                    "a_metric" : [
                        {
                            "locale" : null,
                            "scope"  : null,
                            "data"   : {
                                "amount" : "10.0000",
                                "unit"   : "KILOWATT"
                            }
                        }
                    ],
                    "a_text" : [
                        {
                            "locale" : null,
                            "scope"  : null,
                            "data"   : "Text"
                        }
                    ]
                },
                "created"       : "2017-01-23T11:44:25+01:00",
                "updated"       : "2017-01-23T11:44:25+01:00",
                "associations"  : {}
            }
        ]
    }
}
JSON;

        $this->assertListResponse($client->getResponse(), $expected);
    }

    public function testListProductsWithMultiplePQBFilters()
    {
        $client = $this->createAuthenticatedClient();

        $search = '{"categories":[{"operator":"IN", "value":["categoryB"]}], "a_yes_no":[{"operator":"=","value":true}]}';
        $client->request('GET', 'api/rest/v1/products?search=' . $search);
        $searchEncoded = urlencode($search);
        $expected = <<<JSON
{
    "_links": {
        "self"  : {"href" : "http://localhost/api/rest/v1/products?limit=10&search=${searchEncoded}"},
        "first" : {"href" : "http://localhost/api/rest/v1/products?limit=10&search=${searchEncoded}"}
    },
    "current_page" : null,
    "_embedded"    : {
        "items" : []
    }
}
JSON;

        $this->assertListResponse($client->getResponse(), $expected);
    }

    public function testListProductsWithCompletenessPQBFilters()
    {
        $client = $this->createAuthenticatedClient();

        $search = '{"completeness":[{"operator":"GREATER THAN ON ALL LOCALES","value":50,"locales":["fr_FR"],"scope":"ecommerce"}],"categories":[{"operator":"IN", "value":["categoryB"]}], "a_yes_no":[{"operator":"=","value":true}]}';
        $client->request('GET', 'api/rest/v1/products?search=' . $search);
        $searchEncoded = urlencode($search);
        $expected = <<<JSON
{
    "_links": {
        "self"  : {"href" : "http://localhost/api/rest/v1/products?limit=10&search=${searchEncoded}"},
        "first" : {"href" : "http://localhost/api/rest/v1/products?limit=10&search=${searchEncoded}"}
    },
    "current_page" : null,
    "_embedded"    : {
        "items" : []
    }
}
JSON;

        $this->assertListResponse($client->getResponse(), $expected);
    }

<<<<<<< HEAD
    public function testPaginationLastPageOfTheListOfProducts()
=======
        $client->request('GET', 'api/rest/v1/products?pagination_type=search_after');
        $expected = <<<JSON
{
    "_links": {
        "self"  : {"href": "http://localhost/api/rest/v1/products?pagination_type=search_after&limit=10"},
        "first" : {"href": "http://localhost/api/rest/v1/products?pagination_type=search_after&limit=10"}
    },
    "_embedded"    : {
        "items" : [
            {$standardizedProducts['simple']},
            {$standardizedProducts['localizable']},
            {$standardizedProducts['scopable']},
            {$standardizedProducts['localizable_and_scopable']},
            {$standardizedProducts['product_china']},
            {$standardizedProducts['product_without_category']}
        ]
    }
}
JSON;

        $this->assertListResponse($client->getResponse(), $expected);
    }

    public function testSearchAfterPaginationListProductsWithNextLink()
>>>>>>> 62b2f9dd
    {
        $standardizedProducts = $this->getStandardizedProducts();
        $client = $this->createAuthenticatedClient();

        $ids = [
            'localizable_and_scopable' => urlencode($this->getEncryptedId('localizable_and_scopable')),
            'product_china'            => urlencode($this->getEncryptedId('product_china')),
        ];

<<<<<<< HEAD
        $client->request('GET', sprintf('api/rest/v1/products?limit=4&search_after=%s', $ids['localizable_and_scopable']));
=======
        $client->request('GET', sprintf('api/rest/v1/products?pagination_type=search_after&limit=3&search_after=%s', $id['simple']));
        $expected = <<<JSON
{
    "_links": {
        "self"  : {"href": "http://localhost/api/rest/v1/products?pagination_type=search_after&limit=3&search_after={$id['simple']}"},
        "first" : {"href": "http://localhost/api/rest/v1/products?pagination_type=search_after&limit=3"},
        "next"  : {"href": "http://localhost/api/rest/v1/products?pagination_type=search_after&limit=3&search_after={$id['localizable_and_scopable']}"}
    },
    "_embedded"    : {
        "items" : [
            {$standardizedProducts['localizable']},
            {$standardizedProducts['scopable']},
            {$standardizedProducts['localizable_and_scopable']}
        ]
    }
}
JSON;

        $this->assertListResponse($client->getResponse(), $expected);
    }

    public function testSearchAfterPaginationLastPageOfTheListOfProducts()
    {
        $standardizedProducts = $this->getStandardizedProducts();
        $client = $this->createAuthenticatedClient();

        $scopableEncryptedId = urlencode($this->getEncryptedId('scopable'));

        $client->request('GET', sprintf('api/rest/v1/products?pagination_type=search_after&limit=4&search_after=%s' , $scopableEncryptedId));
>>>>>>> 62b2f9dd
        $expected = <<<JSON
{
    "_links": {
        "self"  : {"href": "http://localhost/api/rest/v1/products?limit=4&search_after={$ids['localizable_and_scopable']}"},
        "first" : {"href": "http://localhost/api/rest/v1/products?limit=4"},
        "previous": {"href": "http://localhost/api/rest/v1/products?limit=4&search_before={$ids['product_china']}"}
    },
    "current_page" : null,
    "_embedded"    : {
        "items" : [
            {$standardizedProducts['product_china']},
            {$standardizedProducts['product_without_category']}
        ]
    }
}
JSON;

<<<<<<< HEAD
        $this->assertResponse($client->getResponse(), $expected);
    }

    /**
     * @param Response $response
     * @param array    $expected
     */
    private function assertResponse(Response $response, $expected)
    {
        $result = json_decode($response->getContent(), true);
        $expected = json_decode($expected, true);

        foreach ($result['_embedded']['items'] as $index => $product) {
            $product = $this->sanitizeMediaAttributeData($product);
            NormalizedProductCleaner::clean($product);
            $result['_embedded']['items'][$index] = $product;

            if (isset($expected['_embedded']['items'][$index])) {
                $expectedProduct = $expected['_embedded']['items'][$index];
                $expectedProduct = $this->sanitizeMediaAttributeData($expectedProduct);
                NormalizedProductCleaner::clean($expectedProduct);
                $expected['_embedded']['items'][$index] = $expectedProduct;
            }
        }

        $this->assertEquals($expected, $result);
=======
        $this->assertListResponse($client->getResponse(), $expected);
>>>>>>> 62b2f9dd
    }

    /**
     * @param string $productIdentifier
     */
    private function getEncryptedId($productIdentifier)
    {
        $encrypter = $this->get('pim_api.security.primary_key_encrypter');
        $productRepository = $this->get('pim_catalog.repository.product');

        $product = $productRepository->findOneByIdentifier($productIdentifier);

        return $encrypter->encrypt($product->getId());
    }

    /**
     * @return array
     */
    private function getStandardizedProducts()
    {
        $standardizedProducts['simple'] = <<<JSON
{
    "_links": {
        "self": {
            "href": "http://localhost/api/rest/v1/products/simple"
        }
    },
    "identifier": "simple",
    "family": null,
    "groups": [],
    "variant_group": null,
    "categories": ["master"],
    "enabled": true,
    "values": {
        "a_metric": [{
            "locale": null,
            "scope": null,
            "data": {
                "amount": "10.0000",
                "unit": "KILOWATT"
            }
        }],
        "a_text": [{
            "locale": null,
            "scope": null,
            "data": "Text"
        }]
    },
    "created": "2017-03-11T10:39:38+01:00",
    "updated": "2017-03-11T10:39:38+01:00",
    "associations": {}
}
JSON;

        $standardizedProducts['localizable'] = <<<JSON
{
    "_links": {
        "self": {
            "href": "http://localhost/api/rest/v1/products/localizable"
        }
    },
    "identifier": "localizable",
    "family": null,
    "groups": [],
    "variant_group": null,
    "categories": ["categoryB"],
    "enabled": true,
    "values": {
        "a_localizable_image": [{
            "locale": "en_US",
            "scope": null,
            "data": "c/2/0/f/c20f1a4b3e6515d5676e89d52fb9e25fa1d29bd8_akeneo.jpg",
            "_links": {
                "download": {
                    "href": "http://localhost/api/rest/v1/media-files/c/2/0/f/c20f1a4b3e6515d5676e89d52fb9e25fa1d29bd8_akeneo.jpg/download"
                }
            }
        }, {
            "locale": "fr_FR",
            "scope": null,
            "data": "5/3/9/a/539a12626cb2fbc62cf7ad5f817174cce02b0519_akeneo.jpg",
            "_links": {
                "download": {
                    "href": "http://localhost/api/rest/v1/media-files/5/3/9/a/539a12626cb2fbc62cf7ad5f817174cce02b0519_akeneo.jpg/download"
                }
            }
        }, {
            "locale": "zh_CN",
            "scope": null,
            "data": "5/d/c/a/5dcac0871503e513d5be25807794a09ad9080341_akeneo.jpg",
            "_links": {
                "download": {
                    "href": "http://localhost/api/rest/v1/media-files/5/d/c/a/5dcac0871503e513d5be25807794a09ad9080341_akeneo.jpg/download"
                }
            }
        }]
    },
    "created": "2017-03-11T10:39:38+01:00",
    "updated": "2017-03-11T10:39:38+01:00",
    "associations": {}
}
JSON;

        $standardizedProducts['scopable'] = <<<JSON
{
    "_links": {
        "self": {
            "href": "http://localhost/api/rest/v1/products/scopable"
        }
    },
    "identifier": "scopable",
    "family": null,
    "groups": [],
    "variant_group": null,
    "categories": ["categoryA1", "categoryA2"],
    "enabled": true,
    "values": {
        "a_scopable_price": [{
            "locale": null,
            "scope": "ecommerce",
            "data": [{
                "amount": "10.50",
                "currency": "EUR"
            }, {
                "amount": "11.50",
                "currency": "USD"
            }, {
                "amount": "78.77",
                "currency": "CNY"
            }]
        }, {
            "locale": null,
            "scope": "tablet",
            "data": [{
                "amount": "10.50",
                "currency": "EUR"
            }, {
                "amount": "11.50",
                "currency": "USD"
            }, {
                "amount": "78.77",
                "currency": "CNY"
            }]
        }]
    },
    "created": "2017-03-11T10:39:38+01:00",
    "updated": "2017-03-11T10:39:38+01:00",
    "associations": {}
}
JSON;

        $standardizedProducts['localizable_and_scopable'] = <<<JSON
{
    "_links": {
        "self": {
            "href": "http://localhost/api/rest/v1/products/localizable_and_scopable"
        }
    },
    "identifier": "localizable_and_scopable",
    "family": null,
    "groups": [],
    "variant_group": null,
    "categories": ["categoryA", "master_china"],
    "enabled": true,
    "values": {
        "a_localized_and_scopable_text_area": [{
            "locale": "en_US",
            "scope": "ecommerce",
            "data": "Big description"
        }, {
            "locale": "en_US",
            "scope": "tablet",
            "data": "Medium description"
        }, {
            "locale": "fr_FR",
            "scope": "ecommerce",
            "data": "Grande description"
        }, {
            "locale": "fr_FR",
            "scope": "tablet",
            "data": "Description moyenne"
        }, {
            "locale": "zh_CN",
            "scope": "ecommerce_china",
            "data": "hum..."
        }]
    },
    "created": "2017-03-11T10:39:38+01:00",
    "updated": "2017-03-11T10:39:38+01:00",
    "associations": {}
}
JSON;

        $standardizedProducts['product_china'] = <<<JSON
{
   "_links": {
       "self": {
           "href": "http://localhost/api/rest/v1/products/product_china"
       }
   },
   "identifier": "product_china",
   "family": null,
   "groups": [],
   "variant_group": null,
   "categories": ["master_china"],
   "enabled": true,
   "values": {},
   "created": "2017-03-11T10:39:38+01:00",
   "updated": "2017-03-11T10:39:38+01:00",
   "associations": {}
}
JSON;

        $standardizedProducts['product_without_category'] = <<<JSON
{
    "_links": {
        "self": {
            "href": "http://localhost/api/rest/v1/products/product_without_category"
        }
    },
    "identifier": "product_without_category",
    "family": null,
    "groups": [],
    "variant_group": null,
    "categories": [],
    "enabled": true,
    "values": {
        "a_yes_no": [{
            "locale": null,
            "scope": null,
            "data": true
        }]
    },
    "created": "2017-03-11T10:39:38+01:00",
    "updated": "2017-03-11T10:39:38+01:00",
    "associations": {}
}
JSON;

        return $standardizedProducts;
    }
    /**
     * {@inheritdoc}
     */
    protected function getConfiguration()
    {
        return new Configuration([Configuration::getTechnicalCatalogPath()]);
    }
}<|MERGE_RESOLUTION|>--- conflicted
+++ resolved
@@ -4,11 +4,8 @@
 
 use Akeneo\Test\Integration\Configuration;
 use Doctrine\Common\Collections\Collection;
-<<<<<<< HEAD
 use Pim\Component\Catalog\tests\integration\Normalizer\NormalizedProductCleaner;
 use Symfony\Component\HttpFoundation\Response;
-=======
->>>>>>> 62b2f9dd
 
 class SuccessListProductIntegration extends AbstractProductTestCase
 {
@@ -132,7 +129,7 @@
 }
 JSON;
 
-        $this->assertListResponse($client->getResponse(), $expected);
+        $this->assertResponse($client->getResponse(), $expected);
     }
 
     public function testFirstPageListProductsWithCount()
@@ -162,7 +159,7 @@
 }
 JSON;
 
-        $this->assertListResponse($client->getResponse(), $expected);
+        $this->assertResponse($client->getResponse(), $expected);
     }
 
     /**
@@ -233,7 +230,7 @@
 }
 JSON;
 
-        $this->assertListResponse($client->getResponse(), $expected);
+        $this->assertResponse($client->getResponse(), $expected);
     }
 
     /**
@@ -338,7 +335,7 @@
 }
 JSON;
 
-        $this->assertListResponse($client->getResponse(), $expected);
+        $this->assertResponse($client->getResponse(), $expected);
     }
 
     /**
@@ -454,7 +451,7 @@
 }
 JSON;
 
-        $this->assertListResponse($client->getResponse(), $expected);
+        $this->assertResponse($client->getResponse(), $expected);
     }
 
     /**
@@ -559,7 +556,7 @@
 }
 JSON;
 
-        $this->assertListResponse($client->getResponse(), $expected);
+        $this->assertResponse($client->getResponse(), $expected);
     }
 
     /**
@@ -622,7 +619,7 @@
 }
 JSON;
 
-        $this->assertListResponse($client->getResponse(), $expected);
+        $this->assertResponse($client->getResponse(), $expected);
     }
 
     /**
@@ -749,7 +746,7 @@
 }
 JSON;
 
-        $this->assertListResponse($client->getResponse(), $expected);
+        $this->assertResponse($client->getResponse(), $expected);
     }
 
     public function testListProductsWithFilteredAttributes()
@@ -869,7 +866,7 @@
 }
 JSON;
 
-        $this->assertListResponse($client->getResponse(), $expected);
+        $this->assertResponse($client->getResponse(), $expected);
     }
 
     public function testListProductsWithChannelLocalesAndAttributesParams()
@@ -978,7 +975,7 @@
 }
 JSON;
 
-        $this->assertListResponse($client->getResponse(), $expected);
+        $this->assertResponse($client->getResponse(), $expected);
     }
 
     public function testTheSecondPageOfTheListOfProductsWithoutCount()
@@ -1038,7 +1035,7 @@
 }
 JSON;
 
-        $this->assertListResponse($client->getResponse(), $expected);
+        $this->assertResponse($client->getResponse(), $expected);
     }
 
     public function testOutOfRangeProductsList()
@@ -1063,7 +1060,7 @@
 }
 JSON;
 
-        $this->assertListResponse($client->getResponse(), $expected);
+        $this->assertResponse($client->getResponse(), $expected);
     }
 
     public function testListProductsWithSearch()
@@ -1120,7 +1117,7 @@
 }
 JSON;
 
-        $this->assertListResponse($client->getResponse(), $expected);
+        $this->assertResponse($client->getResponse(), $expected);
     }
 
     public function testListProductsWithMultiplePQBFilters()
@@ -1143,7 +1140,7 @@
 }
 JSON;
 
-        $this->assertListResponse($client->getResponse(), $expected);
+        $this->assertResponse($client->getResponse(), $expected);
     }
 
     public function testListProductsWithCompletenessPQBFilters()
@@ -1166,37 +1163,10 @@
 }
 JSON;
 
-        $this->assertListResponse($client->getResponse(), $expected);
-    }
-
-<<<<<<< HEAD
+        $this->assertResponse($client->getResponse(), $expected);
+    }
+
     public function testPaginationLastPageOfTheListOfProducts()
-=======
-        $client->request('GET', 'api/rest/v1/products?pagination_type=search_after');
-        $expected = <<<JSON
-{
-    "_links": {
-        "self"  : {"href": "http://localhost/api/rest/v1/products?pagination_type=search_after&limit=10"},
-        "first" : {"href": "http://localhost/api/rest/v1/products?pagination_type=search_after&limit=10"}
-    },
-    "_embedded"    : {
-        "items" : [
-            {$standardizedProducts['simple']},
-            {$standardizedProducts['localizable']},
-            {$standardizedProducts['scopable']},
-            {$standardizedProducts['localizable_and_scopable']},
-            {$standardizedProducts['product_china']},
-            {$standardizedProducts['product_without_category']}
-        ]
-    }
-}
-JSON;
-
-        $this->assertListResponse($client->getResponse(), $expected);
-    }
-
-    public function testSearchAfterPaginationListProductsWithNextLink()
->>>>>>> 62b2f9dd
     {
         $standardizedProducts = $this->getStandardizedProducts();
         $client = $this->createAuthenticatedClient();
@@ -1206,9 +1176,37 @@
             'product_china'            => urlencode($this->getEncryptedId('product_china')),
         ];
 
-<<<<<<< HEAD
         $client->request('GET', sprintf('api/rest/v1/products?limit=4&search_after=%s', $ids['localizable_and_scopable']));
-=======
+        $expected = <<<JSON
+{
+    "_links": {
+        "self"  : {"href": "http://localhost/api/rest/v1/products?limit=4&search_after={$ids['localizable_and_scopable']}"},
+        "first" : {"href": "http://localhost/api/rest/v1/products?limit=4"},
+        "previous": {"href": "http://localhost/api/rest/v1/products?limit=4&search_before={$ids['product_china']}"}
+    },
+    "current_page" : null,
+    "_embedded"    : {
+        "items" : [
+            {$standardizedProducts['product_china']},
+            {$standardizedProducts['product_without_category']}
+        ]
+    }
+}
+JSON;
+
+        $this->assertResponse($client->getResponse(), $expected);
+    }
+
+    public function testSearchAfterPaginationListProductsWithNextLink()
+    {
+        $standardizedProducts = $this->getStandardizedProducts();
+        $client = $this->createAuthenticatedClient();
+
+        $id = [
+            'simple'                   => urlencode($this->getEncryptedId('simple')),
+            'localizable_and_scopable' => urlencode($this->getEncryptedId('localizable_and_scopable')),
+        ];
+
         $client->request('GET', sprintf('api/rest/v1/products?pagination_type=search_after&limit=3&search_after=%s', $id['simple']));
         $expected = <<<JSON
 {
@@ -1227,7 +1225,7 @@
 }
 JSON;
 
-        $this->assertListResponse($client->getResponse(), $expected);
+        $this->assertResponse($client->getResponse(), $expected);
     }
 
     public function testSearchAfterPaginationLastPageOfTheListOfProducts()
@@ -1238,17 +1236,15 @@
         $scopableEncryptedId = urlencode($this->getEncryptedId('scopable'));
 
         $client->request('GET', sprintf('api/rest/v1/products?pagination_type=search_after&limit=4&search_after=%s' , $scopableEncryptedId));
->>>>>>> 62b2f9dd
-        $expected = <<<JSON
-{
-    "_links": {
-        "self"  : {"href": "http://localhost/api/rest/v1/products?limit=4&search_after={$ids['localizable_and_scopable']}"},
-        "first" : {"href": "http://localhost/api/rest/v1/products?limit=4"},
-        "previous": {"href": "http://localhost/api/rest/v1/products?limit=4&search_before={$ids['product_china']}"}
-    },
-    "current_page" : null,
+        $expected = <<<JSON
+{
+    "_links": {
+        "self"  : {"href": "http://localhost/api/rest/v1/products?pagination_type=search_after&limit=4&search_after={$scopableEncryptedId}"},
+        "first" : {"href": "http://localhost/api/rest/v1/products?pagination_type=search_after&limit=4"}
+    },
     "_embedded"    : {
         "items" : [
+            {$standardizedProducts['localizable_and_scopable']},
             {$standardizedProducts['product_china']},
             {$standardizedProducts['product_without_category']}
         ]
@@ -1256,7 +1252,6 @@
 }
 JSON;
 
-<<<<<<< HEAD
         $this->assertResponse($client->getResponse(), $expected);
     }
 
@@ -1270,22 +1265,16 @@
         $expected = json_decode($expected, true);
 
         foreach ($result['_embedded']['items'] as $index => $product) {
-            $product = $this->sanitizeMediaAttributeData($product);
-            NormalizedProductCleaner::clean($product);
-            $result['_embedded']['items'][$index] = $product;
+            $product = $this->sanitizeDateFields($product);
+            $result['_embedded']['items'][$index] = $this->sanitizeMediaAttributeData($product);
 
             if (isset($expected['_embedded']['items'][$index])) {
-                $expectedProduct = $expected['_embedded']['items'][$index];
-                $expectedProduct = $this->sanitizeMediaAttributeData($expectedProduct);
-                NormalizedProductCleaner::clean($expectedProduct);
-                $expected['_embedded']['items'][$index] = $expectedProduct;
+                $expected['_embedded']['items'][$index] = $this->sanitizeDateFields($expected['_embedded']['items'][$index]);
+                $expected['_embedded']['items'][$index] = $this->sanitizeMediaAttributeData($expected['_embedded']['items'][$index]);
             }
         }
 
         $this->assertEquals($expected, $result);
-=======
-        $this->assertListResponse($client->getResponse(), $expected);
->>>>>>> 62b2f9dd
     }
 
     /**
@@ -1534,4 +1523,29 @@
     {
         return new Configuration([Configuration::getTechnicalCatalogPath()]);
     }
+
+    /**
+     * @param Response $response
+     * @param array    $expected
+     */
+    private function assertResponse(Response $response, $expected)
+    {
+        $result = json_decode($response->getContent(), true);
+        $expected = json_decode($expected, true);
+
+        foreach ($result['_embedded']['items'] as $index => $product) {
+            $product = $this->sanitizeMediaAttributeData($product);
+            NormalizedProductCleaner::clean($product);
+            $result['_embedded']['items'][$index] = $product;
+
+            if (isset($expected['_embedded']['items'][$index])) {
+                $expectedProduct = $expected['_embedded']['items'][$index];
+                $expectedProduct = $this->sanitizeMediaAttributeData($expectedProduct);
+                NormalizedProductCleaner::clean($expectedProduct);
+                $expected['_embedded']['items'][$index] = $expectedProduct;
+            }
+        }
+
+        $this->assertEquals($expected, $result);
+    }
 }