<?php

namespace Pim\Bundle\ApiBundle\tests\integration\Controller\Product;

<<<<<<< HEAD
use Akeneo\Test\Integration\Configuration;
use Akeneo\Test\Integration\MediaSanitizer;
use Pim\Bundle\ApiBundle\tests\integration\ApiTestCase;
use Pim\Component\Catalog\Model\ProductInterface;
=======
use Akeneo\Test\Integration\DateSanitizer;
use Akeneo\Test\Integration\MediaSanitizer;
use Pim\Bundle\ApiBundle\tests\integration\ApiTestCase;
use Symfony\Component\HttpFoundation\Response;
>>>>>>> 62b2f9dd

/**
 * @author    Marie Bochu <marie.bochu@akeneo.com>
 * @copyright 2017 Akeneo SAS (http://www.akeneo.com)
 * @license   http://opensource.org/licenses/osl-3.0.php  Open Software License (OSL 3.0)
 */
abstract class AbstractProductTestCase extends ApiTestCase
{
    /**
     * @param string $identifier
     * @param array  $data
     *
     * @return ProductInterface
     */
    protected function createProduct($identifier, array $data = [])
    {
        $product = $this->get('pim_catalog.builder.product')->createProduct($identifier);
        $this->get('pim_catalog.updater.product')->update($product, $data);
        $this->get('pim_catalog.saver.product')->save($product);

        $this->get('akeneo_elasticsearch.client')->refreshIndex();

        return $product;
    }

    /**
     * Replaces media attributes data in the $data array by self::MEDIA_ATTRIBUTE_DATA_COMPARISON.
     *
     * @param array $data
     *
     * @return array
     */
    protected function sanitizeMediaAttributeData(array $data)
    {
        if (!isset($data['values'])) {
            return $data;
        }

        foreach ($data['values'] as $attributeCode => $values) {
            if (1 === preg_match('/.*(file|image).*/', $attributeCode)) {
                foreach ($values as $index => $value) {
                    $sanitizedData = ['data' => MediaSanitizer::sanitize($value['data'])];
                    if (isset($value['_links']['download']['href'])) {
                        $sanitizedData['_links']['download']['href'] = MediaSanitizer::sanitize(
                            $value['_links']['download']['href']
                        );
                    }

                    $data['values'][$attributeCode][$index] = array_replace($value, $sanitizedData);
                }
            }
        }

        return $data;
    }

    /**
     * @param Response $response
     * @param array    $expected
     */
    protected function assertListResponse(Response $response, $expected)
    {
        $result = json_decode($response->getContent(), true);
        $expected = json_decode($expected, true);

        foreach ($result['_embedded']['items'] as $index => $product) {
            $product = $this->sanitizeDateFields($product);
            $result['_embedded']['items'][$index] = $this->sanitizeMediaAttributeData($product);

            if (isset($expected['_embedded']['items'][$index])) {
                $expected['_embedded']['items'][$index] = $this->sanitizeDateFields($expected['_embedded']['items'][$index]);
                $expected['_embedded']['items'][$index] = $this->sanitizeMediaAttributeData($expected['_embedded']['items'][$index]);
            }
        }

        $this->assertEquals($expected, $result);
    }
}<|MERGE_RESOLUTION|>--- conflicted
+++ resolved
@@ -2,17 +2,11 @@
 
 namespace Pim\Bundle\ApiBundle\tests\integration\Controller\Product;
 
-<<<<<<< HEAD
-use Akeneo\Test\Integration\Configuration;
-use Akeneo\Test\Integration\MediaSanitizer;
-use Pim\Bundle\ApiBundle\tests\integration\ApiTestCase;
-use Pim\Component\Catalog\Model\ProductInterface;
-=======
 use Akeneo\Test\Integration\DateSanitizer;
 use Akeneo\Test\Integration\MediaSanitizer;
 use Pim\Bundle\ApiBundle\tests\integration\ApiTestCase;
 use Symfony\Component\HttpFoundation\Response;
->>>>>>> 62b2f9dd
+use Pim\Component\Catalog\Model\ProductInterface;
 
 /**
  * @author    Marie Bochu <marie.bochu@akeneo.com>
@@ -36,6 +30,25 @@
         $this->get('akeneo_elasticsearch.client')->refreshIndex();
 
         return $product;
+    }
+
+    /**
+     * Replaces dates fields (created/updated) in the $data array by self::DATE_FIELD_COMPARISON.
+     *
+     * @param array $data
+     *
+     * @return array
+     */
+    protected function sanitizeDateFields(array $data)
+    {
+        if (isset($data['created'])) {
+            $data['created'] = DateSanitizer::sanitize($data['created']);
+        }
+        if (isset($data['updated'])) {
+            $data['updated'] = DateSanitizer::sanitize($data['updated']);
+        }
+
+        return $data;
     }
 
     /**
