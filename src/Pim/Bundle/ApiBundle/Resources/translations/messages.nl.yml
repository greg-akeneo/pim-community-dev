pim_api:
  acl:
    rights: Web API machtigingen
    attribute:
      edit: Attributen aanmaken en bijwerken
<<<<<<< HEAD
      list: Attributen weergeven
=======
      list: Attributen oplijsten
>>>>>>> fb24e714
    attribute_option:
      edit: Attribuutopties aanmaken en bijwerken
      list: Attribuutopties oplijsten
    category:
      edit: Categorieën aanmaken en bijwerken
<<<<<<< HEAD
      list: Categorieën weergeven
    family:
      edit: Families aanmaken en bijwerken
      list: Families weergeven
=======
      list: Categorieën oplijsten
    family:
      edit: Families aanmaken en bijwerken
      list: Families oplijsten
    channel.list: Kanelen via Web API oplijsten
    locale.list: Landinstellingen via Web API oplijsten
>>>>>>> fb24e714
  acl_group:
    overall_access: Algemene Web API-toegang
    attribute: Attributen
    attribute_option: Attribuutopties
    category: Categorieën
    family: Families
<<<<<<< HEAD
=======
    channel: Kanaal API toegang
    locale: Landinstelling API toegang
>>>>>>> fb24e714
rights.api: Web API machtigingen<|MERGE_RESOLUTION|>--- conflicted
+++ resolved
@@ -3,38 +3,24 @@
     rights: Web API machtigingen
     attribute:
       edit: Attributen aanmaken en bijwerken
-<<<<<<< HEAD
-      list: Attributen weergeven
-=======
       list: Attributen oplijsten
->>>>>>> fb24e714
     attribute_option:
       edit: Attribuutopties aanmaken en bijwerken
       list: Attribuutopties oplijsten
     category:
       edit: Categorieën aanmaken en bijwerken
-<<<<<<< HEAD
-      list: Categorieën weergeven
-    family:
-      edit: Families aanmaken en bijwerken
-      list: Families weergeven
-=======
       list: Categorieën oplijsten
     family:
       edit: Families aanmaken en bijwerken
       list: Families oplijsten
     channel.list: Kanelen via Web API oplijsten
     locale.list: Landinstellingen via Web API oplijsten
->>>>>>> fb24e714
   acl_group:
     overall_access: Algemene Web API-toegang
     attribute: Attributen
     attribute_option: Attribuutopties
     category: Categorieën
     family: Families
-<<<<<<< HEAD
-=======
     channel: Kanaal API toegang
     locale: Landinstelling API toegang
->>>>>>> fb24e714
 rights.api: Web API machtigingen