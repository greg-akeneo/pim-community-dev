--- conflicted
+++ resolved
@@ -12,22 +12,15 @@
       list: Categorieën weergeven
     family:
       edit: Families aanmaken en bijwerken
-<<<<<<< HEAD
-      list: Families weergeven
-=======
       list: Families oplijsten
     channel.list: Kanalen weergeven
     locale.list: Lokalisaties weergeven
->>>>>>> 5e2c071d
   acl_group:
     overall_access: Algemene Web API-toegang
     attribute: Attributen
     attribute_option: Attribuutopties
     category: Categorieën
     family: Families
-<<<<<<< HEAD
-=======
     channel: Kanalen
     locale: Lokalisaties
->>>>>>> 5e2c071d
 rights.api: Web API machtigingen