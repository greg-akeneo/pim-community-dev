--- conflicted
+++ resolved
@@ -21,12 +21,6 @@
     attribute_option: Attributoptionen
     category: Kategorien
     family: Produktfamilien
-<<<<<<< HEAD
-    channel: Zugriff auf Channel über Web-API
-    locale: Zugriff auf Gebietsschema über Web-API
-rights.api: Web-API Berechtigungen
-=======
     channel: Ausgabekanäle
     locale: Gebietsschemata
-rights.api: Berechtigungen Web-API
->>>>>>> 5e2c071d
+rights.api: Web-API Berechtigungen