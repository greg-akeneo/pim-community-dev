--- conflicted
+++ resolved
@@ -23,8 +23,4 @@
     family: Produktfamilien
     channel: Zugriff auf Channel über Web-API
     locale: Zugriff auf Gebietsschema über Web-API
-<<<<<<< HEAD
-rights.api: Web-API Berechtigungen
-=======
-rights.api: Berechtigungen Web-API
->>>>>>> fb24e714
+rights.api: Berechtigungen Web-API