<?php

namespace Pim\Bundle\ImportExportBundle\Controller;

use Symfony\Component\HttpFoundation\Request;
use Symfony\Component\HttpFoundation\Response;
use Sensio\Bundle\FrameworkExtraBundle\Configuration\Route;
use Sensio\Bundle\FrameworkExtraBundle\Configuration\Template;
use Sensio\Bundle\FrameworkExtraBundle\Configuration\Method;
use Pim\Bundle\BatchBundle\Entity\Job;

/**
 * Export controller
 *
 * @author    Nicolas Dupont <nicolas@akeneo.com>
 * @copyright 2013 Akeneo SAS (http://www.akeneo.com)
 * @license   http://opensource.org/licenses/osl-3.0.php  Open Software License (OSL 3.0)
 *
 * @Route("/export")
 */
class ExportController extends JobController
{
    /**
     * {@inheritdoc}
     *
     * @Route(
     *     "/.{_format}",
     *     name="pim_ie_export_index",
     *     requirements={"_format"="html|json"},
     *     defaults={"_format" = "html"}
     * )
     */
    public function indexAction(Request $request)
    {
        return parent::indexAction($request);
    }

    /**
     * {@inheritdoc}
     *
     * @Route("/create", name="pim_ie_export_create")
     * @Template("PimImportExportBundle:Export:edit.html.twig")
     */
    public function createAction(Request $request)
    {
<<<<<<< HEAD
        return parent::createAction($request);
=======
        $connector     = $request->query->get('connector');
        $alias         = $request->query->get('alias');
        $registry      = $this->getConnectorRegistry();

        $job = new Job($connector, Job::TYPE_EXPORT, $alias);

        if (!$jobDefinition = $registry->getJob($job)) {
            $this->addFlash('error', 'Failed to create an export with an unknown job.');

            return $this->redirectToRoute('pim_ie_export_index');
        }
        $job->setJobDefinition($jobDefinition);

        $form = $this->createForm(new JobType(), $job);

        if ($request->isMethod('POST')) {
            $form->handleRequest($request);
            if ($form->isValid()) {
                $this->persist($job);

                $this->addFlash('success', 'The export has been successfully created.');

                return $this->redirectToRoute('pim_ie_export_show', array('id' => $job->getId()));
            }
        }

        return array(
            'form'      => $form->createView(),
            'connector' => $connector,
            'alias'     => $alias,
        );
>>>>>>> 430f00f2
    }

    /**
     * {@inheritdoc}
     *
     * @Route("/{id}", name="pim_ie_export_show")
     * @Template("PimImportExportBundle:Export:show.html.twig")
     */
    public function showAction($id)
    {
        return parent::showAction($id);
    }

    /**
     * {@inheritdoc}
     *
     * @Route("/edit/{id}", name="pim_ie_export_edit")
     * @Template("PimImportExportBundle:Export:edit.html.twig")
     */
    public function editAction($id)
    {
        return parent::editAction($id);
    }

    /**
     * {@inheritdoc}
     *
     * @Route("/{id}/remove", requirements={"id"="\d+"}, name="pim_ie_export_remove")
     * @Method("DELETE")
     */
    public function removeAction($id)
    {
        return parent::removeAction($id);
    }

    /**
     * View report for a job
     *
     * @param Job $job
     *
     * @Route(
     *     "/show/{id}",
     *     requirements={"id"="\d+"},
     *     defaults={"id"=0},
     *     name="pim_ie_export_report"
     * )
     * @Template
     *
     * @return array
     */
    public function reportAction(Job $job)
    {
    }

    /**
     * {@inheritdoc}
     */
    protected function getJobType()
    {
        return Job::TYPE_EXPORT;
    }

    /**
     * {@inheritdoc}
     */
    protected function redirectToShowView($jobId)
    {
        return $this->redirect(
            $this->generateUrl('pim_ie_export_show', array('id' => $jobId))
        );
    }

    /**
     * {@inheritdoc}
     */
    protected function getIndexLogicName()
    {
        return 'PimImportExportBundle:Export:index.html.twig';
    }

    /**
     * {@inheritdoc}
     */
    protected function getJobs()
    {
        return $this->getConnectorRegistry()->getExportJobs();
    }

    /**
     * {@inheritdoc}
     */
    protected function getDatagridManager()
    {
        return $this->get('pim_import_export.datagrid.manager.export');
    }
}<|MERGE_RESOLUTION|>--- conflicted
+++ resolved
@@ -43,41 +43,7 @@
      */
     public function createAction(Request $request)
     {
-<<<<<<< HEAD
         return parent::createAction($request);
-=======
-        $connector     = $request->query->get('connector');
-        $alias         = $request->query->get('alias');
-        $registry      = $this->getConnectorRegistry();
-
-        $job = new Job($connector, Job::TYPE_EXPORT, $alias);
-
-        if (!$jobDefinition = $registry->getJob($job)) {
-            $this->addFlash('error', 'Failed to create an export with an unknown job.');
-
-            return $this->redirectToRoute('pim_ie_export_index');
-        }
-        $job->setJobDefinition($jobDefinition);
-
-        $form = $this->createForm(new JobType(), $job);
-
-        if ($request->isMethod('POST')) {
-            $form->handleRequest($request);
-            if ($form->isValid()) {
-                $this->persist($job);
-
-                $this->addFlash('success', 'The export has been successfully created.');
-
-                return $this->redirectToRoute('pim_ie_export_show', array('id' => $job->getId()));
-            }
-        }
-
-        return array(
-            'form'      => $form->createView(),
-            'connector' => $connector,
-            'alias'     => $alias,
-        );
->>>>>>> 430f00f2
     }
 
     /**
@@ -114,21 +80,32 @@
     }
 
     /**
-     * View report for a job
-     *
-     * @param Job $job
+     * {@inheritdoc}
      *
      * @Route(
-     *     "/show/{id}",
+     *     "/report/{id}",
      *     requirements={"id"="\d+"},
      *     defaults={"id"=0},
      *     name="pim_ie_export_report"
      * )
      * @Template
+     */
+    public function reportAction($id)
+    {
+    }
+
+    /**
+     * {@inheritdoc}
      *
-     * @return array
+     * @Route(
+     *     "/launch/{id}",
+     *     requirements={"id"="\d+"},
+     *     defaults={"id"=0},
+     *     name="pim_ie_export_launch"
+     * )
+     * @Template
      */
-    public function reportAction(Job $job)
+    public function launchAction($id)
     {
     }
 
