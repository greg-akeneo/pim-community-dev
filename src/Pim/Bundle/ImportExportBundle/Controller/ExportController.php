--- conflicted
+++ resolved
@@ -45,7 +45,10 @@
             $view = 'PimImportExportBundle:Export:index.html.twig';
         }
 
-        return $this->render($view, array('datagrid' => $datagridView, 'connectors' => $registry->getExportJobs()));
+        return $this->render($view, array(
+            'datagrid' => $datagridView,
+            'connectors' => $registry->getExportJobs(),
+        ));
     }
 
     /**
@@ -98,47 +101,29 @@
             'alias'     => $alias,
         );
     }
-<<<<<<< HEAD
-=======
 
     /**
      * Edit job
      *
      * @param Job $job
      *
-     * @Route(
-     *     "/edit/{id}",
-     *     requirements={"id"="\d+"},
-     *     defaults={"id"=0},
-     *     name="pim_ie_export_edit"
-     * )
+     * @Route("/edit/{id}", requirements={"id"="\d+"}, defaults={"id"=0})
      * @Template
      *
      * @return array
      */
     public function editAction(Job $job)
     {
-        $request = $this->getRequest();
-        $form = $this->createForm(new JobType(), $job);
+        if ($this->get('pim_config.form.handler.locale')->process($locale)) {
+            $this->get('session')->getFlashBag()->add('success', 'Locale successfully saved');
 
-        if ($request->isMethod('POST')) {
-            $form->handleRequest($request);
-            if ($form->isValid()) {
-                $em = $this->getEntityManager();
-                $em->persist($job);
-                $em->flush();
-
-                $this->addFlash('success', 'The export has been successfully updated.');
-
-                return $this->redirect(
-                    $this->generateUrl('pim_ie_export_index')
-                );
-            }
+            return $this->redirect(
+                $this->generateUrl('pim_config_locale_index')
+            );
         }
 
         return array(
-            'form' => $form->createView()
+            'form' => $this->get('pim_config.form.locale')->createView()
         );
     }
->>>>>>> 769646f8
 }