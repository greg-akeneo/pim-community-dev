<?php

namespace Pim\Bundle\ImportExportBundle\Form\Subscriber;

use Symfony\Component\EventDispatcher\EventSubscriberInterface;
use Symfony\Component\Form\FormEvents;
use Symfony\Component\Form\FormEvent;
<<<<<<< HEAD
=======
use Oro\Bundle\BatchBundle\Item\InvalidItemException;
use Pim\Bundle\ImportExportBundle\Converter\ProductEnabledConverter;
>>>>>>> 4bb4262e
use Pim\Bundle\ImportExportBundle\Converter\ProductValueConverter;

/**
 * Transform imported product data into a bindable data to the product form
 *
 * @author    Gildas Quemener <gildas@akeneo.com>
 * @copyright 2013 Akeneo SAS (http://www.akeneo.com)
 * @license   http://opensource.org/licenses/osl-3.0.php  Open Software License (OSL 3.0)
 */
class TransformImportedProductDataSubscriber implements EventSubscriberInterface
{
    /**
<<<<<<< HEAD
=======
     * @var ProductEnabledConverter $enabledConverter */
    protected $enabledConverter;

    /**
>>>>>>> 4bb4262e
     * @var ProductValueConverter $valueConverter
     */
    protected $valueConverter;

    /**
     * Constructor
     * @param ProductValueConverter $valueConverter
     */
    public function __construct(ProductValueConverter $valueConverter)
    {
        $this->valueConverter      = $valueConverter;
    }

    /**
     * {@inheritdoc}
     */
    public static function getSubscribedEvents()
    {
        return array(
            FormEvents::PRE_SUBMIT => 'preSubmit'
        );
    }

    /**
     * Transform the imported product data to allow binding them to the form
     *
     * @param FormEvent $event
     */
    public function preSubmit(FormEvent $event)
    {
        $data = $event->getData();
<<<<<<< HEAD
        $event->setData(
            array_intersect_key($data, array_flip($this->getProductFields($event))) +
            $this->valueConverter->convert($data)
        );
    }
=======

        try {
            $dataToSubmit = array_merge(
                $this->enabledConverter->convert($data),
                $this->valueConverter->convert($data),
                $this->familyConverter->convert($data),
                $this->categoriesConverter->convert($data),
                $this->groupsConverter->convert($data)
            );
        } catch (\InvalidArgumentException $e) {
            throw new InvalidItemException($e->getMessage(), $data);
        }
>>>>>>> 4bb4262e

    /**
     * Returns the name of the fields of the Product entity
     *
     * @param  FormEvent $event
     * @return type
     */
    protected function getProductFields(FormEvent $event)
    {
        $options = $event->getForm()->getConfig()->getOptions();

        return array(
            'enabled',
            $options['family_column'],
            $options['categories_column'],
            $options['groups_column']
        );
    }
}<|MERGE_RESOLUTION|>--- conflicted
+++ resolved
@@ -5,12 +5,8 @@
 use Symfony\Component\EventDispatcher\EventSubscriberInterface;
 use Symfony\Component\Form\FormEvents;
 use Symfony\Component\Form\FormEvent;
-<<<<<<< HEAD
-=======
 use Oro\Bundle\BatchBundle\Item\InvalidItemException;
 use Pim\Bundle\ImportExportBundle\Converter\ProductEnabledConverter;
->>>>>>> 4bb4262e
-use Pim\Bundle\ImportExportBundle\Converter\ProductValueConverter;
 
 /**
  * Transform imported product data into a bindable data to the product form
@@ -22,13 +18,6 @@
 class TransformImportedProductDataSubscriber implements EventSubscriberInterface
 {
     /**
-<<<<<<< HEAD
-=======
-     * @var ProductEnabledConverter $enabledConverter */
-    protected $enabledConverter;
-
-    /**
->>>>>>> 4bb4262e
      * @var ProductValueConverter $valueConverter
      */
     protected $valueConverter;
@@ -60,26 +49,15 @@
     public function preSubmit(FormEvent $event)
     {
         $data = $event->getData();
-<<<<<<< HEAD
-        $event->setData(
-            array_intersect_key($data, array_flip($this->getProductFields($event))) +
-            $this->valueConverter->convert($data)
-        );
-    }
-=======
-
         try {
-            $dataToSubmit = array_merge(
-                $this->enabledConverter->convert($data),
-                $this->valueConverter->convert($data),
-                $this->familyConverter->convert($data),
-                $this->categoriesConverter->convert($data),
-                $this->groupsConverter->convert($data)
+            $event->setData(
+                array_intersect_key($data, array_flip($this->getProductFields($event))) +
+                $this->valueConverter->convert($data)
             );
         } catch (\InvalidArgumentException $e) {
             throw new InvalidItemException($e->getMessage(), $data);
         }
->>>>>>> 4bb4262e
+    }
 
     /**
      * Returns the name of the fields of the Product entity
