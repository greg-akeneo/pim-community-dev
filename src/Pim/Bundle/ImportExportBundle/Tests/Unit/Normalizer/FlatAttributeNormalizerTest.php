--- conflicted
+++ resolved
@@ -96,8 +96,6 @@
     }
 
     /**
-<<<<<<< HEAD
-=======
      * Test normalize method
      * @param array $data
      *
@@ -121,7 +119,6 @@
     }
 
     /**
->>>>>>> 81002bb1
      * @param ProductAttribute $attribute
      * @param array            $data
      */
