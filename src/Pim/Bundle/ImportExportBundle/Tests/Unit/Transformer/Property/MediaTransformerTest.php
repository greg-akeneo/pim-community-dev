<?php

namespace Pim\Bundle\ImportExportBundle\Tests\Unit\Transformer\Property;

use Pim\Bundle\ImportExportBundle\Transformer\Property\MediaTransformer;
use Symfony\Component\HttpFoundation\File\File;
<<<<<<< HEAD
use Pim\Bundle\FlexibleEntityBundle\Entity\Media;
=======
use Pim\Bundle\CatalogBundle\Entity\Media;
>>>>>>> e1a90db6

/**
 * Tests related class
 *
 * @author    Antoine Guigan <antoine@akeneo.com>
 * @copyright 2013 Akeneo SAS (http://www.akeneo.com)
 * @license   http://opensource.org/licenses/osl-3.0.php  Open Software License (OSL 3.0)
 */
class MediaTransformerTest extends \PHPUnit_Framework_TestCase
{
    /**
     * Test related method
     */
    public function testTransform()
    {
        $transformer = new MediaTransformer();
        $this->assertEquals(null, $transformer->transform(''));
        $this->assertEquals(null, $transformer->transform(' '));
        $d = tempnam('/tmp', 'pim-media-transformer-test');
        unlink($d);
        mkdir($d);
        $f = $d . '/file';
        touch($f);
        $this->assertEquals(null, $transformer->transform(' ' . $d . ' '));
        $this->assertEquals(new File($f), $transformer->transform(' ' . $f . ' '));
        unlink($f);
        rmdir($d);
    }

    /**
     * @return array
     */
    public function getUpdateProductValueData()
    {
        return array(
            'no_file_no_media' => array(false, false),
            'file_no_media' => array(true, false),
            'no_file_media' => array(false, true),
            'file_media' => array(true, true),
        );
    }

    /**
     * @param boolean $hasFile
     * @param boolean $mediaExists
     *
     * @dataProvider getUpdateProductValueData
     */
    public function testUpdateProductValue($hasFile, $mediaExists)
    {
        $test = $this;
        $f = tempnam('/tmp', 'pim-media-transformer-test');
        $this->media = $mediaExists ? new Media : null;
        $file = $hasFile ? new File($f) : null;
        $transformer = new MediaTransformer();
        $productValue = $this->getMockBuilder('Pim\Bundle\CatalogBundle\Model\ProductValueInterface')
            ->setMethods(array('getMedia', 'setMedia', '__toString'))
            ->getMock();
        if ($hasFile) {
            $productValue
                ->expects($this->once())
                ->method('getMedia')
                ->will($this->returnValue($this->media));
            if (!$mediaExists) {
                $productValue
                    ->expects($this->once())
                    ->method('setMedia')
<<<<<<< HEAD
                    ->with($this->isInstanceOf('Pim\Bundle\FlexibleEntityBundle\Entity\Media'))
=======
                    ->with($this->isInstanceOf('Pim\Bundle\CatalogBundle\Entity\Media'))
>>>>>>> e1a90db6
                    ->will(
                        $this->returnCallback(
                            function ($createdMedia) use ($test) {
                                $test->media = $createdMedia;
                            }
                        )
                    );
            }
        } else {
            $productValue
                ->expects($this->never())
                ->method('getMedia');
        }
        $transformer->updateProductValue($productValue, $file);
        if ($hasFile) {
            $this->assertEquals($file, $this->media->getFile());
        }
        unlink($f);
    }
    /**
     * @expectedException Pim\Bundle\ImportExportBundle\Exception\InvalidValueException
     * @expectedExceptionMessage File not found: "/bogus-file"
     */
    public function testUnvalid()
    {
        $transformer = new MediaTransformer();
        $transformer->transform('/bogus-file');
    }
}<|MERGE_RESOLUTION|>--- conflicted
+++ resolved
@@ -4,11 +4,7 @@
 
 use Pim\Bundle\ImportExportBundle\Transformer\Property\MediaTransformer;
 use Symfony\Component\HttpFoundation\File\File;
-<<<<<<< HEAD
-use Pim\Bundle\FlexibleEntityBundle\Entity\Media;
-=======
 use Pim\Bundle\CatalogBundle\Entity\Media;
->>>>>>> e1a90db6
 
 /**
  * Tests related class
@@ -76,11 +72,7 @@
                 $productValue
                     ->expects($this->once())
                     ->method('setMedia')
-<<<<<<< HEAD
-                    ->with($this->isInstanceOf('Pim\Bundle\FlexibleEntityBundle\Entity\Media'))
-=======
                     ->with($this->isInstanceOf('Pim\Bundle\CatalogBundle\Entity\Media'))
->>>>>>> e1a90db6
                     ->will(
                         $this->returnCallback(
                             function ($createdMedia) use ($test) {
