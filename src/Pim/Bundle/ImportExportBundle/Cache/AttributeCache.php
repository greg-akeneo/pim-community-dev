<?php

namespace Pim\Bundle\ImportExportBundle\Cache;

use Symfony\Bridge\Doctrine\RegistryInterface;
use Pim\Bundle\CatalogBundle\Model\Group;
use Pim\Bundle\CatalogBundle\Entity\Family;
use Pim\Bundle\CatalogBundle\Entity\ProductAttribute;
use Pim\Bundle\CatalogBundle\Model\ProductInterface;
use Pim\Bundle\ImportExportBundle\Exception\UnknownColumnException;
use Pim\Bundle\ImportExportBundle\Exception\MissingIdentifierException;
/**
 * Caches the attributes of an import. Do not forget to call the reset method between two imports.
 *
 * @author    Antoine Guigan <antoine@akeneo.com>
 * @copyright 2013 Akeneo SAS (http://www.akeneo.com)
 * @license   http://opensource.org/licenses/osl-3.0.php  Open Software License (OSL 3.0)
 */
class AttributeCache
{
    /**
     * @staticvar the identifier attribute type
     */
    const IDENTIFIER_ATTRIBUTE_TYPE = 'pim_catalog_identifier';

    /**
     * @var RegistryInterface
     */
    protected $doctrine;

    /**
     * @var array
     */
    protected $attributes;

    /**
     * @var ProductAttribute
     */
    protected $identifierAttribute;

    /**
     * @var boolean
     */
    protected $initialized=false;

    /**
     * @var array
     */
    protected $familyAttributeCodes = array();

    /***
     * @var array
     */
    protected $groupAttributeCodes = array();

    /**
     * Constructor
     * @param RegistryInterface $doctrine
     */
    public function __construct(RegistryInterface $doctrine)
    {
        $this->doctrine = $doctrine;
    }

    /**
     * Clears the cache
     */
    public function clear()
    {
        $this->attributes = null;
        $this->identifierAttribute = null;
        $this->initialized = false;
    }

    /**
     * Initializes the cache with a set of column labels
     *
     * @param array $columnsInfo
     */
    public function initialize(array $columnsInfo)
    {
        $this->setAttributes($columnsInfo);
        $this->initialized = true;
    }

    /**
     * Returns true if the cache has been initialized
     *
     * @return boolean
     */
    public function isInitialized()
    {
        return $this->initialized;
    }

    /**
     * Returns the attribute corresponding to the specified code
     *
     * @param string $code
     *
     * @return ProductAttribute
     */
    public function getAttribute($code)
    {
        return $this->attributes[$code];
    }

    /**
     * Returns an array of cached attributes
     *
     * @return array
     */
    public function getAttributes()
    {
        return $this->attributes;
    }

    /**
     * Returns the product attribute
     *
     * @return ProductAttribute
     */
    public function getIdentifierAttribute()
    {
        return $this->identifierAttribute;
    }

    /**
     * Returns the required attribute codes for a product
     *
     * @param ProductInterface $product
     *
     * @return array
     */
    public function getRequiredAttributeCodes(ProductInterface $product)
    {
        $codes = array();

        if ($product->getFamily()) {
            $codes = $this->getFamilyAttributeCodes($product->getFamily());
        }

        foreach ($product->getGroups() as $group) {
            $codes = array_merge($codes, $this->getGroupAttributeCodes($group));
        }

        if ($product->getId()) {
            foreach ($product->getValues() as $value) {
                $codes[] = $value->getAttribute()->getCode();
            }
        }

        return array_unique($codes);
    }

    /**
     * Returns the attribute codes for a group
     *
     * @param Group $group
     *
     * @return array
     */
    protected function getGroupAttributeCodes(Group $group)
    {
        $code = $group->getCode();
        if (!isset($this->groupAttributeCodes[$code])) {
            $this->groupAttributeCodes[$code] = $this->getAttributeCodes($group);
        }

        return $this->groupAttributeCodes[$code];
    }

    /**
     * Returns the attribute codes for a family
     *
     * @param Family $family
     *
     * @return array
     */
    protected function getFamilyAttributeCodes(Family $family)
    {
        $code = $family->getCode();
        if (!isset($this->familyAttributeCodes[$code])) {
            $this->familyAttributeCodes[$code] = $this->getAttributeCodes($family);
        }

        return $this->familyAttributeCodes[$code];
    }

    /**
     * Returns the attribute codes for an object
     *
     * @param object $object
     *
     * @return array
     */
    protected function getAttributeCodes($object)
    {
        return array_map(
            function ($attribute) {
                return $attribute->getCode();
            },
            $object->getAttributes()->toArray()
        );
    }

    /**
     * Sets the attributes and identifierAttributes properties
     *
     * @param array $columnsInfo
<<<<<<< HEAD
     */
    protected function setAttributes($columnsInfo)
    {
        $this->attributes = array();
        $this->identifierAttribute = null;
        if (!count($columnsInfo)) {
            return;
=======
     *
     * @throws MissingIdentifierException
     * @throw  UnknownColumnException
     */
    protected function setAttributes($columnsInfo)
    {
        if (!count($columnsInfo)) {
            throw new MissingIdentifierException;
>>>>>>> 80ec8930
        }
        $codes = array_unique(
            array_map(
                function ($columnInfo) {
                    return $columnInfo->getName();
                },
                $columnsInfo
            )
        );

        $attributes = $this->doctrine->getRepository('PimCatalogBundle:ProductAttribute')
                ->findBy(array('code' => $codes));

        foreach ($attributes as $attribute) {
            if (static::IDENTIFIER_ATTRIBUTE_TYPE === $attribute->getAttributeType()) {
                $this->identifierAttribute = $attribute;
            }
            $this->attributes[$attribute->getCode()] = $attribute;
        }
<<<<<<< HEAD
=======

        if (!isset($this->identifierAttribute)) {
            throw new MissingIdentifierException();
        }
        if (count($attributes) !== count($codes)) {
            throw new UnknownColumnException(
                array_diff(
                    $codes,
                    array_map(
                        function ($attribute) {
                            return $attribute->getCode();
                        },
                        $this->attributes
                    )
                )
            );
        }

>>>>>>> 80ec8930
        foreach ($columnsInfo as $columnInfo) {
            $columnName = $columnInfo->getName();
            if (isset($this->attributes[$columnName])) {
                $columnInfo->setAttribute($this->attributes[$columnName]);
            }
        }
    }
}<|MERGE_RESOLUTION|>--- conflicted
+++ resolved
@@ -208,7 +208,6 @@
      * Sets the attributes and identifierAttributes properties
      *
      * @param array $columnsInfo
-<<<<<<< HEAD
      */
     protected function setAttributes($columnsInfo)
     {
@@ -216,16 +215,6 @@
         $this->identifierAttribute = null;
         if (!count($columnsInfo)) {
             return;
-=======
-     *
-     * @throws MissingIdentifierException
-     * @throw  UnknownColumnException
-     */
-    protected function setAttributes($columnsInfo)
-    {
-        if (!count($columnsInfo)) {
-            throw new MissingIdentifierException;
->>>>>>> 80ec8930
         }
         $codes = array_unique(
             array_map(
@@ -245,27 +234,6 @@
             }
             $this->attributes[$attribute->getCode()] = $attribute;
         }
-<<<<<<< HEAD
-=======
-
-        if (!isset($this->identifierAttribute)) {
-            throw new MissingIdentifierException();
-        }
-        if (count($attributes) !== count($codes)) {
-            throw new UnknownColumnException(
-                array_diff(
-                    $codes,
-                    array_map(
-                        function ($attribute) {
-                            return $attribute->getCode();
-                        },
-                        $this->attributes
-                    )
-                )
-            );
-        }
-
->>>>>>> 80ec8930
         foreach ($columnsInfo as $columnInfo) {
             $columnName = $columnInfo->getName();
             if (isset($this->attributes[$columnName])) {
