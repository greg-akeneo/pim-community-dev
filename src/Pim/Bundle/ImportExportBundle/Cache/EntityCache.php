<?php

namespace Pim\Bundle\ImportExportBundle\Cache;

use Symfony\Bridge\Doctrine\RegistryInterface;
use Doctrine\Common\DataFixtures\ReferenceRepository;

/**
 * Caches entities for import
 *
 * @author    Antoine Guigan <antoine@akeneo.com>
 * @copyright 2013 Akeneo SAS (http://www.akeneo.com)
 * @license   http://opensource.org/licenses/osl-3.0.php  Open Software License (OSL 3.0)
 */
class EntityCache
{
    /**
     * @var RegistryInterface
     */
    protected $doctrine;

    /**
     * @var ReferenceRepository
     */
    protected $referenceRepository;

    /**
     * @var array
     */
    protected $cache = array();

    /**
     * Constructor
     *
     * @param RegistryInterface $doctrine
     */
    public function __construct(RegistryInterface $doctrine)
    {
        $this->doctrine = $doctrine;
    }

    /**
     * Sets the reference repository
     *
     * @param ReferenceRepository $referenceRepository
     */
    public function setReferenceRepository(ReferenceRepository $referenceRepository = null)
    {
        $this->referenceRepository = $referenceRepository;
    }

    /**
     * Returns an entity by code
     *
     * @param string $class
     * @param string $code
     *
     * @return object
     */
    public function find($class, $code)
    {
        if (!isset($this->cache[$class])) {
            $this->cache[$class] = array();
        }
        if (!array_key_exists($code, $this->cache[$class])) {
            $this->cache[$class][$code] = $this->getEntity($class, $code);
        }

        return $this->cache[$class][$code];
    }

    /**
     * Clears the cache
     */
    public function clear()
    {
        foreach (array_keys($this->cache) as $class) {
            $this->cache[$class] = array();
        }
    }

    /**
     * Returns an entity from the manager
     *
     * @param string $class
     * @param string $code
     *
     * @return object
     */
    protected function getEntity($class, $code)
    {
<<<<<<< HEAD
        return $this->doctrine
                ->getRepository($class)
                ->findByReference($code);
=======
        $reference = $class . '.' . $code;
        if ($this->referenceRepository && $this->referenceRepository->hasIdentity($reference)) {
            return $this->referenceRepository->getReference($class . '.' .$code);
        } else {
            return $this->doctrine
                    ->getRepository($class)
                    ->findByReference($code);
        }
>>>>>>> a90538a7
    }
}<|MERGE_RESOLUTION|>--- conflicted
+++ resolved
@@ -89,11 +89,6 @@
      */
     protected function getEntity($class, $code)
     {
-<<<<<<< HEAD
-        return $this->doctrine
-                ->getRepository($class)
-                ->findByReference($code);
-=======
         $reference = $class . '.' . $code;
         if ($this->referenceRepository && $this->referenceRepository->hasIdentity($reference)) {
             return $this->referenceRepository->getReference($class . '.' .$code);
@@ -102,6 +97,5 @@
                     ->getRepository($class)
                     ->findByReference($code);
         }
->>>>>>> a90538a7
     }
 }