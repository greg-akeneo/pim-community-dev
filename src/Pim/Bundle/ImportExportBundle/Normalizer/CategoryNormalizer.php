<?php

namespace Pim\Bundle\ImportExportBundle\Normalizer;

use Symfony\Component\Serializer\Normalizer\NormalizerInterface;
use Pim\Bundle\CatalogBundle\Model\CategoryInterface;

/**
 * A normalizer to transform a category entity into an array
 *
 * @author    Filips Alpe <filips@akeneo.com>
 * @copyright 2013 Akeneo SAS (http://www.akeneo.com)
 * @license   http://opensource.org/licenses/osl-3.0.php  Open Software License (OSL 3.0)
 */
class CategoryNormalizer implements NormalizerInterface
{
    /**
     * @var array
     */
    protected $supportedFormats = array('json', 'xml');

    /**
     * @var TranslationNormalizer
     */
    protected $translationNormalizer;

    /**
     * Constructor
     *
     * @param TranslationNormalizer $translationNormalizer
     */
    public function __construct(TranslationNormalizer $translationNormalizer)
    {
        $this->translationNormalizer = $translationNormalizer;
    }

    /**
     * {@inheritdoc}
     */
    public function normalize($object, $format = null, array $context = array())
    {
        return array(
            'code'    => $object->getCode(),
<<<<<<< HEAD
            'parent'  => $object->getParent() ? $object->getParent()->getCode() : ''
        ) + $this->normalizeLabel($object);
=======
            'parent'  => $object->getParent() ? $object->getParent()->getCode() : '',
            'dynamic' => (string) $object->isDynamic(),
        ) + $this->translationNormalizer->normalize($object, $format, $context);
>>>>>>> a30bc6bd
    }

    /**
     * {@inheritdoc}
     */
    public function supportsNormalization($data, $format = null)
    {
        return $data instanceof CategoryInterface && in_array($format, $this->supportedFormats);
    }
}<|MERGE_RESOLUTION|>--- conflicted
+++ resolved
@@ -41,14 +41,8 @@
     {
         return array(
             'code'    => $object->getCode(),
-<<<<<<< HEAD
-            'parent'  => $object->getParent() ? $object->getParent()->getCode() : ''
-        ) + $this->normalizeLabel($object);
-=======
             'parent'  => $object->getParent() ? $object->getParent()->getCode() : '',
-            'dynamic' => (string) $object->isDynamic(),
         ) + $this->translationNormalizer->normalize($object, $format, $context);
->>>>>>> a30bc6bd
     }
 
     /**
