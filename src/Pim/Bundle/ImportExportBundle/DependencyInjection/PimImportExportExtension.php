--- conflicted
+++ resolved
@@ -22,11 +22,7 @@
         $loader = new Loader\YamlFileLoader($container, new FileLocator(__DIR__.'/../Resources/config'));
         $loader->load('connectors.yml');
         $loader->load('serializer.yml');
-<<<<<<< HEAD
-=======
-        $loader->load('import_export.yml');
         $loader->load('datagrid.yml');
->>>>>>> 18f873b1
 
         $container->setParameter('pim_serializer.encoder.csv.delimiter', $config['encoders']['csv']['delimiter']);
         $container->setParameter('pim_serializer.encoder.csv.enclosure', $config['encoders']['csv']['enclosure']);
