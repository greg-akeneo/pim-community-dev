--- conflicted
+++ resolved
@@ -3,6 +3,7 @@
 namespace Pim\Bundle\ImportExportBundle\JobParameters\FormConfigurationProvider;
 
 use Akeneo\Component\Batch\Job\JobInterface;
+use Akeneo\Component\Batch\Model\JobInstance;
 use Akeneo\Component\Localization\Localizer\LocalizerInterface;
 use Pim\Bundle\ImportExportBundle\JobParameters\FormConfigurationProviderInterface;
 
@@ -57,13 +58,8 @@
     /**
      * {@inheritdoc}
      */
-    public function getFormConfiguration()
+    public function getFormConfiguration(JobInstance $jobInstance)
     {
-<<<<<<< HEAD
-        $formOptions = [
-            'filters' => [
-                'type'    => 'hidden',
-=======
         $csvFormOptions = array_merge($this->simpleCsvExport->getFormConfiguration($jobInstance), [
             'with_media' => [
                 'type'    => 'switch',
@@ -75,9 +71,8 @@
         ]);
 
         $productFormOptions = [
-            'channel' => [
-                'type'    => 'choice',
->>>>>>> 0f514a31
+            'filters' => [
+                'type'    => 'hidden',
                 'options' => [
                     'attr' => [
                         'data-tab' => 'content'
@@ -105,11 +100,6 @@
                 ]
             ],
         ];
-<<<<<<< HEAD
-
-        $formOptions = array_merge($formOptions, $this->simpleCsvExport->getFormConfiguration());
-=======
->>>>>>> 0f514a31
 
         return array_merge($productFormOptions, $csvFormOptions);
     }
