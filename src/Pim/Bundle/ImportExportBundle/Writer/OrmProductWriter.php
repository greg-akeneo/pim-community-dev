<?php

namespace Pim\Bundle\ImportExportBundle\Writer;

use Doctrine\ORM\EntityManager;
use Oro\Bundle\BatchBundle\Item\ItemWriterInterface;
use Oro\Bundle\BatchBundle\Item\AbstractConfigurableStepElement;
use Oro\Bundle\BatchBundle\Entity\StepExecution;
use Oro\Bundle\BatchBundle\Step\StepExecutionAwareInterface;
use Pim\Bundle\CatalogBundle\Manager\ProductManager;
use Pim\Bundle\CatalogBundle\Model\ProductInterface;
use Pim\Bundle\ImportExportBundle\Cache\EntityCache;
use Pim\Bundle\VersioningBundle\EventListener\AddVersionListener;

/**
 * Product writer using ORM method
 *
 * @author    Benoit Jacquemont <benoit@akeneo.com>
 * @copyright 2013 Akeneo SAS (http://www.akeneo.com)
 * @license   http://opensource.org/licenses/osl-3.0.php  Open Software License (OSL 3.0)
 */
class OrmProductWriter extends AbstractConfigurableStepElement implements
    ItemWriterInterface,
    StepExecutionAwareInterface
{
    /**
     * @var ProductManager
     */
    protected $productManager;

    /**
     * @var EntityManager
     */
    protected $entityManager;

    /**
     * @var AddVersionListener
     */
    protected $addVersionListener;

    /**
     * @var Attribute
     */
    protected $identifierAttribute;

    /**
     * @var StepExecution
     */
    protected $stepExecution;

    /**
     * @var EntityCache
     */
    protected $entityCache;

    /**
     * Entities which should not be cleared on flush
     *
     * @var array
     */
    protected $nonClearableEntities = array(
        'Oro\\Bundle\\BatchBundle\\Entity\\JobExecution',
        'Oro\\Bundle\\BatchBundle\\Entity\\JobInstance',
        'Pim\\Bundle\\CatalogBundle\\Entity\\ProductAttribute',
        'Pim\\Bundle\\CatalogBundle\\Entity\\Family',
        'Pim\\Bundle\\CatalogBundle\\Entity\\Channel',
        'Pim\\Bundle\\CatalogBundle\\Entity\\Locale',
        'Pim\\Bundle\\CatalogBundle\\Entity\\Currency',
        'Oro\\Bundle\\BatchBundle\\Entity\\StepExecution',
        'Oro\\Bundle\\UserBundle\\Entity\\User',
        'Oro\\Bundle\\OrganizationBundle\\Entity\\BusinessUnit',
        'Oro\\Bundle\\FlexibleEntityBundle\\Entity\\Attribute',
        'Oro\\Bundle\\UserBundle\\Entity\\UserApi'
    );
    /**
     * @param ProductManager     $productManager
     * @param EntityManager      $entityManager
     * @param EntityCache        $entityCache
     * @param AddVersionListener $addVersionListener
     */
    public function __construct(
        ProductManager $productManager,
        EntityManager $entityManager,
        EntityCache $entityCache,
        AddVersionListener $addVersionListener
    ) {
        $this->productManager     = $productManager;
        $this->entityManager      = $entityManager;
        $this->entityCache        = $entityCache;
        $this->addVersionListener = $addVersionListener;
    }

    /**
     * {@inheritdoc}
     */
    public function getConfigurationFields()
    {
        return array();
    }

    /**
     * {@inheritdoc}
     */
    public function write(array $items)
    {
        $this->addVersionListener->setRealTimeVersioning(false);
<<<<<<< HEAD
=======
        foreach ($items as $item) {
            $this->incrementCount($item);
            $this->productManager->save($item, true);
        }
>>>>>>> 6e8a97fe
        $this->productManager->handleAllMedia($items);
        $this->productManager->saveAll($items, false);
        $this->stepExecution->setWriteCount(count($items));

        $storageManager = $this->productManager->getStorageManager();

        foreach ($storageManager->getUnitOfWork()->getIdentityMap() as $className => $entities) {
            if (count($entities) && !in_array($className, $this->nonClearableEntities)) {
                $storageManager->clear($className);
            }
        }
        $this->entityCache->clear();
    }

    /**
     * {@inheritdoc}
     */
    public function setStepExecution(StepExecution $stepExecution)
    {
        $this->stepExecution = $stepExecution;
    }

    protected function incrementCount(ProductInterface $product)
    {
        if ($product->getId()) {
            $this->stepExecution->incrementUpdateCount();
        } else {
            $this->stepExecution->incrementCreationCount();
        }
    }
}<|MERGE_RESOLUTION|>--- conflicted
+++ resolved
@@ -104,15 +104,11 @@
     public function write(array $items)
     {
         $this->addVersionListener->setRealTimeVersioning(false);
-<<<<<<< HEAD
-=======
         foreach ($items as $item) {
             $this->incrementCount($item);
-            $this->productManager->save($item, true);
+            $this->productManager->save($item, false);
         }
->>>>>>> 6e8a97fe
         $this->productManager->handleAllMedia($items);
-        $this->productManager->saveAll($items, false);
         $this->stepExecution->setWriteCount(count($items));
 
         $storageManager = $this->productManager->getStorageManager();
