pim_import_export.jobs.product_export:
    title: 'Product export in CSV'
    export.title: 'Export'

pim_import_export.jobs.category_export:
    title: 'Category export in CSV'
    export.title: 'Export'

<<<<<<< HEAD
pim_import_export.jobs.attribute_export:
    title: 'Attribute export in CSV'
    export.title: 'Export'
=======
pim_import_export.status:
    0: 'Draft'
    1: 'Ready'
>>>>>>> eac13245
<|MERGE_RESOLUTION|>--- conflicted
+++ resolved
@@ -6,12 +6,10 @@
     title: 'Category export in CSV'
     export.title: 'Export'
 
-<<<<<<< HEAD
 pim_import_export.jobs.attribute_export:
     title: 'Attribute export in CSV'
     export.title: 'Export'
-=======
+
 pim_import_export.status:
     0: 'Draft'
-    1: 'Ready'
->>>>>>> eac13245
+    1: 'Ready'