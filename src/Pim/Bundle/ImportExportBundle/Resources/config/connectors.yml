--- conflicted
+++ resolved
@@ -1,22 +1,10 @@
 parameters:
-<<<<<<< HEAD
-    pim_import_export.reader.product.class:                         Pim\Bundle\ImportExportBundle\Reader\ProductReader
-    pim_import_export.reader.category.class:                        Pim\Bundle\ImportExportBundle\Reader\CategoryReader
-    pim_import_export.reader.attribute.class:                       Pim\Bundle\ImportExportBundle\Reader\AttributeReader
-    pim_import_export.reader.attribute_option.class:                Pim\Bundle\ImportExportBundle\Reader\AttributeOptionReader
-    pim_import_export.reader.association.class:                     Pim\Bundle\ImportExportBundle\Reader\AssociationReader
-    pim_import_export.reader.group.class:                           Pim\Bundle\ImportExportBundle\Reader\GroupReader
-    pim_import_export.reader.csv.class:                             Pim\Bundle\ImportExportBundle\Reader\CsvReader
-    pim_import_export.reader.product_csv.class:                     Pim\Bundle\ImportExportBundle\Reader\ProductCsvReader
-    pim_import_export.reader.csv_file.class:                        Pim\Bundle\ImportExportBundle\Reader\CsvFileReader
-=======
     pim_import_export.reader.product.class:                         Pim\Bundle\ImportExportBundle\Reader\ORM\ProductReader
     pim_import_export.reader.entity.class:                          Pim\Bundle\ImportExportBundle\Reader\ORM\EntityReader
     
     pim_import_export.reader.csv.class:                             Pim\Bundle\ImportExportBundle\Reader\File\CsvReader
     pim_import_export.reader.product_csv.class:                     Pim\Bundle\ImportExportBundle\Reader\File\ProductCsvReader
     pim_import_export.reader.csv_file.class:                        Pim\Bundle\ImportExportBundle\Reader\File\CsvFileReader
->>>>>>> dc79421b
 
     pim_import_export.processor.homogeneous_csv_serializer.class:   Pim\Bundle\ImportExportBundle\Processor\HomogeneousCsvSerializerProcessor
     pim_import_export.processor.heterogeneous_csv_serializer.class: Pim\Bundle\ImportExportBundle\Processor\HeterogeneousCsvSerializerProcessor
@@ -28,18 +16,11 @@
     pim_import_export.processor.valid_attribute_creation.class:     Pim\Bundle\ImportExportBundle\Processor\ValidAttributeCreationProcessor
     pim_import_export.processor.valid_attribute_option_creation.class: Pim\Bundle\ImportExportBundle\Processor\ValidAttributeOptionCreationProcessor
 
-<<<<<<< HEAD
-    pim_import_export.writer.orm_product.class:                     Pim\Bundle\ImportExportBundle\Writer\OrmProductWriter
-    pim_import_export.writer.orm_category.class:                    Pim\Bundle\ImportExportBundle\Writer\OrmCategoryWriter
-    pim_import_export.writer.orm_association.class:                 Pim\Bundle\ImportExportBundle\Writer\OrmAssociationWriter
-    pim_import_export.writer.orm_group.class:                       Pim\Bundle\ImportExportBundle\Writer\OrmGroupWriter
-    pim_import_export.writer.orm_attribute.class:                   Pim\Bundle\ImportExportBundle\Writer\OrmAttributeWriter
-=======
     pim_import_export.writer.orm_product.class:                     Pim\Bundle\ImportExportBundle\Writer\ORMProductWriter
     pim_import_export.writer.orm_category.class:                    Pim\Bundle\ImportExportBundle\Writer\ORMCategoryWriter
     pim_import_export.writer.orm_association.class:                 Pim\Bundle\ImportExportBundle\Writer\ORMAssociationWriter
     pim_import_export.writer.orm_group.class:                       Pim\Bundle\ImportExportBundle\Writer\ORMGroupWriter
->>>>>>> dc79421b
+    pim_import_export.writer.orm_attribute.class:                   Pim\Bundle\ImportExportBundle\Writer\OrmAttributeWriter
 
     pim_import_export.writer.file.class:                            Pim\Bundle\ImportExportBundle\Writer\FileWriter
     pim_import_export.writer.product_file.class:                    Pim\Bundle\ImportExportBundle\Writer\ProductFileWriter
@@ -70,9 +51,10 @@
             - %pim_catalog.entity.product_attribute.class%
 
     pim_import_export.reader.attribute_option:
-        class: %pim_import_export.reader.attribute_option.class%
+        class: %pim_import_export.reader.entity.class%
         arguments:
             - '@doctrine.orm.default_entity_manager'
+            - %pim_catalog.entity.product_attribute_option.class%
 
     pim_import_export.reader.association:
         class: %pim_import_export.reader.entity.class%
