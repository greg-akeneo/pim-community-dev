--- conflicted
+++ resolved
@@ -26,8 +26,7 @@
                 export:
                     title:     pim_import_export.jobs.attribute_export.export.title
                     reader:    pim_import_export.reader.attribute
-<<<<<<< HEAD
-                    processor: pim_import_export.processor.heterogeneous_csv_serializer
+                    processor: pim_import_export.processor.csv_serializer.heterogeneous
                     writer:    pim_import_export.writer.file
         attribute_option_export:
             title: pim_import_export.jobs.attribute_option_export.title
@@ -36,10 +35,7 @@
                 export:
                     title:     pim_import_export.jobs.attribute_option_export.export.title
                     reader:    pim_import_export.reader.attribute_option
-                    processor: pim_import_export.processor.heterogeneous_csv_serializer
-=======
-                    processor: pim_import_export.processor.csv_serializer.homogeneous
->>>>>>> 34e02a77
+                    processor: pim_import_export.processor.csv_serializer.heterogeneous
                     writer:    pim_import_export.writer.file
         association_export:
             title: pim_import_export.jobs.association_export.title
@@ -85,7 +81,7 @@
                 import:
                     title:     pim_import_export.jobs.attribute_import.import.title
                     reader:    pim_import_export.reader.csv_file
-                    processor: pim_import_export.processor.valid_attribute_creation
+                    processor: pim_import_export.processor.attribute
                     writer:    pim_import_export.writer.orm_attribute
         attribute_option_import:
             title: pim_import_export.jobs.attribute_option_import.title
@@ -94,7 +90,7 @@
                 import:
                     title:     pim_import_export.jobs.attribute_option_import.import.title
                     reader:    pim_import_export.reader.csv_file
-                    processor: pim_import_export.processor.valid_attribute_option_creation
+                    processor: pim_import_export.processor.attribute_option
                     writer:    pim_import_export.writer.orm_attribute_option
         association_import:
             title: pim_import_export.jobs.association_import.title
