parameters:
    pim_import_export.processor.csv_serializer.homogeneous.class:   Pim\Bundle\ImportExportBundle\Processor\CsvSerializer\HomogeneousProcessor
    pim_import_export.processor.csv_serializer.heterogeneous.class: Pim\Bundle\ImportExportBundle\Processor\CsvSerializer\HeterogeneousProcessor
    pim_import_export.processor.csv_serializer.product.class:       Pim\Bundle\ImportExportBundle\Processor\CsvSerializer\ProductProcessor

    pim_import_export.processor.transformer.class:                  Pim\Bundle\ImportExportBundle\Processor\TransformerProcessor
    pim_import_export.processor.product.class:                      Pim\Bundle\ImportExportBundle\Processor\ProductProcessor
    pim_import_export.processor.category.class:                     Pim\Bundle\ImportExportBundle\Processor\CategoryProcessor
    pim_import_export.processor.group.class:                        Pim\Bundle\ImportExportBundle\Processor\GroupProcessor
    pim_import_export.processor.attribute.class:                    Pim\Bundle\ImportExportBundle\Processor\AttributeProcessor
    pim_import_export.processor.product_association.class:          Pim\Bundle\ImportExportBundle\Processor\ProductAssociationProcessor
    pim_import_export.processor.nested_family.class:                Pim\Bundle\ImportExportBundle\Processor\NestedFamilyProcessor

    pim_import_export.processor.dummy.class:                        Pim\Bundle\ImportExportBundle\Processor\DummyProcessor

services:
    pim_import_export.processor.csv_serializer.homogeneous:
        class: %pim_import_export.processor.csv_serializer.homogeneous.class%
        arguments:
            - '@pim_serializer'

    pim_import_export.processor.csv_serializer.heterogeneous:
        class: %pim_import_export.processor.csv_serializer.heterogeneous.class%
        arguments:
            - '@pim_serializer'

    pim_import_export.processor.csv_serializer.product:
        class: %pim_import_export.processor.csv_serializer.product.class%
        arguments:
            - '@pim_serializer'
            - '@pim_catalog.manager.channel'

    pim_import_export.processor.dummy:
        class: %pim_import_export.processor.dummy.class%

    pim_import_export.processor.transformer:
        class: %pim_import_export.processor.transformer.class%
        abstract: true
        arguments:
            - '@pim_import_export.validator.import'
            - '@translator'
            - '@pim_import_export.transformer.orm'

    pim_import_export.processor.channel:
        parent: pim_import_export.processor.transformer
        arguments:
            - '%pim_catalog.entity.channel.class%'
        calls:
            - [ addMapping, [ tree, category ] ]

    pim_import_export.processor.group_type:
        parent: pim_import_export.processor.transformer
        arguments:
            - '%pim_catalog.entity.group_type.class%'

    pim_import_export.processor.product:
        class: %pim_import_export.processor.product.class%
        arguments:
            - '@pim_import_export.validator.product_import'
            - '@translator'
            - '@pim_import_export.transformer.product'

    pim_import_export.processor.product_association:
        class: %pim_import_export.processor.product_association.class%
        arguments:
            - '@doctrine.orm.default_entity_manager'
            - '@validator'
            - '@pim_catalog.manager.product'

    pim_import_export.processor.category:
        class: %pim_import_export.processor.category.class%
        arguments:
            - '@doctrine.orm.default_entity_manager'
            - '@validator'

    pim_import_export.processor.association:
        parent: pim_import_export.processor.transformer
        arguments:
            - '%pim_catalog.entity.association.class%'

    pim_import_export.processor.group:
        class: %pim_import_export.processor.group.class%
        arguments:
            - '@doctrine.orm.default_entity_manager'
            - '@validator'
            - '%pim_catalog.entity.product_attribute.class%'

    pim_import_export.processor.attribute_group:
        class: %pim_import_export.processor.attribute_group.class%
        parent: pim_import_export.processor.transformer
        arguments:
            - '%pim_catalog.entity.attribute_group.class%'

    pim_import_export.processor.attribute:
        class: %pim_import_export.processor.transformer.class%
        arguments:
            - '@pim_import_export.validator.import'
            - '@translator'
            - '@pim_import_export.transformer.attribute'
            - '%pim_catalog.entity.product_attribute.class%' 
            
    pim_import_export.processor.attribute_option:
        parent: pim_import_export.processor.transformer
        arguments:
            - '%pim_catalog.entity.product_attribute_option.class%'

    pim_import_export.processor.family:
        class: %pim_import_export.processor.transformer.class%
        arguments:
<<<<<<< HEAD
            - '%pim_catalog.entity.family.class%'
            - '%pim_catalog.entity.attribute_requirement.class%'

    pim_import_export.processor.job_instance:
        parent: pim_import_export.processor.transformer
        arguments:
            - '%pim_catalog.entity.job_instance.class%'
=======
            - '@pim_import_export.validator.import'
            - '@translator'
            - '@pim_import_export.transformer.family'
            - '%pim_catalog.entity.family.class%'
>>>>>>> bf446661
<|MERGE_RESOLUTION|>--- conflicted
+++ resolved
@@ -107,17 +107,12 @@
     pim_import_export.processor.family:
         class: %pim_import_export.processor.transformer.class%
         arguments:
-<<<<<<< HEAD
+            - '@pim_import_export.validator.import'
+            - '@translator'
+            - '@pim_import_export.transformer.family'
             - '%pim_catalog.entity.family.class%'
-            - '%pim_catalog.entity.attribute_requirement.class%'
 
     pim_import_export.processor.job_instance:
         parent: pim_import_export.processor.transformer
         arguments:
-            - '%pim_catalog.entity.job_instance.class%'
-=======
-            - '@pim_import_export.validator.import'
-            - '@translator'
-            - '@pim_import_export.transformer.family'
-            - '%pim_catalog.entity.family.class%'
->>>>>>> bf446661
+            - '%pim_catalog.entity.job_instance.class%'