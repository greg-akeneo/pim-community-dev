--- conflicted
+++ resolved
@@ -74,11 +74,7 @@
     pim_import_export.processor.association_type:
         parent: pim_import_export.processor.transformer
         arguments:
-<<<<<<< HEAD
-            - '%pim_catalog.entity.association_type.class%'
-=======
-            - %pim_catalog.entity.association.class%
->>>>>>> 38c43164
+            - %pim_catalog.entity.association_type.class%
 
     pim_import_export.processor.group:
         parent: pim_import_export.processor.transformer
