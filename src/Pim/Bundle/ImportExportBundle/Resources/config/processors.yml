--- conflicted
+++ resolved
@@ -76,18 +76,11 @@
     pim_import_export.processor.attribute:
         class: %pim_import_export.processor.transformer.class%
         arguments:
-<<<<<<< HEAD
             - '@pim_import_export.validator.import'
             - '@translator'
             - '@pim_import_export.transformer.attribute'
             - '%pim_catalog.entity.product_attribute.class%' 
-            
-=======
-            - '@doctrine.orm.default_entity_manager'
-            - '@validator'
-            - '@pim_catalog.manager.product_attribute'
 
->>>>>>> b9398782
     pim_import_export.processor.attribute_option:
         parent: pim_import_export.processor.transformer
         arguments:
