parameters:
    pim_import_export.processor.csv_serializer.homogeneous.class:   Pim\Bundle\ImportExportBundle\Processor\CsvSerializer\HomogeneousProcessor
    pim_import_export.processor.csv_serializer.heterogeneous.class: Pim\Bundle\ImportExportBundle\Processor\CsvSerializer\HeterogeneousProcessor
    pim_import_export.processor.csv_serializer.product.class:       Pim\Bundle\ImportExportBundle\Processor\CsvSerializer\ProductProcessor

    pim_import_export.processor.transformer.class:                  Pim\Bundle\ImportExportBundle\Processor\TransformerProcessor
    pim_import_export.processor.product.class:                      Pim\Bundle\ImportExportBundle\Processor\ProductProcessor
    pim_import_export.processor.category.class:                     Pim\Bundle\ImportExportBundle\Processor\CategoryProcessor
    pim_import_export.processor.group.class:                        Pim\Bundle\ImportExportBundle\Processor\GroupProcessor
    pim_import_export.processor.attribute.class:                    Pim\Bundle\ImportExportBundle\Processor\AttributeProcessor
    pim_import_export.processor.product_association.class:          Pim\Bundle\ImportExportBundle\Processor\ProductAssociationProcessor
    pim_import_export.processor.nested_family.class:                Pim\Bundle\ImportExportBundle\Processor\NestedFamilyProcessor

    pim_import_export.processor.dummy.class:                        Pim\Bundle\ImportExportBundle\Processor\DummyProcessor

services:
    pim_import_export.processor.csv_serializer.homogeneous:
        class: %pim_import_export.processor.csv_serializer.homogeneous.class%
        arguments:
            - '@pim_serializer'

    pim_import_export.processor.csv_serializer.heterogeneous:
        class: %pim_import_export.processor.csv_serializer.heterogeneous.class%
        arguments:
            - '@pim_serializer'

    pim_import_export.processor.csv_serializer.product:
        class: %pim_import_export.processor.csv_serializer.product.class%
        arguments:
            - '@pim_serializer'
            - '@pim_catalog.manager.channel'

    pim_import_export.processor.dummy:
        class: %pim_import_export.processor.dummy.class%

    pim_import_export.processor.transformer:
        class: %pim_import_export.processor.transformer.class%
        abstract: true
        arguments:
            - '@pim_import_export.validator.import'
            - '@translator'
            - '@pim_import_export.transformer.orm'

    pim_import_export.processor.channel:
        parent: pim_import_export.processor.transformer
        arguments:
            - '%pim_catalog.entity.channel.class%'
        calls:
            - [ addMapping, [ tree, category ] ]

    pim_import_export.processor.group_type:
        parent: pim_import_export.processor.transformer
        arguments:
            - '%pim_catalog.entity.group_type.class%'

    pim_import_export.processor.product:
        class: %pim_import_export.processor.product.class%
        arguments:
            - '@pim_import_export.validator.product_import'
            - '@translator'
            - '@pim_import_export.transformer.product'

    pim_import_export.processor.product_association:
        class: %pim_import_export.processor.product_association.class%
        arguments:
            - '@doctrine.orm.default_entity_manager'
            - '@validator'
            - '@pim_catalog.manager.product'

    pim_import_export.processor.category:
        class: %pim_import_export.processor.category.class%
        arguments:
            - '@doctrine.orm.default_entity_manager'
            - '@validator'

    pim_import_export.processor.association:
        parent: pim_import_export.processor.transformer
        arguments:
            - '%pim_catalog.entity.association.class%'

    pim_import_export.processor.group:
        class: %pim_import_export.processor.group.class%
        arguments:
            - '@doctrine.orm.default_entity_manager'
            - '@validator'
            - '%pim_catalog.entity.product_attribute.class%'

<<<<<<< HEAD
    pim_import_export.processor.attribute_group:
        parent: pim_import_export.processor.transformer
        arguments:
            - '%pim_catalog.entity.attribute_group.class%'
=======
    pim_import_export.processor.attribute:
        class: %pim_import_export.processor.transformer.class%
        arguments:
            - '@pim_import_export.validator.import'
            - '@translator'
            - '@pim_import_export.transformer.attribute'
            - '%pim_catalog.entity.product_attribute.class%'
>>>>>>> e37e5757

    pim_import_export.processor.attribute:
        class: %pim_import_export.processor.transformer.class%
        arguments:
            - '@pim_import_export.validator.import'
            - '@translator'
            - '@pim_import_export.transformer.attribute'
            - '%pim_catalog.entity.product_attribute.class%' 
            
    pim_import_export.processor.attribute_option:
        parent: pim_import_export.processor.transformer
        arguments:
            - '%pim_catalog.entity.product_attribute_option.class%'

    pim_import_export.processor.family:
        class: %pim_import_export.processor.transformer.class%
        arguments:
            - '@pim_import_export.validator.import'
            - '@translator'
            - '@pim_import_export.transformer.family'
            - '%pim_catalog.entity.family.class%'

    pim_import_export.processor.job_instance:
        class: %pim_import_export.processor.transformer.class%
        arguments:
            - '@pim_import_export.validator.job_instance_import'
            - '@translator'
            - '@pim_import_export.transformer.job_instance'
            - '%pim_catalog.entity.job_instance.class%'
        calls:
            - [ addMapping, [ configuration, rawConfiguration ] ]<|MERGE_RESOLUTION|>--- conflicted
+++ resolved
@@ -85,12 +85,11 @@
             - '@validator'
             - '%pim_catalog.entity.product_attribute.class%'
 
-<<<<<<< HEAD
     pim_import_export.processor.attribute_group:
         parent: pim_import_export.processor.transformer
         arguments:
             - '%pim_catalog.entity.attribute_group.class%'
-=======
+
     pim_import_export.processor.attribute:
         class: %pim_import_export.processor.transformer.class%
         arguments:
@@ -98,16 +97,7 @@
             - '@translator'
             - '@pim_import_export.transformer.attribute'
             - '%pim_catalog.entity.product_attribute.class%'
->>>>>>> e37e5757
 
-    pim_import_export.processor.attribute:
-        class: %pim_import_export.processor.transformer.class%
-        arguments:
-            - '@pim_import_export.validator.import'
-            - '@translator'
-            - '@pim_import_export.transformer.attribute'
-            - '%pim_catalog.entity.product_attribute.class%' 
-            
     pim_import_export.processor.attribute_option:
         parent: pim_import_export.processor.transformer
         arguments:
