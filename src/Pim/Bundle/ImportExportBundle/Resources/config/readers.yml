parameters:
    pim_import_export.reader.orm.product.class:       Pim\Bundle\ImportExportBundle\Reader\ORM\ProductReader
    pim_import_export.reader.orm.entity.class:        Pim\Bundle\ImportExportBundle\Reader\ORM\EntityReader

    pim_import_export.reader.file.csv.class:          Pim\Bundle\ImportExportBundle\Reader\File\CsvReader
    pim_import_export.reader.file.csv_product.class:  Pim\Bundle\ImportExportBundle\Reader\File\CsvProductReader
    pim_import_export.reader.file.csv_category.class: Pim\Bundle\ImportExportBundle\Reader\File\CsvCategoryReader

    pim_import_export.reader.file.yaml.class:         Pim\Bundle\ImportExportBundle\Reader\File\YamlReader

    pim_import_export.reader.dummy.class:             Pim\Bundle\ImportExportBundle\Reader\DummyReader
    pim_import_export.reader.cached.class:            Pim\Bundle\ImportExportBundle\Reader\CachedReader

services:
    pim_import_export.reader.orm.product:
        class: %pim_import_export.reader.orm.product.class%
        arguments:
            - '@pim_catalog.manager.product'
            - '@pim_catalog.manager.channel'
            - '@pim_catalog.manager.completeness'
            - '@pim_import_export.converter.metric'

    pim_import_export.reader.orm.category:
        class: %pim_import_export.reader.orm.entity.class%
        arguments:
            - '@doctrine.orm.default_entity_manager'
            - %pim_catalog.entity.category.class%

    pim_import_export.reader.orm.attribute:
        class: %pim_import_export.reader.orm.entity.class%
        arguments:
            - '@doctrine.orm.default_entity_manager'
            - %pim_catalog.entity.product_attribute.class%

    pim_import_export.reader.orm.attribute_option:
        class: %pim_import_export.reader.orm.entity.class%
        arguments:
            - '@doctrine.orm.default_entity_manager'
            - %pim_catalog.entity.product_attribute_option.class%

    pim_import_export.reader.orm.association_type:
        class: %pim_import_export.reader.orm.entity.class%
        arguments:
            - '@doctrine.orm.default_entity_manager'
            - %pim_catalog.entity.association_type.class%

    pim_import_export.reader.orm.group:
        class: %pim_import_export.reader.orm.entity.class%
        arguments:
            - '@doctrine.orm.default_entity_manager'
            - %pim_catalog.entity.group.class%

    pim_import_export.reader.file.csv:
        class: %pim_import_export.reader.file.csv.class%
        arguments:
            - '@pim_import_export.archiver.invalid_item_csv_archiver'

    pim_import_export.reader.file.csv_category:
        parent: pim_import_export.reader.file.csv
        class: %pim_import_export.reader.file.csv_category.class%

    pim_import_export.reader.file.csv_product:
        parent: pim_import_export.reader.file.csv
        class: %pim_import_export.reader.file.csv_product.class%
        arguments:
            - '@doctrine.orm.default_entity_manager'
            - %pim_catalog.entity.product_attribute.class%

    pim_import_export.reader.file.csv_attribute_option:
        parent: pim_import_export.reader.file.csv
        class: %pim_import_export.reader.file.csv.class%

    pim_import_export.reader.file.csv_attribute:
        parent: pim_import_export.reader.file.csv
        class: %pim_import_export.reader.file.csv.class%

<<<<<<< HEAD
    pim_import_export.reader.file.csv_association:
        parent: pim_import_export.reader.file.csv
=======
    pim_import_export.reader.file.csv_association_type:
>>>>>>> 15fce35b
        class: %pim_import_export.reader.file.csv.class%

    pim_import_export.reader.file.csv_group:
        parent: pim_import_export.reader.file.csv
        class: %pim_import_export.reader.file.csv.class%

    pim_import_export.reader.file.yaml:
        class: %pim_import_export.reader.file.yaml.class%

    pim_import_export.reader.file.yaml_multiple:
        class: %pim_import_export.reader.file.yaml.class%
        arguments:
            - true

    pim_import_export.reader.file.yaml_product:
        class: %pim_import_export.reader.file.yaml.class%
        arguments:
            - false
            - true
            - false

    pim_import_export.reader.file.yaml_product_associations:
        class: %pim_import_export.reader.file.yaml.class%
        arguments:
            - false
            - false
            - false

    pim_import_export.reader.dummy:
        class: %pim_import_export.reader.dummy.class%

    pim_import_export.reader.cached_product_association:
        class: %pim_import_export.reader.cached.class%<|MERGE_RESOLUTION|>--- conflicted
+++ resolved
@@ -74,12 +74,8 @@
         parent: pim_import_export.reader.file.csv
         class: %pim_import_export.reader.file.csv.class%
 
-<<<<<<< HEAD
-    pim_import_export.reader.file.csv_association:
+    pim_import_export.reader.file.csv_association_type:
         parent: pim_import_export.reader.file.csv
-=======
-    pim_import_export.reader.file.csv_association_type:
->>>>>>> 15fce35b
         class: %pim_import_export.reader.file.csv.class%
 
     pim_import_export.reader.file.csv_group:
