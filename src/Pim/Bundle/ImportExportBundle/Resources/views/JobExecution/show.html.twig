--- conflicted
+++ resolved
@@ -2,13 +2,9 @@
 
 {% block content %}
 
-<<<<<<< HEAD
-    {% set title = "Execution details" | trans %}
+    {% set title = "execution details"|trans ~ ' - ' ~ execution.jobInstance.label %}
     {% set subtitle = execution.jobInstance.label  %}
     {% set isRunning = execution.exitStatus.exitCode != constant('Oro\\Bundle\\BatchBundle\\Job\\ExitStatus::COMPLETED') %}
-=======
-    {% set title = "execution details"|trans ~ ' - ' ~ execution.jobInstance.label %}
->>>>>>> 176ce524
 
     {% set buttons %}
         {{ elements.backLink(indexRoute) }}
@@ -43,7 +39,7 @@
         <tbody>
             {% for step in execution.stepExecutions %}
             <tr>
-                <td>{{ step.stepName|trans }}</td>
+                <td>{{ step.stepName | trans }}</td>
                 <td>{{ step.status }}</td>
                 <td>{{ step.readCount }}</td>
                 <td>{{ step.filterCount }}</td>
