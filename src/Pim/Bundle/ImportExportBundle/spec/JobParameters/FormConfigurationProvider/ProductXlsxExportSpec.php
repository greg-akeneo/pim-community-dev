--- conflicted
+++ resolved
@@ -33,72 +33,17 @@
         $this->supports($job)->shouldReturn(false);
     }
 
-<<<<<<< HEAD
-    function it_gets_form_configuration($simpleCsvExport)
-    {
-        $formOptions = [
-            'filters' => [
-                'type' => 'hidden',
-=======
     function it_gets_form_configuration(
         $simpleCsvExport,
         $channelRepository,
         $familyRepository,
         JobInstance $jobInstance
     ) {
-        $baseExport = [
-            'linesPerFile' => [
-                'type'    => 'integer',
-                'options' => [
-                    'label' => 'pim_connector.export.lines_per_files.label',
-                    'help'  => 'pim_connector.export.lines_per_files.help',
-                ]
-            ],
-            'filePath' => [
-                'options' => [
-                    'label' => 'pim_connector.export.filePath.label',
-                    'help'  => 'pim_connector.export.filePath.help'
-                ]
-            ],
-            'withHeader' => [
-                'type'    => 'switch',
-                'options' => [
-                    'label' => 'pim_connector.export.withHeader.label',
-                    'help'  => 'pim_connector.export.withHeader.help'
-                ]
-            ],
-            'with_media' => [
-                'type'    => 'switch',
-                'options' => [
-                    'label' => 'pim_connector.export.with_media.label',
-                    'help'  => 'pim_connector.export.with_media.help'
-                ]
-            ],
-        ];
 
-        $channelCodes = [
-            'mobile'    => 'Mobile',
-            'ecommerce' => 'E-commerce'
-        ];
-
-        $channelRepository->getLabelsIndexedByCode()->willReturn($channelCodes);
 
         $exportConfig = [
-            'channel' => [
-                'type'    => 'choice',
-                'options' => [
-                    'choices'  => $channelCodes,
-                    'required' => true,
-                    'select2'  => true,
-                    'label'    => 'pim_connector.export.channel.label',
-                    'help'     => 'pim_connector.export.channel.help',
-                    'attr'     => ['data-tab' => 'content']
-                ]
-            ],
-            'locales' => ['type' => 'pim_import_export_product_export_locale_choice'],
-            'families' => [
-                'type'    => 'select_family_type',
->>>>>>> 0f514a31
+            'filters' => [
+                'type' => 'hidden',
                 'options' => [
                     'attr' => [
                         'data-tab' => 'content'
@@ -134,29 +79,6 @@
             ],
         ];
 
-        $exportConfig = [
-            'filePath' => [
-                'options' => [
-                    'label' => 'pim_connector.export.filePath.label',
-                    'help'  => 'pim_connector.export.filePath.help'
-                ]
-            ],
-            'linesPerFile' => [
-                'type'    => 'integer',
-                'options' => [
-                    'label' => 'pim_connector.export.lines_per_files.label',
-                    'help'  => 'pim_connector.export.lines_per_files.help',
-                ]
-            ],
-            'withHeader' => [
-                'type'    => 'switch',
-                'options' => [
-                    'label' => 'pim_connector.export.withHeader.label',
-                    'help'  => 'pim_connector.export.withHeader.help'
-                ]
-            ],
-        ];
-
         $simpleCsvExport->getFormConfiguration()->willReturn($exportConfig);
 
         $this->getFormConfiguration()->shouldReturn($formOptions + $exportConfig);
