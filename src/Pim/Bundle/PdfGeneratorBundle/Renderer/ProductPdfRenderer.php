<?php

namespace Pim\Bundle\PdfGeneratorBundle\Renderer;

use Liip\ImagineBundle\Imagine\Cache\CacheManager;
use Liip\ImagineBundle\Imagine\Data\DataManager;
use Liip\ImagineBundle\Imagine\Filter\FilterManager;
use Pim\Bundle\CatalogBundle\Entity\AttributeGroup;
use Pim\Bundle\PdfGeneratorBundle\Builder\PdfBuilderInterface;
use Pim\Component\Catalog\AttributeTypes;
use Pim\Component\Catalog\Model\AttributeInterface;
use Pim\Component\Catalog\Model\ProductInterface;
use Symfony\Bundle\FrameworkBundle\Templating\EngineInterface;
use Symfony\Component\OptionsResolver\OptionsResolver;

/**
 * PDF renderer used to render PDF for a Product
 *
 * @author    Charles Pourcel <charles.pourcel@akeneo.com>
 * @copyright 2014 Akeneo SAS (http://www.akeneo.com)
 * @license   http://opensource.org/licenses/osl-3.0.php  Open Software License (OSL 3.0)
 */
class ProductPdfRenderer implements RendererInterface
{
    const PDF_FORMAT = 'pdf';

    const THUMBNAIL_FILTER = 'thumbnail';

    /** @var EngineInterface */
    protected $templating;

    /** @var PdfBuilderInterface */
    protected $pdfBuilder;

    /** @var DataManager */
    protected $dataManager;

    /** @var CacheManager */
    protected $cacheManager;

    /** @var FilterManager */
    protected $filterManager;

    /** @var string */
    protected $template;

    /** @var string */
    protected $uploadDirectory;

    /** @var string */
    protected $customFont;

    /**
     * @param EngineInterface     $templating
     * @param PdfBuilderInterface $pdfBuilder
     * @param DataManager         $dataManager
     * @param CacheManager        $cacheManager
     * @param FilterManager       $filterManager
     * @param string              $template
     * @param string              $uploadDirectory
     * @param string|null         $customFont
     */
    public function __construct(
        EngineInterface $templating,
        PdfBuilderInterface $pdfBuilder,
        DataManager $dataManager,
        CacheManager $cacheManager,
        FilterManager $filterManager,
        $template,
        $uploadDirectory,
        $customFont = null
    ) {
        $this->templating = $templating;
        $this->pdfBuilder = $pdfBuilder;
        $this->dataManager = $dataManager;
        $this->cacheManager = $cacheManager;
        $this->filterManager = $filterManager;
        $this->template = $template;
        $this->uploadDirectory = $uploadDirectory;
        $this->customFont = $customFont;
    }

    /**
     * {@inheritdoc}
     */
    public function render($object, $format, array $context = [])
    {
        $resolver = new OptionsResolver();
        $this->configureOptions($resolver);

        $imagePaths = $this->getImagePaths($object, $context['locale'], $context['scope']);
        $params = array_merge(
            $context,
            [
                'product'           => $object,
                'groupedAttributes' => $this->getGroupedAttributes($object, $context['locale']),
                'imagePaths'        => $imagePaths,
                'customFont'        => $this->customFont
            ]
        );

        $params = $resolver->resolve($params);

        $this->generateThumbnailsCache($imagePaths, $params['filter']);

        return $this->pdfBuilder->buildPdfOutput(
            $this->templating->render($this->template, $params)
        );
    }

    /**
     * {@inheritdoc}
     */
    public function supports($object, $format)
    {
        return $object instanceof ProductInterface && $format === static::PDF_FORMAT;
    }

    /**
     * Get attributes to display
     *
     * @param ProductInterface $product
     * @param string           $locale
     *
     * @return AttributeInterface[]
     */
    protected function getAttributes(ProductInterface $product, $locale)
    {
        return $product->getAttributes();
    }

    /**
     * get attributes grouped by attribute group
     *
     * @param ProductInterface $product
     * @param string           $locale
     *
     * @return AttributeGroup[]
     */
    protected function getGroupedAttributes(ProductInterface $product, $locale)
    {
        $groups = [];

        foreach ($this->getAttributes($product, $locale) as $attribute) {
            $groupLabel = $attribute->getGroup()->getLabel();
            if (!isset($groups[$groupLabel])) {
                $groups[$groupLabel] = [];
            }

            $groups[$groupLabel][$attribute->getCode()] = $attribute;
        }

        return $groups;
    }

    /**
     * Get all image paths
     *
     * @param ProductInterface $product
     * @param string           $locale
     * @param string           $scope
     *
     * @return AttributeInterface[]
     */
    protected function getImagePaths(ProductInterface $product, $locale, $scope)
    {
        $imagePaths = [];

        foreach ($this->getAttributes($product, $locale) as $attribute) {
            if (AttributeTypes::IMAGE === $attribute->getType()) {
                $media = $product->getValue($attribute->getCode(), $locale, $scope)->getMedia();

                if (null !== $media && null !== $media->getKey()) {
                    $imagePaths[] = $media->getKey();
                }
            }
        }

        return $imagePaths;
    }

    /**
     * Generate media thumbnails cache used by the PDF document
     *
     * @param string[] $imagePaths
     * @param string   $filter
     */
    protected function generateThumbnailsCache(array $imagePaths, $filter)
    {
<<<<<<< HEAD
        foreach ($imageAttributes as $attribute) {
            $media = $product->getValue($attribute->getCode(), $locale, $scope)->getData();
            if (null !== $media && null !== $media->getKey()) {
                $path = $media->getKey();
                $filter = 'thumbnail';
                if (!$this->cacheManager->isStored($path, $filter)) {
                    $binary = $this->dataManager->find($filter, $path);
                    $this->cacheManager->store(
                        $this->filterManager->applyFilter($binary, $filter),
                        $path,
                        $filter
                    );
                }
=======
        foreach ($imagePaths as $path) {
            if (!$this->cacheManager->isStored($path, $filter)) {
                $binary = $this->dataManager->find($filter, $path);
                $this->cacheManager->store(
                    $this->filterManager->applyFilter($binary, $filter),
                    $path,
                    $filter
                );
>>>>>>> 62b2f9dd
            }
        }
    }

    /**
     * Options configuration (for the option resolver)
     *
     * @param OptionsResolver $resolver
     */
    protected function configureOptions(OptionsResolver $resolver)
    {
        $resolver
            ->setRequired(['locale', 'scope', 'product'])
            ->setDefaults(
                [
                    'renderingDate' => new \DateTime(),
                    'filter'        => static::THUMBNAIL_FILTER,
                ]
            )
            ->setDefined(['groupedAttributes', 'imagePaths', 'customFont'])
        ;
    }
}<|MERGE_RESOLUTION|>--- conflicted
+++ resolved
@@ -22,6 +22,7 @@
  */
 class ProductPdfRenderer implements RendererInterface
 {
+    /** @var string */
     const PDF_FORMAT = 'pdf';
 
     const THUMBNAIL_FILTER = 'thumbnail';
@@ -168,7 +169,7 @@
 
         foreach ($this->getAttributes($product, $locale) as $attribute) {
             if (AttributeTypes::IMAGE === $attribute->getType()) {
-                $media = $product->getValue($attribute->getCode(), $locale, $scope)->getMedia();
+                $media = $product->getValue($attribute->getCode(), $locale, $scope)->getData();
 
                 if (null !== $media && null !== $media->getKey()) {
                     $imagePaths[] = $media->getKey();
@@ -187,21 +188,6 @@
      */
     protected function generateThumbnailsCache(array $imagePaths, $filter)
     {
-<<<<<<< HEAD
-        foreach ($imageAttributes as $attribute) {
-            $media = $product->getValue($attribute->getCode(), $locale, $scope)->getData();
-            if (null !== $media && null !== $media->getKey()) {
-                $path = $media->getKey();
-                $filter = 'thumbnail';
-                if (!$this->cacheManager->isStored($path, $filter)) {
-                    $binary = $this->dataManager->find($filter, $path);
-                    $this->cacheManager->store(
-                        $this->filterManager->applyFilter($binary, $filter),
-                        $path,
-                        $filter
-                    );
-                }
-=======
         foreach ($imagePaths as $path) {
             if (!$this->cacheManager->isStored($path, $filter)) {
                 $binary = $this->dataManager->find($filter, $path);
@@ -210,7 +196,6 @@
                     $path,
                     $filter
                 );
->>>>>>> 62b2f9dd
             }
         }
     }
