--- conflicted
+++ resolved
@@ -53,13 +53,9 @@
     {
         $output->writeln('<info>Akeneo PIM assets</info>');
 
-<<<<<<< HEAD
         $this->getEventDispatcher()->dispatch(InstallerEvents::PRE_ASSETS_DUMP);
 
-        if (null !== $input->getOption('clean')) {
-=======
         if (true === $input->getOption('clean')) {
->>>>>>> ea2958ae
             try {
                 $webDir = $this->getWebDir();
 
