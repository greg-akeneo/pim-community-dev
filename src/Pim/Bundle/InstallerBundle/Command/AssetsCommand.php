--- conflicted
+++ resolved
@@ -69,13 +69,7 @@
         }
 
         $this->commandExecutor
-<<<<<<< HEAD
-            ->runCommand('fos:js-routing:dump', ['--target' => 'web/js/routes.js'])
-=======
-            ->runCommand('oro:navigation:init')
             ->runCommand('fos:js-routing:dump', ['--target' => $webDir.'js/routes.js'])
-            ->runCommand('oro:requirejs:generate-config')
->>>>>>> ae674fa0
             ->runCommand('assets:install')
             ->runCommand('assetic:dump')
             ->runCommand('oro:assetic:dump')
