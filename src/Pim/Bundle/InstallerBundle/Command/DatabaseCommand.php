<?php

namespace Pim\Bundle\InstallerBundle\Command;

use Akeneo\Bundle\StorageUtilsBundle\DependencyInjection\AkeneoStorageUtilsExtension;
use Pim\Bundle\InstallerBundle\CommandExecutor;
use Pim\Bundle\InstallerBundle\Event\InstallerEvents;
use Pim\Bundle\InstallerBundle\FixtureLoader\FixtureJobLoader;
use Symfony\Bundle\FrameworkBundle\Command\ContainerAwareCommand;
use Symfony\Component\Console\Input\InputInterface;
use Symfony\Component\Console\Input\InputOption;
use Symfony\Component\Console\Output\OutputInterface;
use Symfony\Component\EventDispatcher\EventDispatcherInterface;
use Symfony\Component\EventDispatcher\GenericEvent;
use Symfony\Component\Finder\Finder;

/**
 * Database preparing command
 * - creates database
 * - updates schema
 * - loads fixtures
 * - launches other command for database calculations (completeness calculation)
 *
 * @author    Romain Monceau <romain@akeneo.com>
 * @copyright 2013 Akeneo SAS (http://www.akeneo.com)
 * @license   http://opensource.org/licenses/osl-3.0.php  Open Software License (OSL 3.0)
 */
class DatabaseCommand extends ContainerAwareCommand
{
    /**
     * @staticvar string
     */
    const LOAD_ALL = 'all';
    const LOAD_BASE = 'base';

    /** @var CommandExecutor */
    protected $commandExecutor;

    /**
     * {@inheritdoc}
     */
    protected function configure()
    {
        $this
            ->setName('pim:installer:db')
            ->setDescription('Prepare database and load fixtures')
            ->addOption(
                'fixtures',
                null,
                InputOption::VALUE_REQUIRED,
                'Determines fixtures to load (can be just OroPlatform or all)',
                self::LOAD_ALL
            );
    }

    /**
     * {@inheritdoc}
     */
    protected function initialize(InputInterface $input, OutputInterface $output)
    {
        $this->commandExecutor = new CommandExecutor(
            $input,
            $output,
            $this->getApplication()
        );
    }

    /**
     * {@inheritdoc}
     */
    protected function execute(InputInterface $input, OutputInterface $output)
    {
        $driver = $this->getStorageDriver();

        $output->writeln(sprintf('<info>Prepare database schema (driver: %s)</info>', $driver));

        // Needs to try if database already exists or not
        $connection = $this->getContainer()->get('doctrine')->getConnection();
        try {
            if (!$connection->isConnected()) {
                $connection->connect();
            }
            $this->commandExecutor->runCommand('doctrine:database:drop', ['--force' => true]);
        } catch (\PDOException $e) {
            $output->writeln('<error>Database does not exist yet</error>');
        }

        $this->commandExecutor->runCommand('doctrine:database:create');

        if (AkeneoStorageUtilsExtension::DOCTRINE_MONGODB_ODM === $driver) {
            $this->commandExecutor
                ->runCommand('doctrine:mongodb:schema:drop')
                ->runCommand('doctrine:mongodb:schema:create');
        }

        // Needs to close connection if always open
        if ($connection->isConnected()) {
            $connection->close();
        }

        $this->commandExecutor
            ->runCommand('doctrine:schema:create')
            ->runCommand(
                'doctrine:schema:update',
                ['--force' => true, '--no-interaction' => true]
            );

        $this->getEventDispatcher()->dispatch(InstallerEvents::POST_DB_CREATE);

        // TODO: Should be in an event subscriber
        $this->createNotMappedTables($output);

        $this->getEventDispatcher()->dispatch(InstallerEvents::PRE_LOAD_FIXTURES);
        $this->loadFixturesStep($input, $output);
        $this->getEventDispatcher()->dispatch(InstallerEvents::POST_LOAD_FIXTURES);

        // TODO: Should be in an event subscriber
        $this->launchCommands($input, $output);

        return $this;
    }

    /**
     * Create tables not mapped to Doctrine entities
     *
     * @param OutputInterface $output
     *
     * @throws \Doctrine\DBAL\DBALException
     */
    protected function createNotMappedTables(OutputInterface $output)
    {
        $output->writeln('<info>Create session table</info>');

        $sessionTableSql = "CREATE TABLE pim_session (
                `sess_id` VARBINARY(128) NOT NULL PRIMARY KEY,
                `sess_data` BLOB NOT NULL,
                `sess_time` INTEGER UNSIGNED NOT NULL,
                `sess_lifetime` MEDIUMINT NOT NULL DEFAULT  '0'
            ) COLLATE utf8_bin, ENGINE = InnoDB";

        $db = $this->getContainer()->get('doctrine');

        $db->getConnection()->exec($sessionTableSql);
    }

    /**
     * Step where fixtures are loaded
     *
     * @param InputInterface  $input
     * @param OutputInterface $output
     *
     * @return DatabaseCommand
     */
    protected function loadFixturesStep(InputInterface $input, OutputInterface $output)
    {
        if ($input->getOption('env') === 'behat') {
            $input->setOption('fixtures', self::LOAD_BASE);
        }

        $output->writeln(
            sprintf(
                '<info>Load jobs for fixtures. (data set: %s)</info>',
                $this->getContainer()->getParameter('installer_data')
            )
        );
        $this->getFixtureJobLoader()->loadJobInstances();

        $jobInstances = $this->getFixtureJobLoader()->getLoadedJobInstances();
        foreach ($jobInstances as $jobInstance) {
            $params = [
                'code'       => $jobInstance->getCode(),
                '--no-debug' => true,
                '--no-log'   => true,
                '-v'         => true
            ];
<<<<<<< HEAD
            if ($input->getOption('verbose')) {
                $output->writeln(
                    sprintf(
                        'Please wait, the <comment>%s</comment> are processing...',
                        $jobInstance->getCode()
                    )
                );
            }
=======

            $this->getEventDispatcher()->dispatch(
                InstallerEvents::PRE_LOAD_FIXTURE,
                new GenericEvent($jobInstance->getCode())
            );
>>>>>>> 738bc87c
            $this->commandExecutor->runCommand('akeneo:batch:job', $params);
            $this->getEventDispatcher()->dispatch(
                InstallerEvents::POST_LOAD_FIXTURE,
                new GenericEvent($jobInstance->getCode())
            );
        }
        $output->writeln('');

        $output->writeln('<info>Delete jobs for fixtures.</info>');
        $this->getFixtureJobLoader()->deleteJobInstances();

        return $this;
    }

    /**
     * Launchs all commands needed after fixtures loading
     *
     * @param InputInterface  $input
     * @param OutputInterface $output
     *
     * @return DatabaseCommand
     */
    protected function launchCommands(InputInterface $input, OutputInterface $output)
    {
        $this->commandExecutor
            ->runCommand('pim:versioning:refresh')
            ->runCommand('pim:completeness:calculate');

        return $this;
    }

    /**
     * Get the storage driver
     *
     * @return string
     */
    protected function getStorageDriver()
    {
        return $this->getContainer()->getParameter('pim_catalog_product_storage_driver');
    }

    /**
     * @return FixtureJobLoader
     */
    protected function getFixtureJobLoader()
    {
        return $this->getContainer()->get('pim_installer.fixture_loader.job_loader');
    }

    /**
     * @return EventDispatcherInterface
     */
    protected function getEventDispatcher()
    {
        return $this->getContainer()->get('event_dispatcher');
    }
}<|MERGE_RESOLUTION|>--- conflicted
+++ resolved
@@ -12,7 +12,6 @@
 use Symfony\Component\Console\Output\OutputInterface;
 use Symfony\Component\EventDispatcher\EventDispatcherInterface;
 use Symfony\Component\EventDispatcher\GenericEvent;
-use Symfony\Component\Finder\Finder;
 
 /**
  * Database preparing command
@@ -173,7 +172,11 @@
                 '--no-log'   => true,
                 '-v'         => true
             ];
-<<<<<<< HEAD
+
+            $this->getEventDispatcher()->dispatch(
+                InstallerEvents::PRE_LOAD_FIXTURE,
+                new GenericEvent($jobInstance->getCode())
+            );
             if ($input->getOption('verbose')) {
                 $output->writeln(
                     sprintf(
@@ -182,13 +185,6 @@
                     )
                 );
             }
-=======
-
-            $this->getEventDispatcher()->dispatch(
-                InstallerEvents::PRE_LOAD_FIXTURE,
-                new GenericEvent($jobInstance->getCode())
-            );
->>>>>>> 738bc87c
             $this->commandExecutor->runCommand('akeneo:batch:job', $params);
             $this->getEventDispatcher()->dispatch(
                 InstallerEvents::POST_LOAD_FIXTURE,
