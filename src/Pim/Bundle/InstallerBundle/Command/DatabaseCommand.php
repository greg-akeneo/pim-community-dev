<?php

namespace Pim\Bundle\InstallerBundle\Command;

use Akeneo\Bundle\StorageUtilsBundle\DependencyInjection\AkeneoStorageUtilsExtension;
use Pim\Bundle\InstallerBundle\CommandExecutor;
use Pim\Bundle\InstallerBundle\Event\InstallerEvents;
use Pim\Bundle\InstallerBundle\FixtureLoader\FixtureJobLoader;
use Symfony\Bundle\FrameworkBundle\Command\ContainerAwareCommand;
use Symfony\Component\Console\Input\InputInterface;
use Symfony\Component\Console\Input\InputOption;
use Symfony\Component\Console\Output\OutputInterface;
<<<<<<< HEAD
=======
use Symfony\Component\EventDispatcher\EventDispatcherInterface;
use Symfony\Component\EventDispatcher\GenericEvent;
>>>>>>> 837c81fd

/**
 * Database preparing command
 * - creates database
 * - updates schema
 * - loads fixtures
 * - launches other command for database calculations (completeness calculation)
 *
 * @author    Romain Monceau <romain@akeneo.com>
 * @copyright 2013 Akeneo SAS (http://www.akeneo.com)
 * @license   http://opensource.org/licenses/osl-3.0.php  Open Software License (OSL 3.0)
 */
class DatabaseCommand extends ContainerAwareCommand
{
    /**
     * @staticvar string
     */
    const LOAD_ALL = 'all';
    const LOAD_BASE = 'base';

    /** @var CommandExecutor */
    protected $commandExecutor;

    /**
     * {@inheritdoc}
     */
    protected function configure()
    {
        $this
            ->setName('pim:installer:db')
            ->setDescription('Prepare database and load fixtures')
            ->addOption(
                'fixtures',
                null,
                InputOption::VALUE_REQUIRED,
                'Determines fixtures to load (can be just OroPlatform or all)',
                self::LOAD_ALL
            );
    }

    /**
     * {@inheritdoc}
     */
    protected function initialize(InputInterface $input, OutputInterface $output)
    {
        $this->commandExecutor = new CommandExecutor(
            $input,
            $output,
            $this->getApplication()
        );
    }

    /**
     * {@inheritdoc}
     */
    protected function execute(InputInterface $input, OutputInterface $output)
    {
        $driver = $this->getStorageDriver();

        $output->writeln(sprintf('<info>Prepare database schema (driver: %s)</info>', $driver));

        // Needs to try if database already exists or not
        $connection = $this->getContainer()->get('doctrine')->getConnection();
        try {
            if (!$connection->isConnected()) {
                $connection->connect();
            }
            $this->commandExecutor->runCommand('doctrine:database:drop', ['--force' => true]);
        } catch (\PDOException $e) {
            $output->writeln('<error>Database does not exist yet</error>');
        }

        $this->commandExecutor->runCommand('doctrine:database:create');

        if (AkeneoStorageUtilsExtension::DOCTRINE_MONGODB_ODM === $driver) {
            $this->commandExecutor
                ->runCommand('doctrine:mongodb:schema:drop')
                ->runCommand('doctrine:mongodb:schema:create');
        }

        // Needs to close connection if always open
        if ($connection->isConnected()) {
            $connection->close();
        }

        $this->commandExecutor
            ->runCommand('doctrine:schema:create')
            ->runCommand(
                'doctrine:schema:update',
                ['--force' => true, '--no-interaction' => true]
            );

        $this->getEventDispatcher()->dispatch(InstallerEvents::POST_DB_CREATE);

        // TODO: Should be in an event subscriber
        $this->createNotMappedTables($output);

<<<<<<< HEAD
        $this
            ->loadFixturesStep($input, $output)
            ->launchCommands();
=======
        $this->getEventDispatcher()->dispatch(InstallerEvents::PRE_LOAD_FIXTURES);
        $this->loadFixturesStep($input, $output);
        $this->getEventDispatcher()->dispatch(InstallerEvents::POST_LOAD_FIXTURES);

        // TODO: Should be in an event subscriber
        $this->launchCommands($input, $output);
>>>>>>> 837c81fd

        return $this;
    }

    /**
     * Create tables not mapped to Doctrine entities
     *
     * @param OutputInterface $output
     *
     * @throws \Doctrine\DBAL\DBALException
     */
    protected function createNotMappedTables(OutputInterface $output)
    {
        $output->writeln('<info>Create session table</info>');

        $sessionTableSql = "CREATE TABLE pim_session (
                `sess_id` VARBINARY(128) NOT NULL PRIMARY KEY,
                `sess_data` BLOB NOT NULL,
                `sess_time` INTEGER UNSIGNED NOT NULL,
                `sess_lifetime` MEDIUMINT NOT NULL DEFAULT  '0'
            ) COLLATE utf8_bin, ENGINE = InnoDB";

        $db = $this->getContainer()->get('doctrine');

        $db->getConnection()->exec($sessionTableSql);
    }

    /**
     * Step where fixtures are loaded
     *
     * @param InputInterface  $input
     * @param OutputInterface $output
     *
     * @return DatabaseCommand
     */
    protected function loadFixturesStep(InputInterface $input, OutputInterface $output)
    {
        if ($input->getOption('env') === 'behat') {
            $input->setOption('fixtures', self::LOAD_BASE);
        }

        $output->writeln(
            sprintf(
                '<info>Load jobs for fixtures. (data set: %s)</info>',
                $this->getContainer()->getParameter('installer_data')
            )
        );
        $this->getFixtureJobLoader()->loadJobInstances();

        $jobInstances = $this->getFixtureJobLoader()->getLoadedJobInstances();
        foreach ($jobInstances as $jobInstance) {
            $params = [
                'code'       => $jobInstance->getCode(),
                '--no-debug' => true,
                '--no-log'   => true,
                '-v'         => true
            ];

            $this->getEventDispatcher()->dispatch(
                InstallerEvents::PRE_LOAD_FIXTURE,
                new GenericEvent($jobInstance->getCode())
            );
            if ($input->getOption('verbose')) {
                $output->writeln(
                    sprintf(
                        'Please wait, the <comment>%s</comment> are processing...',
                        $jobInstance->getCode()
                    )
                );
            }
            $this->commandExecutor->runCommand('akeneo:batch:job', $params);
            $this->getEventDispatcher()->dispatch(
                InstallerEvents::POST_LOAD_FIXTURE,
                new GenericEvent($jobInstance->getCode())
            );
        }
        $output->writeln('');

        $output->writeln('<info>Delete jobs for fixtures.</info>');
        $this->getFixtureJobLoader()->deleteJobInstances();

        return $this;
    }

    /**
     * Launches all commands needed after fixtures loading
     *
     * @return DatabaseCommand
     */
    protected function launchCommands()
    {
        $this->commandExecutor->runCommand('pim:versioning:refresh');

        return $this;
    }

    /**
     * Get the storage driver
     *
     * @return string
     */
    protected function getStorageDriver()
    {
        return $this->getContainer()->getParameter('pim_catalog_product_storage_driver');
    }

    /**
     * @return FixtureJobLoader
     */
    protected function getFixtureJobLoader()
    {
        return $this->getContainer()->get('pim_installer.fixture_loader.job_loader');
    }

    /**
     * @return EventDispatcherInterface
     */
    protected function getEventDispatcher()
    {
        return $this->getContainer()->get('event_dispatcher');
    }
}<|MERGE_RESOLUTION|>--- conflicted
+++ resolved
@@ -10,11 +10,8 @@
 use Symfony\Component\Console\Input\InputInterface;
 use Symfony\Component\Console\Input\InputOption;
 use Symfony\Component\Console\Output\OutputInterface;
-<<<<<<< HEAD
-=======
 use Symfony\Component\EventDispatcher\EventDispatcherInterface;
 use Symfony\Component\EventDispatcher\GenericEvent;
->>>>>>> 837c81fd
 
 /**
  * Database preparing command
@@ -112,18 +109,12 @@
         // TODO: Should be in an event subscriber
         $this->createNotMappedTables($output);
 
-<<<<<<< HEAD
-        $this
-            ->loadFixturesStep($input, $output)
-            ->launchCommands();
-=======
         $this->getEventDispatcher()->dispatch(InstallerEvents::PRE_LOAD_FIXTURES);
         $this->loadFixturesStep($input, $output);
         $this->getEventDispatcher()->dispatch(InstallerEvents::POST_LOAD_FIXTURES);
 
         // TODO: Should be in an event subscriber
-        $this->launchCommands($input, $output);
->>>>>>> 837c81fd
+        $this->launchCommands();
 
         return $this;
     }
