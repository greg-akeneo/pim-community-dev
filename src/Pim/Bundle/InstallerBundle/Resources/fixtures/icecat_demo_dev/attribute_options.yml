--- conflicted
+++ resolved
@@ -188,11 +188,7 @@
         code: white
         attribute: main_color
         labels: { fr_FR: 'Blanc', en_US: 'White', de_DE: 'Weiß' }
-<<<<<<< HEAD
-=======
-        default: 1
-        sortOrder: 1
->>>>>>> 38c162a2
+        sortOrder: 1
     black_main:
         code: black
         attribute: main_color
@@ -352,15 +348,14 @@
         code: short_sleeve
         attribute: tshirt_style
         labels: { fr_FR: 'Manches courtes', en_US: 'Short sleeve', de_DE: 'Kurze Ärmel' }
-<<<<<<< HEAD
+        sortOrder: 6
     canon_brand:
         code: canon_brand
         attribute: camera_brand
         labels: { fr_FR: 'Canon', en_US: 'Canon', de_DE: 'Canon' }
+        sortOrder: 1
     nikon_brand:
         code: nikon_brand
         attribute: camera_brand
         labels: { fr_FR: 'Nikon', en_US: 'Nikon', de_DE: 'Nikon' }
-=======
-        sortOrder: 6
->>>>>>> 38c162a2
+        sortOrder: 2