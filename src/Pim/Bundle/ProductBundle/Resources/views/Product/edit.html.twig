{% extends 'PimProductBundle::layout.html.twig' %}

{% block head_script %}
    {{ parent() }}
    {% include 'OroGridBundle:Include:javascript.html.twig' with {'datagridView': datagrid, 'selector': '#history-grid'} %}
{% endblock %}

{% block page_container %}
<div class="container-fluid product-edit">

    {% block content %}

<<<<<<< HEAD
    {% include 'PimProductBundle:ProductAttribute:_available-attributes-form.html.twig' with {
        'form': attributesForm,
        'action': path('pim_product_product_addproductattributes', {'id': product.id, 'dataLocale': dataLocale})
    } %}
=======

    {% for key, variable in form.vars.value %}
        {{ dump(key) }}
    {% endfor %}
>>>>>>> 5b96c632

    {{ JSFV(form) }}
    <form id="{{ form.vars.id }}" method="POST" class="form-horizontal" data-updated="{{ 'You will lose changes to the product if you leave the page.'|trans }}" action="{{ path('pim_product_product_edit', { id: form.vars.value.id, dataLocale: dataLocale }) }}" {{ form_enctype(form) }}>

        {% set title = 'Products'|trans %}

        {% set buttons %}
            {{ elements.backLink(path('pim_product_product_index')) }}
            <div class="btn-group">
                {{ form_widget(form.enabled) }}
            </div>
            {{ elements.deleteLink(path('pim_product_product_remove', { id: form.vars.value.id }), 'Are you sure you want to delete this product ?'|trans) }}
            {{ elements.submitBtn }}
        {% endset %}

        {% set subtitle %}
            <div id="locale-switcher" class="btn-group sub-title">
                <span class="product-name dropdown-toggle" data-toggle="dropdown">
                    {{ dataLocale|flag }}
                    {{ product.label }}
                    <span class="caret"></span>
                </span>
                <ul class="dropdown-menu">
<<<<<<< HEAD
                    {% for locale in form.vars.value.getLocales() %}
                        <li class="{{ locale.code == dataLocale ? 'activeLocale' : '' }}">
                            <a href="{{ path('pim_product_product_edit', { id: form.vars.value.id, dataLocale: locale.code }) }}" title="{{ localeLabel(locale.code) }}">
                                {% if locale.code == dataLocale %}
=======
                    {% for locale in locales %}
                        <li class="{{ locale == dataLocale ? 'activeLocale' : '' }}">
                            <a href="?dataLocale={{ locale }}" title="{{ localeLabel(locale) }}">
                                {% if locale == dataLocale %}
>>>>>>> 5b96c632
                                    <span class="icon">
                                        <i class="icon-bullet"></i>
                                    </span>
                                {% endif %}
                                {{ locale|flag }}
                                <span class="title">{{ product.label(locale) }}</span>
                            </a>
                        </li>
                    {% endfor %}
                </ul>
            </div>
        {% endset %}

        {% set left %}
            <ul class="inline">
               <li>{{ 'Family'|trans }}: {{ form.vars.value.family|capitalize|default('N/A'|trans) }}</li>
               <li>{{ 'Last update'|trans }}: {{ updated ? updated.loggedAt|date("Y-m-d h:i:s") : 'N/A'|trans }} {{ 'by' | trans }} {{ updated ? updated.user.username : 'N/A'|trans }}</li>
               <li>{{ 'Created'|trans }}: {{ created ? created.loggedAt|date("Y-m-d h:i:s") : 'N/A'|trans }} {{ 'by' | trans }} {{ created ? created.user.username : 'N/A'|trans }}</li>
           </ul>
        {% endset %}

        {% set right %}
            <div class="pull-right product-updated">
                <span id="updated" class="label label-warning hide">{{ 'There are unsaved changes.'|trans }}</span>
            </div>
        {% endset %}

        {{ elements.page_header(title, buttons, subtitle, left, right) }}

        <div class="layout-content">

            {{ elements.form_navbar(['Attributes', 'Categories', 'History']) }}

            <div class="row-fluid tab-content">

                {{ elements.form_errors(form) }}

                <div class="tab-pane active" id="attributes">
                    {% include 'PimProductBundle:Product:_attributes.html.twig' with { 'product': product, 'channels': channels, 'forn': form } %}
                </div>

                <div class="tab-pane" id="associations"></div>

                <div class="tab-pane" id="categories">
                   {% include 'PimProductBundle:Product:_associateCategories.html.twig' %}
                </div>

                <div class="tab-pane" id="history">
                    <div id="history-grid"></div>
                </div>

                {{ form_row(form.id) }}
                {{ form_row(form._token) }}
            </div>
        </div>
    </form>
    {% endblock %}
</div>
{% endblock %}<|MERGE_RESOLUTION|>--- conflicted
+++ resolved
@@ -10,17 +10,10 @@
 
     {% block content %}
 
-<<<<<<< HEAD
     {% include 'PimProductBundle:ProductAttribute:_available-attributes-form.html.twig' with {
         'form': attributesForm,
         'action': path('pim_product_product_addproductattributes', {'id': product.id, 'dataLocale': dataLocale})
     } %}
-=======
-
-    {% for key, variable in form.vars.value %}
-        {{ dump(key) }}
-    {% endfor %}
->>>>>>> 5b96c632
 
     {{ JSFV(form) }}
     <form id="{{ form.vars.id }}" method="POST" class="form-horizontal" data-updated="{{ 'You will lose changes to the product if you leave the page.'|trans }}" action="{{ path('pim_product_product_edit', { id: form.vars.value.id, dataLocale: dataLocale }) }}" {{ form_enctype(form) }}>
@@ -44,17 +37,10 @@
                     <span class="caret"></span>
                 </span>
                 <ul class="dropdown-menu">
-<<<<<<< HEAD
-                    {% for locale in form.vars.value.getLocales() %}
-                        <li class="{{ locale.code == dataLocale ? 'activeLocale' : '' }}">
-                            <a href="{{ path('pim_product_product_edit', { id: form.vars.value.id, dataLocale: locale.code }) }}" title="{{ localeLabel(locale.code) }}">
-                                {% if locale.code == dataLocale %}
-=======
                     {% for locale in locales %}
                         <li class="{{ locale == dataLocale ? 'activeLocale' : '' }}">
                             <a href="?dataLocale={{ locale }}" title="{{ localeLabel(locale) }}">
                                 {% if locale == dataLocale %}
->>>>>>> 5b96c632
                                     <span class="icon">
                                         <i class="icon-bullet"></i>
                                     </span>
