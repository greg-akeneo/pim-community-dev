// Get form name
var formName = 'pim_product_attribute_form';

$(function() {

    var $optionList;

    function updateForm() {
        $.post(
            '{{ path("pim_product_productattribute_preprocess") }}',
            $('#'+formName).serialize(),
            function(data) {
                for (var prop in data) {
                    $('#'+prop).html(data[prop]);
                }
                $('#'+formName+' div.alert').remove();
                initializeForm();
            }
        );
    }

    function initializeForm() {
        $('#'+formName+' .switch:not(.has-switch)').bootstrapSwitch();
        $('#'+formName+' a.validation-tooltip').tooltip();
        $('#'+formName+' select').select2();
        $('#'+formName+' input.multiselect').select2({ tags: $('#'+formName+' input.multiselect').val() });
        initializeOptions();
        $('#'+formName+'_attributeType').select2().on('change', function() {
            updateForm();
        });

        // Enable/disable scope and translatable fields according to unique field value
        $('#'+formName+'_unique').closest('.has-switch').on('switch-change', function (e, data) {
            if (data.value) {
                $('#'+formName+'_scopable').select2('val', 0).select2('disable');
                $('#'+formName+'_translatable').closest('.has-switch').bootstrapSwitch('setState', false);
                $('#'+formName+'_translatable').closest('.has-switch').bootstrapSwitch('setActive', false);
            } else {
                $('#'+formName+'_scopable').select2('enable');
                $('#'+formName+'_translatable').closest('.has-switch').bootstrapSwitch('setActive', true);
            }
        });

        $('#'+formName+'_validationRule').change(function() {
            if ($(this).val() == 'regexp') {
                $('#'+formName+'_validationRegexp').parent().parent().show();
            } else {
                $('#'+formName+'_validationRegexp').parent().parent().hide();
            }
        }).trigger('change');

        if ($('#'+formName+'_availableLocales').val()) {
            $('#'+formName+'_availableLocales').parent().parent().show();
            $('#limitLocales-switch').bootstrapSwitch('setState', true);
        }

        $('#limitLocales-switch').on('switch-change', function (e, data) {
            if (data.value) {
                $(this).parent().parent().next().show();
            } else {
                $('select[id*=availableLocales]').select2('val', '');
                $(this).parent().parent().next().hide();
            }
        });

        $('#'+formName+'_metricFamily').select2({ data: OroApp.measures.getMetricTypes() }).change(function() {
            $('#'+formName+'_defaultMetricUnit').select2({
                data: OroApp.measures.getMetricUnits($(this).select2('val'))
            });
        }).trigger('change');

        $('.picker-datetime').datetimepicker();
        $('.picker-date').datetimepicker({ pickTime: false });
        $('.picker-time').datetimepicker({ pickDate: false });

        $('.picker-date, .picker-datetime').on('changeDate', function(e) {
            var val = e.date ? e.date.toISOString() : '';
            $(this).parent().children('input').val(val);
        });

        $('.picker-time').on('changeDate', function(e) {
            var val = '';
            if (e.localDate) {
                var h = e.localDate.getHours();
                var m = e.localDate.getMinutes();
                h = (h > 9) ? h : '0' + h;
                m = (m > 9) ? m : '0' + m;
                val = h + ':' + m;
            }
            $(this).parent().children('input').val(val);
        });
    }

    initializeForm();

    function initializeOptions() {
        $optionList = $('table#sortable_options');
        if (!$optionList.length) {
            return;
        }
        $optionList.after($('<a class="btn btn-small add_option_link" href="#"><i class="fa-icon-plus"></i>{{ "Add an option"|trans }}</a>'));

        $optionList.find('tr.att-option').each(function() {
            $(this).append($('<td><button type="button" class="btn btn-small action-delete-inline"><i class="fa-icon-remove"></i></button></td>'));
        });

        $(document).on('click', 'a.add_option_link', function(e) {
            e.preventDefault();
            addOption();
        });

        $(document).on('click', 'button.action-delete-inline', function(e) {
            var rows = $optionList.find('tbody tr').length;
            if (rows > 1) {
                $(this).parent().parent().remove();
                if (rows === 2) {
                    $('button.action-delete-inline').attr('disabled', 'disabled');
                }
            }
        });

        if ($('button.action-delete-inline').length === 1) {
            $('button.action-delete-inline').attr('disabled', 'disabled');
        }

        $(document).on('change', 'input[name="default"]', updateDefaultField);

        $optionList.find('.handle input').hide();

        $optionList.find('tbody').sortable({
            handle: '.handle',
            containment: 'parent',
            tolerance: 'pointer',
            update: updateSortOrder,
            helper: function(e, tr) {
                var $originals = tr.children();
                var $helper = tr.clone();
                $helper.children().each(function(index) {
                    $(this).width($originals.eq(index).width());
                });

                return $helper;
            }
        });
    }

    function addOption() {
        var option = $optionList.find('tr').last().html();

        var optionNumber = $optionList.find('tr.att-option').length + 1;
        while ($optionList.find('[id*=pim_product_attribute_form_options_'+optionNumber+']').length) {
            optionNumber++;
        }

        option = option.replace(/\[options\]\[([0-9]+)\]/g, "[options][" + optionNumber + "]");
        option = option.replace(/_options_([0-9]+)_/g, "_options_" + optionNumber + "_");
        option = option.replace('checked="checked"', '');
        option = option.replace(/\s+/g, ' ');

        var $option = $('<tr class="att-option">' + option + '</tr>');

        // Empty all fields except for locale
        $option.find('input').each(function() {
            if ($(this).attr('name').indexOf('locale') == -1) {
                $(this).removeAttr('value');
            }
        });

        $optionList.find('tbody').append($option);

        $('button.action-delete-inline').removeAttr('disabled');
        updateSortOrder();
    }

    function updateSortOrder() {
        var num = 0;
        $optionList.find('tr').each(function() {
            $(this).find('td.handle input').val(num);
            num++;
        });
    }

    function updateDefaultField() {
        $optionList.find('input[name="default"]').each(function() {
            $(this).prev().val($(this).is(':checked') ? 1 : 0);
        });
    }
<<<<<<< HEAD

    $('#btn-delete-attribute').click(function(event) {
        var message = '{{ "Are you sure you want to delete this attribute" | trans }}';
        var title = '{{ "Delete Confirmation" | trans }}';
        var doAction = function() {
            window.location.href = '{{ path("pim_product_productattribute_remove", { id: (form.vars.value.id) ? form.vars.value.id : 0 }) }}';
        };
        PimDialog.confirm(message, title, doAction);
    });
=======
>>>>>>> d0e24dc6
});<|MERGE_RESOLUTION|>--- conflicted
+++ resolved
@@ -185,16 +185,4 @@
             $(this).prev().val($(this).is(':checked') ? 1 : 0);
         });
     }
-<<<<<<< HEAD
-
-    $('#btn-delete-attribute').click(function(event) {
-        var message = '{{ "Are you sure you want to delete this attribute" | trans }}';
-        var title = '{{ "Delete Confirmation" | trans }}';
-        var doAction = function() {
-            window.location.href = '{{ path("pim_product_productattribute_remove", { id: (form.vars.value.id) ? form.vars.value.id : 0 }) }}';
-        };
-        PimDialog.confirm(message, title, doAction);
-    });
-=======
->>>>>>> d0e24dc6
 });