<?php

namespace Pim\Bundle\FilterBundle\Filter\Flexible;

use Symfony\Component\Form\FormFactoryInterface;
use Oro\Bundle\FilterBundle\Datasource\FilterDatasourceAdapterInterface;
<<<<<<< HEAD
use Pim\Bundle\FlexibleEntityBundle\Manager\FlexibleManager;
=======
use Pim\Bundle\FilterBundle\Filter\AjaxChoiceFilter;
use Pim\Bundle\UserBundle\Context\UserContext;
>>>>>>> ad42fb49

/**
 * Flexible filter
 *
 * @author    Nicolas Dupont <nicolas@akeneo.com>
 * @copyright 2013 Akeneo SAS (http://www.akeneo.com)
 * @license   http://opensource.org/licenses/osl-3.0.php  Open Software License (OSL 3.0)
 */
class ChoiceFilter extends AjaxChoiceFilter
{
    /** @var integer */
    protected $attributeId;

    /** @var string */
    protected $optionRepositoryClass;

    /** @var UserContext */
    protected $userContext;

    /**
     * Constructor
     *
     * @param FormFactoryInterface $factory
     * @param FilterUtility        $util
     * @param UserContext          $userContext
     * @param string               $optionRepositoryClass
     */
    public function __construct(
        FormFactoryInterface $factory,
        FilterUtility $util,
        UserContext $userContext,
        $optionRepositoryClass
    ) {
        parent::__construct($factory, $util);

        $this->userContext           = $userContext;
        $this->optionRepositoryClass = $optionRepositoryClass;
    }

    /**
     * {@inheritdoc}
     */
    public function apply(FilterDatasourceAdapterInterface $ds, $data)
    {
        $data = $this->parseData($data);
        if (!$data) {
            return false;
        }

        $operator = $this->getOperator($data['type']);

        $fen = $this->get(FilterUtility::FEN_KEY);
        $this->util->applyFlexibleFilter(
            $ds,
            $fen,
            $this->get(FilterUtility::DATA_NAME_KEY),
            $data['value'],
            $operator
        );

        return true;
    }

    /**
     * {@inheritdoc}
     */
    public function getForm()
    {
        $options = array_merge(
            $this->getOr('options', []),
            ['csrf_protection' => false]
        );

        $options['field_options']     = isset($options['field_options']) ? $options['field_options'] : [];
        $options['choice_url']        = 'pim_ui_ajaxentity_list';
        $options['choice_url_params'] = $this->getChoiceUrlParams();

        if (!$this->form) {
            $this->form = $this->formFactory->create($this->getFormType(), [], $options);
        }

        return $this->form;
    }

    /**
     * @return array
     * @throws \LogicException
     */
    protected function getChoiceUrlParams()
    {
        if (null === $this->attributeId) {
            $filedName       = $this->get(FilterUtility::DATA_NAME_KEY);
<<<<<<< HEAD
            /** @var FlexibleManager */
            $flexibleManager = $this->util->getFlexibleManager($this->get(FilterUtility::FEN_KEY));

            /** @var ObjectRepository */
            $attributeRepository = $flexibleManager->getAttributeRepository();
            /** @var \Pim\Bundle\FlexibleEntityBundle\Model\AbstractAttribute */
            $attribute = $attributeRepository->findOneBy(
=======
            $flexibleManager = $this->util->getFlexibleManager($this->get(FilterUtility::FEN_KEY));

            $attribute = $flexibleManager->getAttributeRepository()->findOneBy(
>>>>>>> ad42fb49
                ['entityType' => $flexibleManager->getFlexibleName(), 'code' => $filedName]
            );

            if (!$attribute) {
                throw new \LogicException(sprintf('There is no flexible attribute with name %s.', $filedName));
            }

<<<<<<< HEAD
            /** @var ObjectRepository */
            $optionsRepository  = $flexibleManager->getAttributeOptionRepository();
            $options            = $optionsRepository->findAllForAttributeWithValues($attribute);
            $this->valueOptions = [];
            /** @var AttributeOption */
            foreach ($options as $option) {
                $optionValue = $option->getOptionValue();
                if ($optionValue) {
                    $this->valueOptions[$option->getId()] = $optionValue->getValue();
                } else {
                    $this->valueOptions[$option->getId()] = '[' . $option->getCode() . ']';
                }
            }
=======
            $this->attributeId = $attribute->getId();
>>>>>>> ad42fb49
        }

        return [
            'class'        => $this->optionRepositoryClass,
            'dataLocale'   => $this->userContext->getCurrentLocaleCode(),
            'collectionId' => $this->attributeId
        ];
    }
}<|MERGE_RESOLUTION|>--- conflicted
+++ resolved
@@ -4,12 +4,8 @@
 
 use Symfony\Component\Form\FormFactoryInterface;
 use Oro\Bundle\FilterBundle\Datasource\FilterDatasourceAdapterInterface;
-<<<<<<< HEAD
-use Pim\Bundle\FlexibleEntityBundle\Manager\FlexibleManager;
-=======
 use Pim\Bundle\FilterBundle\Filter\AjaxChoiceFilter;
 use Pim\Bundle\UserBundle\Context\UserContext;
->>>>>>> ad42fb49
 
 /**
  * Flexible filter
@@ -102,19 +98,9 @@
     {
         if (null === $this->attributeId) {
             $filedName       = $this->get(FilterUtility::DATA_NAME_KEY);
-<<<<<<< HEAD
-            /** @var FlexibleManager */
-            $flexibleManager = $this->util->getFlexibleManager($this->get(FilterUtility::FEN_KEY));
-
-            /** @var ObjectRepository */
-            $attributeRepository = $flexibleManager->getAttributeRepository();
-            /** @var \Pim\Bundle\FlexibleEntityBundle\Model\AbstractAttribute */
-            $attribute = $attributeRepository->findOneBy(
-=======
             $flexibleManager = $this->util->getFlexibleManager($this->get(FilterUtility::FEN_KEY));
 
             $attribute = $flexibleManager->getAttributeRepository()->findOneBy(
->>>>>>> ad42fb49
                 ['entityType' => $flexibleManager->getFlexibleName(), 'code' => $filedName]
             );
 
@@ -122,23 +108,7 @@
                 throw new \LogicException(sprintf('There is no flexible attribute with name %s.', $filedName));
             }
 
-<<<<<<< HEAD
-            /** @var ObjectRepository */
-            $optionsRepository  = $flexibleManager->getAttributeOptionRepository();
-            $options            = $optionsRepository->findAllForAttributeWithValues($attribute);
-            $this->valueOptions = [];
-            /** @var AttributeOption */
-            foreach ($options as $option) {
-                $optionValue = $option->getOptionValue();
-                if ($optionValue) {
-                    $this->valueOptions[$option->getId()] = $optionValue->getValue();
-                } else {
-                    $this->valueOptions[$option->getId()] = '[' . $option->getCode() . ']';
-                }
-            }
-=======
             $this->attributeId = $attribute->getId();
->>>>>>> ad42fb49
         }
 
         return [
