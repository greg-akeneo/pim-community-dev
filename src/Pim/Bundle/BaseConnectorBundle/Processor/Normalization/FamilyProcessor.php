<?php

namespace Pim\Bundle\BaseConnectorBundle\Processor\Normalization;

use Pim\Bundle\BaseConnectorBundle\Processor\CsvSerializer\Processor;
use Pim\Component\Catalog\Repository\LocaleRepositoryInterface;
use Symfony\Component\Serializer\Normalizer\NormalizerInterface;
use Symfony\Component\Serializer\SerializerInterface;

/**
 * Processes and transforms families object to array of normalized families
 *
 * @author    Olivier Soulet <olivier.soulet@akeneo.com>
 * @copyright 2015 Akeneo SAS (http://www.akeneo.com)
 * @license   http://opensource.org/licenses/osl-3.0.php  Open Software License (OSL 3.0)
 *
 * @deprecated Will be removed in 1.6, please use
 *             Pim\Bundle\BaseConnectorBundle\Processor\CsvSerializer\HomogeneousProcessor
 */
class FamilyProcessor extends Processor
{
    /** @var NormalizerInterface */
    protected $familyNormalizer;

    /**
     * @param SerializerInterface       $serializer
     * @param LocaleRepositoryInterface $localeRepository
     * @param NormalizerInterface       $familyNormalizer Not used anymore, we keep it to avoid BC break
     */
    public function __construct(
        SerializerInterface $serializer,
        LocaleRepositoryInterface $localeRepository,
        NormalizerInterface $familyNormalizer
    ) {
        parent::__construct($serializer, $localeRepository);

        $this->familyNormalizer = $familyNormalizer;
    }

    /**
     * {@inheritdoc}
     */
    public function process($family)
    {
<<<<<<< HEAD
        $normalizedFamily = $this->familyNormalizer->normalize($family);
        $parameters = $this->stepExecution->getJobParameters();
=======
>>>>>>> d65e5b71
        return $this->serializer->serialize(
            $family,
            'csv',
            [
                'delimiter'     => $parameters->get('delimiter'),
                'enclosure'     => $parameters->get('enclosure'),
                'withHeader'    => $parameters->get('withHeader'),
                'heterogeneous' => false,
                'locales'       => $this->localeRepository->getActivatedLocaleCodes(),
            ]
        );
    }
}<|MERGE_RESOLUTION|>--- conflicted
+++ resolved
@@ -42,13 +42,11 @@
      */
     public function process($family)
     {
-<<<<<<< HEAD
         $normalizedFamily = $this->familyNormalizer->normalize($family);
         $parameters = $this->stepExecution->getJobParameters();
-=======
->>>>>>> d65e5b71
+
         return $this->serializer->serialize(
-            $family,
+            $normalizedFamily,
             'csv',
             [
                 'delimiter'     => $parameters->get('delimiter'),
