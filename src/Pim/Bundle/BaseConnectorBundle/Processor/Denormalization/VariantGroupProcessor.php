--- conflicted
+++ resolved
@@ -61,13 +61,11 @@
     /** @var string */
     protected $format;
 
-<<<<<<< HEAD
     /** @var FieldNameBuilder */
     protected $fieldNameBuilder;
-=======
+
     /** @var string */
     protected $class;
->>>>>>> 6443fbdc
 
     /**
      * @param IdentifiableObjectRepositoryInterface $groupRepository
