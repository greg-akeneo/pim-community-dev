--- conflicted
+++ resolved
@@ -57,33 +57,4 @@
             );
         }
     }
-<<<<<<< HEAD
-
-    /**
-     * @deprecated argument type will be removed in 1.3 as it's not used anywhere
-     *
-     * @param AbstractProductMedia $media
-     *
-     * @return void
-     */
-    protected function copyMedia(AbstractProductMedia $media)
-    {
-        if (null === $media->getFilePath() || '' === $media->getFileName()) {
-            return;
-        }
-        $result = $this->mediaManager->copy($media, dirname($this->getPath()));
-        $exportPath = $this->mediaManager->getExportPath($media);
-        if (true === $result) {
-            $this->writtenFiles[sprintf('%s/%s', dirname($this->getPath()), $exportPath)] = $exportPath;
-        } else {
-            $this->stepExecution->addWarning(
-                $this->getName(),
-                sprintf('Copy of "%s" failed.', $media->getFilename()),
-                [],
-                $media
-            );
-        }
-    }
-=======
->>>>>>> 0f6c2a0b
 }