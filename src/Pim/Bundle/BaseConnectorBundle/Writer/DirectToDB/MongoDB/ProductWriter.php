--- conflicted
+++ resolved
@@ -112,13 +112,8 @@
      * @param NormalizerInterface      $normalizer
      * @param EventDispatcherInterface $eventDispatcher
      * @param MongoObjectsFactory      $mongoFactory
-<<<<<<< HEAD
      * @param string                   $productClass
-     * @param ProductCacheClearer      $cacheClearer
-=======
-     * @param string                   $productClass:
      * @param CacheClearer             $cacheClearer
->>>>>>> 8678b9dc
      */
     public function __construct(
         ProductManager $productManager,
