<?php

namespace Pim\Bundle\BaseConnectorBundle\Writer\DirectToDB\MongoDB;

use Akeneo\Bundle\BatchBundle\Entity\StepExecution;
use Akeneo\Bundle\BatchBundle\Item\AbstractConfigurableStepElement;
use Akeneo\Bundle\BatchBundle\Item\ItemWriterInterface;
use Akeneo\Bundle\BatchBundle\Step\StepExecutionAwareInterface;
use Doctrine\MongoDB\Collection;
use Doctrine\ODM\MongoDB\DocumentManager;
use Pim\Bundle\CatalogBundle\Manager\ProductManager;
use Pim\Bundle\CatalogBundle\Model\ProductInterface;
<<<<<<< HEAD
use Pim\Bundle\TransformBundle\Cache\ProductCacheClearer;
use Pim\Bundle\VersioningBundle\Doctrine\MongoDBODM\PendingMassPersister;
use Pim\Bundle\TransformBundle\Normalizer\MongoDB\ProductNormalizer;
use Pim\Bundle\VersioningBundle\Doctrine\ORM\PendingVersionMassPersister;
use Symfony\Component\Serializer\Normalizer\NormalizerInterface;
=======
use Pim\Bundle\CatalogBundle\MongoDB\MongoObjectsFactory;
use Pim\Bundle\VersioningBundle\Doctrine\MongoDBODM\PendingMassPersister;
use Pim\Bundle\TransformBundle\Normalizer\MongoDB\ProductNormalizer;
use Akeneo\Bundle\BatchBundle\Item\ItemWriterInterface;
use Akeneo\Bundle\BatchBundle\Item\AbstractConfigurableStepElement;
use Akeneo\Bundle\BatchBundle\Entity\StepExecution;
use Akeneo\Bundle\BatchBundle\Step\StepExecutionAwareInterface;
use Symfony\Component\Serializer\Normalizer\NormalizerInterface;
use Symfony\Component\EventDispatcher\EventDispatcherInterface;
use Symfony\Component\EventDispatcher\GenericEvent;
use Doctrine\ODM\MongoDB\DocumentManager;
use Doctrine\MongoDB\Collection;
>>>>>>> ce105354

/**
 * Product writer using direct MongoDB method in order to
 * achieve better performances.
 *
 * WARNING: this writer only handles insertion of full products (no update).
 * So it's mainly suitable for initial one-shot import
 *
 * @author    Benoit Jacquemont <benoit@akeneo.com>
 * @copyright 2014 Akeneo SAS (http://www.akeneo.com)
 * @license   http://opensource.org/licenses/osl-3.0.php  Open Software License (OSL 3.0)
 */
class ProductWriter extends AbstractConfigurableStepElement implements
    ItemWriterInterface,
    StepExecutionAwareInterface
{
    /**
     * This event is thrown before converting products to documents, so
     * products can still be modified before insertion.
     *
     * The event listener receives an
     * Symfony\Component\EventDispatcher\GenericEvent instance.
     *
     * @staticvar string
     */
    const PRE_INSERT = 'pim_base_connector.direct_to_db_writer.pre_insert';

    /**
     * This event is thrown before converting products to documents, so
     * products can still be modified before update.
     *
     * The event listener receives an
     * Symfony\Component\EventDispatcher\GenericEvent instance.
     *
     * @staticvar string
     */
    const PRE_UPDATE = 'pim_base_connector.direct_to_db_writer.pre_update';

    /**
     * This event is thrown after insertion of products to database
     *
     * The event listener receives an
     * Symfony\Component\EventDispatcher\GenericEvent instance.
     *
     * @staticvar string
     */
    const POST_INSERT = 'pim_base_connector.direct_to_db_writer.post_insert';

    /**
     * This event is thrown after update of products to database
     *
     * The event listener receives an
     * Symfony\Component\EventDispatcher\GenericEvent instance.
     *
     * @staticvar string
     */
    const POST_UPDATE = 'pim_base_connector.direct_to_db_writer.post_update';

    /** @var ProductManager */
    protected $productManager;

    /** @var DocumentManager */
    protected $documentManager;

    /**@var PendingMassPersister */
    protected $pendingPersister;

    /** @var NormalizerInterface */
    protected $normalizer;

    /** @var EventDispatcherInterface */
    protected $eventDispatcher;

    /** @var MongoObjectsFactory */
    protected $mongoFactory;

    /** @var string */
    protected $productClass;

    /** @var Collection */
    protected $collection;

<<<<<<< HEAD
    /** @var ProductCacheClearer */
    protected $cacheClearer;

    /**
     * @param ProductManager              $productManager
     * @param DocumentManager             $documentManager
     * @param PendingMassPersister        $pendingPersister
     * @param NormalizerInterface         $normalizer
     * @param ProductCacheClearer         $cacheClearer
=======

    /**
     * @param ProductManager           $productManager
     * @param DocumentManager          $documentManager
     * @param PendingMassPersister     $pendingPersister
     * @param NormalizerInterface      $normalizer
     * @parma EventDispatcherInterface $eventDispatcher
     * @param MongoObjectsFactory      $mongoFactory
     * @param string                   $productClass:
>>>>>>> ce105354
     */
    public function __construct(
        ProductManager $productManager,
        DocumentManager $documentManager,
        PendingMassPersister $pendingPersister,
        NormalizerInterface $normalizer,
<<<<<<< HEAD
        ProductCacheClearer $cacheClearer
=======
        EventDispatcherInterface $eventDispatcher,
        MongoObjectsFactory $mongoFactory,
        $productClass
>>>>>>> ce105354
    ) {
        $this->productManager   = $productManager;
        $this->documentManager  = $documentManager;
        $this->pendingPersister = $pendingPersister;
        $this->normalizer       = $normalizer;
<<<<<<< HEAD
        $this->cacheClearer     = $cacheClearer;
=======
        $this->eventDispatcher  = $eventDispatcher;
        $this->mongoFactory     = $mongoFactory;
        $this->productClass     = $productClass;
>>>>>>> ce105354
    }

    /**
     * {@inheritdoc}
     */
    public function write(array $products)
    {
        $this->collection = $this->documentManager->getDocumentCollection($this->productClass);

        $productsToInsert = array();
        $productsToUpdate = array();
        foreach ($products as $product) {
            if (null === $product->getId()) {
                $productsToInsert[] = $product;
                $product->setId($this->mongoFactory->createMongoId());
            } else {
                $productsToUpdate[] = $product;
            }
        }

        $this->productManager->handleAllMedia($products);

        $this->eventDispatcher->dispatch(self::PRE_INSERT, new GenericEvent($productsToInsert));
        $this->eventDispatcher->dispatch(self::PRE_UPDATE, new GenericEvent($productsToUpdate));
        $insertDocs = $this->getDocsFromProducts($productsToInsert);
        $updateDocs = $this->getDocsFromProducts($productsToUpdate);

        if (count($insertDocs) > 0) {
            $this->insertDocuments($insertDocs);
        }

        if (count($updateDocs) > 0) {
            $this->updateDocuments($updateDocs);
        }

        $this->pendingPersister->persistPendingVersions($products);

        $this->eventDispatcher->dispatch(self::POST_INSERT, new GenericEvent($productsToInsert));
        $this->eventDispatcher->dispatch(self::POST_UPDATE, new GenericEvent($productsToUpdate));
        $this->documentManager->clear();
        $this->cacheClearer->clear();
    }

    /**
     * Normalize products into their MongoDB document representation
     *
     * @param ProductInterface[] $products
     *
     * @return array
     */
    protected function getDocsFromProducts(array $products)
    {
        $context = [ProductNormalizer::MONGO_COLLECTION_NAME => $this->collection->getName()];

        $docs = [];
        foreach ($products as $product) {
            $docs[] = $this->normalizer->normalize($product, ProductNormalizer::FORMAT, $context);
        }

        return $docs;
    }

    /**
     * Insert the provided products documents into MongoDB
     * with the batch insert method
     *
     * @param array $docs
     */
    protected function insertDocuments($docs)
    {
        $this->collection->batchInsert($docs);
        $productsCount = count($docs);
        for ($i = 0; $i < $productsCount; $i++) {
            $this->stepExecution->incrementSummaryInfo('created');
        }
    }

    /**
     * Apply update from the provided products documents into MongoDB
     *
     * @param array $docs
     */
    protected function updateDocuments($docs)
    {
        foreach ($docs as $doc) {
            $criteria = [
                '_id' => $doc['_id']
            ];
            $this->collection->update($criteria, $doc);
            $this->stepExecution->incrementSummaryInfo('updated');
        }
    }

    /**
     * {@inheritdoc}
     */
    public function setStepExecution(StepExecution $stepExecution)
    {
        $this->stepExecution = $stepExecution;
    }

    /**
     * {@inheritdoc}
     */
    public function getConfigurationFields()
    {
        return array();
    }
}<|MERGE_RESOLUTION|>--- conflicted
+++ resolved
@@ -10,26 +10,12 @@
 use Doctrine\ODM\MongoDB\DocumentManager;
 use Pim\Bundle\CatalogBundle\Manager\ProductManager;
 use Pim\Bundle\CatalogBundle\Model\ProductInterface;
-<<<<<<< HEAD
-use Pim\Bundle\TransformBundle\Cache\ProductCacheClearer;
-use Pim\Bundle\VersioningBundle\Doctrine\MongoDBODM\PendingMassPersister;
-use Pim\Bundle\TransformBundle\Normalizer\MongoDB\ProductNormalizer;
-use Pim\Bundle\VersioningBundle\Doctrine\ORM\PendingVersionMassPersister;
-use Symfony\Component\Serializer\Normalizer\NormalizerInterface;
-=======
 use Pim\Bundle\CatalogBundle\MongoDB\MongoObjectsFactory;
 use Pim\Bundle\VersioningBundle\Doctrine\MongoDBODM\PendingMassPersister;
 use Pim\Bundle\TransformBundle\Normalizer\MongoDB\ProductNormalizer;
-use Akeneo\Bundle\BatchBundle\Item\ItemWriterInterface;
-use Akeneo\Bundle\BatchBundle\Item\AbstractConfigurableStepElement;
-use Akeneo\Bundle\BatchBundle\Entity\StepExecution;
-use Akeneo\Bundle\BatchBundle\Step\StepExecutionAwareInterface;
-use Symfony\Component\Serializer\Normalizer\NormalizerInterface;
-use Symfony\Component\EventDispatcher\EventDispatcherInterface;
 use Symfony\Component\EventDispatcher\GenericEvent;
-use Doctrine\ODM\MongoDB\DocumentManager;
-use Doctrine\MongoDB\Collection;
->>>>>>> ce105354
+use Pim\Bundle\TransformBundle\Cache\ProductCacheClearer;
+use Pim\Bundle\VersioningBundle\Doctrine\ORM\PendingVersionMassPersister;
 
 /**
  * Product writer using direct MongoDB method in order to
@@ -112,52 +98,37 @@
     /** @var Collection */
     protected $collection;
 
-<<<<<<< HEAD
     /** @var ProductCacheClearer */
     protected $cacheClearer;
-
-    /**
-     * @param ProductManager              $productManager
-     * @param DocumentManager             $documentManager
-     * @param PendingMassPersister        $pendingPersister
-     * @param NormalizerInterface         $normalizer
-     * @param ProductCacheClearer         $cacheClearer
-=======
 
     /**
      * @param ProductManager           $productManager
      * @param DocumentManager          $documentManager
      * @param PendingMassPersister     $pendingPersister
      * @param NormalizerInterface      $normalizer
-     * @parma EventDispatcherInterface $eventDispatcher
+     * @param EventDispatcherInterface $eventDispatcher
      * @param MongoObjectsFactory      $mongoFactory
      * @param string                   $productClass:
->>>>>>> ce105354
+     * @param ProductCacheClearer         $cacheClearer
      */
     public function __construct(
         ProductManager $productManager,
         DocumentManager $documentManager,
         PendingMassPersister $pendingPersister,
         NormalizerInterface $normalizer,
-<<<<<<< HEAD
-        ProductCacheClearer $cacheClearer
-=======
         EventDispatcherInterface $eventDispatcher,
         MongoObjectsFactory $mongoFactory,
-        $productClass
->>>>>>> ce105354
+        $productClass,
+        ProductCacheClearer $cacheClearer
     ) {
         $this->productManager   = $productManager;
         $this->documentManager  = $documentManager;
         $this->pendingPersister = $pendingPersister;
         $this->normalizer       = $normalizer;
-<<<<<<< HEAD
-        $this->cacheClearer     = $cacheClearer;
-=======
         $this->eventDispatcher  = $eventDispatcher;
         $this->mongoFactory     = $mongoFactory;
         $this->productClass     = $productClass;
->>>>>>> ce105354
+        $this->cacheClearer     = $cacheClearer;
     }
 
     /**
