pim_base_connector:
<<<<<<< HEAD
=======
  jobs:
    csv_product_export:
      title: Exportar productos a CSV
      export.title: Exportar productos
    csv_category_export:
      title: Exportar categorías a CSV
      export.title: Exportar categorías
    csv_attribute_export:
      title: Exportar atributos a CSV
      export.title: Exportar atributos
    csv_attribute_option_export:
      title: Exportar opciones de atributos a CSV
      export.title: Exportar opciones de atributos
    csv_association_type_export:
      title: Exportar tipos de asociaciones a CSV
      export.title: Exportar tipos de asociaciones
    csv_group_export:
      title: Exportar grupos a CSV
      export.title: Exportar grupos
    csv_variant_group_export:
      title: Exportar Grupo de variantes a CSV
      export.title: Exportación de grupo de variantes
    csv_family_export:
      title: Exportar familias en CSV
      export.title: Exportar familias
    csv_product_import:
      title: Importar productos desde CSV
      validation.title: Validación de archivo
      import.title: Importar productos
      import_associations.title: Importar asociaciones
    csv_category_import:
      title: Importar categorías desde CSV
      validation.title: Validación de archivo
      import.title: Importar categorías
    csv_attribute_import:
      title: Importar atributos desde CSV
      validation.title: Validación de archivo
      import.title: Importar atributos
    csv_attribute_option_import:
      title: Importar opciones de atributos desde CSV
      validation.title: Validación de archivo
      import.title: Importar opciones de atributos
    csv_association_type_import:
      title: Importar tipos de asociaciones desde CSV
      validation.title: Validación de archivo
      import.title: Importar tipos de asociaciones
    csv_group_import:
      title: Importar grupos desde CSV
      validation.title: Validación de archivo
      import.title: Importar grupos
    csv_variant_group_import:
      title: Importar Grupo de variantes de CSV
      validation.title: Validación de archivo
      import.title: importación de grupo de variantes
>>>>>>> d65e5b71
  steps:
    dummy_reader.title: Lector de prueba
    product_reader.title: Extracción de productos
    entity_reader.title: Extracción de entidades
    csv_reader:
      title: Lector de CSV
      invalid_item_columns_count: 'Se esperan %totalColumnsCount% columna(s), encontradas %itemColumnsCount% en %csvPath%:%lineno%'
    csv_product_reader.title: Lector de productos desde CSV
    csv_category_reader.title: Lector de categorías desde CSV
    csv_variant_group .title: Lector de grupo de variantes CSV
    dummy_processor.title: Procesador de prueba
    product_processor.title: Creación de productos
    variant_group_processor.title: Creación / actualización de grupo de variantes
    category_processor.title: Creación de categorías
    association_processor.title: Creación de asociaciones
    product_association_processor.title: Creación de asociados
    group_processor.title: Creación de grupos
    attribute_processor.title: Creación de atributos
    attribute_option_processor.title: Creación de opciones de atributo
    heterogeneous_processor.title: Serializar productos a CSV
    homogeneous_processor.title: Serializar entidades a CSV
    transformer_processor.title: Transformación
    dummy_writer.title: Escritor de prueba
    file_writer.title: Salida
    product_writer.title: Almacenado de productos
    category_writer.title: Almacenado de categorías
    variant_group_writer.title: Almacenamiento de grupo de variantes
    writer.title: Almacenado de entidades
    csv_writer.title: Editor CSV
  export:
    delimiter:
      label: Delimitador
      help: Carácter usado para establecer el delimitador de campo
    enclosure:
      label: Contenedor
      help: Carácter usado para establecer el contenedor de campo
    withHeader:
      label: Con cabecera
      help: Si desea imprimir el nombre de columna o no
    filePath:
      label: Ruta del archivo
      help: Donde guardar el archivo generado en el sistema de archivos
    channel:
      label: Canal
      help: Canal que desea exportar
    decimalSeparator:
      label: Separador de decimales
      help: Determinar el separador de decimales
    dateFormat:
      label: Formato de fecha
      help: Determinar el formato de los campos de fecha
    families:
      label: Familia
      help: Las familias que desea importar
      placeholder: Elija una familia
  import:
    enabled:
      label: Activar el producto
      help: Si el producto importado debe estar habilitado o no
    categoriesColumn:
      label: Columna de categorías
      help: Nombre de la columna de categorías
    familyColumn:
      label: Familia de la columna
      help: Nombre de la familia de la columna
    groupsColumn:
      label: Columna de grupos
      help: Nombre de la columna de grupos
    filePath:
      label: Fichero
      help: El archivo CSV para importar
    yamlFilePath:
      label: Fichero
      help: El archivo YAML para importar
    uploadAllowed:
      label: Permite la carga de archivos
      help: Si desea o no permitir cargar el archivo directamente
    delimiter:
      label: Delimitador
      help: Carácter usado para establecer el delimitador de campo
    enclosure:
      label: Contenedor
      help: Carácter usado para establecer el contenedor de campo
    escape:
      label: Escape
      help: Carácter usado para establecer el escape de campo
    circularRefsChecked:
      label: Comprobar referencias circulares
      help: En caso afirmativo, los datos se procesarán para comprobar que no existen referencias circulares entre las categorías
    realTimeVersioning:
      label: Actualización del historial en tiempo real
      help: Significa que el historial de productos se actualiza automáticamente, puede desactivarse para mejorar el rendimiento
    copyValuesToProducts:
      label: Copiar los valores de grupo de variantes a productos
      help: Significa que los productos se actualizan automáticamente con los valores del grupo de variantes, puede establecerse a sólo actualizar un grupo de variantes
batch_jobs:
  csv_product_export:
    label: Exportar productos a CSV
    export.label: Exportar productos
  csv_category_export:
    label: Exportar categorías a CSV
    export.label: Exportar categorías
  csv_attribute_export:
    label: Exportar atributos a CSV
    export.label: Exportar atributos
  csv_attribute_option_export:
    label: Exportar opciones de atributos a CSV
    export.label: Exportar opciones de atributos
  csv_association_type_export:
    label: Exportar tipos de asociaciones a CSV
    export.label: Exportar tipos de asociaciones
  csv_group_export:
    label: Exportar grupos a CSV
    export.label: Exportar grupos
  csv_variant_group_export:
    label: Exportar Grupo de variantes a CSV
    export.label: Exportación de grupo de variantes
  csv_family_export:
    label: Exportar familias en CSV
    export.label: Exportar familias
  csv_product_import:
    label: Importar productos desde CSV
    validation.label: Validación de archivo
    import.label: Importar productos
    import_associations.label: Importar asociaciones
  csv_category_import:
    label: Importar categorías desde CSV
    validation.label: Validación de archivo
    import.label: Importar categorías
  csv_attribute_import:
    label: Importar atributos desde CSV
    validation.label: Validación de archivo
    import.label: Importar atributos
  csv_attribute_option_import:
    label: Importar opciones de atributos desde CSV
    validation.label: Validación de archivo
    import.label: Importar opciones de atributos
  csv_association_type_import:
    label: Importar tipos de asociaciones desde CSV
    validation.label: Validación de archivo
    import.label: Importar tipos de asociaciones
  csv_group_import:
    label: Importar grupos desde CSV
    validation.label: Validación de archivo
    import.label: Importar grupos
  csv_variant_group_import:
    label: Importar Grupo de variantes de CSV
    validation.label: Validación de archivo
    import.label: importación de grupo de variantes<|MERGE_RESOLUTION|>--- conflicted
+++ resolved
@@ -1,6 +1,4 @@
 pim_base_connector:
-<<<<<<< HEAD
-=======
   jobs:
     csv_product_export:
       title: Exportar productos a CSV
@@ -55,7 +53,6 @@
       title: Importar Grupo de variantes de CSV
       validation.title: Validación de archivo
       import.title: importación de grupo de variantes
->>>>>>> d65e5b71
   steps:
     dummy_reader.title: Lector de prueba
     product_reader.title: Extracción de productos
