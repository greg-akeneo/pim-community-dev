--- conflicted
+++ resolved
@@ -20,96 +20,8 @@
             - '@pim_serializer'
             - '@pim_catalog.repository.channel'
             - '@pim_catalog.builder.product'
+            - '@akeneo_storage_utils.doctrine.object_detacher'
             - ['pim_catalog_file', 'pim_catalog_image']
-<<<<<<< HEAD
-=======
-            - %pim_catalog.localization.decimal_separators%
-            - %pim_catalog.localization.date_formats%
-            - '@akeneo_storage_utils.doctrine.object_detacher'
-
-    pim_base_connector.processor.dummy:
-        class: %pim_base_connector.processor.dummy.class%
-
-    pim_base_connector.processor.transformer:
-        class: %pim_base_connector.processor.transformer.class%
-        abstract: true
-        arguments:
-            - '@pim_base_connector.validator.import'
-            - '@translator'
-            - '@pim_transform.transformer.registry'
-            - '@pim_catalog.doctrine.smart_manager_registry'
-
-    pim_base_connector.processor.channel:
-        parent: pim_base_connector.processor.transformer
-        arguments:
-            - %pim_catalog.entity.channel.class%
-        calls:
-            - [ addMapping, [ tree, category ] ]
-
-    pim_base_connector.processor.group_type:
-        parent: pim_base_connector.processor.transformer
-        arguments:
-            - %pim_catalog.entity.group_type.class%
-
-    # @deprecated will be removed in 1.6
-    pim_base_connector.processor.product:
-        class: %pim_base_connector.processor.product.class%
-        arguments:
-            - '@pim_base_connector.validator.product_import'
-            - '@translator'
-            - '@pim_transform.transformer.registry'
-            - '@pim_catalog.doctrine.smart_manager_registry'
-            - %pim_catalog.entity.product.class%
-
-    pim_base_connector.processor.association:
-        parent: pim_base_connector.processor.transformer
-        arguments:
-            - %pim_catalog.entity.association.class%
-
-    pim_base_connector.processor.category:
-        class: %pim_base_connector.processor.category.class%
-        parent: pim_base_connector.processor.transformer
-        arguments:
-            - %pim_catalog.entity.category.class%
-            - '@pim_transform.cache.doctrine_cache'
-
-    pim_base_connector.processor.association_type:
-        parent: pim_base_connector.processor.transformer
-        arguments:
-            - %pim_catalog.entity.association_type.class%
-
-    pim_base_connector.processor.attribute_group:
-        parent: pim_base_connector.processor.transformer
-        arguments:
-            - %pim_catalog.entity.attribute_group.class%
-
-    pim_base_connector.processor.attribute:
-        parent: pim_base_connector.processor.transformer
-        arguments:
-            - %pim_catalog.entity.attribute.class%
-
-    # @deprecated will be removed in 1.6
-    pim_base_connector.processor.attribute_option:
-        parent: pim_base_connector.processor.transformer
-        arguments:
-            - %pim_catalog.entity.attribute_option.class%
-
-    pim_base_connector.processor.family:
-        parent: pim_base_connector.processor.transformer
-        arguments:
-            - %pim_catalog.entity.family.class%
-
-    pim_base_connector.processor.job_instance:
-        class: %pim_base_connector.processor.transformer.class%
-        arguments:
-            - '@pim_base_connector.validator.skip_import'
-            - '@translator'
-            - '@pim_transform.transformer.registry'
-            - '@pim_catalog.doctrine.smart_manager_registry'
-            - %akeneo_batch.entity.job_instance.class%
-        calls:
-            - [ addMapping, [ configuration, rawConfiguration ] ]
->>>>>>> d65e5b71
 
     pim_base_connector.processor.job_instance: '@pim_connector.processor.denormalization.job_instance.flat'
 
@@ -130,11 +42,7 @@
             - '%upload_dir%'
             - 'csv'
 
-<<<<<<< HEAD
     # @deprecated will be removed in 1.7 use @pim_connector.processor.normalization.family.flat
-=======
-    # @deprecated will be removed in 1.6
->>>>>>> d65e5b71
     pim_base_connector.processor.normalization.family.flat:
         class: '%pim_base_connector.processor.normalization.family.class%'
         arguments:
