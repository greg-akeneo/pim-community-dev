--- conflicted
+++ resolved
@@ -8,11 +8,6 @@
         arguments:
             - '@pim_catalog.manager.product'
             - '@doctrine.odm.mongodb.document_manager'
-<<<<<<< HEAD
-            - '@pim_versioning.doctrine.orm.pending_version_mass_persister'
+            - '@pim_versioning.doctrine.mongodb.pending_mass_persister'
             - '@pim_serializer'
             - '@pim_transform.cache.product_cache_clearer'
-=======
-            - '@pim_versioning.doctrine.mongodb.pending_mass_persister'
-            - '@pim_serializer'
->>>>>>> 9236a37d
