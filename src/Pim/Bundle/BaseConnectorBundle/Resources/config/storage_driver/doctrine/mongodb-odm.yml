parameters:
    pim_base_connector.reader.doctrine.product.class: Pim\Bundle\BaseConnectorBundle\Reader\Doctrine\ODMProductReader
    pim_base_connector.writer.direct_to_db.mongodb.product.class: Pim\Bundle\BaseConnectorBundle\Writer\DirectToDB\MongoDB\ProductWriter

services:
    pim_base_connector.writer.direct_to_db.mongodb.product:
        class: %pim_base_connector.writer.direct_to_db.mongodb.product.class%
        arguments:
            - '@pim_catalog.manager.product'
            - '@doctrine.odm.mongodb.document_manager'
            - '@pim_versioning.doctrine.mongodb.pending_mass_persister'
            - '@pim_serializer'
<<<<<<< HEAD
            - '@pim_transform.cache.product_cache_clearer'
=======
            - '@event_dispatcher'
            - '@pim_catalog.mongodb.mongo_objects_factory'
            - %pim_catalog.entity.product.class%
>>>>>>> ce105354
<|MERGE_RESOLUTION|>--- conflicted
+++ resolved
@@ -10,10 +10,7 @@
             - '@doctrine.odm.mongodb.document_manager'
             - '@pim_versioning.doctrine.mongodb.pending_mass_persister'
             - '@pim_serializer'
-<<<<<<< HEAD
-            - '@pim_transform.cache.product_cache_clearer'
-=======
             - '@event_dispatcher'
             - '@pim_catalog.mongodb.mongo_objects_factory'
             - %pim_catalog.entity.product.class%
->>>>>>> ce105354
+            - '@pim_transform.cache.product_cache_clearer'