--- conflicted
+++ resolved
@@ -42,7 +42,6 @@
     all: Todos os produtos
     unclassified: Produtos não classificados
   no_tree: Nenhuma árvore disponível
-<<<<<<< HEAD
   include_sub: Incluir subcategorias
   loading: A carregar ...
 datetimepicker:
@@ -105,7 +104,4 @@
       group:
         notification:
           title: Notificações
-          system_notification: Notificações de novas versões
-=======
-  include_sub: Incluir subcategorias
->>>>>>> d6db0695
+          system_notification: Notificações de novas versões