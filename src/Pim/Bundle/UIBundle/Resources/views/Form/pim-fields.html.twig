{% extends 'OroUIBundle:Form:fields.html.twig' %}

{% block form_start %}
{% spaceless %}
    {% set method = method|upper %}
    {% if method in ["GET", "POST"] %}
        {% set form_method = method %}
    {% else %}
        {% set form_method = "POST" %}
    {% endif %}
    {% set formClass = class is defined ? class : 'form-horizontal' %}
    {% if attr.class is defined %}
        {% set class = attr.class ~ ' ' ~ formClass %}
    {% else %}
        {% set class = formClass %}
    {% endif %}
    {% set attr = attr|merge({'class': class }) %}
    <form id="{{ id }}" method="{{ form_method|lower }}" action="{{ action }}"{% for attrname, attrvalue in attr %} {{ attrname }}="{{ attrvalue }}"{% endfor %}{% if multipart %} enctype="multipart/form-data"{% endif %}>
    {% if form_method != method %}
        <input type="hidden" name="_method" value="{{ method }}" />
    {% endif %}
{% endspaceless %}
{% endblock form_start %}

{% block form_end %}
{% spaceless %}
    {{ form_row(form._token) }}
</form>
{% endspaceless %}
{% endblock form_end %}

{% block form_row_field %}
    <div class="control-group{% if attr.class is defined %} {{ attr.class }}{% endif %}">
        {{ form_label(form, '', { label_attr: label_attr|merge({ class: 'control-label' })}) }}
        <div class="controls{% if errors|length > 0 %} validation-error{% endif %}">
            {{ form_widget(form) }}
            {% if form.children|length == 0 %}
                {{ block('form_info') }}
            {% endif %}
        </div>
    </div>
{% endblock %}

{% block form_row %}
    {% spaceless %}
        {% if form|is_flexible %}
            {{ block('form_row_flex') }}
        {% else %}
<<<<<<< HEAD
            {{ block('form_row_field') }}
=======
            <div class="control-group{% if attr.class is defined %} {{ attr.class }}{% endif %}">
                {{ form_label(form, '', { label_attr: label_attr|merge({ class: 'control-label' })}) }}
                <div class="controls{% if errors|length > 0 %} validation-error{% endif %}">
                    {{ form_widget(form) }}
                    {% if form.children|length == 0 %}
                        {{ block('form_info') }}
                    {% endif %}
                    {% if select2 is defined and select2 == true %}
                        <script type="text/javascript">
                            require(
                                ['pim/initselect2'],
                                function (initSelect2) {
                                    initSelect2('{{ form.vars.id }}');
                                }
                            );
                        </script>
                    {% endif %}
                </div>
            </div>
>>>>>>> c7fc82b2
        {% endif %}
    {% endspaceless %}
{% endblock form_row %}

{% block form_label %}
{% spaceless %}
    {% if label is not sameas(false) %}
        {% if not compound %}
            {% set label_attr = label_attr|merge({'for': id}) %}
        {% endif %}
        {% if required %}
            {% set label_attr = label_attr|merge({'class': (label_attr.class|default('') ~ ' required')|trim}) %}
        {% endif %}
        {% if label is empty %}
            {% set label = name|humanize %}
        {% endif %}
        {% set isRadioLabel = form.parent.vars.expanded|default(false) and checked is defined %}
        <label{% for attrname, attrvalue in label_attr %} {{ attrname }}="{{ attrvalue }}"{% endfor %}>
            {% if form.parent.vars.mode is defined and 'comparison' == form.parent.vars.mode %}
                <input type="checkbox" class="comparisonSelection" />
            {% else %}
                {% if required and not isRadioLabel %}<em>*</em>{% endif %}{{ label|trans({}, translation_domain) }}
            {% endif %}
        </label>
    {% endif %}
{% endspaceless %}
{% endblock form_label %}

{% block choice_widget_collapsed %}
    {% set client_validation = false %}
    {{ parent() }}
{% endblock choice_widget_collapsed %}

{% block form_widget_simple %}
    {% set client_validation = false %}
    {{ parent() }}
{% endblock form_widget_simple %}

{% block form_info %}
    {% spaceless %}
        {% if type is not defined or type != 'hidden' %}
            <div class="icons-container">
                {% if help is defined %}
                    <i class="icon-info-sign" data-toggle="tooltip" data-placement="right" data-original-title="{{ help|trans }}"></i>
                {% endif %}
                {{ form_errors(form) }}
            </div>
        {% endif %}
    {% endspaceless %}
{% endblock form_info %}

{% block form_errors %}{% spaceless %}
    {% if errors|length > 0 %}
        {% if form.parent %}
            {% set combinedError = '' %}
            {% for error in errors %}
                {% set error = error.messagePluralization is null
                    ? error.messageTemplate|trans(error.messageParameters, 'validators')
                    : error.messageTemplate|transchoice(error.messagePluralization, error.messageParameters, 'validators') %}
                {% set combinedError = (combinedError != '') ? combinedError ~ '; ' ~ error : error %}
            {% endfor %}
            <i class="validation-tooltip" data-placement="right" data-toggle="tooltip" data-original-title="{{ combinedError }}"></i>
        {% else %}
            {{ parent() }}
        {% endif %}
    {% endif %}
{% endspaceless %}{% endblock form_errors %}

{% block pim_wysiwyg_widget %}
    {{ block('textarea_widget') }}
{% endblock pim_wysiwyg_widget %}

{% block pim_translatable_field_row %}
    {{ form_errors(form) }}
    <table class="table table-condensed">
        <thead>
            <tr>
                {% for translation in form %}
                    <th>{{ form_label(translation) }}</th>
                {% endfor %}
            </tr>
        </thead>
        <tbody>
            <tr>
                {% for translation in form %}
                    <td>
                        {{ form_errors(translation) }}
                        {{ form_widget(translation) }}
                    </td>
                {% endfor %}
            </tr>
        </tbody>
    </table>
{% endblock %}

{% block oro_media_row %}
    {% spaceless %}

    {% set empty = not form.vars.value or not form.vars.value.filePath %}
    {% if not (empty and form.parent.vars.mode is defined and 'comparison' == form.parent.vars.mode) %}
        <div class="control-group">
            {{ form_label(form, null, { 'label_attr': {'class': 'control-label', 'for': form.file.vars.id} }) }}
            <div class="controls">
                <label class="upload-zone file{% if empty %} empty{% endif %}">
                    <div class="upload-info">
                        {% if not empty %}
                            <a class="no-hash upload-preview" href="{{ path('pim_catalog_media_show', { 'filename': form.vars.value.filename }) }}" target="_blank" title="{{ form.vars.value.originalFilename }}">
                                <i class="icon-file upload-preview"></i>
                            </a>
                        {% else %}
                            <i class="icon-file upload-preview empty"></i>
                        {% endif %}
                        <span class="upload-filename" data-empty-title="{{ 'Drop a file or click here'|trans }}">{% if empty %}{{ 'Drop a file or click here'|trans }}{% else %}{{ form.vars.value.originalFilename }}{% endif %}</span>
                    </div>
                    {% if form.parent.vars.mode is not defined or 'comparison' != form.parent.vars.mode %}
                        <a class="btn no-hash remove-upload{% if empty %} hide{% endif %}">
                            <i class="icon-trash"></i>
                        </a>
                    {% endif %}
                    {% if empty %}
                        {{ form_widget(form.file) }}
                    {% else %}
                        {{ form_widget(form.file, { attr: { 'class': 'hide', 'disabled': 'disabled' }}) }}
                        {{ form_widget(form.removed, {'attr': { 'class': 'hide' }}) }}
                    {% endif %}
                </label>
                <div class="icons-container">
                    {{ form_errors(form) }}
                </div>
                {{ form_widget(form.id) }}
                {{ form_widget(form.copyFrom) }}
            </div>
        </div>
    {% else %}
        <div class="control-group">
            <div class="controls">
                {{ 'pim_catalog.product.no_compared_media'|trans }}
            </div>
        </div>
    {% endif %}

    {% endspaceless %}
{% endblock %}

{% block pim_image_row %}
    {% spaceless %}

    {% set empty = not form.vars.value or not form.vars.value.filePath %}
    {% if not (empty and form.parent.vars.mode is defined and 'comparison' == form.parent.vars.mode) %}
        <div class="control-group">
            {{ form_label(form, null, { 'label_attr': {'class': 'control-label', 'for': form.file.vars.id} }) }}
            <div class="controls">
                <label class="upload-zone image{% if empty %} empty{% endif %}">
                    <div class="upload-info">
                        {% if not empty %}
                            <a class="no-hash upload-preview" href="{{ path('pim_catalog_media_show', { 'filename': form.vars.value.filename, 'filter': 'image_preview' }) }}" title="{{ form.vars.value.originalFilename }}" rel="slimbox">
                                <img src="{{ path('pim_catalog_media_show', { 'filename': form.vars.value.filename, 'filter': 'thumbnail_small' }) }}">
                            </a>
                        {% else %}
                            <i class="icon-camera-retro upload-preview empty"></i>
                        {% endif %}
                        <span class="upload-filename" data-empty-title="{{ 'Drop an image or click here'|trans }}">{% if empty %}{{ 'Drop an image or click here'|trans }}{% else %}{{ form.vars.value.originalFilename }}{% endif %}</span>
                    </div>
                    {% if form.parent.vars.mode is not defined or 'comparison' != form.parent.vars.mode %}
                        <a class="btn no-hash remove-upload{% if empty %} hide{% endif %}">
                            <i class="icon-trash"></i>
                        </a>
                    {% endif %}
                    {% if empty %}
                        {{ form_widget(form.file) }}
                    {% else %}
                        {{ form_widget(form.file, { 'attr': { 'class': 'hide', 'disabled': 'disabled' }}) }}
                        {{ form_widget(form.removed, { 'attr': { 'class': 'hide' }}) }}
                    {% endif %}
                </label>
                <div class="icons-container">
                    {{ form_errors(form) }}
                </div>
                {{ form_widget(form.id) }}
                {{ form_widget(form.copyFrom) }}
            </div>
        </div>
    {% else %}
        <div class="control-group">
            <div class="controls">
                {{ 'pim_catalog.product.no_compared_media'|trans }}
            </div>
        </div>
    {% endif %}

    {% endspaceless %}
{% endblock %}

{% block widget_attributes %}
{% if attr.size is not defined %}
    {% if attr.class is defined %}
        {% if 'input-' not in attr.class %}
            {% set class = attr.class ~ ' input-large' %}
        {% else %}
            {% set class = attr.class %}
        {% endif %}
    {% else %}
        {% set class = 'input-large' %}
    {% endif %}
    {% set attr = attr|merge({'class': class }) %}
{% endif %}
{% spaceless %}
    id="{{ id }}" name="{{ full_name }}"{% if read_only %} readonly="readonly"{% endif %}{% if disabled %} disabled="disabled"{% endif %}{% if required %} required="required"{% endif %}{% if max_length %} maxlength="{{ max_length }}"{% endif %}{% if pattern %} pattern="{{ pattern }}"{% endif %}
    {% for attrname, attrvalue in attr %}{% if attrname in ['placeholder', 'title'] %}{{ attrname }}="{{ attrvalue|trans({}, translation_domain) }}" {% else %}{{ attrname }}="{{ attrvalue }}" {% endif %}{% endfor %}
{% endspaceless %}
{% endblock widget_attributes %}

{% block switch_widget %}
{% spaceless %}
    <div class="switch switch-{{ attr.size is defined ? attr.size : 'small' }}" data-on-label="{{ attr['data-on-label'] is defined ? attr['data-on-label']|trans : 'Yes'|trans }}" data-off-label="{{ attr['data-off-label'] is defined ? attr['data-off-label']|trans : 'No'|trans }}">
        {% if required %}{% set required = false %}{% endif %}
        <input type="checkbox" {{ block('widget_attributes') }}{% if value is defined %} value="{{ value }}"{% endif %}{% if checked %} checked="checked"{% endif %}>
    </div>
{% endspaceless %}
{% endblock switch_widget %}

{% block pim_flexibleentity_metric_row %}
{% spaceless %}
    <div class="control-group">
        {{ form_label(form, null, { 'label_attr': {'class': 'control-label', 'for': form.data.vars.id} }) }}
        <div class="controls metric input-append">
            {{ form_widget(form.data, { 'attr': { 'class': 'input-small pull-left' }}) }}
            {{ form_widget(form.unit, { 'attr': { 'class': 'input-small append pull-left' }}) }}
            {{ form_widget(form.family) }}
            <div class="icons-container">
                {{ form_errors(form) }}
            </div>
        </div>
    </div>
    <script type="text/javascript">
        require(
            ['jquery', 'jquery.select2', 'selectize'],
            function ($) {
                $('#{{ form.unit.vars.id }}').selectize();
            }
        );
    </script>
{% endspaceless %}
{% endblock pim_flexibleentity_metric_row %}

{% block pim_catalog_price_collection_widget %}
    {% for child in form.children %}
        {% if child.vars.value.currency == locale_currency() %}
            {{ form_widget(child) }}
        {% endif %}
    {% endfor %}
    {% for child in form.children %}
        {% if child.vars.value.currency != locale_currency() %}
            {{ form_widget(child) }}
        {% endif %}
    {% endfor %}
{% endblock pim_catalog_price_collection_widget %}

{% block pim_catalog_price_widget %}
{% spaceless %}
    {{ form_widget(form.currency) }}
    {{ form_row(form.data, {label:currency_symbol(form.currency.vars.value)} ) }}
{% endspaceless %}
{% endblock pim_catalog_price_widget %}

{% block pim_attribute_requirement_widget %}
    <div class="attribute-requirement" data-required-title="{{ 'Required'|trans }}" data-not-required-title="{{ 'Not required'|trans }}">
        <input type="checkbox" id="{{ form.required.vars.id }}" name="{{ form.required.vars.full_name }}" class="hide" {% if form.required.vars.checked %}checked="checked"{% endif %} />
        {% if form.required.vars.checked %}
        <i class="icon-ok required" data-toggle="tooltip" data-placement="right"></i>
        {% else %}
        <i class="icon-circle non-required" data-toggle="tooltip" data-placement="right"></i>
        {% endif %}
    </div>
{% endblock pim_attribute_requirement_widget %}

{% block pim_ajax_entity_row %}
    {{ block('form_row_field') }}
{% endblock %}<|MERGE_RESOLUTION|>--- conflicted
+++ resolved
@@ -37,6 +37,16 @@
             {% if form.children|length == 0 %}
                 {{ block('form_info') }}
             {% endif %}
+            {% if select2 is defined and select2 == true %}
+                <script type="text/javascript">
+                    require(
+                        ['pim/initselect2'],
+                        function (initSelect2) {
+                            initSelect2('{{ form.vars.id }}');
+                        }
+                    );
+                </script>
+            {% endif %}
         </div>
     </div>
 {% endblock %}
@@ -46,29 +56,7 @@
         {% if form|is_flexible %}
             {{ block('form_row_flex') }}
         {% else %}
-<<<<<<< HEAD
             {{ block('form_row_field') }}
-=======
-            <div class="control-group{% if attr.class is defined %} {{ attr.class }}{% endif %}">
-                {{ form_label(form, '', { label_attr: label_attr|merge({ class: 'control-label' })}) }}
-                <div class="controls{% if errors|length > 0 %} validation-error{% endif %}">
-                    {{ form_widget(form) }}
-                    {% if form.children|length == 0 %}
-                        {{ block('form_info') }}
-                    {% endif %}
-                    {% if select2 is defined and select2 == true %}
-                        <script type="text/javascript">
-                            require(
-                                ['pim/initselect2'],
-                                function (initSelect2) {
-                                    initSelect2('{{ form.vars.id }}');
-                                }
-                            );
-                        </script>
-                    {% endif %}
-                </div>
-            </div>
->>>>>>> c7fc82b2
         {% endif %}
     {% endspaceless %}
 {% endblock form_row %}
