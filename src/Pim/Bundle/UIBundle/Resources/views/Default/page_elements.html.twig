--- conflicted
+++ resolved
@@ -42,11 +42,7 @@
     <div class="btn-group submit-form">
         {% for actionKey, action in actions %}
             {% if loop.first %}
-<<<<<<< HEAD
-                <button type="submit" onclick="" class="btn btn-primary" title="{{ action.text|default('')|trans|capitalize }}">{{ action.text|default('')|trans|capitalize }}</button>
-=======
                 <button type="submit" class="btn btn-primary" title="{{ action.text|default('')|trans|capitalize }}">{{ action.text|default('')|trans|capitalize }}</button>
->>>>>>> e3922adb
                 <button data-toggle="dropdown" class="btn btn-primary dropdown-toggle"><span class="caret"></span></button>
                 <ul class="dropdown-menu right-align">
             {% else %}
