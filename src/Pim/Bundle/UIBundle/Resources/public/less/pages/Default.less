--- conflicted
+++ resolved
@@ -25,11 +25,7 @@
 
   &-flashContainer {
     position: fixed;
-<<<<<<< HEAD
-    z-index: 901;
-=======
     z-index: 910;
->>>>>>> 9f8c6c99
     bottom: @AknFlashMessagesPadding;
     right: @AknFlashMessagesPadding;
   }
@@ -38,11 +34,7 @@
     width: 100%;
     display: flex;
     flex-direction: column-reverse;
-<<<<<<< HEAD
-    z-index: 901;
-=======
     z-index: 999;
->>>>>>> 9f8c6c99
   }
 
   &-contentWithColumn {
