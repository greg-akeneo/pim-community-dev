@import '../../base/variables';

.AknGridContainer {
  position: relative;
<<<<<<< HEAD

  &--withCheckbox {
    margin-left: -40px;
  }

  &-noData {
    min-height: ~"calc(100vh - 300px)";
    display: flex;
    flex-direction: column;
    justify-content: center;
    align-items: center;
    line-height: 32px;
    overflow: hidden;
  }

  &-noDataImage {
    background: url("../../../images/illustration-attribute.svg") no-repeat center center;
    height: 200px;
    width: 200px;
    margin-bottom: 30px;
  }

  &-noDataTitle {
    font-size: @AknAltTitleFontSize;
    color: @AknDarkBlue;
    text-align: center;
    margin-bottom: 20px;
  }

  &-noDataSubtitle {
    max-width: 600px;
    color: @AknSlateGrey;
    font-size: @AknFontSizeBigger;
    line-height: 24px;
    text-align: center;
  }

  &--withoutNoDataPanel &-noData {
    display: none;
  }

  &-noData--small {
    min-height: auto;
  }

  &-noData--small &-noDataImage {
    height: 115px;
    background-size: 150px 150px;
  }

  &-noData--small &-noDataTitle {
    font-size: @AknTitleFontSize;
  }

  &--expanded {
    max-width: 800px;
    margin: 0 auto;
  }
}

@-moz-document url-prefix() {
  // On Firefox, there is a bug with the padding of the main page.
  .AknGridContainer {
    margin-bottom: 40px;
  }
=======
  padding: 10px 20px;
>>>>>>> ae674fa0
}<|MERGE_RESOLUTION|>--- conflicted
+++ resolved
@@ -2,7 +2,7 @@
 
 .AknGridContainer {
   position: relative;
-<<<<<<< HEAD
+  padding: 10px 20px;
 
   &--withCheckbox {
     margin-left: -40px;
@@ -68,7 +68,4 @@
   .AknGridContainer {
     margin-bottom: 40px;
   }
-=======
-  padding: 10px 20px;
->>>>>>> ae674fa0
 }