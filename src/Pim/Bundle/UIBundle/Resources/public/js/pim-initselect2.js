define(
    ['jquery', 'underscore', 'jquery.select2'],
    function ($, _) {
        'use strict';

<<<<<<< HEAD
        return _.extend({
            init: function ($target) {
                var $form = $target.find('form'), self = this;
                $form.find('input.multiselect').each(function () {
                    var $el   = $(this),
                        value = _.map(_.compact($el.val().split(',')), $.trim),
                        tags  = _.map(_.compact($el.attr('data-tags').split(',')), $.trim);
                    tags = _.union(tags, value).sort();
                    $el.select2({ tags: tags, tokenSeparators: [',', ' '] });
                });

                $target.find('select').each(function () {
                    var $el    = $(this),
                        $empty = $el.children('[value=""]');
                    if ($empty.length && $empty.html()) {
                        $el.attr('data-placeholder', $empty.html());
                        $empty.html('');
                    }
                });

                $form.find('select[data-placeholder]').select2({ allowClear: true });
                $form.find('select:not(.select2-offscreen)').select2();
                $target.find('input.pim-ajax-entity:not(.select2-offscreen)').each(function() {
                    self.initSelect.call(self, $(this));
                });
            },
            initSelect: function($select) {
                var options = {
                        multiple: false,
                        allowClear: false
                    },
                    self = this,
                    values = null;
                if ($select.attr('data-multiple')) {
                    options.multiple = true;
                }
                if (!options.multiple && !$select.attr('data-required')) {
                    options.allowClear = true;
                    options.placeholder = " ";
                }
                if ("0" === $select.attr('data-min-input-length')) {
                    
                    options.query = function(query) {
                        if (null === values) {
                            $.get(
                                $select.attr('data-url'), 
                                self.getAjaxParameters($select),
                                function(data) {
                                    values = self.getSelectOptions(data, options);
                                    query.callback(values);
                                }
                            );
                        } else {
                            query.callback(values)
                        }
                    };
                } else {
                    options.minimumInputLength = $select.attr('data-min-input-length');
                    options.ajax = {
                        url: $select.attr("data-url"),
                        cache: true,
                        data: function(term) {
                            return _.extend(
                                self.getAjaxParameters($select),
                                {
                                    search: term
                                }
                            );
                        },
                        results: function(data, page) {
                            return self.getSelectOptions(data, options);
                        }
                    };
                }
                options.initSelection = function(element, callback) {
                    var choices = $.parseJSON($select.attr("data-choices"));
                    callback(choices);
                };
                $select.select2(options);
            },
            getSelectOptions: function(data, options) {
                return data;
            },
            getAjaxParameters: function($select) {
                return {};
            }
        });
=======
        return function (id) {
            var $el = $('#' + id),
                options = {};

            if ($el.hasClass('multiselect')) {
                var value = _.map(_.compact($el.val().split(',')), $.trim),
                    tags  = _.map(_.compact($el.attr('data-tags').split(',')), $.trim);
                    tags = _.union(tags, value).sort();
                options = { tags: tags, tokenSeparators: [',', ' '] };
            } else {
                if ($el.attr('data-placeholder') && $el.attr('data-placeholder').length) {
                    options = { allowClear: true };
                } else {
                    var $empty = $el.children('[value=""]');
                    if ($empty.length && $empty.html()) {
                        $el.attr('data-placeholder', $empty.html());
                        $empty.html('');
                        options = { allowClear: true };
                    }
                }
            }

            $el.select2(options);
        };
>>>>>>> c7fc82b2
    }
);<|MERGE_RESOLUTION|>--- conflicted
+++ resolved
@@ -2,8 +2,6 @@
     ['jquery', 'underscore', 'jquery.select2'],
     function ($, _) {
         'use strict';
-
-<<<<<<< HEAD
         return _.extend({
             init: function ($target) {
                 var $form = $target.find('form'), self = this;
@@ -91,31 +89,5 @@
                 return {};
             }
         });
-=======
-        return function (id) {
-            var $el = $('#' + id),
-                options = {};
-
-            if ($el.hasClass('multiselect')) {
-                var value = _.map(_.compact($el.val().split(',')), $.trim),
-                    tags  = _.map(_.compact($el.attr('data-tags').split(',')), $.trim);
-                    tags = _.union(tags, value).sort();
-                options = { tags: tags, tokenSeparators: [',', ' '] };
-            } else {
-                if ($el.attr('data-placeholder') && $el.attr('data-placeholder').length) {
-                    options = { allowClear: true };
-                } else {
-                    var $empty = $el.children('[value=""]');
-                    if ($empty.length && $empty.html()) {
-                        $el.attr('data-placeholder', $empty.html());
-                        $empty.html('');
-                        options = { allowClear: true };
-                    }
-                }
-            }
-
-            $el.select2(options);
-        };
->>>>>>> c7fc82b2
     }
 );