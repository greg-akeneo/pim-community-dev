define(
<<<<<<< HEAD
    ['jquery', 'oro/translator', 'oro/mediator', 'oro/navigation', 'oro/messenger', 'pim/dialog', 'oro/loading-mask', 'pim/saveformstate',
     'bootstrap', 'bootstrap.bootstrapswitch', 'bootstrap-tooltip', 'jquery.slimbox'],
    function ($, __, mediator, Navigation, messenger, Dialog, LoadingMask, saveformstate) {
=======
    ['jquery', 'oro/translator', 'oro/mediator', 'oro/navigation', 'oro/messenger', 'pim/dialog', 'oro/loading-mask',
     'pim/initselect2', 'bootstrap', 'bootstrap.bootstrapswitch', 'bootstrap-tooltip', 'jquery.slimbox'],
    function ($, __, mediator, Navigation, messenger, Dialog, LoadingMask, initSelect2) {
>>>>>>> 7052345c
        'use strict';
        var initialized = false;
        return function() {
            if (initialized) {
                return;
            }
            initialized = true;
            function loadTab(tab) {
                var $target = $(tab.getAttribute('href'));
                if (!$target.attr('data-loaded') && $target.attr('data-url')) {
                    var loadingMask = new LoadingMask();
                    loadingMask.render().$el.appendTo($('#container'));
                    loadingMask.show();

                    $.get($target.attr('data-url'), function(data) {
                        $target.html(data);
                        $target.attr('data-loaded', 1);
                        loadingMask.hide();
                        loadingMask.$el.remove();
                        pageInit($target);
                    });
                }
            }
            function pageInit($target) {
                var partialInit;
                if ($target) {
                    partialInit = true;
                } else {
                    $target = $("body");
                    partialInit = false;
                }
                // Place code that we need to run on every page load here

                $target.find('.remove-attribute').each(function () {
                    var target = $(this).parent().find('.icons-container').first();
                    if (target.length) {
                        $(this).appendTo(target).attr('tabIndex', -1);
                    }
                });

                // Apply Select2
                initSelect2.init($target);

                // Apply bootstrapSwitch
                $target.find('.switch:not(.has-switch)').bootstrapSwitch();

                // Initialize tooltip
                $target.find('[data-toggle="tooltip"]').tooltip();

                // Initialize popover
                $target.find('[data-toggle="popover"]').popover();

                // Activate a form tab
                $target.find('li.tab.active a').each(function () {
                    var paneId = $(this).attr('href');
                    $(paneId).addClass('active');
                });

                // Toogle accordion icon
                $target.find('.accordion').on('show hide', function (e) {
                    $(e.target).siblings('.accordion-heading').find('.accordion-toggle i').toggleClass('icon-collapse-alt icon-expand-alt');
                });

<<<<<<< HEAD
=======
                // Save and restore activated form tabs and groups
                function saveFormState() {
                    var activeTab   = $('#form-navbar').find('li.active').find('a').attr('href'),
                        $activeGroup = $('.tab-pane.active').find('.tab-groups').find('li.active').find('a'),
                        activeGroup;
                    if ($activeGroup.length) {
                        activeGroup = $activeGroup.attr('href');
                        if (!activeGroup || activeGroup === '#' || activeGroup.indexOf('javascript') === 0) {
                            activeGroup = $activeGroup.attr('id') ? '#' + $activeGroup.attr('id') : null;
                        }
                    } else {
                        activeGroup = null;
                    }

                    if (activeTab) {
                        sessionStorage.activeTab = activeTab;
                    }

                    if (activeGroup) {
                        sessionStorage.activeGroup = activeGroup;
                    }
                }

                function restoreFormState() {
                    if (!partialInit && sessionStorage.activeTab) {
                        var $activeTab = $('a[href=' + sessionStorage.activeTab + ']');
                        if ($activeTab.length && !$('.loading-mask').is(':visible')) {
                            $activeTab.tab('show');
                            loadTab($activeTab[0]);
                            sessionStorage.removeItem('activeTab');
                        }
                    }

                    if (sessionStorage.activeGroup) {
                        var $activeGroup = $('a[href=' + sessionStorage.activeGroup + ']');
                        if ($activeGroup.length && !$('.loading-mask').is(':visible')) {
                            $activeGroup.tab('show');
                            sessionStorage.removeItem('activeGroup');
                        } else {
                            var $tree = $('div[data-selected-tree]');
                            if ($tree.length && !$('.loading-mask').is(':visible')) {
                                $tree.attr('data-selected-tree', sessionStorage.activeGroup.match(/\d/g).join(''));
                                sessionStorage.removeItem('activeGroup');
                            }
                        }
                    }
                }

                if (typeof Storage !== 'undefined') {
                    restoreFormState();
                    $target.find('a[data-toggle="tab"]').on('shown', saveFormState);
                }

>>>>>>> 7052345c
                // Initialize slimbox
                if (!/android|iphone|ipod|series60|symbian|windows ce|blackberry/i.test(navigator.userAgent)) {
                    $target.find('a[rel^="slimbox"]').slimbox({
                        overlayOpacity: 0.3
                    }, null, function (el) {
                        return (this === el) || ((this.rel.length > 8) && (this.rel === el.rel));
                    });
                }

                var $localizableIcon = $('<i>', {
                    'class': 'icon-globe',
                    'attr': {
                        'data-original-title': __('Localized value'),
                        'data-toggle': 'tooltip',
                        'data-placement': 'right'
                    }
                });
                $target.find('.attribute-field.translatable').each(function () {
                    $(this).find('div.controls').find('.icons-container').eq(0).prepend($localizableIcon.clone().tooltip());
                });

                $target.find('form').on('change', 'input[type="file"]', function () {
                    var $input          = $(this),
                        filename        = $input.val().split('\\').pop(),
                        $zone           = $input.parent(),
                        $info           = $input.siblings('.upload-info').first(),
                        $filename       = $info.find('.upload-filename'),
                        $removeBtn      = $input.siblings('.remove-upload'),
                        $removeCheckbox = $input.siblings('input[type="checkbox"]'),
                        $preview        = $info.find('.upload-preview');

                    if ($preview.prop('tagName').toLowerCase() !== 'i') {
                        var iconClass = $zone.hasClass('image') ? 'icon-camera-retro' : 'icon-file';
                        $preview.replaceWith($('<i>', { 'class': iconClass + ' upload-preview'}));
                        $preview = $info.find('.upload-preview');
                    }

                    if (filename) {
                        $filename.html(filename);
                        $zone.removeClass('empty');
                        $preview.removeClass('empty');
                        $removeBtn.removeClass('hide');
                        $input.addClass('hide');
                        $removeCheckbox.removeAttr('checked');
                    } else {
                        $filename.html($filename.attr('data-empty-title'));
                        $zone.addClass('empty');
                        $preview.addClass('empty');
                        $removeBtn.addClass('hide');
                        $input.removeAttr('disabled').removeClass('hide');
                        $removeCheckbox.attr('checked', 'checked');
                    }
                });

                $target.find('a[data-form-toggle]').on('click', function () {
                    $('#' + $(this).attr('data-form-toggle')).show();
                    $(this).hide();
                });

                $target.find("a[data-toggle='tab']").on('show.bs.tab', function() {
                    loadTab(this);
                });

                $('form.form-horizontal').each(function() {
                    saveformstate($(this).attr('id'));
                });
            }

            $(function(){
                if ($.isPlainObject($.uniform)) {
                    $.uniform.restore();
                }

                $(document).on('uniformInit', function () {
                    $.uniform.restore();
                });

                $(document).on('click', '.remove-upload', function (e) {
                    e.preventDefault();
                    e.stopPropagation();
                    var $input = $(this).siblings('input[type="file"]').first();
                    $input.wrap('<form>').closest('form').get(0).reset();
                    $input.unwrap().trigger('change');
                });

                $(document).on('mouseover', '.upload-zone:not(.empty)', function() {
                    $('input[type="file"]', $(this)).attr('disabled', 'disabled');
                }).on('mouseout', '.upload-zone:not(.empty)', function() {
                    $('input[type="file"]', $(this)).removeAttr('disabled');
                });

                // DELETE request for delete buttons
                $(document).on('click', '[data-dialog]', function () {
                    var $el      = $(this),
                        message  = $el.data('message'),
                        title    = $el.data('title'),
                        doAction = function () {
                            $.ajax({
                                url: $el.attr('data-url'),
                                type: 'POST',
                                headers: {accept:'application/json'},
                                data: { _method: $el.data('method') },
                                success: function() {
                                    var navigation = Navigation.getInstance();
                                    navigation.navigate('#url=' + $el.attr('data-redirect-url'), { trigger: true });
                                    navigation.addFlashMessage('success', $el.attr('data-success-message'));
                                },
                                error: function(xhr) {
                                    messenger.notificationFlashMessage(
                                        'error',
                                        (xhr.responseJSON && xhr.responseJSON.message) ?
                                            xhr.responseJSON.message :
                                            $el.attr('data-error-message'));
                                }
                            });
                        };
                    $el.off('click');
                    if ($el.data('dialog') ===  'confirm') {
                        Dialog.confirm(message, title, doAction);
                    } else {
                        Dialog.alert(message, title);
                    }

                    return false;
                });

                pageInit();
            });
            mediator.bind('hash_navigation_request:complete', function () {
                pageInit();
            });
        };
    }
);<|MERGE_RESOLUTION|>--- conflicted
+++ resolved
@@ -1,13 +1,7 @@
 define(
-<<<<<<< HEAD
-    ['jquery', 'oro/translator', 'oro/mediator', 'oro/navigation', 'oro/messenger', 'pim/dialog', 'oro/loading-mask', 'pim/saveformstate',
-     'bootstrap', 'bootstrap.bootstrapswitch', 'bootstrap-tooltip', 'jquery.slimbox'],
-    function ($, __, mediator, Navigation, messenger, Dialog, LoadingMask, saveformstate) {
-=======
     ['jquery', 'oro/translator', 'oro/mediator', 'oro/navigation', 'oro/messenger', 'pim/dialog', 'oro/loading-mask',
-     'pim/initselect2', 'bootstrap', 'bootstrap.bootstrapswitch', 'bootstrap-tooltip', 'jquery.slimbox'],
-    function ($, __, mediator, Navigation, messenger, Dialog, LoadingMask, initSelect2) {
->>>>>>> 7052345c
+     'pim/initselect2', 'pim/saveformstate', 'bootstrap', 'bootstrap.bootstrapswitch', 'bootstrap-tooltip', 'jquery.slimbox'],
+    function ($, __, mediator, Navigation, messenger, Dialog, LoadingMask, initSelect2, saveformstate) {
         'use strict';
         var initialized = false;
         return function() {
@@ -71,62 +65,6 @@
                     $(e.target).siblings('.accordion-heading').find('.accordion-toggle i').toggleClass('icon-collapse-alt icon-expand-alt');
                 });
 
-<<<<<<< HEAD
-=======
-                // Save and restore activated form tabs and groups
-                function saveFormState() {
-                    var activeTab   = $('#form-navbar').find('li.active').find('a').attr('href'),
-                        $activeGroup = $('.tab-pane.active').find('.tab-groups').find('li.active').find('a'),
-                        activeGroup;
-                    if ($activeGroup.length) {
-                        activeGroup = $activeGroup.attr('href');
-                        if (!activeGroup || activeGroup === '#' || activeGroup.indexOf('javascript') === 0) {
-                            activeGroup = $activeGroup.attr('id') ? '#' + $activeGroup.attr('id') : null;
-                        }
-                    } else {
-                        activeGroup = null;
-                    }
-
-                    if (activeTab) {
-                        sessionStorage.activeTab = activeTab;
-                    }
-
-                    if (activeGroup) {
-                        sessionStorage.activeGroup = activeGroup;
-                    }
-                }
-
-                function restoreFormState() {
-                    if (!partialInit && sessionStorage.activeTab) {
-                        var $activeTab = $('a[href=' + sessionStorage.activeTab + ']');
-                        if ($activeTab.length && !$('.loading-mask').is(':visible')) {
-                            $activeTab.tab('show');
-                            loadTab($activeTab[0]);
-                            sessionStorage.removeItem('activeTab');
-                        }
-                    }
-
-                    if (sessionStorage.activeGroup) {
-                        var $activeGroup = $('a[href=' + sessionStorage.activeGroup + ']');
-                        if ($activeGroup.length && !$('.loading-mask').is(':visible')) {
-                            $activeGroup.tab('show');
-                            sessionStorage.removeItem('activeGroup');
-                        } else {
-                            var $tree = $('div[data-selected-tree]');
-                            if ($tree.length && !$('.loading-mask').is(':visible')) {
-                                $tree.attr('data-selected-tree', sessionStorage.activeGroup.match(/\d/g).join(''));
-                                sessionStorage.removeItem('activeGroup');
-                            }
-                        }
-                    }
-                }
-
-                if (typeof Storage !== 'undefined') {
-                    restoreFormState();
-                    $target.find('a[data-toggle="tab"]').on('shown', saveFormState);
-                }
-
->>>>>>> 7052345c
                 // Initialize slimbox
                 if (!/android|iphone|ipod|series60|symbian|windows ce|blackberry/i.test(navigator.userAgent)) {
                     $target.find('a[rel^="slimbox"]').slimbox({
@@ -190,7 +128,7 @@
                     loadTab(this);
                 });
 
-                $('form.form-horizontal').each(function() {
+                $target.find('form.form-horizontal').each(function() {
                     saveformstate($(this).attr('id'));
                 });
             }
