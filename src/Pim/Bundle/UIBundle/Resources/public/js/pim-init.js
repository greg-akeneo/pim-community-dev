--- conflicted
+++ resolved
@@ -34,12 +34,9 @@
                     }
                 });
 
-<<<<<<< HEAD
                 // Apply Select2
                 initSelect2.init($("body"));
 
-=======
->>>>>>> c7fc82b2
                 // Apply bootstrapSwitch
                 $('.switch:not(.has-switch)').bootstrapSwitch();
 
