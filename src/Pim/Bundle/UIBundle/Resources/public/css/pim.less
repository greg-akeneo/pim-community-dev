--- conflicted
+++ resolved
@@ -587,7 +587,6 @@
 .navbar-content ul.inline { color: #777; }
 .navbar-content .locale-switcher, .navbar-content .scope-switcher {height: 30px;}
 .navbar-title { line-height: 33px; }
-<<<<<<< HEAD
 .tab-groups {
   float:left;
   min-width: 120px;
@@ -598,13 +597,9 @@
     margin-right: -8px;
   }
 }
-#localisations {margin-top:20px;}
+.product-edit #localisations {margin-top:20px;}
 
 .scopablefield textarea { width: 523px; }
-=======
-.tab-groups {float:left; min-width: 120px;}
-.product-edit #localisations {margin-top:20px;}
->>>>>>> 4ee6e24d
 
 form .scopable {
   margin-bottom: 10px;
