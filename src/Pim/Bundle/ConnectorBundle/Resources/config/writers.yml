parameters:
<<<<<<< HEAD
    pim_connector.writer.doctrine.base.class:                      Pim\Component\Connector\Writer\Doctrine\BaseWriter
    pim_connector.writer.doctrine.product.class:                   Pim\Component\Connector\Writer\Doctrine\ProductWriter
    pim_connector.writer.doctrine.product_association.class:       Pim\Component\Connector\Writer\Doctrine\ProductAssociationWriter
    pim_connector.writer.doctrine.variant_group.class:             Pim\Component\Connector\Writer\Doctrine\VariantGroupWriter
    pim_connector.writer.file.file_exporter.class:                 Pim\Component\Connector\Writer\File\FileExporter
    pim_connector.writer.file.media_exporter_path_generator.class: Pim\Component\Connector\Writer\File\MediaExporterPathGenerator
=======
    pim_connector.writer.dummy_item.class:                   Pim\Component\Connector\Writer\DummyItemWriter
    pim_connector.writer.doctrine.base.class:                Pim\Component\Connector\Writer\Doctrine\BaseWriter
    pim_connector.writer.doctrine.product.class:             Pim\Component\Connector\Writer\Doctrine\ProductWriter
    pim_connector.writer.doctrine.product_association.class: Pim\Component\Connector\Writer\Doctrine\ProductAssociationWriter
    pim_connector.writer.doctrine.variant_group.class:       Pim\Component\Connector\Writer\Doctrine\VariantGroupWriter
>>>>>>> 85aa5c6a

services:
    # Dummy writer
    pim_connector.writer.dummy_item:
        class: %pim_connector.writer.dummy_item.class%

    # Database writers
    pim_connector.writer.doctrine.attribute_option:
        class: %pim_connector.writer.doctrine.base.class%
        arguments:
            - '@pim_catalog.saver.attribute_option'
            - '@akeneo_storage_utils.doctrine.object_detacher'

    pim_connector.writer.doctrine.category:
        class: %pim_connector.writer.doctrine.base.class%
        arguments:
            - '@pim_catalog.saver.category'
            - '@akeneo_storage_utils.doctrine.object_detacher'

    pim_connector.writer.doctrine.family:
        class: %pim_connector.writer.doctrine.base.class%
        arguments:
            - '@pim_catalog.saver.family'
            - '@akeneo_storage_utils.doctrine.object_detacher'

    pim_connector.writer.doctrine.product:
        class: %pim_connector.writer.doctrine.product.class%
        arguments:
            - '@pim_versioning.manager.version'
            - '@pim_catalog.saver.product'
            - '@akeneo_storage_utils.doctrine.object_detacher'

    pim_connector.writer.doctrine.product_association:
        class: %pim_connector.writer.doctrine.product_association.class%
        arguments:
            - '@pim_catalog.saver.product'
            - '@akeneo_storage_utils.doctrine.object_detacher'

    pim_connector.writer.doctrine.attribute:
        class: %pim_connector.writer.doctrine.base.class%
        arguments:
            - '@pim_catalog.saver.attribute'
            - '@akeneo_storage_utils.doctrine.object_detacher'

    pim_connector.writer.doctrine.group:
        class: %pim_connector.writer.doctrine.base.class%
        arguments:
            - '@pim_catalog.saver.group'
            - '@akeneo_storage_utils.doctrine.object_detacher'

    pim_connector.writer.doctrine.association_type:
        class: %pim_connector.writer.doctrine.base.class%
        arguments:
            - '@pim_catalog.saver.association_type'
            - '@akeneo_storage_utils.doctrine.object_detacher'

    pim_connector.writer.doctrine.variant_group:
        class: %pim_connector.writer.doctrine.variant_group.class%
        arguments:
            - '@pim_catalog.saver.group'
            - '@akeneo_storage_utils.doctrine.object_detacher'
            - '@pim_catalog.applier.product_template'

    pim_connector.writer.file.file_exporter:
        class: %pim_connector.writer.file.file_exporter.class%
        arguments:
            - '@oneup_flysystem.mount_manager'
            - '@akeneo_file_storage.file_storage.raw_file.fetcher'

    pim_connector.writer.file.media_exporter_path_generator:
        class: %pim_connector.writer.file.media_exporter_path_generator.class%
<|MERGE_RESOLUTION|>--- conflicted
+++ resolved
@@ -1,18 +1,11 @@
 parameters:
-<<<<<<< HEAD
+    pim_connector.writer.dummy_item.class:                         Pim\Component\Connector\Writer\DummyItemWriter
     pim_connector.writer.doctrine.base.class:                      Pim\Component\Connector\Writer\Doctrine\BaseWriter
     pim_connector.writer.doctrine.product.class:                   Pim\Component\Connector\Writer\Doctrine\ProductWriter
     pim_connector.writer.doctrine.product_association.class:       Pim\Component\Connector\Writer\Doctrine\ProductAssociationWriter
     pim_connector.writer.doctrine.variant_group.class:             Pim\Component\Connector\Writer\Doctrine\VariantGroupWriter
     pim_connector.writer.file.file_exporter.class:                 Pim\Component\Connector\Writer\File\FileExporter
     pim_connector.writer.file.media_exporter_path_generator.class: Pim\Component\Connector\Writer\File\MediaExporterPathGenerator
-=======
-    pim_connector.writer.dummy_item.class:                   Pim\Component\Connector\Writer\DummyItemWriter
-    pim_connector.writer.doctrine.base.class:                Pim\Component\Connector\Writer\Doctrine\BaseWriter
-    pim_connector.writer.doctrine.product.class:             Pim\Component\Connector\Writer\Doctrine\ProductWriter
-    pim_connector.writer.doctrine.product_association.class: Pim\Component\Connector\Writer\Doctrine\ProductAssociationWriter
-    pim_connector.writer.doctrine.variant_group.class:       Pim\Component\Connector\Writer\Doctrine\VariantGroupWriter
->>>>>>> 85aa5c6a
 
 services:
     # Dummy writer
