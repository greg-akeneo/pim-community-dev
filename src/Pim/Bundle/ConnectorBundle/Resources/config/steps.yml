--- conflicted
+++ resolved
@@ -1,8 +1,6 @@
 parameters:
     pim_connector.step.validator.class: Pim\Component\Connector\Step\ValidatorStep
     pim_connector.step.tasklet.class:   Pim\Component\Connector\Step\TaskletStep
-    pim_connector.step.product.import.bulk_size: 1000
-    pim_connector.step.product_model.import.bulk_size: 100
     pim_connector.tasklet.family.compute_data_related_to_family_variants.class: Pim\Component\Connector\Job\ComputeDataRelatedToFamilyVariantsTasklet
     pim_connector.tasklet.family.compute_data_related_to_family_products.class: Pim\Component\Connector\Job\ComputeDataRelatedToFamilyProductsTasklet
 
@@ -127,11 +125,7 @@
             - '@pim_connector.reader.file.csv_product'
             - '@pim_connector.processor.denormalization.product'
             - '@pim_connector.writer.database.product'
-<<<<<<< HEAD
-            - '%pim_connector.step.product.import.bulk_size%'
-=======
-            - '%pim_job_product_batch_size%'
->>>>>>> 5677c62b
+            - '%pim_job_product_batch_size%'
 
     pim_connector.step.csv_root_product_model.import:
         class: '%pim_connector.step.item_step.class%'
@@ -142,7 +136,7 @@
             - '@pim_connector.reader.file.csv_product_model'
             - '@pim_connector.processor.denormalization.root_product_model'
             - '@pim_connector.writer.database.product_model'
-            - '%pim_connector.step.product_model.import.bulk_size%'
+            - '%pim_job_product_batch_size%'
 
     pim_connector.step.csv_sub_product_model.import:
         class: '%pim_connector.step.item_step.class%'
@@ -153,7 +147,7 @@
             - '@pim_connector.reader.file.csv_product_model'
             - '@pim_connector.processor.denormalization.sub_product_model'
             - '@pim_connector.writer.database.product_model'
-            - '%pim_connector.step.product_model.import.bulk_size%'
+            - '%pim_job_product_batch_size%'
 
     pim_connector.step.csv_compute_product_models_descendants.import:
         class: '%pim_connector.step.item_step.class%'
@@ -164,7 +158,7 @@
             - '@pim_connector.reader.file.csv_product_model'
             - '@pim_connector.processor.denormalization.product_model_loader'
             - '@pim_connector.writer.database.product_model_descendants'
-            - '%pim_connector.step.product_model.import.bulk_size%'
+            - '%pim_job_product_batch_size%'
 
     pim_connector.step.csv_product.import_associations:
         class: '%pim_connector.step.item_step.class%'
@@ -319,7 +313,7 @@
             - '@pim_connector.reader.database.product_model'
             - '@pim_connector.processor.normalization.product_model'
             - '@pim_connector.writer.file.csv_product_model'
-            - 10
+            - '%pim_job_product_batch_size%'
 
     pim_connector.step.csv_category.export:
         class: '%pim_connector.step.item_step.class%'
@@ -492,8 +486,7 @@
             - '@pim_connector.reader.file.xlsx_product'
             - '@pim_connector.processor.denormalization.product'
             - '@pim_connector.writer.database.product'
-<<<<<<< HEAD
-            - '%pim_connector.step.product.import.bulk_size%'
+            - '%pim_job_product_batch_size%'
 
     pim_connector.step.xlsx_root_product_model.import:
         class: '%pim_connector.step.item_step.class%'
@@ -504,7 +497,7 @@
             - '@pim_connector.reader.file.xlsx_product_model'
             - '@pim_connector.processor.denormalization.root_product_model'
             - '@pim_connector.writer.database.product_model'
-            - '%pim_connector.step.product_model.import.bulk_size%'
+            - '%pim_job_product_batch_size%'
 
     pim_connector.step.xlsx_sub_product_model.import:
         class: '%pim_connector.step.item_step.class%'
@@ -515,7 +508,7 @@
             - '@pim_connector.reader.file.xlsx_product_model'
             - '@pim_connector.processor.denormalization.sub_product_model'
             - '@pim_connector.writer.database.product_model'
-            - '%pim_connector.step.product_model.import.bulk_size%'
+            - '%pim_job_product_batch_size%'
 
     pim_connector.step.xlsx_compute_product_models_descendants.import:
         class: '%pim_connector.step.item_step.class%'
@@ -526,10 +519,7 @@
             - '@pim_connector.reader.file.xlsx_product_model'
             - '@pim_connector.processor.denormalization.product_model_loader'
             - '@pim_connector.writer.database.product_model_descendants'
-            - '%pim_connector.step.product_model.import.bulk_size%'
-=======
-            - '%pim_job_product_batch_size%'
->>>>>>> 5677c62b
+            - '%pim_job_product_batch_size%'
 
     pim_connector.step.xlsx_product.import_associations:
         class: '%pim_connector.step.item_step.class%'
@@ -689,7 +679,7 @@
             - '@pim_connector.reader.database.product_model'
             - '@pim_connector.processor.normalization.product_model'
             - '@pim_connector.writer.file.xlsx_product_model'
-            - 10
+            - '%pim_job_product_batch_size%'
 
     pim_connector.step.xlsx_category.export:
         class: '%pim_connector.step.item_step.class%'
