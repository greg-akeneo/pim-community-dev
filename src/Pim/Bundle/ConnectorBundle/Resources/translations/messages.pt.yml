--- conflicted
+++ resolved
@@ -42,8 +42,6 @@
       title: Importar tipo de associação para o CSV
       validation.title: Validação do ficheiro
       import.title: Importar tipo de associação
-    csv_family_import:
-      validation.title: Validação do ficheiro
     csv_group_import:
       title: Importar grupo para o CSV
       validation.title: Validação do ficheiro
@@ -97,8 +95,6 @@
     channel:
       label: Canal
       help: O canal que deseja exportar
-    header:
-      label: Cabeçalho
   import:
     enabled:
       label: Ativar o produto
@@ -123,11 +119,7 @@
       help: Deve ou não permitir o upload to ficheiro diretamente
     delimiter:
       label: Delimitador
-<<<<<<< HEAD
-      help: Caractere usado para definir o delimitador de campo no ficheiro CSV
-=======
       help: Um carácter usado para definir o delimitador de campo
->>>>>>> 3d7398c0
     enclosure:
       label: Invólucro
       help: Caractere usado para definir o invólucro do campo
@@ -146,15 +138,6 @@
     enabledComparison:
       label: Comparar valores
       help: Permitir a comparação entre os valores originais e importados. Pode acelerar a importação se os valores importados forem muito semelhantes aos valores originais
-<<<<<<< HEAD
-    decimalSeparator:
-      label: Separador decimal
-      help: Caractere usado para definir o separador de campo para decimal
-    dateFormat:
-      label: Formato de data
-      help: Especifica o formato das colunas de data no ficheiro, por exemplo, DD/MM/aaaa para a data 30/04/2014.
-=======
->>>>>>> 3d7398c0
 job_execution.summary:
   read: ler
   read_lines: linhas lidas
