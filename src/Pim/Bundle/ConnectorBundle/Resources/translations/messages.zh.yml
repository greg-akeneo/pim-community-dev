pim_connector:
  steps:
    dummy_reader.title: 虚拟读
    product_reader.title: 产品提取
    entity_reader.title: 实体提取
    csv_reader:
      title: CSV阅读器
    file_reader:
      invalid_item_columns_count: '期望获得 %totalColumnsCount% 列，实际获得 %itemColumnsCount% 列。路径：%filePath%:%lineno%'
    csv_product_reader.title: CSV产品阅读器
    csv_category_reader.title: CSV分类阅读器
    csv_variant_group .title: CSV多样组读
    dummy_processor.title: 虚拟处理器
    product_processor.title: 创建产品
    variant_group_processor.title: 多样组创建/更新
    category_processor.title: 创建分类
    association_processor.title: 创建相关性
    product_association_processor.title: 创建相关性
    group_processor.title: 创建分组
    attribute_processor.title: 创建属性
    attribute_option_processor.title: 创建属性选项
    heterogeneous_processor.title: CSV产品序列化
    homogeneous_processor.title: CSV实体序列化
    transformer_processor.title: 转换
    dummy_writer.title: 虚拟写
    file_writer.title: 输出
    product_writer.title: 产品存储
    category_writer.title: 分类存储
    variant_group_writer.title: 多种组存储
    writer.title: 实体存储
    csv_writer.title: CSV写入器
job_execution.summary:
  read: 读取
  write: 已写入
  skip: 已跳过：
  create: 已创建
  process: 已处理
  update_products: 已更新的产品
  process_products: 已处理的产品
  skip_products: 跳过的产品
  displayed: 已显示第一次警告
  charset_validator:
    title: 文件编码：
    skipped: 跳过，在白名单中扩展
  product_skipped_no_diff: 跳过的产品 （无差异）
<<<<<<< HEAD
  item_position: 读行
=======
  product_skipped_no_associations: 跳过的产品 （没有检测到任何关联）
>>>>>>> 9bbd08a3
batch_jobs:
  csv_product_export:
    label: 产品导出到CSV
    export.label: 产品导出
  csv_category_export:
    label: 分类导出到CSV
    export.label: 分类导出
  csv_attribute_export:
    label: 属性导出到CSV
    export.label: 属性导出
  csv_attribute_option_export:
    label: 属性选项导出到CSV
    export.label: 属性选项导出
  csv_association_type_export:
    label: 相关类型导出到CSV
    export.label: 相关类型导出
  csv_group_export:
    label: 分组导出到CSV
    export.label: 分组导出
  csv_product_import:
    label: 从CSV导入产品
    validation.label: 文件验证
    import.label: 产品导入
    import_associations.label: 相关导入
  csv_category_import:
    label: 从CSV导入分类
    validation.label: 文件验证
    import.label: 分类导入
  csv_attribute_import:
    label: 从CSV导入属性
    validation.label: 文件验证
    import.label: 属性导入
  csv_attribute_option_import:
    label: 从CSV导入属性选项
    validation.label: 文件验证
    import.label: 属性选项导入
  csv_association_type_import:
    label: 从CSV导入相关类型
    validation.label: 文件验证
    import.label: 相关类型导入
  csv_family_import:
    validation.label: 文件验证
  csv_group_import:
    label: 从CSV导入分组
    validation.label: 文件验证
    import.label: 分组导入
  csv_variant_group_import:
    validation.label: 文件验证
  csv_channel_import:
    validation.label: 文件验证
  csv_locale_import:
    validation.label: 文件验证
  csv_attribute_group_import:
    validation.label: 文件验证
  csv_currency_import:
    validation.label: 文件验证
  csv_group_type_import:
    validation.label: 文件验证
  xlsx_category_import:
    label: 用XLSX导入分类
    validation.label: 文件验证
    import.label: 分类导入
  xlsx_association_type_import:
    label: 从XLSX中导入关联类型
    validation.label: 文件验证
    import.label: 相关类型导入
  xlsx_attribute_import:
    label: 属性导入到XLSX
    validation.label: 文件验证
    import.label: 属性导入
  xlsx_attribute_option_import:
    label: 用XLSX导入属性选项
    validation.label: 文件验证
    import.label: 属性选项导入
  xlsx_family_import:
    label: 在XLSX导入品类
    validation.label: 文件验证
  xlsx_product_export:
    label: 产品导出到 XLSX
    export.label: 产品导出
  xlsx_product_import:
    label: 从 XLSX导入产品
    validation.label: 文件验证
    import.label: 产品导入
    import_associations.label: 相关导入
  xlsx_group_export:
    label: 分组导出到 XLSX
    export.label: 分组导出
  xlsx_variant_group_export:
    label: 款式组导出到XLSX
  xlsx_group_import:
    label: 从XLSX导入分组
    validation.label: 文件验证
    import.label: 分组导入
  xlsx_variant_group_import:
    label: 在 XLSX 中导入款式组
    validation.label: 文件验证
    import.label: 导入款式组
  xlsx_family_export:
    label: 在XLSX导入品类
  xlsx_category_export:
    label: 在XLSX中导出分类
    export.label: 分类导出
  xlsx_attribute_export:
    label: 属性导出到XLSX
    export.label: 属性导出到XLSX
  xlsx_attribute_option_export:
    label: 属性选项导出到XLSX
    export.label: 属性选项导出到XLSX
  xlsx_association_type_export:
    label: 关联类型导出到XLSX
    export.label: 关联类型导出到XLSX
  xlsx_channel_import:
    validation.label: 文件验证
  xlsx_locale_import:
    validation.label: 文件验证
  xlsx_attribute_group_import:
    validation.label: 文件验证
  xlsx_currency_import:
    validation.label: 文件验证
  xlsx_group_type_import:
    validation.label: 文件验证<|MERGE_RESOLUTION|>--- conflicted
+++ resolved
@@ -29,10 +29,148 @@
     variant_group_writer.title: 多种组存储
     writer.title: 实体存储
     csv_writer.title: CSV写入器
+  export:
+    csv:
+      delimiter:
+        label: 分隔符
+        help: 作为字段分隔符的单个字符
+      enclosure:
+        label: 附件
+        help: 作为字段分隔符的单个字符
+      withHeader:
+        label: 包含标题
+        help: 是否打印列名称
+      with_media:
+        label: 导出文件和图像
+        help: 是否要导出产品文件和图片
+      filePath:
+        label: 文件路径
+        help: 将生成的文件写到哪里
+      decimalSeparator:
+        label: 小数分隔符
+        help: 确定小数点分隔符
+      dateFormat:
+        label: 日期格式
+        help: 确定日期字段的格式
+    xlsx:
+      lines_per_files:
+        label: 每个文件的行数
+        help: 定义每个文件的限制行数
+      withHeader:
+        label: 包含标题
+        help: 是否打印列名称
+      with_media:
+        label: 导出文件和图像
+        help: 是否要导出产品文件和图片
+      filePath:
+        label: 文件路径
+        help: 将生成的文件写到哪里
+      decimalSeparator:
+        label: 小数分隔符
+        help: 确定十进制数分割符
+      dateFormat:
+        label: 日期格式
+        help: 确定日期字段的格式
+    yml:
+      filePath:
+        label: 文件路径
+        help: 将生成的文件写到哪里
+  import:
+    csv:
+      enabled:
+        label: 启用此商品
+        help: 是否启用导入的商品
+      categoriesColumn:
+        label: 大类列
+        help: 大类列名称
+      familyColumn:
+        label: 分类列
+        help: 分类列的名称
+      groupsColumn:
+        label: 分组列
+        help: 分组类的名称
+      filePath:
+        label: 文件
+        help: 要导入的 csv 文件
+      uploadAllowed:
+        label: 允许文件上传
+        help: 是否允许直接文件上传
+      delimiter:
+        label: 分隔符
+        help: 用于为 CSV 文件设置字段分隔符的一个字符
+      enclosure:
+        label: 附件
+        help: 作为字段分隔符的单个字符
+      escape:
+        label: 退出
+        help: 作为字段空白的单个字符
+      circularRefsChecked:
+        label: 检查循环引用
+        help: 如果是，数据将被处理以确保在类别之间有没有循环引用
+      realTimeVersioning:
+        label: 实时历史记录更新
+        help: 关闭产品历史自动更新以提高性能
+      copyValuesToProducts:
+        label: 将款式组值复制到产品
+        help: 是指产品款式组值自动更新，可以关掉的唯一更新款式组
+      enabledComparison:
+        label: 比对值
+        help: 开启原始值与导入值的比较。如果导入值与原始值比较接近，可以加快导入速度。
+      decimalSeparator:
+        label: 十进制数分割符
+        help: 用于为 十进制数设置字段分隔符的一个字符
+      dateFormat:
+        label: 日期格式
+        help: 在文件中，指定任何日期字段的格式。例如，在这里 DD/MM/YYYY 指定为30/04/2014
+    xlsx:
+      enabled:
+        label: 启用此商品
+        help: 是否启用导入的商品
+      categoriesColumn:
+        label: 大类列
+        help: 大类列名称
+      familyColumn:
+        label: 分类列
+        help: 分类列的名称
+      groupsColumn:
+        label: 分组列
+        help: 分组类的名称
+      filePath:
+        label: 文件
+        help: 要导入的 XLSX文件
+      uploadAllowed:
+        label: 允许文件上传
+        help: 是否允许直接文件上传
+      circularRefsChecked:
+        label: 检查循环引用
+        help: 如果是，数据将被处理以确保在类别之间有没有循环引用
+      realTimeVersioning:
+        label: 实时历史记录更新
+        help: 关闭产品历史自动更新以提高性能
+      copyValuesToProducts:
+        label: 将款式组值复制到产品
+        help: 是指产品款式组值自动更新，可以关掉的唯一更新款式组
+      enabledComparison:
+        label: 比对值
+        help: 开启原始值与导入值的比较。如果导入值与原始值比较接近，可以加快导入速度。
+      decimalSeparator:
+        label: 十进制数分割符
+        help: 用于为 十进制数设置字段分隔符的一个字符
+      dateFormat:
+        label: 日期格式
+        help: 在文件中，指定任何日期字段的格式。例如，在这里 DD/MM/YYYY 指定为30/04/2014
+    yml:
+      filePath:
+        label: 文件
+        help: 要导入的 YML 文件
+      uploadAllowed:
+        label: 允许文件上传
+        help: 是否允许直接文件上传
 job_execution.summary:
   read: 读取
+  read_lines: 读行
   write: 已写入
-  skip: 已跳过：
+  skip: 跳过
   create: 已创建
   process: 已处理
   update_products: 已更新的产品
@@ -43,11 +181,7 @@
     title: 文件编码：
     skipped: 跳过，在白名单中扩展
   product_skipped_no_diff: 跳过的产品 （无差异）
-<<<<<<< HEAD
-  item_position: 读行
-=======
   product_skipped_no_associations: 跳过的产品 （没有检测到任何关联）
->>>>>>> 9bbd08a3
 batch_jobs:
   csv_product_export:
     label: 产品导出到CSV
@@ -67,6 +201,12 @@
   csv_group_export:
     label: 分组导出到CSV
     export.label: 分组导出
+  csv_variant_group_export:
+    label: 在 CSV中导入款式组
+    export.label: 导入款式组
+  csv_family_export:
+    label: 在CSV导入品类
+    export.label: 品类导出
   csv_product_import:
     label: 从CSV导入产品
     validation.label: 文件验证
@@ -89,23 +229,52 @@
     validation.label: 文件验证
     import.label: 相关类型导入
   csv_family_import:
-    validation.label: 文件验证
+    label: 从CSV导入品类
+    validation.label: 文件验证
+    import.label: 品类导入
   csv_group_import:
     label: 从CSV导入分组
     validation.label: 文件验证
     import.label: 分组导入
   csv_variant_group_import:
-    validation.label: 文件验证
+    label: 在 CSV 中导入款式组
+    validation.label: 文件验证
+    import.label: 导入款式组
+  csv_channel_export:
+    label: 渠道导出到CSV
+    export.label: 渠道导出
+  csv_locale_export:
+    label: 本地语言导出到CSV
+    export.label: 本地语言导出
+  csv_attribute_group_export:
+    label: 属性组导出到CSV
+    export.label: 属性组导出
+  csv_currency_export:
+    label: 货币导出到CSV
+    export.label: 货币导出
+  csv_group_type_export:
+    label: 组类型导出到CSV
+    export.label: 组类型导出
   csv_channel_import:
-    validation.label: 文件验证
+    label: 从CSV导入渠道
+    validation.label: 文件验证
+    import.label: 渠道导入
   csv_locale_import:
-    validation.label: 文件验证
+    label: 从CSV导入本地语言
+    validation.label: 文件验证
+    import.label: 本地语言导入
   csv_attribute_group_import:
-    validation.label: 文件验证
+    label: 从CSV导入属性组
+    validation.label: 文件验证
+    import.label: 属性组导入
   csv_currency_import:
-    validation.label: 文件验证
+    label: 从CSV导入货币
+    validation.label: 文件验证
+    import.label: 货币导入
   csv_group_type_import:
-    validation.label: 文件验证
+    label: 从CSV导入分组类型
+    validation.label: 文件验证
+    import.label: 组类型导入
   xlsx_category_import:
     label: 用XLSX导入分类
     validation.label: 文件验证
@@ -125,6 +294,7 @@
   xlsx_family_import:
     label: 在XLSX导入品类
     validation.label: 文件验证
+    import.label: 品类导入
   xlsx_product_export:
     label: 产品导出到 XLSX
     export.label: 产品导出
@@ -138,6 +308,7 @@
     export.label: 分组导出
   xlsx_variant_group_export:
     label: 款式组导出到XLSX
+    export.label: 款式组导出
   xlsx_group_import:
     label: 从XLSX导入分组
     validation.label: 文件验证
@@ -148,6 +319,7 @@
     import.label: 导入款式组
   xlsx_family_export:
     label: 在XLSX导入品类
+    export.label: 品类导出
   xlsx_category_export:
     label: 在XLSX中导出分类
     export.label: 分类导出
@@ -160,13 +332,38 @@
   xlsx_association_type_export:
     label: 关联类型导出到XLSX
     export.label: 关联类型导出到XLSX
+  xlsx_channel_export:
+    label: 渠道导出到XLSX
+    export.label: 渠道导出
+  xlsx_locale_export:
+    label: 本地语言导出到XLSX
+    export.label: 本地语言导出
+  xlsx_attribute_group_export:
+    label: 属性组导出到XLSX
+    export.label: 属性组导出
+  xlsx_currency_export:
+    label: 货币导出到XLSX
+    export.label: 货币导出
+  xlsx_group_type_export:
+    label: 组类型导出到XLSX
+    export.label: 组类型导出
   xlsx_channel_import:
-    validation.label: 文件验证
+    label: 用XLSX导入渠道
+    validation.label: 文件验证
+    import.label: 渠道导入
   xlsx_locale_import:
-    validation.label: 文件验证
+    label: 用XLSX导入本地语言
+    validation.label: 文件验证
+    import.label: 本地语言导入
   xlsx_attribute_group_import:
-    validation.label: 文件验证
+    label: 用XLSX导入属性组
+    validation.label: 文件验证
+    import.label: 属性组导入
   xlsx_currency_import:
-    validation.label: 文件验证
+    label: 用XLSX导入货币
+    validation.label: 文件验证
+    import.label: 货币导入
   xlsx_group_type_import:
-    validation.label: 文件验证+    label: 用XLSX导入组类型
+    validation.label: 文件验证
+    import.label: 组类型导入