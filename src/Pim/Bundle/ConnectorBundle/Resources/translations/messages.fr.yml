pim_connector:
  jobs:
    csv_product_export:
      title: Export produits en CSV
      export.title: Export des produits
    csv_category_export:
      title: Export des catégories en CSV
      export.title: Export des catégories
    csv_attribute_export:
      title: Export des attributs en CSV
      export.title: Export des attributs
    csv_attribute_option_export:
      title: "Export des options d'attributs en CSV"
      export.title: "Export des options d'attributs"
    csv_association_type_export:
      title: "Export des types d'association en CSV"
      export.title: "Export des types d'association"
    csv_group_export:
      title: Export des groupes en CSV
      export.title: Export de groupes
    csv_variant_group_export:
      title: Export des groupes de variantes en CSV
      export.title: Export des groupes de variantes
    csv_product_import:
      title: Import des produits en CSV
      validation.title: Validation du fichier
      import.title: Import des produits
      import_associations.title: Import des associations de produits
    csv_category_import:
      title: Import des catégories en CSV
      validation.title: Validation du fichier
      import.title: Import des catégories
    csv_attribute_import:
      title: Import des attributs en CSV
      validation.title: Validation du fichier
      import.title: Import des attributs
    csv_attribute_option_import:
      title: "Import des options d'attributs en CSV"
      validation.title: Validation du fichier
      import.title: "Import des options d'attributs"
    csv_association_type_import:
      title: "Import des types d'association en CSV"
      validation.title: Validation du fichier
      import.title: "Import des types d'association"
    csv_family_import:
      title: Import des familles en CSV
      validation.title: Validation du fichier
      import.title: Import des familles
    csv_group_import:
      title: Import des groupes en CSV
      validation.title: Validation du fichier
      import.title: Import des groupes
    csv_variant_group_import:
      title: Import des groupes de variantes en CSV
      validation.title: Validation du fichier
      import.title: Import des groupes de variantes
  steps:
    dummy_reader.title: Lecteur factice
    product_reader.title: Extraction des produits
    entity_reader.title: Extraction des entités
    csv_reader:
      title: Lecteur de CSV
      invalid_item_columns_count: '%totalColumnsCount% colonnes attendues, %itemColumnsCount% trouvées dans %csvPath%:%lineno%'
    csv_product_reader.title: Lecteur de produits en CSV
    csv_category_reader.title: Lecteur de catégories en CSV
    csv_variant_group .title: Lecteur de groupes de variantes en CSV
    dummy_processor.title: Processeur factice
    product_processor.title: Création des produits
    variant_group_processor.title: Création / Mise à jour des groupes de variantes
    category_processor.title: Création des catégories
    association_processor.title: "Création d'association"
    product_association_processor.title: "Création d'association"
    group_processor.title: Création des groupes
    attribute_processor.title: Création des attributs
    attribute_option_processor.title: "Création des options d'attributs"
    heterogeneous_processor.title: Sérialiseur de produits en CSV
    homogeneous_processor.title: "Sérialiseur d'entités en CSV"
    transformer_processor.title: Transformation
    dummy_writer.title: Ecriture factice
    file_writer.title: Sortie
    product_writer.title: Stockage des produits
    category_writer.title: Stockage des catégories
    variant_group_writer.title: Stockage des groupes de variantes
    writer.title: Stockage des entités
    csv_writer.title: Ecriture CSV
  export:
    delimiter:
      label: Délimiteur
      help: Caractère unique utilisé pour délimiter les valeurs
    enclosure:
      label: "Caractère d'encadrement"
      help: Caractère unique utilisé pour encadrer les champs
    withHeader:
      label: Avec en-tête
      help: Définit si la première ligne du fichier contient les libellés des colonnes
    filePath:
      label: Chemin du fichier
      help: Emplacement du fichier généré sur le serveur
    channel:
      label: Canal
      help: Le canal que vous souhaitez exporter
    header:
      label: Entête
  import:
    enabled:
      label: Activer le produit
      help: Activer automatiquement les produits importés
    categoriesColumn:
      label: Colonne des catégories
      help: Nom de la colonne qui contient les catégories
    familyColumn:
      label: Colonne de la famille
      help: Nom de la colonne qui contient la famille du produit
    groupsColumn:
      label: Colonne des groupes
      help: Nom de la colonne qui contient les groupes du produit
    filePath:
      label: Fichier
      help: Le fichier CSV à importer
    yamlFilePath:
      label: Fichier
      help: Le fichier YAML à importer
    uploadAllowed:
      label: "Autoriser l'envoi de fichier sur le serveur"
      help: Autoriser à sélectionner puis envoyer le fichier sur le serveur directement
    delimiter:
      label: Délimiteur
      help: Caractère unique utilisé pour délimiter les valeurs
    enclosure:
      label: "Caractère d'encadrement"
      help: Caractère unique utilisé pour encadrer les champs
    escape:
      label: Échappement
      help: Le caractère utilisé pour échapper les champs
    circularRefsChecked:
      label: Vérifiez les références circulaires
      help: "Si oui, un contrôle sera effectué pour s'assurer qu'il n'existe pas de références circulaires entre les catégories"
    realTimeVersioning:
      label: "Mise à jour de l'historique en temps réel"
      help: "Signifie que l'historique des produits est automatiquement mis à jour, peut être désactivé pour améliorer les performances"
    copyValuesToProducts:
      label: Copie des valeurs liées aux groupes de variantes dans les produits
      help: "Les produits associés aux groupes de variantes seront mis à jour automatiquement avec les valeurs d'attributs liées aux groupes. Cette option peut être désactivée pour mettre à jour uniquement les groupes de variantes"
    enabledComparison:
      label: Comparer les valeurs
<<<<<<< HEAD
      help: "Permettre la comparaison entre les valeurs d'origine et des valeurs importées. Permet d'accélérer les importations si les valeurs importées sont très similaires aux valeurs d'origine"
    decimalSeparator:
      label: Séparateur de décimales
      help: Caractère unique utilisé comme séparateur de décimales
    dateFormat:
      label: Format de date
      help: Spécifie le format de chaque colonne de type date dans le fichier, par exemple DD/MM/YYYY pour une date au format 31/04/2014.
=======
      help: "Permettre la comparaison entre les valeurs d'origine et les valeurs importées. Permet d'accélérer les importations si les valeurs importées sont très similaires aux valeurs d'origine"
>>>>>>> c5a02030
job_execution.summary:
  read: lu(s)
  read_lines: lignes lues
  write: écrit(s)
  skip: ignoré(s)
  create: créé(s)
  process: traité(s)
  update_products: produits mis à jour
  process_products: produits traités
  skip_products: produits ignorés
  displayed: premiers avertissements affichés
  charset_validator:
    title: 'Encodage du fichier :'
    skipped: ignoré(s), extension dans la liste blanche
  product_skipped_no_diff: produit(s) ignoré(s) (aucune différence)<|MERGE_RESOLUTION|>--- conflicted
+++ resolved
@@ -143,17 +143,13 @@
       help: "Les produits associés aux groupes de variantes seront mis à jour automatiquement avec les valeurs d'attributs liées aux groupes. Cette option peut être désactivée pour mettre à jour uniquement les groupes de variantes"
     enabledComparison:
       label: Comparer les valeurs
-<<<<<<< HEAD
-      help: "Permettre la comparaison entre les valeurs d'origine et des valeurs importées. Permet d'accélérer les importations si les valeurs importées sont très similaires aux valeurs d'origine"
+      help: "Permettre la comparaison entre les valeurs d'origine et les valeurs importées. Permet d'accélérer les importations si les valeurs importées sont très similaires aux valeurs d'origine"
     decimalSeparator:
       label: Séparateur de décimales
       help: Caractère unique utilisé comme séparateur de décimales
     dateFormat:
       label: Format de date
       help: Spécifie le format de chaque colonne de type date dans le fichier, par exemple DD/MM/YYYY pour une date au format 31/04/2014.
-=======
-      help: "Permettre la comparaison entre les valeurs d'origine et les valeurs importées. Permet d'accélérer les importations si les valeurs importées sont très similaires aux valeurs d'origine"
->>>>>>> c5a02030
 job_execution.summary:
   read: lu(s)
   read_lines: lignes lues
