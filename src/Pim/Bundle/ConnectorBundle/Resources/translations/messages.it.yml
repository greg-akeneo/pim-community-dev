pim_connector:
  steps:
    dummy_reader.title: Lettore di prova
    product_reader.title: Estrazione prodotti
    entity_reader.title: Estrazione entità
    csv_reader:
      title: CSV reader
    file_reader:
      invalid_item_columns_count: 'Erano attese %totalColumnsCount% colonne, invece ci sono %itemColumnsCount% in %filePath%:%lineno%'
    csv_product_reader.title: Lettore prodotti in CSV
    csv_category_reader.title: Lettore categorie in CSV
    dummy_processor.title: Processore di prova
    product_processor.title: Creazione prodotti
    category_processor.title: Creazione categorie
    association_processor.title: Creazione associazioni
    product_association_processor.title: Creazione associazioni
    group_processor.title: Creazione gruppi
    attribute_processor.title: Creazione attributi
    attribute_option_processor.title: Creazione opzioni attributi
    heterogeneous_processor.title: CSV product serializer
    homogeneous_processor.title: CSV entity serializer
    transformer_processor.title: Trasformazione
    dummy_writer.title: Scrittore di prova
    file_writer.title: Output
    product_writer.title: Archivio prodotti
    category_writer.title: Archivio categorie
    writer.title: Archivio entità
    csv_writer.title: Csv Writer
job_execution.summary:
  read: leggere
  write: scritti
  skip: saltato
  create: creato
  process: elaborato
  update_products: prodotti aggiornati
  process_products: prodotti elaborati
  skip_products: prodotti saltati
  displayed: primi avvisi visualizzati
  charset_validator:
    title: 'Codifica del file:'
    skipped: saltato, estensione nella white list
  product_skipped_no_diff: prodotto saltato (nessuna differenza)
  product_skipped_no_associations: prodotto saltato (nessuna associazione rilevata)
  product_model_skipped_no_diff: modello di prodotto saltato (nessuna differenza)
  item_position: linee lette
  skipped_in_root_product_model: modello di prodotto con padre saltato
  skipped_in_sub_product_model: modello di prodotto senza padre saltato
batch_jobs:
  csv_product_export:
    label: Esportazione prodotti in CSV
    export.label: Esportazione Prodotti
  csv_product_model_export:
<<<<<<< HEAD
    label: Esportazione modelli di prodotto in CSV
=======
    label: Esportazione modello di prodotto in CSV
>>>>>>> f3485847
    export.label: Esportazione modello di prodotto
  csv_category_export:
    label: Esportazione categorie in CSV
    export.label: Esportazione categorie
  csv_attribute_export:
    label: Esporta gli attributi in CSV
    export.label: Esportazione di attributo
  csv_attribute_option_export:
    label: Esportazione opzioni degli attributi in CSV
    export.label: Estrazione opzioni degli attributi
  csv_association_type_export:
    label: Estrazione tipi associazione in CSV
    export.label: Estrazione tipi associazione
  csv_group_export:
    label: Esportazione gruppi in CSV
    export.label: Esportazione gruppi
  csv_family_export:
    label: Esportazione famiglie in CSV
    export.label: Esportazione famiglie
  csv_family_variant_export:
<<<<<<< HEAD
    label: Esportazione famiglie varianti in CSV
    export.label: Esportazione famiglie varianti
=======
    label: Esportazione famiglia variante in CSV
    export.label: Esportazione famiglia variante
>>>>>>> f3485847
  csv_product_import:
    label: Importazione prodotti in CSV
    validation.label: Validazione file
    import.label: Importazione prodotti
    import_associations.label: Importazione associazioni
  csv_product_model_import:
<<<<<<< HEAD
    label: Importazione modelli di prodotto in CSV
=======
    label: Importazione modello di prodotto in CSV
>>>>>>> f3485847
    validation.label: Validazione file
    import_root_product_model.label: Importazione modello di prodotto radice
    import_sub_product_model.label: Importazione sotto-modelli di prodotto
    import_product_model_descendants.label: Calcola i modelli di prodotto discendenti
  csv_category_import:
    label: Importazione categorie in CSV
    validation.label: Validazione file
    import.label: Importazione categorie
  csv_attribute_import:
    label: Importazione attributi in CSV
    validation.label: Validazione file
    import.label: Importazione attributi
  csv_attribute_option_import:
    label: Importazione opzioni degli attributi in CSV
    validation.label: Validazione file
    import.label: Opzioni importazione attributi
  csv_association_type_import:
    label: Importazione tipi associazione in CSV
    validation.label: Validazione file
    import.label: Importazione tipi associazione
  csv_family_import:
    label: Importazione famiglie in CSV
    validation.label: Validazione file
    import.label: Importazione famiglie
  csv_family_variant_import:
    label: Importazione famiglia variante in CSV
    validation.label: Validazione file
    import.label: Importazione famiglia variante
  csv_group_import:
    label: importazione gruppi in CSV
    validation.label: Validazione file
    import.label: importazione gruppi
  csv_channel_export:
    label: Esportazione canali in CSV
    export.label: Esportazione canali
  csv_locale_export:
    label: Esportazione localizzazioni in CSV
    export.label: Esportazione delle localizzazioni
  csv_attribute_group_export:
    label: Esportazione dei gruppi di attributi in CSV
    export.label: Esportazione dei gruppi di attributi
  csv_currency_export:
    label: Esportazione valute in CSV
    export.label: Esportazione valute
  csv_group_type_export:
    label: Esportazione dei tipi di gruppo in CSV
    export.label: Esportazione dei tipi di gruppo
  csv_channel_import:
    label: Importazione canali in CSB
    validation.label: Validazione file
    import.label: Importazione canali
  csv_locale_import:
    label: Importazione localizzazioni in CSV
    validation.label: Validazione file
    import.label: Importazione localizzazione
  csv_attribute_group_import:
    label: Importazione dei gruppi di attributi in CSV
    validation.label: Validazione file
    import.label: Importazione dei gruppi di attributi
  csv_currency_import:
    label: Importazione valute in CSV
    validation.label: Validazione file
    import.label: Importazione valute
  csv_group_type_import:
    label: Importazione dei tipi di gruppo in CSV
    validation.label: Validazione file
    import.label: Importazione dei tipi di gruppo
  xlsx_category_import:
    label: Importazione categorie in XLSX
    validation.label: Validazione file
    import.label: Importazione categorie
  xlsx_association_type_import:
    label: Importazione dei tipi di associazione in XLSX
    validation.label: Validazione file
    import.label: Importazione tipi associazione
  xlsx_attribute_import:
    label: Importazione attributi in XLSX
    validation.label: Validazione file
    import.label: Importazione attributi
  xlsx_attribute_option_import:
    label: Importazione delle opzioni degli attributi in XLSX
    validation.label: Validazione file
    import.label: Opzioni importazione attributi
  xlsx_family_import:
    label: Importazione famiglie in XLSX
    validation.label: Validazione file
    import.label: Importazione famiglie
  xlsx_family_variant_import:
    label: Importazione famiglia variante in XLSX
    validation.label: Validazione file
    import.label: Importazione famiglia variante
  xlsx_product_export:
    label: Esportazione prodotti in XLSX
    export.label: Esportazione Prodotti
  xlsx_product_model_export:
    label: Esportazione modello di prodotto in XLSX
    export.label: Esportazione modello di prodotto
  xlsx_product_import:
    label: Importazione prodotti in XLSX
    validation.label: Validazione file
    import.label: Importazione prodotti
    import_associations.label: Importazione associazioni
  xlsx_product_model_import:
    label: Importazione modello di prodotto in XLSX
    validation.label: Validazione file
    import_root_product_model.label: Importazione modello di prodotto radice
    import_sub_product_model.label: Importazione sotto-modelli di prodotto
    import_product_model_descendants.label: Calcola i modelli di prodotto discendenti
  xlsx_group_export:
    label: Esportazione gruppi in XLSX
    export.label: Esportazione gruppi
  xlsx_group_import:
    label: Importazione gruppi in XLSX
    validation.label: Validazione file
    import.label: importazione gruppi
  xlsx_family_export:
    label: Esportazione famiglie in XLSX
    export.label: Esportazione famiglie
  xlsx_family_variant_export:
    label: Esportazione famiglia variante in XLSX
<<<<<<< HEAD
    export.label: Esportazione famiglie varianti
=======
    export.label: Esportazione famiglia variante
>>>>>>> f3485847
  xlsx_category_export:
    label: Esportazione categorie in XLSX
    export.label: Esportazione categorie
  xlsx_attribute_export:
    label: Esportazione attributi in XLSX
    export.label: Esportazione attributi in XLSX
  xlsx_attribute_option_export:
    label: Esportazione delle opzioni degli attributi in XLSX
    export.label: Esportazione delle opzioni degli attributi in XLSX
  xlsx_association_type_export:
    label: Esportazione dei tipi di associazione in XLSX
    export.label: Esportazione dei tipi di associazione in XLSX
  xlsx_channel_export:
    label: Esportazione canali in XLSX
    export.label: Esportazione canali
  xlsx_locale_export:
    label: Esportazione localizzazioni in XLSX
    export.label: Esportazione delle localizzazioni
  xlsx_attribute_group_export:
    label: Esportazione dei gruppi di attributi in XLSX
    export.label: Esportazione dei gruppi di attributi
  xlsx_currency_export:
    label: Esportazione valute in XLSX
    export.label: Esportazione valute
  xlsx_group_type_export:
    label: Esportazione dei tipi di gruppo in XLSX
    export.label: Esportazione dei tipi di gruppo
  xlsx_channel_import:
    label: Importazione canali in XLSX
    validation.label: Validazione file
    import.label: Importazione canali
  xlsx_locale_import:
    label: Importazione localizzazioni in XLSX
    validation.label: Validazione file
    import.label: Importazione localizzazione
  xlsx_attribute_group_import:
    label: Importazione dei gruppi di attributi in XLSX
    validation.label: Validazione file
    import.label: Importazione dei gruppi di attributi
  xlsx_currency_import:
    label: Importazione valute in XLSX
    validation.label: Validazione file
    import.label: Importazione valute
  xlsx_group_type_import:
    label: Importazione dei tipi di gruppo in XLSX
    validation.label: Validazione file
    import.label: Importazione dei tipi di gruppo<|MERGE_RESOLUTION|>--- conflicted
+++ resolved
@@ -50,11 +50,7 @@
     label: Esportazione prodotti in CSV
     export.label: Esportazione Prodotti
   csv_product_model_export:
-<<<<<<< HEAD
-    label: Esportazione modelli di prodotto in CSV
-=======
     label: Esportazione modello di prodotto in CSV
->>>>>>> f3485847
     export.label: Esportazione modello di prodotto
   csv_category_export:
     label: Esportazione categorie in CSV
@@ -75,24 +71,15 @@
     label: Esportazione famiglie in CSV
     export.label: Esportazione famiglie
   csv_family_variant_export:
-<<<<<<< HEAD
-    label: Esportazione famiglie varianti in CSV
-    export.label: Esportazione famiglie varianti
-=======
     label: Esportazione famiglia variante in CSV
     export.label: Esportazione famiglia variante
->>>>>>> f3485847
   csv_product_import:
     label: Importazione prodotti in CSV
     validation.label: Validazione file
     import.label: Importazione prodotti
     import_associations.label: Importazione associazioni
   csv_product_model_import:
-<<<<<<< HEAD
-    label: Importazione modelli di prodotto in CSV
-=======
     label: Importazione modello di prodotto in CSV
->>>>>>> f3485847
     validation.label: Validazione file
     import_root_product_model.label: Importazione modello di prodotto radice
     import_sub_product_model.label: Importazione sotto-modelli di prodotto
@@ -213,11 +200,7 @@
     export.label: Esportazione famiglie
   xlsx_family_variant_export:
     label: Esportazione famiglia variante in XLSX
-<<<<<<< HEAD
-    export.label: Esportazione famiglie varianti
-=======
     export.label: Esportazione famiglia variante
->>>>>>> f3485847
   xlsx_category_export:
     label: Esportazione categorie in XLSX
     export.label: Esportazione categorie
