<?php

namespace Pim\Bundle\CatalogBundle\Validator\Constraints;

use Akeneo\Component\FileStorage\Model\FileInterface;
use Symfony\Component\Validator\Constraint;
use Symfony\Component\Validator\ConstraintValidator;
use Symfony\Component\Validator\Constraints\FileValidator as BaseFileValidator;

/**
 * Validate files linked to product (need to validate extension and size).
 *
 * @author    Gildas Quemener <gildas@akeneo.com>
 * @copyright 2013 Akeneo SAS (http://www.akeneo.com)
 * @license   http://opensource.org/licenses/osl-3.0.php  Open Software License (OSL 3.0)
 */
class FileValidator extends ConstraintValidator
{
    protected static $suffices = [
        1                            => 'bytes',
        BaseFileValidator::KB_BYTES  => 'kB',
        BaseFileValidator::MB_BYTES  => 'MB',
        BaseFileValidator::KIB_BYTES => 'KiB',
        BaseFileValidator::MIB_BYTES => 'MiB',
    ];

    /**
     * {@inheritdoc}
     */
    public function validate($value, Constraint $constraint)
    {
        if ($value instanceof FileInterface && (null !== $value->getId() || null !== $value->getUploadedFile())) {
            $this->validateFileSize($value, $constraint);
            $this->validateFileExtension($value, $constraint);
        }
    }

    /**
     * Validate if extension is allowed.
     *
     * @param FileInterface $file      The file that should be validated
     * @param Constraint    $constraint The constraint for the validation
     */
    protected function validateFileExtension(FileInterface $file, Constraint $constraint)
    {
        if (!empty($constraint->allowedExtensions)) {
            $extension = null !== $file->getUploadedFile() ?
                $file->getUploadedFile()->getClientOriginalExtension() :
                $file->getExtension()
            ;

            if (!in_array(strtolower($extension), $constraint->allowedExtensions)) {
                $this->context->buildViolation(
                    $constraint->extensionsMessage,
                    ['%extensions%' => implode(', ', $constraint->allowedExtensions)]
                )->addViolation();
            }
        }
    }

    /**
     * Validate if file size is allowed.
     *
     * @param FileInterface $file
     * @param Constraint    $constraint
     */
    protected function validateFileSize(FileInterface $file, Constraint $constraint)
    {
        if ($constraint->maxSize) {
            $limitInBytes = $constraint->maxSize;

<<<<<<< HEAD
            if ($file->getSize() > $limitInBytes) {
                list($sizeAsString, $limitAsString, $suffix) = $this->factorizeSizes($file->getSize(), $limitInBytes, $constraint->binaryFormat);
                $this->context->buildViolation($constraint->maxSizeMessage)
                    ->setParameter('{{ file }}', $this->formatValue($file->getOriginalFilename()))
                    ->setParameter('{{ size }}', $sizeAsString)
                    ->setParameter('{{ limit }}', $limitAsString)
                    ->setParameter('{{ suffix }}', $suffix)
                    ->setCode(File::TOO_LARGE_ERROR)
                    ->addViolation();
=======
            if (ctype_digit((string) $constraint->maxSize)) {
                $size = $fileSize;
                $limit = (int) $constraint->maxSize;
                $suffix = 'bytes';
            } elseif (preg_match('/^\d++k$/', $constraint->maxSize)) {
                $size = round($fileSize / 1024, 2);
                $limit = (int) $constraint->maxSize;
                $suffix = 'kB';
            } elseif (preg_match('/^\d++M$/', $constraint->maxSize)) {
                $size = round($fileSize / (1024 * 1024), 2);
                $limit = (int) $constraint->maxSize;
                $suffix = 'MB';
            } else {
                throw new ConstraintDefinitionException(sprintf('"%s" is not a valid maximum size', $constraint->maxSize));
            }
>>>>>>> fb8542bc

                return;
            }
        }
    }

    /**
     * Convert the limit to the smallest possible number
     * (i.e. try "MB", then "kB", then "bytes")
     */
    protected function factorizeSizes($size, $limit, $binaryFormat)
    {
        if ($binaryFormat) {
            $coef = BaseFileValidator::MIB_BYTES;
            $coefFactor = BaseFileValidator::KIB_BYTES;
        } else {
            $coef = BaseFileValidator::MB_BYTES;
            $coefFactor = BaseFileValidator::KB_BYTES;
        }

        $limitAsString = (string) ($limit / $coef);

        // Restrict the limit to 2 decimals (without rounding! we
        // need the precise value)
        while (self::moreDecimalsThan($limitAsString, 2)) {
            $coef /= $coefFactor;
            $limitAsString = (string) ($limit / $coef);
        }

        // Convert size to the same measure, but round to 2 decimals
        $sizeAsString = (string) round($size / $coef, 2);

        // If the size and limit produce the same string output
        // (due to rounding), reduce the coefficient
        while ($sizeAsString === $limitAsString) {
            $coef /= $coefFactor;
            $limitAsString = (string) ($limit / $coef);
            $sizeAsString = (string) round($size / $coef, 2);
        }

        return [$sizeAsString, $limitAsString, self::$suffices[$coef]];
    }

    /**
     * @param $double
     * @param $numberOfDecimals
     *
     * @return bool
     */
    protected static function moreDecimalsThan($double, $numberOfDecimals)
    {
        return strlen((string) $double) > strlen(round($double, $numberOfDecimals));
    }
}<|MERGE_RESOLUTION|>--- conflicted
+++ resolved
@@ -66,10 +66,10 @@
      */
     protected function validateFileSize(FileInterface $file, Constraint $constraint)
     {
+        // comes from Symfony\Component\Validator\Constraints\FileValidator
         if ($constraint->maxSize) {
             $limitInBytes = $constraint->maxSize;
 
-<<<<<<< HEAD
             if ($file->getSize() > $limitInBytes) {
                 list($sizeAsString, $limitAsString, $suffix) = $this->factorizeSizes($file->getSize(), $limitInBytes, $constraint->binaryFormat);
                 $this->context->buildViolation($constraint->maxSizeMessage)
@@ -79,23 +79,6 @@
                     ->setParameter('{{ suffix }}', $suffix)
                     ->setCode(File::TOO_LARGE_ERROR)
                     ->addViolation();
-=======
-            if (ctype_digit((string) $constraint->maxSize)) {
-                $size = $fileSize;
-                $limit = (int) $constraint->maxSize;
-                $suffix = 'bytes';
-            } elseif (preg_match('/^\d++k$/', $constraint->maxSize)) {
-                $size = round($fileSize / 1024, 2);
-                $limit = (int) $constraint->maxSize;
-                $suffix = 'kB';
-            } elseif (preg_match('/^\d++M$/', $constraint->maxSize)) {
-                $size = round($fileSize / (1024 * 1024), 2);
-                $limit = (int) $constraint->maxSize;
-                $suffix = 'MB';
-            } else {
-                throw new ConstraintDefinitionException(sprintf('"%s" is not a valid maximum size', $constraint->maxSize));
-            }
->>>>>>> fb8542bc
 
                 return;
             }
