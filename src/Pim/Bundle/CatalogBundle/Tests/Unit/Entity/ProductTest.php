--- conflicted
+++ resolved
@@ -491,18 +491,10 @@
     }
 
     /**
-<<<<<<< HEAD
-     * @return \Pim\Bundle\FlexibleEntityBundle\Entity\Media
+     * @return \Pim\Bundle\CatalogBundle\Entity\Media
      */
     protected function getMediaMock()
     {
-        return $this->getMock('Pim\Bundle\FlexibleEntityBundle\Entity\Media');
-=======
-     * @return \Pim\Bundle\CatalogBundle\Entity\Media
-     */
-    protected function getMediaMock()
-    {
         return $this->getMock('Pim\Bundle\CatalogBundle\Entity\Media');
->>>>>>> e1a90db6
     }
 }