<?php

namespace Pim\Bundle\CatalogBundle\Tests\Unit\Form\Type;

use Symfony\Bridge\Doctrine\Form\Type\EntityType;
use Symfony\Component\Security\Core\SecurityContext;
use Symfony\Component\Form\Extension\Validator\Type\FormTypeValidatorExtension;
use Symfony\Component\Form\Forms;
use Symfony\Component\Form\Tests\Extension\Core\Type\TypeTestCase;
use Doctrine\Common\Annotations\AnnotationReader;
use Doctrine\ORM\EntityManager;
use Doctrine\ORM\Mapping\Driver\AnnotationDriver;
use Pim\Bundle\TranslationBundle\Form\Type\TranslatableFieldType;

/**
 * Abstract form type test
 *
 * @author    Romain Monceau <romain@akeneo.com>
 * @copyright 2013 Akeneo SAS (http://www.akeneo.com)
 * @license   http://opensource.org/licenses/osl-3.0.php  Open Software License (OSL 3.0)
 */
abstract class AbstractFormTypeTest extends TypeTestCase
{
    /**
     * Create an entityManager for testing
     *
     * @return EntityManager
     */
    public function createTestEntityManager()
    {
        $config = new \Doctrine\ORM\Configuration();
        $config->setEntityNamespaces(array('SymfonyTestsDoctrine' => 'Symfony\Bridge\Doctrine\Tests\Fixtures'));
        $config->setAutoGenerateProxyClasses(true);
        $config->setProxyDir(\sys_get_temp_dir());
        $config->setProxyNamespace('SymfonyTests\Doctrine');
        $config->setMetadataDriverImpl(new AnnotationDriver(new AnnotationReader()));
        $config->setQueryCacheImpl(new \Doctrine\Common\Cache\ArrayCache());
        $config->setMetadataCacheImpl(new \Doctrine\Common\Cache\ArrayCache());

        $params = array(
            'driver' => 'pdo_sqlite',
            'memory' => true,
        );

        return EntityManager::create($params, $config);
    }

    /**
     * Create entity form type
     *
     * @return \Symfony\Bridge\Doctrine\Form\Type\EntityType
     */
    protected function createEntityType()
    {
        $em = $this->createTestEntityManager();

        $registry = $this->getMockForAbstractClass('Doctrine\Common\Persistence\ManagerRegistry');
        $registry->expects($this->any())
                 ->method('getManagerForClass')
                 ->will($this->returnValue($em));

        $entityType = new EntityType($registry);

        return $entityType;
    }

    /**
     * {@inheritdoc}
     */
    protected function setUp()
    {
        parent::setUp();

        // redefine form factory and builder to add translatable field
        $this->builder->add('pim_translatable_field');
        $this->builder->add('entity');

        $this->factory = Forms::createFormFactoryBuilder()
            ->addTypeExtension(
                new FormTypeValidatorExtension(
                    $this->getMock('Symfony\Component\Validator\ValidatorInterface')
                )
            )
            ->addType(
                new TranslatableFieldType(
                    $this->getMock('Symfony\Component\Validator\ValidatorInterface'),
                    $this->getLocaleManagerMock(),
                    $this->getLocaleHelperMock()
                )
            )
            ->addType($this->createEntityType())
            ->getFormFactory();
    }

    /**
     * Create mock for locale manager
     *
     * @return \Pim\Bundle\CatalogBundle\Manager\LocaleManager
     */
    protected function getLocaleManagerMock()
    {
        $objectManager = $this->getMockForAbstractClass('\Doctrine\Common\Persistence\ObjectManager');
        $securityContext = $this->getSecurityContextMock();
        $aclManager = $this->getAclManagerMock();

        // create mock builder for locale manager and redefine constructor to set object manager
        $mockBuilder = $this->getMockBuilder('Pim\Bundle\CatalogBundle\Manager\LocaleManager')
            ->setConstructorArgs(array($objectManager, $securityContext, $aclManager, 'en_US'));

        // create locale manager mock from mock builder previously create and redefine getActiveCodes method
        $localeManager = $mockBuilder->getMock(
            'Pim\Bundle\CatalogBundle\Manager\LocaleManager',
            array('getActiveCodes')
        );
        $localeManager->expects($this->any())
            ->method('getActiveCodes')
            ->will($this->returnValue(array('en_US', 'fr_FR')));

        return $localeManager;
    }

    /**
     * Create a security context mock
     *
     * @return \Symfony\Component\Security\Core\SecurityContext
     */
    protected function getSecurityContextMock()
    {
        $authManager = $this->getMock('Symfony\Component\Security\Core\Authentication\AuthenticationManagerInterface');
        $decisionManager = $this->getMock(
            'Symfony\Component\Security\Core\Authorization\AccessDecisionManagerInterface'
        );

        $securityContext = new SecurityContext($authManager, $decisionManager);
        $securityContext->setToken(
            $this->getMock('Symfony\Component\Security\Core\Authentication\Token\TokenInterface')
        );

        return $securityContext;
    }

    /**
     * Get a mock of ObjectManager
     *
     * @return \Doctrine\Common\Persistence\ObjectManager
     */
    protected function getObjectManagerMock()
    {
        return $this->getMock('Doctrine\Common\Persistence\ObjectManager');
    }

    /**
     * Get a mock of EventDispatcherInterface
     *
     * @return \Symfony\Component\EventDispatcher\EventDispatcherInterface
     */
    protected function getEventDispatcherInterfaceMock()
    {
        return $this->getMock('Symfony\Component\EventDispatcher\EventDispatcherInterface');
    }

    /**
     * Get a mock of MediaManager
     *
     * @return \Pim\Bundle\CatalogBundle\Manager\MediaManager
     */
    protected function getMediaManagerMock()
    {
        return $this
            ->getMockBuilder('Pim\Bundle\CatalogBundle\Manager\MediaManager')
            ->disableOriginalConstructor()
            ->getMock();
    }

    /**
     * Assert field name and type
     * @param string $name Field name
     * @param string $type Field type alias
     */
    protected function assertField($name, $type)
    {
        $formType = $this->form->get($name);
        $this->assertInstanceOf('\Symfony\Component\Form\Form', $formType);
        $this->assertEquals($type, $formType->getConfig()->getType()->getInnerType()->getName());
    }

    /**
<<<<<<< HEAD
     * Get LocaleHelper Mock
     * 
=======
     * Get LocaleHelperMock
     *
>>>>>>> fcfebdf6
     * @return \Pim\Bundle\CatalogBundle\Helper\LocaleHelper
     */
    protected function getLocaleHelperMock()
    {
        $helper = $this->getMockBuilder('Pim\Bundle\CatalogBundle\Helper\LocaleHelper')
            ->disableOriginalConstructor()
            ->getMock();
        $helper->expects($this->any())
            ->method('getLocaleLabel')
            ->will($this->returnArgument(0));

        return $helper;
    }

    /**
     * Get ACL ManagerInterface mock
     * 
     * @return type
     */
    protected function getAclManagerMock()
    {
        return $this->getMock('Oro\Bundle\UserBundle\Acl\ManagerInterface');
    }
}<|MERGE_RESOLUTION|>--- conflicted
+++ resolved
@@ -185,13 +185,8 @@
     }
 
     /**
-<<<<<<< HEAD
-     * Get LocaleHelper Mock
-     * 
-=======
      * Get LocaleHelperMock
      *
->>>>>>> fcfebdf6
      * @return \Pim\Bundle\CatalogBundle\Helper\LocaleHelper
      */
     protected function getLocaleHelperMock()
