<?php

namespace Pim\Bundle\CatalogBundle\Tests\Functional\EventListener;

use Symfony\Bundle\FrameworkBundle\Test\WebTestCase;
use Doctrine\ORM\EntityManager;
use Oro\Bundle\UserBundle\Entity\UserManager;
use Oro\Bundle\UserBundle\Entity\User;
use Pim\Bundle\CatalogBundle\Entity\Channel;

/**
 * Test related class
 *
 * @author    Antoine Guigan <antoine@akeneo.com>
 * @copyright 2013 Akeneo SAS (http://www.akeneo.com)
 * @license   http://opensource.org/licenses/osl-3.0.php  Open Software License (OSL 3.0)
 */
class UserPreferencesListenerTest extends WebTestCase
{
    /**
     * @var UserManager
     */
    protected $userManager;

    /**
     * @var EntityManager
     */
    protected $entityManager;

    /**
     * {@inheritdoc}
     */
    protected function setUp()
    {
        $kernel = $this->createKernel();
        $kernel->boot();
        $container = $kernel->getContainer();
        $this->userManager = $container->get('oro_user.manager');
        $this->entityManager = $container->get('doctrine.orm.default_entity_manager');
    }

    /**
     * Tests attribute removal when a channel is updated
     */
    public function testRemoveChannel()
    {
        $prefix = sha1(rand(0, 9999999));
        $channel1 = new Channel();
        $channel1
            ->setCode($prefix . 'channel1')
            ->setLabel('channel1');
        $this->entityManager->persist($channel1);

        $channel2 = new Channel();
        $channel2
            ->setCode($prefix . 'channel2')
            ->setLabel('channel2');
        $this->entityManager->persist($channel2);

        $this->entityManager->flush();

        $attribute = $this->userManager->getFlexibleRepository()->findAttributeByCode('catalogscope');
        foreach ($attribute->getOptions() as $option) {
            if (($prefix . 'channel2') == $option->getOptionValue()->getValue()) {
                $removedOption = $option;
            }
        }

        $user = $this->userManager->createFlexible();
        $user
            ->setUsername($prefix)
            ->setEmail($prefix . '@test.com')
<<<<<<< HEAD
            ->setPassword($prefix);
        $user->setCatalogscope($removedOption);
=======
            ->setPassword($prefix)
            ->setCatalogscope($removedOption);
>>>>>>> a8d02ace
        $this->userManager->updateUser($user);
        $this->entityManager->flush();

        $this->entityManager->remove($channel2);
        $this->entityManager->flush();
        $this->entityManager->clear();

        $user = $this->userManager->findUserByUsername($prefix);
        $channel1 = $this->entityManager->getRepository('PimCatalogBundle:Channel')->find($channel1->getId());
        $this->assertNotEquals(
            $removedOption->getOptionValue()->getValue(),
            $user->getCatalogscope()->getData()->getOptionValue()->getValue()
        );
        $this->entityManager->remove($channel1);
        $this->entityManager->remove($user);
        $this->entityManager->flush();

        $attribute = $this->userManager->getFlexibleRepository()->findAttributeByCode('catalogscope');
        foreach ($attribute->getOptions() as $option) {
            $this->assertNotEquals($prefix . 'channel2', $option->getOptionValue()->getValue());
        }
    }
}<|MERGE_RESOLUTION|>--- conflicted
+++ resolved
@@ -70,13 +70,8 @@
         $user
             ->setUsername($prefix)
             ->setEmail($prefix . '@test.com')
-<<<<<<< HEAD
-            ->setPassword($prefix);
-        $user->setCatalogscope($removedOption);
-=======
             ->setPassword($prefix)
             ->setCatalogscope($removedOption);
->>>>>>> a8d02ace
         $this->userManager->updateUser($user);
         $this->entityManager->flush();
 
