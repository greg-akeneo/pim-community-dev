--- conflicted
+++ resolved
@@ -4,10 +4,6 @@
 
 use Oro\Bundle\FlexibleEntityBundle\Entity\Mapping\AbstractEntityAttributeOptionValue;
 use JMS\Serializer\Annotation\ExclusionPolicy;
-<<<<<<< HEAD
-use Doctrine\ORM\Mapping as ORM;
-=======
->>>>>>> 21cd965c
 
 /**
  * Attribute option values
@@ -16,12 +12,6 @@
  * @copyright 2013 Akeneo SAS (http://www.akeneo.com)
  * @license   http://opensource.org/licenses/osl-3.0.php Open Software License (OSL 3.0)
  *
-<<<<<<< HEAD
- * @ORM\Table(name="pim_catalog_attribute_option_value")
- * @ORM\Entity
- * 
-=======
->>>>>>> 21cd965c
  * @ExclusionPolicy("all")
  */
 class AttributeOptionValue extends AbstractEntityAttributeOptionValue
