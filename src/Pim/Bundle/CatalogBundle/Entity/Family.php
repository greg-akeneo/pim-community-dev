--- conflicted
+++ resolved
@@ -3,13 +3,7 @@
 namespace Pim\Bundle\CatalogBundle\Entity;
 
 use Doctrine\Common\Collections\ArrayCollection;
-<<<<<<< HEAD
-use Doctrine\ORM\Mapping as ORM;
 use JMS\Serializer\Annotation\ExclusionPolicy;
-use Gedmo\Mapping\Annotation as Gedmo;
-=======
-use JMS\Serializer\Annotation\ExclusionPolicy;
->>>>>>> 21cd965c
 use Oro\Bundle\EntityConfigBundle\Metadata\Annotation\Config;
 use Pim\Bundle\CatalogBundle\Entity\ProductAttribute;
 use Pim\Bundle\CatalogBundle\Entity\AttributeRequirement;
@@ -32,11 +26,7 @@
  *         }
  *     }
  * )
-<<<<<<< HEAD
- * 
-=======
  *
->>>>>>> 21cd965c
  * @ExclusionPolicy("all")
  */
 class Family implements TranslatableInterface
@@ -53,16 +43,6 @@
 
     /**
      * @var \Doctrine\Common\Collections\ArrayCollection $attributes
-<<<<<<< HEAD
-     *
-     * @ORM\ManyToMany(targetEntity="Pim\Bundle\CatalogBundle\Entity\ProductAttribute", cascade={"persist"})
-     * @ORM\JoinTable(
-     *    name="pim_catalog_family_attribute",
-     *    joinColumns={@ORM\JoinColumn(name="family_id", referencedColumnName="id", onDelete="CASCADE")},
-     *    inverseJoinColumns={@ORM\JoinColumn(name="attribute_id", referencedColumnName="id", onDelete="CASCADE")}
-     * )
-=======
->>>>>>> 21cd965c
      */
     protected $attributes;
 
@@ -83,15 +63,6 @@
 
     /**
      * @var \Doctrine\Common\Collections\ArrayCollection $requirements
-<<<<<<< HEAD
-     *
-     * @ORM\OneToMany(
-     *     targetEntity="Pim\Bundle\CatalogBundle\Entity\AttributeRequirement",
-     *     mappedBy="family",
-     *     cascade={"persist", "remove"}
-     * )
-=======
->>>>>>> 21cd965c
      */
     protected $requirements;
 
