--- conflicted
+++ resolved
@@ -31,13 +31,7 @@
     /** @var string $code */
     protected $code;
 
-<<<<<<< HEAD
-    /** @var GroupType */
-=======
-    /**
-     * @var GroupTypeInterface
-     */
->>>>>>> e9cbb331
+    /** @var GroupTypeInterface */
     protected $type;
 
     /**  @var ArrayCollection $products */
