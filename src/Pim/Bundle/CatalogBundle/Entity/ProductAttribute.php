--- conflicted
+++ resolved
@@ -29,11 +29,7 @@
  *        }
  *    }
  * )
-<<<<<<< HEAD
- * 
-=======
  *
->>>>>>> 21cd965c
  * @ExclusionPolicy("all")
  */
 class ProductAttribute extends AbstractEntityAttribute implements
