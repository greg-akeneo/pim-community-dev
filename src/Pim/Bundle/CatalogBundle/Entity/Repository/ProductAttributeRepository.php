<?php

namespace Pim\Bundle\CatalogBundle\Entity\Repository;

use Oro\Bundle\FlexibleEntityBundle\Entity\Repository\AttributeRepository;

/**
 * Repository for attribute entity
 *
 * @author    Gildas Quemener <gildas@akeneo.com>
 * @copyright 2013 Akeneo SAS (http://www.akeneo.com)
 * @license   http://opensource.org/licenses/osl-3.0.php  Open Software License (OSL 3.0)
 */
class ProductAttributeRepository extends AttributeRepository
{
    /**
     * @return \Doctrine\Common\Collections\ArrayCollection
     */
    public function findAllWithTranslations()
    {
        $qb = $this->createQueryBuilder('a')
            ->addSelect('translation')
            ->leftJoin('a.translations', 'translation');

        return $qb->getQuery()->execute();
    }

    /**
     * Get the query builder to find all product attributes except the ones
     * defined in arguments
     *
     * @param array $attributes The attributes to exclude from the results set
     *
     * @return Doctrine\ORM\QueryBuilder
     */
    public function getFindAllExceptQB(array $attributes)
    {
        $qb = $this->createQueryBuilder('a')->orderBy('a.group');

        if (!empty($attributes)) {
            $ids = array_map(
                function ($attribute) {
                    return $attribute->getId();
                },
                $attributes
            );

            $qb->andWhere(
                $qb->expr()->notIn('a.id', $ids)
            );
        }

        return $qb;
    }

    /**
     * Find all product attributes that belong to a group
     *
     * @return array
     */
    public function findAllGrouped()
    {
        $qb = $this->createQueryBuilder('a');
        $qb->where($qb->expr()->isNotNull('a.group'))->orderBy('a.code');

        return $qb->getQuery()->getResult();
    }

    /**
<<<<<<< HEAD
     * Find all unique product attribute codes
     *
     * @return string[]
     */
    public function findUniqueAttributeCodes()
    {
        $codes = $this
            ->createQueryBuilder('a')
            ->select('a.code')
            ->andWhere('a.unique = ?1')
            ->setParameter(1, true)
            ->getQuery()
            ->getArrayResult();

        return array_map(function ($data) {
            return $data['code'];
        }, $codes);
=======
     * Find all attributes of type axis
     * An axis define a variation of a variant group
     * Axes are attributes with options, not localizable and not scopable
     *
     * @return \Doctrine\ORM\QueryBuilder
     */
    public function findAllAxisQB()
    {
        $qb = $this->createQueryBuilder('a');
        $qb
            ->andWhere(
                $qb->expr()->in('a.attributeType', array('pim_catalog_simpleselect', 'pim_catalog_multiselect'))
            )
            ->andWhere($qb->expr()->neq('a.scopable', 1))
            ->andWhere($qb->expr()->neq('a.translatable', 1));

        return $qb;
    }

    /**
     * Find all axis
     *
     * @see findAllAxisQB
     *
     * @return array
     */
    public function findAllAxis()
    {
        $qb = $this->findAllAxisQB();

        return $qb->getQuery()->getResult();
>>>>>>> fcfebdf6
    }
}<|MERGE_RESOLUTION|>--- conflicted
+++ resolved
@@ -67,7 +67,6 @@
     }
 
     /**
-<<<<<<< HEAD
      * Find all unique product attribute codes
      *
      * @return string[]
@@ -85,7 +84,9 @@
         return array_map(function ($data) {
             return $data['code'];
         }, $codes);
-=======
+    }
+
+    /**
      * Find all attributes of type axis
      * An axis define a variation of a variant group
      * Axes are attributes with options, not localizable and not scopable
@@ -117,6 +118,5 @@
         $qb = $this->findAllAxisQB();
 
         return $qb->getQuery()->getResult();
->>>>>>> fcfebdf6
     }
 }