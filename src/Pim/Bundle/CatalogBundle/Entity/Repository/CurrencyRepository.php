<?php

namespace Pim\Bundle\CatalogBundle\Entity\Repository;

use Pim\Bundle\CatalogBundle\Doctrine\ReferableEntityRepository;
use Pim\Bundle\CatalogBundle\Repository\CurrencyRepositoryInterface;

/**
 * Currency repository
 *
 * @author    Filips Alpe <filips@akeneo.com>
 * @copyright 2013 Akeneo SAS (http://www.akeneo.com)
 * @license   http://opensource.org/licenses/osl-3.0.php  Open Software License (OSL 3.0)
 *
 * @deprecated will be moved to Pim\Bundle\CatalogBundle\Doctrine\ORM\Repository in 1.4
 */
class CurrencyRepository extends ReferableEntityRepository implements CurrencyRepositoryInterface
{
    /**
<<<<<<< HEAD
     * Return an array of activated currencies codes
     *
     * @return array
     */
    public function getActivatedCurrenciesCodes()
    {
        $criterias = array('activated' => true);
        $currencies = $this->findBy($criterias);

        return array_map(
            function ($value) {
                return $value->getCode();
            },
            $currencies
        );
    }

    /**
     * Return an array of activated currencies
     *
     * @return array
=======
     * {@inheritdoc}
>>>>>>> ad0f68aa
     */
    public function getActivatedCurrencies()
    {
        $qb = $this->getActivatedCurrenciesQB();

        return $qb->getQuery()->getResult();
    }

    /**
     * {@inheritdoc}
     */
    public function getActivatedCurrencyCodes()
    {
        $qb = $this->getActivatedCurrenciesQB();
        $qb->select('c.code');

        $res = $qb->getQuery()->getScalarResult();

        $codes = [];
        foreach ($res as $row) {
            $codes[] = $row['code'];
        }

        return $codes;
    }

    /**
     * {@inheritdoc}
     */
    public function getActivatedCurrenciesQB()
    {
        $qb = $this->createQueryBuilder('c');
        $qb->where($qb->expr()->eq('c.activated', true))
           ->orderBy('c.code');

        return $qb;
    }

    /**
     * {@inheritdoc}
     */
    public function createDatagridQueryBuilder()
    {
        $qb = $this->createQueryBuilder('c');
        $rootAlias = $qb->getRootAlias();

        $qb->addSelect($rootAlias);

        return $qb;
    }
}<|MERGE_RESOLUTION|>--- conflicted
+++ resolved
@@ -17,10 +17,7 @@
 class CurrencyRepository extends ReferableEntityRepository implements CurrencyRepositoryInterface
 {
     /**
-<<<<<<< HEAD
-     * Return an array of activated currencies codes
-     *
-     * @return array
+     * {@inheritdoc}
      */
     public function getActivatedCurrenciesCodes()
     {
@@ -36,12 +33,7 @@
     }
 
     /**
-     * Return an array of activated currencies
-     *
-     * @return array
-=======
      * {@inheritdoc}
->>>>>>> ad0f68aa
      */
     public function getActivatedCurrencies()
     {
