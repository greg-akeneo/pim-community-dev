<?php

namespace Pim\Bundle\CatalogBundle\Entity;

use Doctrine\Common\Collections\ArrayCollection;
use JMS\Serializer\Annotation\ExclusionPolicy;
use Pim\Bundle\FlexibleEntityBundle\Entity\Mapping\AbstractEntityFlexibleValue;
use Pim\Bundle\FlexibleEntityBundle\Entity\Mapping\AbstractEntityAttributeOption;
use Pim\Bundle\CatalogBundle\Model\ProductValueInterface;
use Pim\Bundle\CatalogBundle\Model\ProductInterface;
use Pim\Bundle\CatalogBundle\Entity\ProductPrice;
use Pim\Bundle\CatalogBundle\Entity\Media;

/**
 * Value for a product attribute
 *
 * @author    Nicolas Dupont <nicolas@akeneo.com>
 * @copyright 2013 Akeneo SAS (http://www.akeneo.com)
 * @license   http://opensource.org/licenses/osl-3.0.php  Open Software License (OSL 3.0)
 *
 * @ExclusionPolicy("all")
 */
class ProductValue extends AbstractEntityFlexibleValue implements ProductValueInterface
{
    /**
<<<<<<< HEAD
     * @var Pim\Bundle\FlexibleEntityBundle\Entity\Attribute $attribute
     *
     * @ORM\ManyToOne(targetEntity="Pim\Bundle\CatalogBundle\Entity\ProductAttribute")
     * @ORM\JoinColumn(name="attribute_id", referencedColumnName="id", onDelete="CASCADE", nullable=false)
=======
     * @var Oro\Bundle\FlexibleEntityBundle\Entity\Attribute $attribute
>>>>>>> d72aa237
     */
    protected $attribute;

    /**
     * @var ProductInterface $entity
     */
    protected $entity;

    /**
     * Store varchar value
     * @var string $varchar
     */
    protected $varchar;

    /**
     * Store int value
     * @var integer $integer
     */
    protected $integer;

    /**
     * Store decimal value
     * @var double $decimal
     */
    protected $decimal;

    /**
     * Store boolean value
     * @var boolean $boolean
     */
    protected $boolean;

    /**
     * Store text value
     * @var string $text
     */
    protected $text;

    /**
     * Store date value
     * @var date $date
     */
    protected $date;

    /**
     * Store datetime value
     * @var date $datetime
     */
    protected $datetime;

    /**
     * Store options values
     *
     * @var ArrayCollection options
     */
    protected $options;

    /**
     * Store simple option value
     *
     * @var Pim\Bundle\CatalogBundle\Entity\AttributeOption $option
     */
    protected $option;

    /**
     * Store upload values
     *
     * @var Media $media
     */
    protected $media;

    /**
     * Store metric value
     *
     * @var Metric $metric
<<<<<<< HEAD
     *
     * @ORM\OneToOne(targetEntity="Pim\Bundle\FlexibleEntityBundle\Entity\Metric", cascade={"persist", "refresh"})
     * @ORM\JoinColumn(name="metric_id", referencedColumnName="id", onDelete="SET NULL")
=======
>>>>>>> d72aa237
     */
    protected $metric;

    /**
     * Store prices value
     *
     * @var ArrayCollection $prices
     */
    protected $prices;

    /**
     * Constructor
     */
    public function __construct()
    {
        parent::__construct();

        $this->prices = new ArrayCollection();
    }

    /**
     * Remove an option
     *
     * @param AbstractEntityAttributeOption $option
     *
     * @return ProductValue
     */
    public function removeOption(AbstractEntityAttributeOption $option)
    {
        $this->options->removeElement($option);

        return $this;
    }

    /**
     * Get media
     *
     * @return \Pim\Bundle\CatalogBundle\Entity\Media
     */
    public function getMedia()
    {
        return $this->media;
    }

    /**
     * Set media
     *
     * @param Pim\Bundle\CatalogBundle\Entity\Media $media
     *
     * @return ProductValue
     */
    public function setMedia(Media $media)
    {
        $media->setValue($this);
        $this->media = $media;

        return $this;
    }

    /**
     * Get metric
     *
     * @return Metric
     */
    public function getMetric()
    {
        return $this->metric;
    }

    /**
     * Set metric
     *
     * @param Metric $metric
     *
     * @return ProductValue
     */
    public function setMetric($metric)
    {
        $this->metric = $metric;

        return $this;
    }

    /**
     * Get prices
     *
     * @return array
     */
    public function getPrices()
    {
        return $this->prices;
    }

    /**
     * Get the price matching the given currency
     *
     * @param string $currency
     *
     * @return boolean|Price
     */
    public function getPrice($currency)
    {
        return $this->prices->filter(
            function ($price) use ($currency) {
                return $currency === $price->getCurrency();
            }
        )->first();
    }

    /**
     * Set prices, used for multi select to retrieve many options
     *
     * @param ArrayCollection $prices
     *
     * @return ProductValue
     */
    public function setPrices($prices)
    {
        if (null === $prices) {
            $prices = array();
        }
        $this->prices = $prices;

        return $this;
    }

    /**
     * Add price
     *
     * @param ProductPrice $price
     *
     * @return ProductValue
     */
    public function addPrice(ProductPrice $price)
    {
        $this->prices[] = $price;
        $price->setValue($this);

        return $this;
    }

    /**
     * Remove price
     *
     * @param ProductPrice $price
     *
     * @return ProductValue
     */
    public function removePrice(ProductPrice $price)
    {
        $this->prices->removeElement($price);

        return $this;
    }

    /**
     * Add missing prices
     *
     * @param array $activeCurrencies the active currency codes
     *
     * @return ProductValue
     */
    public function addMissingPrices($activeCurrencies)
    {
        $existingCurrencies = array();
        foreach ($this->getPrices() as $price) {
            $existingCurrencies[] = $price->getCurrency();
        }
        $newCurrencies = array_diff($activeCurrencies, $existingCurrencies);
        foreach ($newCurrencies as $currency) {
            $price = new ProductPrice();
            $price->setCurrency($currency);
            $this->addPrice($price);
        }

        return $this;
    }

    /**
     * Remove disabled prices
     *
     * @param array $activeCurrencies the active currency codes
     *
     * @return ProductValue
     */
    public function removeDisabledPrices($activeCurrencies)
    {
        foreach ($this->getPrices() as $price) {
            if (!in_array($price->getCurrency(), $activeCurrencies)) {
                $this->removePrice($price);
            }
        }

        return $this;
    }

    /**
     * @return boolean
     */
    public function isRemovable()
    {
        if (null === $this->entity) {
            return true;
        }

        return $this->entity->isAttributeRemovable($this->attribute);
    }

    /**
     * @return Product
     */
    public function getEntity()
    {
        return $this->entity;
    }
}<|MERGE_RESOLUTION|>--- conflicted
+++ resolved
@@ -23,14 +23,7 @@
 class ProductValue extends AbstractEntityFlexibleValue implements ProductValueInterface
 {
     /**
-<<<<<<< HEAD
      * @var Pim\Bundle\FlexibleEntityBundle\Entity\Attribute $attribute
-     *
-     * @ORM\ManyToOne(targetEntity="Pim\Bundle\CatalogBundle\Entity\ProductAttribute")
-     * @ORM\JoinColumn(name="attribute_id", referencedColumnName="id", onDelete="CASCADE", nullable=false)
-=======
-     * @var Oro\Bundle\FlexibleEntityBundle\Entity\Attribute $attribute
->>>>>>> d72aa237
      */
     protected $attribute;
 
@@ -106,12 +99,6 @@
      * Store metric value
      *
      * @var Metric $metric
-<<<<<<< HEAD
-     *
-     * @ORM\OneToOne(targetEntity="Pim\Bundle\FlexibleEntityBundle\Entity\Metric", cascade={"persist", "refresh"})
-     * @ORM\JoinColumn(name="metric_id", referencedColumnName="id", onDelete="SET NULL")
-=======
->>>>>>> d72aa237
      */
     protected $metric;
 
