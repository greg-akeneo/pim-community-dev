<?php

declare(strict_types=1);

namespace Pim\Bundle\CatalogBundle\tests\integration\Product;

use Akeneo\Test\Integration\Configuration;
use Akeneo\Test\Integration\TestCase;

/**
 * @author    Damien Carcel (damien.carcel@akeneo.com)
 * @copyright 2017 Akeneo SAS (http://www.akeneo.com)
 * @license   http://opensource.org/licenses/osl-3.0.php Open Software License (OSL 3.0)
 */
class UpdateProductModelIntegration extends TestCase
{
    /**
<<<<<<< HEAD
     * TODO: This will become possible in PIM-6350.
     *
     * @expectedException \Akeneo\Tool\Component\StorageUtils\Exception\ImmutablePropertyException
     * @expectedExceptionMessage Property "parent" cannot be modified, "amor" given.
     */
    public function testTheParentCannotBeChanged(): void
    {
        $productModel = $this->get('pim_catalog.repository.product_model')->findOneByIdentifier('apollon_blue');
        $this->get('pim_catalog.updater.product_model')->update($productModel, ['parent' => 'amor',]);
    }

    /**
=======
>>>>>>> cab00930
     * TODO: This will become possible in PIM-6344.
     *
     * @expectedException \Akeneo\Tool\Component\StorageUtils\Exception\ImmutablePropertyException
     * @expectedExceptionMessage Property "family_variant" cannot be modified, "shoes_size" given.
     */
    public function testTheFamilyVariantCannotBeChanged(): void
    {
        $productModel = $this->get('pim_catalog.repository.product_model')->findOneByIdentifier('apollon_blue');
        $this->get('pim_catalog.updater.product_model')->update($productModel, ['family_variant' => 'shoes_size',]);
    }

    /**
     * @expectedException \Akeneo\Tool\Component\StorageUtils\Exception\ImmutablePropertyException
     * @expectedExceptionMessage Property "family_variant" cannot be modified, "shoes_size" given.
     */
    public function testTheFamilyVariantIsTheSameThanTheParent(): void
    {
        $productModel = $this->get('pim_catalog.factory.product_model')->create();
        $this->get('pim_catalog.updater.product_model')->update($productModel, [
            'code' => 'model-running-shoes-l',
            'parent' => 'model-running-shoes',
            'family_variant' => 'shoes_size_color',
            'values' => [
                'size' => [
                    [
                        'locale' => null,
                        'scope' => null,
                        'data' => 'l',
                    ],
                ],
            ],
        ]);

        $errors = $this->get('pim_catalog.validator.product_model')->validate($productModel);
        $this->assertEquals(0, $errors->count());

        $this->get('pim_catalog.updater.product_model')->update($productModel, ['family_variant' => 'shoes_size',]);
    }

    public function testTheVariantAxisValuesCannotBeUpdated(): void
    {
        $productModel = $this->get('pim_catalog.repository.product_model')->findOneByIdentifier('apollon_blue');
        $this->get('pim_catalog.updater.product_model')->update($productModel, [
            'values' => [
                'color' => [
                    [
                        'locale' => null,
                        'scope' => null,
                        'data' => 'black',
                    ],
                ],
            ],
        ]);

        $errors = $this->get('pim_catalog.validator.product_model')->validate($productModel);
        $this->assertEquals(1, $errors->count());
        $this->assertEquals(
            'Variant axis "color" cannot be modified, "[black]" given',
            $errors->get(0)->getMessage()
        );
    }

    /**
     * {@inheritdoc}
     */
    protected function getConfiguration(): Configuration
    {
        return $this->catalog->useFunctionalCatalog('catalog_modeling');
    }
}<|MERGE_RESOLUTION|>--- conflicted
+++ resolved
@@ -15,21 +15,6 @@
 class UpdateProductModelIntegration extends TestCase
 {
     /**
-<<<<<<< HEAD
-     * TODO: This will become possible in PIM-6350.
-     *
-     * @expectedException \Akeneo\Tool\Component\StorageUtils\Exception\ImmutablePropertyException
-     * @expectedExceptionMessage Property "parent" cannot be modified, "amor" given.
-     */
-    public function testTheParentCannotBeChanged(): void
-    {
-        $productModel = $this->get('pim_catalog.repository.product_model')->findOneByIdentifier('apollon_blue');
-        $this->get('pim_catalog.updater.product_model')->update($productModel, ['parent' => 'amor',]);
-    }
-
-    /**
-=======
->>>>>>> cab00930
      * TODO: This will become possible in PIM-6344.
      *
      * @expectedException \Akeneo\Tool\Component\StorageUtils\Exception\ImmutablePropertyException
