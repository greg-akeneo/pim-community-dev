<?php

namespace Pim\Bundle\CatalogBundle\tests\integration\Completeness\AttributeType;

use Pim\Component\Catalog\AttributeTypes;
use Pim\Component\Catalog\Model\ProductInterface;

/**
 * Checks that the completeness has been well calculated for boolean attribute type.
 *
 * @author    Damien Carcel (damien.carcel@akeneo.com)
 * @copyright 2017 Akeneo SAS (http://www.akeneo.com)
 * @license   http://opensource.org/licenses/osl-3.0.php Open Software License (OSL 3.0)
 */
class BooleanAttributeTypeCompletenessIntegration extends AbstractCompletenessPerAttributeTypeTestCase
{
    public function testCompleteBoolean()
    {
        $family = $this->createFamilyWithRequirement(
            'another_family',
            'ecommerce',
            'a_boolean',
            AttributeTypes::BOOLEAN
        );

        $productComplete = $this->createProductWithStandardValues(
            $family,
            'product_complete_true',
            [
                'values' => [
                    'a_boolean' => [
                        [
                            'locale' => null,
                            'scope'  => null,
                            'data'   => true,
                        ],
                    ],
                ],
            ]
        );
        $this->assertComplete($productComplete);

        $productCompleteFalse = $this->createProductWithStandardValues(
            $family,
            'product_complete_false',
            [
                'values' => [
                    'a_boolean' => [
                        [
                            'locale' => null,
                            'scope'  => null,
                            'data'   => false,
                        ],
                    ],
                ],
            ]
        );
        $this->assertComplete($productCompleteFalse);
    }

    public function testNotCompleteBoolean()
    {
        $family = $this->createFamilyWithRequirement(
            'another_family',
            'ecommerce',
            'a_boolean',
            AttributeTypes::BOOLEAN
        );

        $productDataNull = $this->createProductWithStandardValues(
            $family,
            'product_data_null',
            [
                'values' => [
                    'a_boolean' => [
                        [
                            'locale' => null,
                            'scope'  => null,
                            'data'   => null,
                        ],
                    ],
                ],
            ]
        );
        $this->assertNotComplete($productDataNull);
        $this->assertMissingAttributeForProduct($productDataNull, ['a_boolean']);

        $productWithoutValues = $this->createProductWithStandardValues($family, 'product_without_values');
<<<<<<< HEAD
        $this->assertNotComplete($productWithoutValues);
=======
        // @todo @merge : this assertion must not be removed (a mistake has been made in 2.2)
        $this->assertComplete($productWithoutValues);
        $this->assertBooleanValueIsFalse($productWithoutValues, 'a_boolean');
>>>>>>> a1219fd7
    }

    /**
     * For now, when creating an empty boolean product value, it is automatically
     * set to false by the product builder.
     *
     * @todo To remove once PIM-6056 is fixed.
     *
     * @param ProductInterface $product
     * @param string           $attributeCode
     */
    private function assertBooleanValueIsFalse(ProductInterface $product, $attributeCode)
    {
        $booleanValue = $product->getValue($attributeCode, null, null);
        $this->assertFalse($booleanValue->getData());
    }
}<|MERGE_RESOLUTION|>--- conflicted
+++ resolved
@@ -86,13 +86,9 @@
         $this->assertMissingAttributeForProduct($productDataNull, ['a_boolean']);
 
         $productWithoutValues = $this->createProductWithStandardValues($family, 'product_without_values');
-<<<<<<< HEAD
-        $this->assertNotComplete($productWithoutValues);
-=======
         // @todo @merge : this assertion must not be removed (a mistake has been made in 2.2)
         $this->assertComplete($productWithoutValues);
         $this->assertBooleanValueIsFalse($productWithoutValues, 'a_boolean');
->>>>>>> a1219fd7
     }
 
     /**
