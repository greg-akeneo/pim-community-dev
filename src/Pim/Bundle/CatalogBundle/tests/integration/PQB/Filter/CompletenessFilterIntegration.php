--- conflicted
+++ resolved
@@ -32,22 +32,20 @@
      *      - "Ecommerce China" are complete because this channel requires only the "sku"
      *      - completeness is not calculated on "no_family" has it has obviously no family
      */
-    protected function setUp()
+    public function setUp()
     {
         parent::setUp();
 
-<<<<<<< HEAD
-        if (1 === self::$count || $this->getConfiguration()->isDatabasePurgedForEachTest()) {
-            $family = $this->get('pim_catalog.factory.family')->create();
-            $this->get('pim_catalog.updater.family')->update($family, [
-                'code'                   => 'familyB',
-                'attributes'             => ['sku', 'a_metric', 'a_localized_and_scopable_text_area', 'a_scopable_price'],
-                'attribute_requirements' => [
-                    'tablet'    => ['sku', 'a_metric', 'a_localized_and_scopable_text_area', 'a_scopable_price'],
-                    'ecommerce' => ['sku', 'a_metric', 'a_scopable_price'],
-                ]
-            ]);
-            $this->get('pim_catalog.saver.family')->save($family);
+        $family = $this->get('pim_catalog.factory.family')->create();
+        $this->get('pim_catalog.updater.family')->update($family, [
+            'code'                   => 'familyB',
+            'attributes'             => ['sku', 'a_metric', 'a_localized_and_scopable_text_area', 'a_scopable_price'],
+            'attribute_requirements' => [
+                'tablet'    => ['sku', 'a_metric', 'a_localized_and_scopable_text_area', 'a_scopable_price'],
+                'ecommerce' => ['sku', 'a_metric', 'a_scopable_price'],
+            ]
+        ]);
+        $this->get('pim_catalog.saver.family')->save($family);
 
             $this->createProduct('product_one', [
                 'family' => 'familyB',
@@ -79,57 +77,11 @@
                 'categories' => ['categoryA2', 'categoryA1']
             ]);
 
-            $this->createProduct('no_family', [
-                'values' => [
-                    'a_metric' => [['data' => ['amount' => 10, 'unit' => 'WATT'], 'locale' => null, 'scope' => null]]
-                ]
-            ]);
-        }
-=======
-        $family = $this->get('pim_catalog.factory.family')->create();
-        $this->get('pim_catalog.updater.family')->update($family, [
-            'code'                   => 'familyB',
-            'attributes'             => ['sku', 'a_metric', 'a_localized_and_scopable_text_area', 'a_scopable_price'],
-            'attribute_requirements' => [
-                'tablet'    => ['sku', 'a_metric', 'a_localized_and_scopable_text_area', 'a_scopable_price'],
-                'ecommerce' => ['sku', 'a_metric', 'a_scopable_price'],
-            ]
-        ]);
-        $this->get('pim_catalog.saver.family')->save($family);
-
-        $this->createProduct('product_one', [
-            'family' => 'familyB',
-            'values' => [
-                'a_metric' => [['data' => ['amount' => 15, 'unit' => 'WATT'], 'locale' => null, 'scope' => null]]
-            ]
-        ]);
-
-        $this->createProduct('product_two', [
-            'family' => 'familyB',
-            'values' => [
-                'a_metric'                           => [['data' => ['amount' => 15, 'unit' => 'WATT'], 'locale' => null, 'scope' => null]],
-                'a_localized_and_scopable_text_area' => [['data' => 'text', 'locale' => 'en_US', 'scope' => 'tablet']],
-                'a_scopable_price'                   => [
-                    [
-                        'data'      => [
-                            ['amount' => 15, 'currency' => 'EUR'],
-                            ['amount' => 15.5, 'currency' => 'USD']
-                        ], 'locale' => null, 'scope' => 'tablet'
-                    ]
-                ],
-            ]
-        ]);
-
-        $this->createProduct('empty_product', [
-            'family' => 'familyB',
-        ]);
-
         $this->createProduct('no_family', [
             'values' => [
                 'a_metric' => [['data' => ['amount' => 10, 'unit' => 'WATT'], 'locale' => null, 'scope' => null]]
             ]
         ]);
->>>>>>> 62b2f9dd
     }
 
     public function testOperatorIsEmpty()
