--- conflicted
+++ resolved
@@ -339,7 +339,7 @@
         $fieldCompleteness->setOptions(
             array(
                 'type'        => FieldDescriptionInterface::TYPE_HTML,
-                'label'       => $this->translate('Completed'),
+                'label'       => $this->translate('Complete'),
                 'field_name'  => 'completenesses',
                 'expression'  => 'pCompleteness',
                 'filter_type' => FilterInterface::TYPE_COMPLETENESS,
@@ -372,48 +372,32 @@
      */
     protected function getRowActions()
     {
-        $clickAction = array(
-            'name'         => 'rowClick',
-            'type'         => ActionInterface::TYPE_REDIRECT,
-            'acl_resource' => 'root',
-            'options'      => array(
-                'label'         => $this->translate('Edit'),
-                'icon'          => 'edit',
-                'link'          => 'edit_link',
-                'backUrl'       => true,
-                'runOnRowClick' => true
-            )
-        );
-
         $editAction = array(
             'name'         => 'edit',
             'type'         => ActionInterface::TYPE_REDIRECT,
             'acl_resource' => 'root',
             'options'      => array(
-                'label'   => $this->translate('Edit'),
+                'label'   => $this->translate('Edit attributes of the product'),
                 'icon'    => 'edit',
                 'link'    => 'edit_link',
                 'backUrl' => true
             )
         );
+
+        $clickAction = $editAction;
+        $clickAction['name'] = 'rowClick';
+        $clickAction['options']['runOnRowClick'] = true;
 
         $editCategoriesAction = array(
             'name'         => 'edit_categories',
             'type'         => ActionInterface::TYPE_REDIRECT,
             'acl_resource' => 'root',
             'options'      => array(
-<<<<<<< HEAD
-                'label'   => $this->translate('Edit categories'),
-                'icon'    => 'folder-close',
-                'link'    => 'edit_categories_link',
-                'backUrl' => true
-=======
                 'label'     => $this->translate('Classify the product'),
                 'icon'      => 'folder-close',
                 'className' => 'edit-categories-action',
                 'link'      => 'edit_categories_link',
                 'backUrl'   => true
->>>>>>> 3a7af2b9
             )
         );
 
@@ -422,7 +406,7 @@
             'type'         => ActionInterface::TYPE_DELETE,
             'acl_resource' => 'root',
             'options'      => array(
-                'label'   => $this->translate('Delete'),
+                'label'   => $this->translate('Delete the product'),
                 'icon'    => 'trash',
                 'link'    => 'delete_link'
             )
@@ -444,7 +428,7 @@
         $deleteMassActions = new DeleteMassAction(
             array(
                 'name'  => 'delete',
-                'label' => 'Delete',
+                'label' => $this->translate('Delete'),
                 'icon'  => 'trash'
             )
         );
@@ -452,7 +436,7 @@
         $redirectMassAction = new RedirectMassAction(
             array(
                 'name'  => 'redirect',
-                'label' => 'Mass Edition',
+                'label' => $this->translate('Mass Edition'),
                 'icon' => 'edit',
                 'route' => 'pim_catalog_mass_edit_action_choose',
             )
@@ -473,7 +457,7 @@
                 'acl_resource' => 'root',
                 'baseUrl' => $this->router->generate('pim_catalog_product_index', array('_format' => 'csv')),
                 'name' =>  'exportCsv',
-                'label' => $this->translate('Quick export'),
+                'label' => $this->translate('CSV export'),
                 'icon'  => 'icon-download',
                 'keepParameters' => true
             )
