<?php

namespace Pim\Bundle\CatalogBundle\Controller;


use Symfony\Component\HttpFoundation\Request;
use Symfony\Bundle\FrameworkBundle\Templating\EngineInterface;
use Symfony\Component\Security\Core\SecurityContextInterface;
use Symfony\Component\Routing\RouterInterface;
use Symfony\Bridge\Doctrine\RegistryInterface;
use Symfony\Component\Form\FormFactoryInterface;
use Symfony\Component\Validator\ValidatorInterface;
use Symfony\Component\Form\Form;
use Symfony\Component\HttpFoundation\Response;
use Sensio\Bundle\FrameworkExtraBundle\Configuration\Template;
<<<<<<< HEAD
use Oro\Bundle\UserBundle\Annotation\Acl;
=======
use Pim\Bundle\CatalogBundle\AbstractController\AbstractDoctrineController;
use Pim\Bundle\CatalogBundle\Datagrid\DatagridWorkerInterface;
use Pim\Bundle\CatalogBundle\Form\Handler\ChannelHandler;
>>>>>>> 4d013d7c
use Pim\Bundle\CatalogBundle\Entity\Channel;

/**
 * Channel controller
 *
 * @author    Romain Monceau <romain@akeneo.com>
 * @copyright 2013 Akeneo SAS (http://www.akeneo.com)
 * @license   http://opensource.org/licenses/osl-3.0.php  Open Software License (OSL 3.0)
 *
 * @Acl(
 *      id="pim_catalog_channel",
 *      name="Channel manipulation",
 *      description="Channel manipulation",
 *      parent="pim_catalog"
 * )
 */
class ChannelController extends AbstractDoctrineController
{
    /**
     * @var DatagridWorkerInterface
     */
    private $datagridWorker;

    /**
     * @var Form
     */
    private $channelForm;

    /**
     * @var ChannelHandler
     */
    private $channelHandler;

    /**
     * Constructor
     *
     * @param Request                  $request
     * @param EngineInterface          $templating
     * @param RouterInterface          $router
     * @param SecurityContextInterface $securityContext
     * @param RegistryInterface        $doctrine
     * @param FormFactoryInterface     $formFactory
     * @param ValidatorInterface       $validator
     * @param DatagridWorkerInterface  $datagridWorker
     * @param ChannelHandler           $channelHandler
     * @param Form                     $channelForm
     */
    public function __construct(
        Request $request,
        EngineInterface $templating,
        RouterInterface $router,
        SecurityContextInterface $securityContext,
        RegistryInterface $doctrine,
        FormFactoryInterface $formFactory,
        ValidatorInterface $validator,
        DatagridWorkerInterface $datagridWorker,
        ChannelHandler $channelHandler,
        Form $channelForm
    ) {
        parent::__construct($request, $templating, $router, $securityContext, $doctrine, $formFactory, $validator);
        $this->datagridWorker = $datagridWorker;
        $this->channelForm = $channelForm;
        $this->channelHandler = $channelHandler;
    }

    /**
     * List channels
     *
     * @param Request $request
     *
     * @Template
     * @Acl(
     *      id="pim_catalog_channel_index",
     *      name="View channel list",
     *      description="View channel list",
     *      parent="pim_catalog_channel"
     * )
     * @return Response
     */
    public function indexAction(Request $request)
    {
        $queryBuilder = $this->getManager()->createQueryBuilder();
        $queryBuilder
            ->select('c')
            ->from('PimCatalogBundle:Channel', 'c');

        $datagrid = $this->datagridWorker->getDatagrid('channel', $queryBuilder);

        $view = ('json' === $request->getRequestFormat()) ?
            'OroGridBundle:Datagrid:list.json.php' : 'PimCatalogBundle:Channel:index.html.twig';

        return $this->render($view, array('datagrid' => $datagrid->createView()));
    }

    /**
     * Create channel
     *
     * @Template("PimCatalogBundle:Channel:edit.html.twig")
     * @Acl(
     *      id="pim_catalog_channel_create",
     *      name="Create a channel",
     *      description="Create a channel",
     *      parent="pim_catalog_channel"
     * )
     * @return array
     */
    public function createAction()
    {
        $channel = new Channel();

        return $this->editAction($channel);
    }

    /**
     * Edit channel
     *
     * @param Channel $channel
     *
     * @Template
     * @Acl(
     *      id="pim_catalog_channel_edit",
     *      name="Edit a channel",
     *      description="Edit a channel",
     *      parent="pim_catalog_channel"
     * )
     * @return array
     */
    public function editAction(Channel $channel)
    {
        if ($this->channelHandler->process($channel)) {
            $this->addFlash('success', 'Channel successfully saved');

            return $this->redirect(
                $this->generateUrl('pim_catalog_channel_index')
            );
        }

        return array(
            'form' => $this->channelForm->createView()
        );
    }

    /**
     * Remove channel
     *
     * @param Request $request
     * @param Channel $channel
     * @Acl(
     *      id="pim_catalog_channel_remove",
     *      name="Remove a channel",
     *      description="Remove a channel",
     *      parent="pim_catalog_channel"
     * )
     * @return Response
     */
    public function removeAction(Request $request, Channel $channel)
    {
        $this->getManager()->remove($channel);
        $this->getManager()->flush();

        if ($request->isXmlHttpRequest()) {
            return new Response('', 204);
        } else {
            $this->addFlash('success', 'Channel successfully removed');

            return $this->redirect($this->generateUrl('pim_catalog_channel_index'));
        }
    }
}<|MERGE_RESOLUTION|>--- conflicted
+++ resolved
@@ -1,7 +1,6 @@
 <?php
 
 namespace Pim\Bundle\CatalogBundle\Controller;
-
 
 use Symfony\Component\HttpFoundation\Request;
 use Symfony\Bundle\FrameworkBundle\Templating\EngineInterface;
@@ -13,13 +12,10 @@
 use Symfony\Component\Form\Form;
 use Symfony\Component\HttpFoundation\Response;
 use Sensio\Bundle\FrameworkExtraBundle\Configuration\Template;
-<<<<<<< HEAD
 use Oro\Bundle\UserBundle\Annotation\Acl;
-=======
 use Pim\Bundle\CatalogBundle\AbstractController\AbstractDoctrineController;
 use Pim\Bundle\CatalogBundle\Datagrid\DatagridWorkerInterface;
 use Pim\Bundle\CatalogBundle\Form\Handler\ChannelHandler;
->>>>>>> 4d013d7c
 use Pim\Bundle\CatalogBundle\Entity\Channel;
 
 /**
@@ -101,6 +97,7 @@
      */
     public function indexAction(Request $request)
     {
+        /** @var $queryBuilder QueryBuilder */
         $queryBuilder = $this->getManager()->createQueryBuilder();
         $queryBuilder
             ->select('c')
