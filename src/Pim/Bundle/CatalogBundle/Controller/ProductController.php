--- conflicted
+++ resolved
@@ -13,10 +13,8 @@
 use Symfony\Component\HttpFoundation\Response;
 use Sensio\Bundle\FrameworkExtraBundle\Configuration\Template;
 use Sensio\Bundle\FrameworkExtraBundle\Configuration\ParamConverter;
-<<<<<<< HEAD
+use Oro\Bundle\GridBundle\Renderer\GridRenderer;
 use Oro\Bundle\UserBundle\Annotation\Acl;
-=======
-use Oro\Bundle\GridBundle\Renderer\GridRenderer;
 use Pim\Bundle\CatalogBundle\Datagrid\DatagridWorkerInterface;
 use Pim\Bundle\CatalogBundle\Form\Handler\ProductCreateHandler;
 use Pim\Bundle\CatalogBundle\Calculator\CompletenessCalculator;
@@ -26,7 +24,6 @@
 use Pim\Bundle\VersioningBundle\Manager\PendingManager;
 use Pim\Bundle\VersioningBundle\Manager\AuditManager;
 use Pim\Bundle\CatalogBundle\AbstractController\AbstractDoctrineController;
->>>>>>> 4d013d7c
 use Pim\Bundle\CatalogBundle\Model\AvailableProductAttributes;
 use Pim\Bundle\CatalogBundle\Form\Type\AvailableProductAttributesType;
 use Pim\Bundle\CatalogBundle\Entity\Category;
@@ -199,6 +196,7 @@
      *
      * @param Request $request
      * @param string  $dataLocale
+     *
      * @Template
      * @Acl(
      *      id="pim_catalog_product_create",
@@ -247,6 +245,7 @@
      *
      * @param Request $request
      * @param integer $id
+     *
      * @Template
      * @Acl(
      *      id="pim_catalog_product_edit",
@@ -517,7 +516,7 @@
         if (!$dataLocale) {
             throw new \Exception('User must have a catalog locale defined');
         }
-
+		// TODO : must be injected !
         if (!$this->container->get('oro_user.acl_manager')->isResourceGranted('pim_catalog_locale_'.$dataLocale)) {
             throw new \Exception(sprintf("User doesn't have access to the locale '%s'", $dataLocale));
         }
