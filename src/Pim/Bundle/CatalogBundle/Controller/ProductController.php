--- conflicted
+++ resolved
@@ -363,16 +363,9 @@
             'created'                => $this->auditManager->getOldestLogEntry($product),
             'updated'                => $this->auditManager->getNewestLogEntry($product),
             'associations'           => $associations,
-<<<<<<< HEAD
             'associationProductGrid' => $productGridView,
             'associationGroupGrid'   => $groupGridView,
             'locales'                => $this->localeManager->getUserLocales(),
-            'completenessHelper'     => $this->completenessHelper
-=======
-            'associationProductGrid' => $associationProductGridView,
-            'associationGroupGrid'   => $associationGroupGridView,
-            'locales'                => $this->localeManager->getUserLocales()
->>>>>>> d5c786fb
         );
     }
 
