<?php

namespace Pim\Bundle\CatalogBundle\Controller;

use Symfony\Bundle\FrameworkBundle\Templating\EngineInterface;
use Symfony\Bridge\Doctrine\RegistryInterface;
use Symfony\Component\Form\Form;
use Symfony\Component\Form\FormFactoryInterface;
use Symfony\Component\HttpFoundation\Request;
use Symfony\Component\HttpFoundation\Response;
use Symfony\Component\Routing\RouterInterface;
use Symfony\Component\Security\Core\SecurityContextInterface;
use Symfony\Component\Translation\TranslatorInterface;
use Symfony\Component\Validator\ValidatorInterface;

use Sensio\Bundle\FrameworkExtraBundle\Configuration\Template;

use Oro\Bundle\SecurityBundle\Annotation\AclAncestor;

use Pim\Bundle\CatalogBundle\AbstractController\AbstractDoctrineController;
use Pim\Bundle\CatalogBundle\Manager\LocaleManager;
use Pim\Bundle\CatalogBundle\Entity\AssociationType;
use Pim\Bundle\CatalogBundle\Form\Handler\AssociationTypeHandler;

/**
 * Association type controller
 *
 * @author    Filips Alpe <filips@akeneo.com>
 * @copyright 2013 Akeneo SAS (http://www.akeneo.com)
 * @license   http://opensource.org/licenses/osl-3.0.php  Open Software License (OSL 3.0)
 */
class AssociationTypeController extends AbstractDoctrineController
{
    /**
     * @var LocaleManager
     */
    private $localeManager;

    /**
     * @var AssociationTypeHandler
     */
    protected $assocTypeHandler;

    /**
     * @var Form
     */
    protected $assocTypeForm;

    /**
     * Constructor
     *
     * @param Request                  $request
     * @param EngineInterface          $templating
     * @param RouterInterface          $router
     * @param SecurityContextInterface $securityContext
     * @param FormFactoryInterface     $formFactory
     * @param ValidatorInterface       $validator
     * @param TranslatorInterface      $translator
     * @param RegistryInterface        $doctrine
<<<<<<< HEAD
     * @param LocaleManager            $localeManager
     * @param AssociationTypeHandler   $associationTypeHandler
     * @param Form                     $associationTypeForm
=======
     * @param DatagridHelperInterface  $dataGridHelper
     * @param AssociationTypeHandler   $assocTypeHandler
     * @param Form                     $assocTypeForm
>>>>>>> f5ad9c28
     */
    public function __construct(
        Request $request,
        EngineInterface $templating,
        RouterInterface $router,
        SecurityContextInterface $securityContext,
        FormFactoryInterface $formFactory,
        ValidatorInterface $validator,
        TranslatorInterface $translator,
        RegistryInterface $doctrine,
<<<<<<< HEAD
        LocaleManager $localeManager,
        AssociationTypeHandler $associationTypeHandler,
        Form $associationTypeForm
=======
        DatagridHelperInterface $dataGridHelper,
        AssociationTypeHandler $assocTypeHandler,
        Form $assocTypeForm
>>>>>>> f5ad9c28
    ) {
        parent::__construct(
            $request,
            $templating,
            $router,
            $securityContext,
            $formFactory,
            $validator,
            $translator,
            $doctrine
        );

<<<<<<< HEAD
        $this->localeManager          = $localeManager;
        $this->associationTypeHandler = $associationTypeHandler;
        $this->associationTypeForm    = $associationTypeForm;
=======
        $this->datagridHelper   = $dataGridHelper;
        $this->assocTypeHandler = $assocTypeHandler;
        $this->assocTypeForm    = $assocTypeForm;
>>>>>>> f5ad9c28
    }

    /**
     * List association types
     *
     * @param Request $request
     *
     * @Template
     * @AclAncestor("pim_catalog_association_type_index")
     * @return Response
     */
    public function indexAction(Request $request)
    {
        return array(
            'localeCode' => $this->localeManager->getUserLocale()->getCode()
        );
    }

    /**
     * Create an association type
     *
     * @param Request $request
     *
     * @Template
     * @AclAncestor("pim_catalog_association_type_create")
     * @return Response|RedirectResponse
     */
    public function createAction(Request $request)
    {
        if (!$request->isXmlHttpRequest()) {
            return $this->redirectToRoute('pim_catalog_association_type_index');
        }

        $associationType = new AssociationType();

        if ($this->assocTypeHandler->process($associationType)) {
            $this->addFlash('success', 'flash.association type.created');

            $response = array(
                'status' => 1,
                'url' =>
                    $this->generateUrl('pim_catalog_association_type_edit', array('id' => $associationType->getId()))
            );

            return new Response(json_encode($response));
        }

        return array(
            'form' => $this->assocTypeForm->createView(),
        );
    }

    /**
     * Edit an association type
     *
     * @param Request $request
     * @param integer $id
     *
     * @Template
     * @AclAncestor("pim_catalog_association_type_edit")
     * @return array
     */
    public function editAction(Request $request, $id)
    {
        $associationType = $this->findOr404('PimCatalogBundle:AssociationType', $id);

        if ($this->assocTypeHandler->process($associationType)) {
            $this->addFlash('success', 'flash.association type.updated');

            return $this->redirectToRoute('pim_catalog_association_type_edit', array('id' => $id));
        }

        $usageCount = $this
            ->getRepository('PimCatalogBundle:ProductAssociation')
            ->countForAssociationType($associationType);

        return array(
<<<<<<< HEAD
            'form'       => $this->associationTypeForm->createView(),
            'usageCount' => $usageCount
=======
            'form'            => $this->assocTypeForm->createView(),
            'historyDatagrid' => $this->getHistoryGrid($associationType)->createView(),
            'usageCount'      => $usageCount
>>>>>>> f5ad9c28
        );
    }

    /**
     * Remove an association type
     *
     * @param AssociationType $associationType
     *
     * @AclAncestor("pim_catalog_association_type_remove")
     * @return Response|RedirectResponse
     */
    public function removeAction(AssociationType $associationType)
    {
        $this->getManager()->remove($associationType);
        $this->getManager()->flush();

        if ($this->getRequest()->isXmlHttpRequest()) {
            return new Response('', 204);
        } else {
            return $this->redirectToRoute('pim_catalog_association_type_index');
        }
    }
}<|MERGE_RESOLUTION|>--- conflicted
+++ resolved
@@ -57,15 +57,9 @@
      * @param ValidatorInterface       $validator
      * @param TranslatorInterface      $translator
      * @param RegistryInterface        $doctrine
-<<<<<<< HEAD
      * @param LocaleManager            $localeManager
-     * @param AssociationTypeHandler   $associationTypeHandler
-     * @param Form                     $associationTypeForm
-=======
-     * @param DatagridHelperInterface  $dataGridHelper
      * @param AssociationTypeHandler   $assocTypeHandler
      * @param Form                     $assocTypeForm
->>>>>>> f5ad9c28
      */
     public function __construct(
         Request $request,
@@ -76,15 +70,9 @@
         ValidatorInterface $validator,
         TranslatorInterface $translator,
         RegistryInterface $doctrine,
-<<<<<<< HEAD
         LocaleManager $localeManager,
-        AssociationTypeHandler $associationTypeHandler,
-        Form $associationTypeForm
-=======
-        DatagridHelperInterface $dataGridHelper,
         AssociationTypeHandler $assocTypeHandler,
         Form $assocTypeForm
->>>>>>> f5ad9c28
     ) {
         parent::__construct(
             $request,
@@ -97,15 +85,9 @@
             $doctrine
         );
 
-<<<<<<< HEAD
-        $this->localeManager          = $localeManager;
-        $this->associationTypeHandler = $associationTypeHandler;
-        $this->associationTypeForm    = $associationTypeForm;
-=======
-        $this->datagridHelper   = $dataGridHelper;
+        $this->localeManager    = $localeManager;
         $this->assocTypeHandler = $assocTypeHandler;
         $this->assocTypeForm    = $assocTypeForm;
->>>>>>> f5ad9c28
     }
 
     /**
@@ -183,14 +165,8 @@
             ->countForAssociationType($associationType);
 
         return array(
-<<<<<<< HEAD
-            'form'       => $this->associationTypeForm->createView(),
+            'form'       => $this->assocTypeForm->createView(),
             'usageCount' => $usageCount
-=======
-            'form'            => $this->assocTypeForm->createView(),
-            'historyDatagrid' => $this->getHistoryGrid($associationType)->createView(),
-            'usageCount'      => $usageCount
->>>>>>> f5ad9c28
         );
     }
 
