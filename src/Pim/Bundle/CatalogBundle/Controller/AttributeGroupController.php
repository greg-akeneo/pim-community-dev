--- conflicted
+++ resolved
@@ -139,12 +139,7 @@
             'groups'         => $groups,
             'group'          => $group,
             'form'           => $this->form->createView(),
-<<<<<<< HEAD
-            'attributesForm' => $this->getAvailableProductAttributesForm($this->getGroupedAttributes())->createView(),
-=======
             'attributesForm' => $this->getAvailableAttributesForm($this->getGroupedAttributes())->createView(),
-            'historyDatagrid' => $this->getHistoryGrid($group)->createView()
->>>>>>> 0318df3c
         );
     }
 
