--- conflicted
+++ resolved
@@ -265,16 +265,12 @@
      * @param Request $request
      * @param integer $parent
      *
-<<<<<<< HEAD
-     * @Template("PimCatalogBundle:CategoryTree:edit.html.twig")
      * @Acl(
      *      id="pim_catalog_category_create",
      *      name="Create a category",
      *      description="Create a category",
      *      parent="pim_catalog_category"
      * )
-=======
->>>>>>> af291d27
      * @return array
      */
     public function createAction(Request $request, $parent = null)
@@ -326,16 +322,12 @@
      * @param Request  $request
      * @param Category $category
      *
-<<<<<<< HEAD
-     * @Template
      * @Acl(
      *      id="pim_catalog_category_edit",
      *      name="Edit a category",
      *      description="Edit a category",
      *      parent="pim_catalog_category"
      * )
-=======
->>>>>>> af291d27
      * @return array
      */
     public function editAction(Request $request, Category $category)
