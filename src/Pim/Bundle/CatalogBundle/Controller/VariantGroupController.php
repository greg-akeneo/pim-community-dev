--- conflicted
+++ resolved
@@ -58,11 +58,8 @@
      * @param TranslatorInterface      $translator
      * @param RegistryInterface        $doctrine
      * @param DatagridWorkerInterface  $datagridWorker
-<<<<<<< HEAD
-=======
      * @param VariantGroupHandler      $variantHandler
      * @param Form                     $variantForm
->>>>>>> cdda277a
      */
     public function __construct(
         Request $request,
@@ -179,16 +176,7 @@
      * Remove a variant group
      * @param VariantGroup $variant
      *
-<<<<<<< HEAD
      * @AclAncestor("pim_catalog_variant_group_remove")
-=======
-     * @Acl(
-     *     id="pim_catalog_variant_group_remove",
-     *     name="Remove a variant group",
-     *     description="Remove a variant group",
-     *     parent="pim_catalog_variant_group"
-     * )
->>>>>>> cdda277a
      * @return Response|RedirectResponse
      */
     public function removeAction(VariantGroup $variant)
