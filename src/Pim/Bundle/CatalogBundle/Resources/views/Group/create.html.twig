{% spaceless %}
{% if elements is not defined %}
    {% import 'PimUIBundle:Default:page_elements.html.twig' as elements %}
{% endif %}
{% endspaceless %}

{{ form_start(form, {
    'action': path('pim_catalog_group_create'),
    'class': 'form-inline',
    'attr': {
        'data-title': 'Create a new group'|trans,
        'data-button-submit': 'btn.save'|trans|capitalize,
        'data-button-cancel': 'btn.cancel'|trans|capitalize
    }
}) }}
    {{ JSFV(form) }}

    {{ elements.form_errors(form) }}

    <div class="row-fluid">
        {{ form_row(form.code) }}
        {{ form_row(form.type) }}
<<<<<<< HEAD
        {{ form_row(form._token) }}
=======
        {{ form_row(form.attributes) }}
>>>>>>> 1c16f4ec
    </div>
{{ form_end(form) }}<|MERGE_RESOLUTION|>--- conflicted
+++ resolved
@@ -20,10 +20,6 @@
     <div class="row-fluid">
         {{ form_row(form.code) }}
         {{ form_row(form.type) }}
-<<<<<<< HEAD
         {{ form_row(form._token) }}
-=======
-        {{ form_row(form.attributes) }}
->>>>>>> 1c16f4ec
     </div>
 {{ form_end(form) }}