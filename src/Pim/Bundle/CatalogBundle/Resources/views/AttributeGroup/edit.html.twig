{% extends 'PimCatalogBundle:AttributeGroup:index.html.twig' %}

{% oro_title_set({ params: { "%group.name%": form.vars.value.name } }) %}

{% block groupTab %}

{{ JSFV(form) }}
<form id="{{ form.vars.id }}" class="form-horizontal" action="{{ path('pim_catalog_attributegroup_edit', { id: form.vars.value.id }) }}" method="POST">

<<<<<<< HEAD
    {% set title = 'Group'|trans ~ ' - ' ~ form.vars.value.name %}
=======
    {% set title = 'attribute group.edit'|trans ~ ' - ' ~ form.vars.data.name %}
>>>>>>> 06b224d1

    {% set buttons %}
        {{ elements.deleteLink(path('pim_catalog_attributegroup_remove', {'id': form.vars.value.id}), 'Are you sure you want to delete the group %group%?'|trans({'%group%': form.vars.data.name})) }}
        {{ elements.submitBtn() }}
    {% endset %}

    {{ elements.page_header(title, buttons) }}

    {% set tabs = ['Properties', 'Attributes', 'History'] %}

    {{ elements.form_navbar(tabs) }}

    <div class="tab-content">

        {{ elements.form_errors(form) }}

        <div class="tab-pane active" id="properties">
            {{ elements.accordion({ 'General Properties': form_row(form.code), 'Group values': form_row(form.name) }) }}
        </div>
        {{ form_row(form.sort_order) }}
        {{ form_row(form._token) }}


        <div class="tab-pane" id="attributes">
            <div id="attribute-buttons"></div>
            <div class="clearfix"></div>
            <table class="table groups">
                <thead>
                    <th>&nbsp;</th>
                    <th>{{ 'Name'|trans }}</th>
                    <th>{{ 'Type'|trans }}</th>
                    <th>{{ 'Scope'|trans }}</th>
                    <th>{{ 'Translatable'|trans }}</th>
                    <th>&nbsp;</th>
                </thead>
                    <tbody id="attributes-sortable">
                        {% for attribute in group.attributes %}
                            <tr>
                                <td>
                                    <span class="handle">
                                        <i class="icon-reorder"></i>
                                        <input name="{{ attribute.id }}" type="hidden" value="{{ attribute.sortOrder }}">
                                    </span>
                                </td>
                                <td>{{ attribute.label }}</td>
                                <td>{{ attribute.attributeType|trans }}</td>
                                <td>{{ attribute.scopable ? 'Channel'|trans : 'Global'|trans }}</td>
                                <td>
                                    <input type="checkbox" disabled="disabled"{% if attribute.translatable %} checked="checked"{% endif %}>
                                </td>
                                <td>
                                    <a href="javascript:void(0);" class="remove-attribute" data-url="{{ path('pim_catalog_attributegroup_removeproductattribute', {'groupId': group.id, 'attributeId': attribute.id}) }}" data-dialog="confirm" data-method="DELETE" data-title="{{ 'Delete confirmation'|trans }}" data-message="{{ 'Are you sure you want to remove attribute %attribute%?'|trans({'%attribute%': attribute.label}) }}">
                                        <i class="icon-trash"></i>
                                    </a>
                                </td>
                            </tr>
                        {% endfor %}
                    </tbody>
            </table>
        </div>

        <div class="tab-pane" id="history">
            <div id="history-grid"></div>
        </div>
    </div>
</form>

{% if form.vars.value.id %}
    {% include 'PimCatalogBundle:ProductAttribute:_available-attributes-form.html.twig' with {
        'form': attributesForm,
        'action': path('pim_catalog_attributegroup_addproductattributes', {id: form.vars.value.id ? form.vars.value.id : 0})
    } %}
{% endif %}

{% include 'PimCatalogBundle:AttributeGroup:_attribute-sort-form.html.twig' with {
    'list': '#attributes-sortable',
    'attributes': group.attributes
} %}

{% endblock %}

{% block head_script_component %}
    {{ parent() }}
    {% include 'OroGridBundle:Include:javascript.html.twig' with {'datagridView': datagrid, 'selector': '#history-grid'} %}
{% endblock %}<|MERGE_RESOLUTION|>--- conflicted
+++ resolved
@@ -3,15 +3,10 @@
 {% oro_title_set({ params: { "%group.name%": form.vars.value.name } }) %}
 
 {% block groupTab %}
-
 {{ JSFV(form) }}
 <form id="{{ form.vars.id }}" class="form-horizontal" action="{{ path('pim_catalog_attributegroup_edit', { id: form.vars.value.id }) }}" method="POST">
 
-<<<<<<< HEAD
-    {% set title = 'Group'|trans ~ ' - ' ~ form.vars.value.name %}
-=======
     {% set title = 'attribute group.edit'|trans ~ ' - ' ~ form.vars.data.name %}
->>>>>>> 06b224d1
 
     {% set buttons %}
         {{ elements.deleteLink(path('pim_catalog_attributegroup_remove', {'id': form.vars.value.id}), 'Are you sure you want to delete the group %group%?'|trans({'%group%': form.vars.data.name})) }}
