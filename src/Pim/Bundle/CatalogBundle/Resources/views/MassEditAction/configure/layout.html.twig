--- conflicted
+++ resolved
@@ -21,11 +21,6 @@
 
         <div class="row buffer-top">
             <div class="offset1 span12 mass-edit-form">
-<<<<<<< HEAD
-            {% block formContent %}
-                {{ form_widget(form) }}
-            {% endblock %}
-=======
                 <div class="errors">
                     {{ form_errors(form) }}
                 </div>
@@ -33,18 +28,12 @@
                 {% block formContent %}
 
                 {% endblock %}
->>>>>>> b65a8f91
             </div>
         </div>
 
         <div class="row offset1 buffer-top">
-<<<<<<< HEAD
-            <a href="#" class="btn cancel">Cancel</a>
-            <a href="#" class="btn btn-primary confirm">Next</a>
-=======
             {{ elements.link('btn.back', path('pim_catalog_mass_edit_action_choose', {'products': productIds})) }}
             {{ elements.submitBtn('btn.next') }}
->>>>>>> b65a8f91
         </div>
 
     </form>
@@ -56,9 +45,10 @@
 
     {% set action = path('pim_catalog_mass_edit_action_configure', { 'operationAlias': batchOperator.operationAlias, 'products': productIds }) %}
     <script type="text/javascript">
-<<<<<<< HEAD
-        $(function() {
-            'use strict';
+        require(
+            ['jquery'],
+            function ($) {
+                'use strict';
 
             var disableForm = function($form) {
                 $form.find('input, textarea').each(function() {
@@ -71,16 +61,13 @@
                     $(this).removeAttr('readonly');
                 });
             };
+                $(function () {
+                    $('select.operation-param').change(function () {
+                        $('#{{ form.vars.id }}').attr('action', '{{ action|raw }}').submit();
+                    });
+                });
 
-            var $confirmLink;
-
-            $('select.operation-param').change(function (event) {
-                $('#{{ form.vars.id }}')
-                    .attr('action', '{{ action|raw }}')
-                    .submit();
-            });
-
-            /**
+/**
              * Confirmation
              */
             $('body').on('click', 'a.confirm', function(event) {
@@ -99,22 +86,7 @@
                 enableForm($(this).parents('form').first());
                 $('.confirm').replaceWith($confirmLink);
             });
-
-
-
-        });
-=======
-        require(
-            ['jquery'],
-            function ($) {
-                'use strict';
-                $(function () {
-                    $('select.operation-param').change(function () {
-                        $('#{{ form.vars.id }}').attr('action', '{{ action|raw }}').submit();
-                    });
-                });
             }
         );
->>>>>>> b65a8f91
     </script>
 {% endblock %}