<script type="text/javascript">
require(
    ['jquery', 'underscore', 'jquery.select2', 'bootstrap.bootstrapswitch', 'bootstrap-tooltip'],
    function ($, _) {
        'use strict';
        $(function() {
            var measures = {% include 'PimUIBundle::measures.html.twig' with measures %};

            // Get form name
            var formName = '#{{ form.vars.id }}';

            var $optionList;

            function updateForm() {
                $.post(
                    '{{ path("pim_catalog_productattribute_preprocess") }}',
                    $(formName).serialize(),
                    function(data) {
                        for (var prop in data) {
                            $('#'+prop).html(data[prop]);
                        }
                        $(formName+' div.alert').remove();
                        initializeForm();
                    }
                );
            }

            function initializeForm(preventUpdate) {
                $(formName+' .switch:not(.has-switch)').bootstrapSwitch();
                $('[data-toggle="tooltip"]').tooltip();

<<<<<<< HEAD
                initSelect2.init($(formName));

=======
>>>>>>> c7fc82b2
                initializeOptions();
                $(formName+'_attributeType').on('change', function() {
                    updateForm();
                });

                // Enable/disable scope and translatable fields according to unique field value
                $(formName+'_unique').closest('.has-switch').on('switch-change', function (e, data) {
                    if (data.value) {
                        $(formName+'_scopable').select2('val', 0).select2('enable', false);
                        $(formName+'_translatable').closest('.has-switch').bootstrapSwitch('setState', false);
                        $(formName+'_translatable').closest('.has-switch').bootstrapSwitch('setActive', false);
                    } else {
                        $(formName+'_scopable').select2('enable');
                        $(formName+'_translatable').closest('.has-switch').bootstrapSwitch('setActive', true);
                    }
                });

                $(formName+'_validationRule').change(function() {
                    if ($(this).val() == 'regexp') {
                        $(formName+'_validationRegexp').parent().parent().show();
                    } else {
                        $(formName+'_validationRegexp').val('').parent().parent().hide();
                    }
                }).trigger('change');

                if ($(formName+'_availableLocales').val()) {
                    $(formName+'_availableLocales').parent().parent().show();
                    $('#limitLocales-switch').bootstrapSwitch('setState', true);
                } else {
                    $(formName+'_availableLocales').parent().parent().hide();
                }

                $('#limitLocales-switch').on('switch-change', function (e, data) {
                    if (data.value) {
                        $(this).parent().parent().next().show();
                    } else {
                        $('select[id*=availableLocales]').select2('val', '');
                        $(this).parent().parent().next().hide();
                    }
                });

                $(formName+'_metricFamily').select2({
                    data: measures.getMetricTypes(),
                    placeholder: '{{ "Choose a family"|trans }}'
                }).change(function() {
                    $(formName+'_defaultMetricUnit').select2('val', '').select2({
                        data: measures.getMetricUnits($(this).select2('val')),
                        placeholder: '{{ "Choose a unit"|trans }}'
                    });
                }).trigger('change');

                if (preventUpdate) {
                    $(formName).trigger('refresh');
                }
            }

            initializeForm(true);

            function initializeOptions() {
                $optionList = $('table#sortable_options');
                if (!$optionList.length) {
                    return;
                }
                $optionList.after($('<a class="btn btn-small add_option_link" href="javascript:void(0);"><i class="icon-plus"></i>{{ "Add an option"|trans }}</a>'));

                $optionList.find('tr.att-option').each(function() {
                    $(this).append($('<td><button type="button" class="btn btn-small action-delete-inline"><i class="icon-remove"></i></button></td>'));
                });

                $(document).on('click', 'a.add_option_link', function(e) {
                    e.preventDefault();
                    addOption();
                });

                $(document).on('click', 'button.action-delete-inline', function(e) {
                    var rows = $optionList.find('tbody tr').length;
                    if (rows > 1) {
                        $(this).parent().parent().remove();
                        if (rows === 2) {
                            $('button.action-delete-inline').attr('disabled', 'disabled');
                        }
                    }
                });

                if ($('button.action-delete-inline').length === 1) {
                    $('button.action-delete-inline').attr('disabled', 'disabled');
                }

                $(document).on('change', 'input[name="default"]', updateDefaultField);

                $optionList.find('.handle input').hide();

                $optionList.find('tbody').sortable({
                    handle: '.handle',
                    containment: 'parent',
                    tolerance: 'pointer',
                    update: updateSortOrder,
                    helper: function(e, tr) {
                        var $originals = tr.children();
                        var $helper = tr.clone();
                        $helper.children().each(function(index) {
                            $(this).width($originals.eq(index).width());
                        });

                        return $helper;
                    }
                });
            }

            function addOption() {
                var option = $optionList.find('tr').last().html();

                var optionNumber = $optionList.find('tr.att-option').length + 1;
                while ($optionList.find('[id*='+formName.substr(1)+'_options_'+optionNumber+']').length) {
                    optionNumber++;
                }

                option = option.replace(/\[options\]\[([0-9]+)\]/g, "[options][" + optionNumber + "]");
                option = option.replace(/_options_([0-9]+)_/g, "_options_" + optionNumber + "_");
                option = option.replace('checked="checked"', '');
                option = option.replace(/\s+/g, ' ');

                var $option = $('<tr class="att-option">' + option + '</tr>');

                // Empty all fields except for locale
                $option.find('input').each(function() {
                    if ($(this).attr('name').indexOf('locale') == -1) {
                        $(this).removeAttr('value');
                    }
                });

                $optionList.find('tbody').append($option);

                $('button.action-delete-inline').removeAttr('disabled');
                updateSortOrder();
            }

            function updateSortOrder() {
                var num = 0;
                $optionList.find('tr').each(function() {
                    $(this).find('td.handle input').val(num);
                    num++;
                });
            }

            function updateDefaultField() {
                $optionList.find('input[name="default"]').each(function() {
                    $(this).prev().val($(this).is(':checked') ? 1 : 0);
                });
            }
        });
    }
);
</script><|MERGE_RESOLUTION|>--- conflicted
+++ resolved
@@ -29,11 +29,7 @@
                 $(formName+' .switch:not(.has-switch)').bootstrapSwitch();
                 $('[data-toggle="tooltip"]').tooltip();
 
-<<<<<<< HEAD
                 initSelect2.init($(formName));
-
-=======
->>>>>>> c7fc82b2
                 initializeOptions();
                 $(formName+'_attributeType').on('change', function() {
                     updateForm();
