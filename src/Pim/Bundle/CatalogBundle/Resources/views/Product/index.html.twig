{% extends 'PimCatalogBundle::layout.html.twig' %}

{% set title = 'Products'|trans %}

{% block head_script %}
    {{ parent() }}
<<<<<<< HEAD
    {% include 'PimGridBundle:Include:pim-datagrid.html.twig' with {'datagridView': datagrid, 'selector': '#product-grid'} %}
=======
    {% include 'OroGridBundle:Include:javascript.html.twig' with {'datagridView': datagrid, 'selector': '#product-grid'} %}
    <script type="text/javascript">
        require(
            ['jquery', 'pim/tree/view', 'jquery.sidebarize'],
            function ($, TreeView){
                'use strict';
                $(function() {
                    $('.has-sidebar').sidebarize();
                    new TreeView('#tree');
                });
            }
        );
    </script>
>>>>>>> 85a958a8
{% endblock %}

{% block content %}

    {% set buttons %}
        {% if resource_granted('pim_catalog_product_create') %}
<<<<<<< HEAD
            {{ elements.createBtn(
                'New product',
                null,
                'create-product',
                { 'data-form': 'dialog', 'data-form-url': path('pim_catalog_product_create') }
            ) }}
=======
            {{ elements.createBtn('New product', null, 'create-product', { 'data-form-url': path('pim_catalog_product_create') }) }}
            <script type="text/javascript">
                require(
                    ['jquery', 'pim/dialogform'],
                    function ($, dialogForm) {
                        'use strict';
                        $(function() {
                            new dialogForm('#create-product');
                        });
                    }
                );
            </script>
>>>>>>> 85a958a8
        {% endif %}
    {% endset %}

    {% set subtitle %}
        <div id="locale-switcher" class="btn-group sub-title">
            <span class="product-name dropdown-toggle" data-toggle="dropdown">
                {{ dataLocale|flag }}
                <span class="caret"></span>
            </span>
            <ul class="dropdown-menu">
                {% for locale in locales %}
                    {% if resource_granted('pim_catalog_locale_' ~ locale.code) %}
                    <li class="{{ locale.code == dataLocale ? 'activeLocale' : '' }}">
                        <a href="{{ path('pim_catalog_product_index', { 'dataLocale': locale.code }) }}" title="{{ locale.code }}">
                            {% if locale.code == dataLocale %}
                            <span class="icon">
                                <i class="icon-bullet"></i>
                            </span>
                            {% endif %}
                            {{ locale.code|flag }}
                        </a>
                    </li>
                    {% endif %}
                {% endfor %}
            </ul>
        </div>
    {% endset %}

    {{ elements.page_header(title, buttons, subtitle) }}

    <div class="row-fluid has-sidebar">
        <div id="tree" data-assets-path="{{ asset('bundles/pimcatalog/') }}" data-datalocale="{{ dataLocale }}"></div>
        <div id="product-grid"></div>
    </div>

{% endblock %}<|MERGE_RESOLUTION|>--- conflicted
+++ resolved
@@ -4,10 +4,9 @@
 
 {% block head_script %}
     {{ parent() }}
-<<<<<<< HEAD
-    {% include 'PimGridBundle:Include:pim-datagrid.html.twig' with {'datagridView': datagrid, 'selector': '#product-grid'} %}
-=======
-    {% include 'OroGridBundle:Include:javascript.html.twig' with {'datagridView': datagrid, 'selector': '#product-grid'} %}
+    {% include 'PimGridBundle:Include:pim-datagrid.html.twig'
+        with {'datagridView': datagrid, 'selector': '#product-grid'}
+    %}
     <script type="text/javascript">
         require(
             ['jquery', 'pim/tree/view', 'jquery.sidebarize'],
@@ -20,21 +19,18 @@
             }
         );
     </script>
->>>>>>> 85a958a8
 {% endblock %}
 
 {% block content %}
 
     {% set buttons %}
         {% if resource_granted('pim_catalog_product_create') %}
-<<<<<<< HEAD
             {{ elements.createBtn(
                 'New product',
                 null,
                 'create-product',
                 { 'data-form': 'dialog', 'data-form-url': path('pim_catalog_product_create') }
             ) }}
-=======
             {{ elements.createBtn('New product', null, 'create-product', { 'data-form-url': path('pim_catalog_product_create') }) }}
             <script type="text/javascript">
                 require(
@@ -47,7 +43,6 @@
                     }
                 );
             </script>
->>>>>>> 85a958a8
         {% endif %}
     {% endset %}
 
