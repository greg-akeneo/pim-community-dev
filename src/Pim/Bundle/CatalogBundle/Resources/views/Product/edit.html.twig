--- conflicted
+++ resolved
@@ -111,22 +111,14 @@
         {% set buttons %}
             {{ elements.backLink(path('pim_catalog_product_index')) }}
             <div class="btn-group">
-<<<<<<< HEAD
                 {% if form.enabled is defined %}
-                    {{ form_widget(form.enabled) }}
+                    <button id="switch_status" type="button" class="btn">{{ ('info.product.' ~ (form.enabled.vars.value ? 'disable' : 'enable'))|trans }}</button>
                 {% endif %}
             </div>
             {% if resource_granted("pim_catalog_product_remove") %}
                 {{ elements.deleteLink(path('pim_catalog_product_remove', { id: form.vars.value.id }), path('pim_catalog_product_index'), 'confirmation.remove.product'|trans({ '%name%': product.label }), "", 'flash.product.removed'|trans) }}
-                {{ elements.submitBtn }}
             {% endif %}
-=======
-                <button id="switch_status" type="button" class="btn">{{ ('info.product.' ~ (form.enabled.vars.value ? 'disable' : 'enable'))|trans }}</button>
-            </div>
-            {{ form_widget(form.enabled) }}
-            {{ elements.deleteLink(path('pim_catalog_product_remove', { id: form.vars.value.id }), path('pim_catalog_product_index'), 'confirmation.remove.product'|trans({ '%name%': product.label }), "", 'flash.product.removed'|trans) }}
             {{ elements.submitBtn }}
->>>>>>> 1c6d7140
         {% endset %}
 
         {% set subtitle %}
