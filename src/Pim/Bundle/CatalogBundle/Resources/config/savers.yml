--- conflicted
+++ resolved
@@ -1,14 +1,9 @@
 parameters:
     pim_catalog.saver.base.class:                     Akeneo\Bundle\StorageUtilsBundle\Doctrine\Common\Saver\BaseSaver
     pim_catalog.saver.base_options_resolver.class:    Akeneo\Bundle\StorageUtilsBundle\Doctrine\Common\Saver\BaseSavingOptionsResolver
-<<<<<<< HEAD
-    pim_catalog.saver.product.class:                  Pim\Bundle\CatalogBundle\Saver\ProductSaver
-    pim_catalog.saver.product_options_resolver.class: Pim\Bundle\CatalogBundle\Saver\ProductSavingOptionsResolver
-    pim_catalog.saver.group.class:                    Pim\Bundle\CatalogBundle\Saver\GroupSaver
-=======
     pim_catalog.saver.product.class:                  Pim\Bundle\CatalogBundle\Doctrine\Common\Saver\ProductSaver
     pim_catalog.saver.product_options_resolver.class: Pim\Bundle\CatalogBundle\Doctrine\Common\Saver\ProductSavingOptionsResolver
->>>>>>> 87ce2b99
+    pim_catalog.saver.group.class:                    Pim\Bundle\CatalogBundle\Saver\GroupSaver
 
 services:
     pim_catalog.saver.group_type:
