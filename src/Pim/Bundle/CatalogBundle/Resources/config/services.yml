parameters:
    pim_catalog.imagine.local_dir_resolver.class:    Pim\Bundle\CatalogBundle\Imagine\Cache\Resolver\LocalDirResolver
    pim_catalog.event_listener.progress.class:       Pim\Bundle\CatalogBundle\EventListener\ProgressListener

services:
    # Attribute property types
    pim_catalog.form.type.scopable:
        class: %pim_catalog.form.type.attribute_property_scopable.class%
        tags:
            - { name: form.type, alias: pim_catalog_scopable }

    pim_catalog.form.type.available_locales:
        class: %pim_catalog.form.type.attribute_property_available_locale.class%
        tags:
            - { name: form.type, alias: pim_catalog_available_locales }

    pim_catalog.form.type.options:
        class: %pim_catalog.form.type.attribute_property_options.class%
        tags:
            - { name: form.type, alias: pim_catalog_options }

    pim_catalog.form.type.image:
        class: %pim_catalog.form.type.image.class%
        tags:
            - { name: form.type, alias: pim_image }

    # Subscribers
    pim_catalog.form.subscriber.attribute:
        class:     %pim_catalog.form.subscriber.add_attribute_type.class%
        arguments:
            - '@pim_catalog.manager.attribute_type'
            - '@oro_flexibleentity.attributetype.factory'

    pim_catalog.event_listener.user_preferences:
        class: %pim_catalog.event_listener.user_preferences.class%
        calls:
            - [ setContainer, [ '@service_container' ] ]
        tags:
            - { name: doctrine.event_subscriber }

<<<<<<< HEAD
=======
    pim_catalog.event_listener.progress:
        class: %pim_catalog.event_listener.progress.class%
        arguments:
            - '@event_dispatcher'

    pim_catalog.event_listener.update_completeness:
        class: %pim_catalog.event_listener.update_completeness.class%
        tags:
            - { name: doctrine.event_subscriber }

>>>>>>> c6210442
    pim_catalog.event_listener.request:
        class: Pim\Bundle\CatalogBundle\EventListener\RequestListener
        tags:
            - { name: kernel.event_subscriber }

    # Validators
    pim_catalog.form.validator.metric:
        class: Pim\Bundle\CatalogBundle\Validator\Constraints\ValidMetricValidator
        arguments: [%oro_measure.measures_config%]
        tags:
            - { name: validator.constraint_validator, alias: pim_metric_validator }

    pim_catalog.form.validator.single_identifier_attribute:
        class: Pim\Bundle\CatalogBundle\Validator\Constraints\SingleIdentifierAttributeValidator
        arguments:
            - '@pim_catalog.manager.product'
        tags:
            - { name: validator.constraint_validator, alias: pim_single_identifier_attribute_validator }

    pim_catalog.form.validator.unique_variant_axis:
        class: Pim\Bundle\CatalogBundle\Validator\Constraints\UniqueVariantAxisValidator
        arguments:
            - '@pim_catalog.manager.product'
        tags:
            - { name: validator.constraint_validator, alias: pim_unique_variant_axis_validator }

    pim_catalog.validator.constraints.unique_value:
        class: Pim\Bundle\CatalogBundle\Validator\Constraints\UniqueValueValidator
        arguments:
            - '@doctrine'
        tags:
            - { name: validator.constraint_validator, alias: pim_unique_value_validator }

    pim_catalog.validator.valid_locale_fallback:
        class: Pim\Bundle\CatalogBundle\Validator\Constraints\ValidLocaleFallbackValidator
        arguments:
            - '@doctrine.orm.entity_manager'
        tags:
            - { name: validator.constraint_validator, alias: pim_catalog.validator.valid_locale_fallback_validator }

    # Locale helper
    pim_catalog.helper.locale:
        class: Pim\Bundle\CatalogBundle\Helper\LocaleHelper
        arguments:
            - '@pim_catalog.manager.locale'

    pim_catalog.twig.locale_extension:
        class: Pim\Bundle\CatalogBundle\Twig\LocaleExtension
        arguments:
            - '@pim_catalog.helper.locale'
        tags:
            - { name: twig.extension }

    # extension listener
    stof_doctrine_extensions.event_listener.locale:
        class: %pim_catalog.event_listener.user_context.class%
        arguments:
            - '@security.context'
            - '@pim_translation.listener.add_locale'
            - '@pim_catalog.manager.product'
        tags:
            - { name: kernel.event_subscriber }

    # Mass edit action operator
    pim_catalog.mass_edit_action.operator:
        class: %pim_catalog.mass_edit_action.operator.class%
        arguments:
            - '@pim_catalog.manager.product'
            - '@oro_security.security_facade'

    # Mass edit actions
    pim_catalog.mass_edit_action.change_status:
        public: false
        class: %pim_catalog.mass_edit_action.change_status.class%
        arguments:
            - '@pim_catalog.manager.product'
        tags:
            - { name: pim_catalog.mass_edit_action, alias: change-status, acl: pim_catalog_product_change_state }

    pim_catalog.mass_edit_action.edit_common_attributes:
        public: false
        class: %pim_catalog.mass_edit_action.edit_common_attributes.class%
        arguments:
            - '@pim_catalog.manager.product'
            - '@pim_catalog.manager.locale'
            - '@pim_catalog.manager.currency'
        tags:
            - { name: pim_catalog.mass_edit_action, alias: edit-common-attributes, acl: pim_catalog_product_edit }

    pim_catalog.mass_edit_action.classify:
        public: false
        class: %pim_catalog.mass_edit_action.classify.class%
        arguments:
            - '@pim_catalog.manager.product'
            - '@pim_catalog.manager.category'
        tags:
            - { name: pim_catalog.mass_edit_action, alias: classify, acl: pim_catalog_product_categories_view }

    pim_catalog.mass_edit_action.change_family:
        public: false
        class: %pim_catalog.mass_edit_action.change_family.class%
        arguments:
            - '@pim_catalog.manager.product'
        tags:
            - { name: pim_catalog.mass_edit_action, alias: change-family, acl: pim_catalog_product_change_family }

    pim_catalog.imagine.local_dir_resolver:
        class: %pim_catalog.imagine.local_dir_resolver.class%
        parent: liip_imagine.cache.resolver.web_path
        arguments:
            - %kernel.cache_dir%/media
        tags:
            - { name: liip_imagine.cache.resolver, resolver: 'local_dir' }<|MERGE_RESOLUTION|>--- conflicted
+++ resolved
@@ -38,19 +38,11 @@
         tags:
             - { name: doctrine.event_subscriber }
 
-<<<<<<< HEAD
-=======
     pim_catalog.event_listener.progress:
         class: %pim_catalog.event_listener.progress.class%
         arguments:
             - '@event_dispatcher'
 
-    pim_catalog.event_listener.update_completeness:
-        class: %pim_catalog.event_listener.update_completeness.class%
-        tags:
-            - { name: doctrine.event_subscriber }
-
->>>>>>> c6210442
     pim_catalog.event_listener.request:
         class: Pim\Bundle\CatalogBundle\EventListener\RequestListener
         tags:
