pim_catalog:
    type: action
    label: General catalog management operations

# Locales
pim_catalog_locale:
    type: action
    label: Locale manipulation

pim_catalog_locale_index:
    type: entity
    class: PimCatalogBundle:Locale
    permission: VIEW

pim_catalog_locale_af_ZA:
    type: action
    label: Access to data related to locale af_ZA
pim_catalog_locale_ar_DZ:
    type: action
    label: Access to data related to locale ar_DZ
pim_catalog_locale_ar_EG:
    type: action
    label: Access to data related to locale ar_EG
pim_catalog_locale_ar_KW:
    type: action
    label: Access to data related to locale ar_KW
pim_catalog_locale_ar_MA:
    type: action
    label: Access to data related to locale ar_MA
pim_catalog_locale_ar_SA:
    type: action
    label: Access to data related to locale ar_SA
pim_catalog_locale_az_AZ:
    type: action
    label: Access to data related to locale az_AZ
pim_catalog_locale_be_BY:
    type: action
    label: Access to data related to locale be_BY
pim_catalog_locale_bg_BG:
    type: action
    label: Access to data related to locale bg_BG
pim_catalog_locale_bn_BD:
    type: action
    label: Access to data related to locale bn_BD
pim_catalog_locale_bs_BA:
    type: action
    label: Access to data related to locale bs_BA
pim_catalog_locale_ca_ES:
    type: action
    label: Access to data related to locale ca_ES
pim_catalog_locale_cs_CZ:
    type: action
    label: Access to data related to locale cs_CZ
pim_catalog_locale_cy_GB:
    type: action
    label: Access to data related to locale cy_GB
pim_catalog_locale_da_DK:
    type: action
    label: Access to data related to locale da_DK
pim_catalog_locale_de_AT:
    type: action
    label: Access to data related to locale de_AT
pim_catalog_locale_de_CH:
    type: action
    label: Access to data related to locale de_CH
pim_catalog_locale_de_DE:
    type: action
    label: Access to data related to locale de_DE
pim_catalog_locale_el_GR:
    type: action
    label: Access to data related to locale el_GR
pim_catalog_locale_en_AU:
    type: action
    label: Access to data related to locale en_AU
pim_catalog_locale_en_CA:
    type: action
    label: Access to data related to locale en_CA
pim_catalog_locale_en_GB:
    type: action
    label: Access to data related to locale en_GB
pim_catalog_locale_en_NZ:
    type: action
    label: Access to data related to locale en_NZ
pim_catalog_locale_en_US:
    type: action
    label: Access to data related to locale en_US
pim_catalog_locale_es_AR:
    type: action
    label: Access to data related to locale es_AR
pim_catalog_locale_es_CO:
    type: action
    label: Access to data related to locale es_CO
pim_catalog_locale_es_PA:
    type: action
    label: Access to data related to locale es_PA
pim_catalog_locale_gl_ES:
    type: action
    label: Access to data related to locale gl_ES
pim_catalog_locale_es_CR:
    type: action
    label: Access to data related to locale es_CR
pim_catalog_locale_es_ES:
    type: action
    label: Access to data related to locale es_ES
pim_catalog_locale_es_MX:
    type: action
    label: Access to data related to locale es_MX
pim_catalog_locale_es_EU:
    type: action
    label: Access to data related to locale es_EU
pim_catalog_locale_es_PE:
    type: action
    label: Access to data related to locale es_PE
pim_catalog_locale_et_EE:
    type: action
    label: Access to data related to locale et_EE
pim_catalog_locale_fa_IR:
    type: action
    label: Access to data related to locale fa_IR
pim_catalog_locale_fi_FI:
    type: action
    label: Access to data related to locale fi_FI
pim_catalog_locale_fil_PH:
    type: action
    label: Access to data related to locale fil_PH
pim_catalog_locale_fr_CA:
    type: action
    label: Access to data related to locale fr_CA
pim_catalog_locale_fr_FR:
    type: action
    label: Access to data related to locale fr_FR
pim_catalog_locale_gu_IN:
    type: action
    label: Access to data related to locale gu_IN
pim_catalog_locale_he_IL:
    type: action
    label: Access to data related to locale he_IL
pim_catalog_locale_hi_IN:
    type: action
    label: Access to data related to locale hi_IN
pim_catalog_locale_hr_HR:
    type: action
    label: Access to data related to locale hr_HR
pim_catalog_locale_hu_HU:
    type: action
    label: Access to data related to locale hu_HU
pim_catalog_locale_id_ID:
    type: action
    label: Access to data related to locale id_ID
pim_catalog_locale_is_IS:
    type: action
    label: Access to data related to locale is_IS
pim_catalog_locale_it_CH:
    type: action
    label: Access to data related to locale it_CH
pim_catalog_locale_it_IT:
    type: action
    label: Access to data related to locale it_IT
pim_catalog_locale_ja_JP:
    type: action
    label: Access to data related to locale ja_JP
pim_catalog_locale_ka_GE:
    type: action
    label: Access to data related to locale ka_GE
pim_catalog_locale_km_KH:
    type: action
    label: Access to data related to locale km_KH
pim_catalog_locale_ko_KR:
    type: action
    label: Access to data related to locale ko_KR
pim_catalog_locale_lo_LA:
    type: action
    label: Access to data related to locale lo_LA
pim_catalog_locale_lt_LT:
    type: action
    label: Access to data related to locale lt_LT
pim_catalog_locale_lv_LV:
    type: action
    label: Access to data related to locale lv_LV
pim_catalog_locale_mk_MK:
    type: action
    label: Access to data related to locale mk_MK
pim_catalog_locale_mn_MN:
    type: action
    label: Access to data related to locale mn_MN
pim_catalog_locale_ms_MY:
    type: action
    label: Access to data related to locale ms_MY
pim_catalog_locale_nl_NL:
    type: action
    label: Access to data related to locale nl_NL
pim_catalog_locale_nb_NO:
    type: action
    label: Access to data related to locale nb_NO
pim_catalog_locale_nn_NO:
    type: action
    label: Access to data related to locale nn_NO
pim_catalog_locale_pl_PL:
    type: action
    label: Access to data related to locale pl_PL
pim_catalog_locale_pt_BR:
    type: action
    label: Access to data related to locale pt_BR
pim_catalog_locale_pt_PT:
    type: action
    label: Access to data related to locale pt_PT
pim_catalog_locale_ro_RO:
    type: action
    label: Access to data related to locale ro_RO
pim_catalog_locale_ru_RU:
    type: action
    label: Access to data related to locale ru_RU
pim_catalog_locale_sk_SK:
    type: action
    label: Access to data related to locale sk_SK
pim_catalog_locale_sl_SI:
    type: action
    label: Access to data related to locale sl_SI
pim_catalog_locale_sq_AL:
    type: action
    label: Access to data related to locale sq_AL
pim_catalog_locale_sr_RS:
    type: action
    label: Access to data related to locale sr_RS
pim_catalog_locale_sv_SE:
    type: action
    label: Access to data related to locale sv_SE
pim_catalog_locale_sw_KE:
    type: action
    label: Access to data related to locale sw_KE
pim_catalog_locale_th_TH:
    type: action
    label: Access to data related to locale th_TH
pim_catalog_locale_tr_TR:
    type: action
    label: Access to data related to locale tr_TR
pim_catalog_locale_uk_UA:
    type: action
    label: Access to data related to locale uk_UA
pim_catalog_locale_vi_VN:
    type: action
    label: Access to data related to locale vi_VN
pim_catalog_locale_zh_CN:
    type: action
    label: Access to data related to locale zh_CN
pim_catalog_locale_zh_HK:
    type: action
    label: Access to data related to locale zh_HK
pim_catalog_locale_zh_TW:
    type: action
    label: Access to data related to locale zh_TW
pim_catalog_locale_es_CL:
    type: action
    label: Access to data related to locale es_CL
pim_catalog_locale_es_VE:
    type: action
    label: Access to data related to locale es_VE
pim_catalog_locale_en_IE:
    type: action
    label: Access to data related to locale en_IE

# Currency
pim_catalog_currency:
    type: action
    label: Currency manipulation

pim_catalog_currency_index:
    type: entity
    class: PimCatalogBundle:Currency
    permission: VIEW
pim_catalog_currency_toggle:
    type: entity
    class: PimCatalogBundle:Currency
    permission: EDIT

# Product
pim_catalog_product:
    type: action
    label: Product manipulation

pim_catalog_product_index:
    type: entity
    class: PimCatalogBundle:Product
    permission: VIEW
pim_catalog_product_create:
    type: entity
    class: PimCatalogBundle:Product
    permission: CREATE
pim_catalog_product_edit:
    type: entity
    class: PimCatalogBundle:Product
    permission: EDIT
pim_catalog_product_remove:
    type: entity
    class: PimCatalogBundle:Product
    permission: DELETE

pim_catalog_product_add_attribute:
    type: action
    label: Add an attribute to a product
pim_catalog_product_remove_attribute:
    type: action
    label: Remove an attribute from a product
pim_catalog_product_categories_view:
    type: action
    label: Consult the categories of a product
pim_catalog_product_change_family:
<<<<<<< HEAD
    name: Change product family
    description: Change the family of products
    parent: pim_catalog_product

pim_catalog_product_change_state:
    name: Change state of product 
    description: Change the state of products
    parent: pim_catalog_product
=======
    type: action
    label: Change the family of products

# Category
pim_catalog_category:
    type: action
    label: Category manipulation

pim_catalog_category_list:
    type: entity
    class: PimCatalogBundle:Category
    permission: VIEW
pim_catalog_category_create:
    type: entity
    class: PimCatalogBundle:Category
    permission: CREATE
pim_catalog_category_edit:
    type: entity
    class: PimCatalogBundle:Category
    permission: EDIT
pim_catalog_category_remove:
    type: entity
    class: PimCatalogBundle:Category
    permission: DELETE

pim_catalog_category_move:
    type: action
    label: Move category
pim_catalog_category_children:
    type: action
    label: See category children
pim_catalog_category_products:
    type: action
    label: See category's products

# Channel
pim_catalog_channel:
    type: action
    label: Channel manipulation

pim_catalog_channel_index:
    type: entity
    class: PimCatalogBundle:Category
    permission: VIEW
pim_catalog_channel_create:
    type: entity
    class: PimCatalogBundle:Category
    permission: CREATE
pim_catalog_channel_edit:
    type: entity
    class: PimCatalogBundle:Category
    permission: EDIT
pim_catalog_channel_remove:
    type: entity
    class: PimCatalogBundle:Category
    permission: DELETE

#Family
pim_catalog_family:
    type: action
    label: Family manipulation

pim_catalog_family_create:
    type: entity
    class: PimCatalogBundle:Family
    permission: CREATE
pim_catalog_family_edit:
    type: entity
    class: PimCatalogBundle:Family
    permission: EDIT
pim_catalog_family_remove:
    type: entity
    class: PimCatalogBundle:Family
    permission: DELETE

pim_catalog_family_add_attribute:
    type: action
    label: Add attribute to a family
pim_catalog_family_remove_atribute:
    type: action
    label: Remove attribute from a family

# Attribute group
pim_catalog_attribute_group:
    type: action
    label: Attribute group manipulation

pim_catalog_attribute_group_create:
    type: entity
    class: PimCatalogBundle:AttributeGroup
    permission: CREATE
pim_catalog_attribute_group_edit:
    type: entity
    class: PimCatalogBundle:AttributeGroup
    permission: EDIT
pim_catalog_attribute_group_remove:
    type: entity
    class: PimCatalogBundle:AttributeGroup
    permission: DELETE

pim_catalog_attribute_group_sort:
    type: action
    label: Sort groups
pim_catalog_attribute_group_add_attribute:
    type: action
    label: Add attribute to a group
pim_catalog_attribute_group_remove_attribute:
    type: action
    label: Remove attribute from a group

# ProductAttribute
pim_catalog_attribute:
    type: action
    label: Attribute manipulation

pim_catalog_attribute_index:
    type: entity
    class: PimCatalogBundle:ProductAttribute
    permission: VIEW
pim_catalog_attribute_create:
    type: entity
    class: PimCatalogBundle:ProductAttribute
    permission: CREATE
pim_catalog_attribute_edit:
    type: entity
    class: PimCatalogBundle:ProductAttribute
    permission: EDIT
pim_catalog_attribute_remove:
    type: entity
    class: PimCatalogBundle:ProductAttribute
    permission: DELETE

pim_catalog_attribute_sort:
    type: action
    label: Sort attributes inside attribute groups

# Mass edit action
pim_catalog_mass_edit:
    type: action
    label: Product mass edit actions
pim_catalog_mass_edit_choose:
    type: action
    label: Choose action
pim_catalog_mass_edit_configure:
    type: action
    label: Configure action
pim_catalog_mass_edit_perform:
    type: action
    label: Perform action

# Variant groups
pim_catalog_variant_group:
    type: action
    label: Variant group manipulation

pim_catalog_variant_group_index:
    type: entity
    class: PimCatalogBundle:VariantGroup
    permission: VIEW
pim_catalog_variant_group_create:
    type: entity
    class: PimCatalogBundle:VariantGroup
    permission: CREATE
pim_catalog_variant_group_edit:
    type: entity
    class: PimCatalogBundle:VariantGroup
    permission: EDIT
pim_catalog_variant_group_remove:
    type: entity
    class: PimCatalogBundle:VariantGroup
    permission: DELETE
>>>>>>> fcfebdf6
<|MERGE_RESOLUTION|>--- conflicted
+++ resolved
@@ -305,18 +305,11 @@
     type: action
     label: Consult the categories of a product
 pim_catalog_product_change_family:
-<<<<<<< HEAD
-    name: Change product family
-    description: Change the family of products
-    parent: pim_catalog_product
-
+    type: action
+    label: Change product family
 pim_catalog_product_change_state:
-    name: Change state of product 
-    description: Change the state of products
-    parent: pim_catalog_product
-=======
-    type: action
-    label: Change the family of products
+    label: Change state of product 
+    type: action
 
 # Category
 pim_catalog_category:
@@ -485,5 +478,4 @@
 pim_catalog_variant_group_remove:
     type: entity
     class: PimCatalogBundle:VariantGroup
-    permission: DELETE
->>>>>>> fcfebdf6
+    permission: DELETE