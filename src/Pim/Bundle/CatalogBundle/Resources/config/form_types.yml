--- conflicted
+++ resolved
@@ -104,17 +104,15 @@
         tags:
             - { name: form.type, alias: pim_catalog_variant_group }
 
-<<<<<<< HEAD
     pim_catalog.form.type.group:
         class: %pim_catalog.form.type.group.class%
         tags:
             - { name: form.type, alias: pim_catalog_group }
-=======
+
     pim_catalog.form.type.association:
         class: %pim_catalog.form.type.association.class%
         tags:
             - { name: form.type, alias: pim_catalog_association }
->>>>>>> e6f965c8
 
     pim_catalog.form.type.available_product_attributes:
         class: %pim_catalog.form.type.available_product_attributes.class%
