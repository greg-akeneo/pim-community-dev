--- conflicted
+++ resolved
@@ -3,7 +3,6 @@
     pim_catalog.doctrine.query.complete_filter.class: 'Pim\Bundle\CatalogBundle\Doctrine\ORM\Query\CompleteFilter'
     pim_catalog.doctrine.query.attribute_is_an_family_variant_axis.class: 'Pim\Bundle\CatalogBundle\Doctrine\ORM\Query\AttributeIsAFamilyVariantAxis'
     pim_catalog.doctrine.query.count_entity_with_family_variant.class: 'Pim\Bundle\CatalogBundle\Doctrine\ORM\Query\CountEntityWithFamilyVariant'
-    pim_catalog.doctrine.query.find_attributes_for_family.class: 'Pim\Bundle\CatalogBundle\Doctrine\ORM\Query\FindAttributesForFamily'
 
 services:
     pim_catalog.doctrine.query.find_variant_product_completeness:
@@ -26,7 +25,11 @@
         arguments:
             - '@doctrine.orm.entity_manager'
 
-<<<<<<< HEAD
+    pim_catalog.doctrine.query.find_attributes_for_family:
+        class: '%pim_catalog.doctrine.query.find_attributes_for_family.class%'
+        arguments:
+            - '@doctrine.orm.entity_manager'
+
     pim_catalog.doctrine.query.count_products_with_family:
         class: 'Pim\Bundle\CatalogBundle\Doctrine\ORM\Query\CountProductsWithFamily'
         arguments:
@@ -34,9 +37,5 @@
 
     pim_catalog.doctrine.query.find_family_variants_identifiers_by_attribute_axes:
         class: 'Pim\Bundle\CatalogBundle\Doctrine\ORM\Query\FamilyVariantsByAttributeAxes'
-=======
-    pim_catalog.doctrine.query.find_attributes_for_family:
-        class: '%pim_catalog.doctrine.query.find_attributes_for_family.class%'
->>>>>>> 46e4a26d
         arguments:
             - '@doctrine.orm.entity_manager'