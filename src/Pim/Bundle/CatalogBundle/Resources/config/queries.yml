parameters:
    pim_catalog.doctrine.query.find_variant_product_completeness.class: 'Pim\Bundle\CatalogBundle\Doctrine\ORM\Query\VariantProductRatio'
    pim_catalog.doctrine.query.complete_filter.class: 'Pim\Bundle\CatalogBundle\Doctrine\ORM\Query\CompleteFilter'
    pim_catalog.doctrine.query.attribute_is_an_family_variant_axis.class: 'Pim\Bundle\CatalogBundle\Doctrine\ORM\Query\AttributeIsAFamilyVariantAxis'
    pim_catalog.doctrine.query.count_entity_with_family_variant.class: 'Pim\Bundle\CatalogBundle\Doctrine\ORM\Query\CountEntityWithFamilyVariant'
    pim_catalog.doctrine.query.find_attributes_for_family.class: 'Pim\Bundle\CatalogBundle\Doctrine\ORM\Query\FindAttributesForFamily'

services:
    pim_catalog.doctrine.query.find_variant_product_completeness:
        class: '%pim_catalog.doctrine.query.find_variant_product_completeness.class%'
        arguments:
            - '@doctrine.orm.entity_manager'

    pim_catalog.doctrine.query.complete_filter:
        class: '%pim_catalog.doctrine.query.complete_filter.class%'
        arguments:
            - '@doctrine.orm.entity_manager'

    pim_catalog.doctrine.query.attribute_is_an_family_variant_axis:
        class: '%pim_catalog.doctrine.query.attribute_is_an_family_variant_axis.class%'
        arguments:
            - '@doctrine.orm.entity_manager'

    pim_catalog.doctrine.query.count_entity_with_family_variant:
        class: '%pim_catalog.doctrine.query.count_entity_with_family_variant.class%'
        arguments:
            - '@doctrine.orm.entity_manager'

    pim_catalog.doctrine.query.find_attributes_for_family:
        class: '%pim_catalog.doctrine.query.find_attributes_for_family.class%'
        arguments:
            - '@doctrine.orm.entity_manager'

<<<<<<< HEAD
    pim_catalog.doctrine.query.count_products_with_family:
        class: 'Pim\Bundle\CatalogBundle\Doctrine\ORM\Query\CountProductsWithFamily'
        arguments:
            - '@doctrine.orm.entity_manager'

    pim_catalog.doctrine.query.find_family_variants_identifiers_by_attribute_axes:
        class: 'Pim\Bundle\CatalogBundle\Doctrine\ORM\Query\FamilyVariantsByAttributeAxes'
=======
    pim_catalog.doctrine.query.find_attribute_group_orders_equal_or_superior_to:
        class: 'Pim\Bundle\CatalogBundle\Doctrine\ORM\Query\FindAttributeGroupOrdersEqualOrSuperiorTo'
>>>>>>> e6079393
        arguments:
            - '@doctrine.orm.entity_manager'

    pim_catalog.query.get_associated_product_codes_by_product:
        class: Pim\Bundle\CatalogBundle\Doctrine\ORM\Query\GetAssociatedProductCodesByProductFromDB
        arguments:
            - '@doctrine.orm.entity_manager'
            - '%pim_catalog.entity.association.class%'<|MERGE_RESOLUTION|>--- conflicted
+++ resolved
@@ -31,7 +31,6 @@
         arguments:
             - '@doctrine.orm.entity_manager'
 
-<<<<<<< HEAD
     pim_catalog.doctrine.query.count_products_with_family:
         class: 'Pim\Bundle\CatalogBundle\Doctrine\ORM\Query\CountProductsWithFamily'
         arguments:
@@ -39,10 +38,11 @@
 
     pim_catalog.doctrine.query.find_family_variants_identifiers_by_attribute_axes:
         class: 'Pim\Bundle\CatalogBundle\Doctrine\ORM\Query\FamilyVariantsByAttributeAxes'
-=======
+        arguments:
+            - '@doctrine.orm.entity_manager'
+
     pim_catalog.doctrine.query.find_attribute_group_orders_equal_or_superior_to:
         class: 'Pim\Bundle\CatalogBundle\Doctrine\ORM\Query\FindAttributeGroupOrdersEqualOrSuperiorTo'
->>>>>>> e6079393
         arguments:
             - '@doctrine.orm.entity_manager'
 
