parameters:
    pim_catalog.doctrine.query.find_variant_product_completeness.class: 'Pim\Bundle\CatalogBundle\Doctrine\ORM\Query\VariantProductRatio'
    pim_catalog.doctrine.query.complete_filter.class: 'Pim\Bundle\CatalogBundle\Doctrine\ORM\Query\CompleteFilter'
    pim_catalog.doctrine.query.attribute_is_an_family_variant_axis.class: 'Pim\Bundle\CatalogBundle\Doctrine\ORM\Query\AttributeIsAFamilyVariantAxis'
    pim_catalog.doctrine.query.count_entity_with_family_variant.class: 'Pim\Bundle\CatalogBundle\Doctrine\ORM\Query\CountEntityWithFamilyVariant'
    pim_catalog.doctrine.query.find_attributes_for_family.class: 'Pim\Bundle\CatalogBundle\Doctrine\ORM\Query\FindAttributesForFamily'

services:
    pim_catalog.doctrine.query.find_variant_product_completeness:
        class: '%pim_catalog.doctrine.query.find_variant_product_completeness.class%'
        arguments:
            - '@doctrine.orm.entity_manager'

    pim_catalog.doctrine.query.complete_filter:
        class: '%pim_catalog.doctrine.query.complete_filter.class%'
        arguments:
            - '@doctrine.orm.entity_manager'

    pim_catalog.doctrine.query.attribute_is_an_family_variant_axis:
        class: '%pim_catalog.doctrine.query.attribute_is_an_family_variant_axis.class%'
        arguments:
            - '@doctrine.orm.entity_manager'

    pim_catalog.doctrine.query.count_entity_with_family_variant:
        class: '%pim_catalog.doctrine.query.count_entity_with_family_variant.class%'
        arguments:
            - '@doctrine.orm.entity_manager'

    pim_catalog.doctrine.query.find_attributes_for_family:
        class: '%pim_catalog.doctrine.query.find_attributes_for_family.class%'
        arguments:
            - '@doctrine.orm.entity_manager'

<<<<<<< HEAD
    pim_catalog.doctrine.query.count_products_with_family:
        class: 'Pim\Bundle\CatalogBundle\Doctrine\ORM\Query\CountProductsWithFamily'
        arguments:
            - '@doctrine.orm.entity_manager'

    pim_catalog.doctrine.query.find_family_variants_identifiers_by_attribute_axes:
        class: 'Pim\Bundle\CatalogBundle\Doctrine\ORM\Query\FamilyVariantsByAttributeAxes'
        arguments:
            - '@doctrine.orm.entity_manager'
=======
    pim_catalog.query.get_associated_product_codes_by_product:
        class: Pim\Bundle\CatalogBundle\Doctrine\ORM\Query\GetAssociatedProductCodesByProductFromDB
        arguments:
            - '@doctrine.orm.entity_manager'
            - '%pim_catalog.entity.association.class%'
>>>>>>> e1a892a5
<|MERGE_RESOLUTION|>--- conflicted
+++ resolved
@@ -31,7 +31,6 @@
         arguments:
             - '@doctrine.orm.entity_manager'
 
-<<<<<<< HEAD
     pim_catalog.doctrine.query.count_products_with_family:
         class: 'Pim\Bundle\CatalogBundle\Doctrine\ORM\Query\CountProductsWithFamily'
         arguments:
@@ -41,10 +40,9 @@
         class: 'Pim\Bundle\CatalogBundle\Doctrine\ORM\Query\FamilyVariantsByAttributeAxes'
         arguments:
             - '@doctrine.orm.entity_manager'
-=======
+
     pim_catalog.query.get_associated_product_codes_by_product:
         class: Pim\Bundle\CatalogBundle\Doctrine\ORM\Query\GetAssociatedProductCodesByProductFromDB
         arguments:
             - '@doctrine.orm.entity_manager'
-            - '%pim_catalog.entity.association.class%'
->>>>>>> e1a892a5
+            - '%pim_catalog.entity.association.class%'