parameters:
    pim_catalog.doctrine.query.find_variant_product_completeness.class: 'Pim\Bundle\CatalogBundle\Doctrine\ORM\Query\VariantProductRatio'
    pim_catalog.doctrine.query.complete_filter.class: 'Pim\Bundle\CatalogBundle\Doctrine\ORM\Query\CompleteFilter'
    pim_catalog.doctrine.query.attribute_is_an_family_variant_axis.class: 'Pim\Bundle\CatalogBundle\Doctrine\ORM\Query\AttributeIsAFamilyVariantAxis'
    pim_catalog.doctrine.query.count_entity_with_family_variant.class: 'Pim\Bundle\CatalogBundle\Doctrine\ORM\Query\CountEntityWithFamilyVariant'
    pim_catalog.doctrine.query.find_attributes_for_family.class: 'Pim\Bundle\CatalogBundle\Doctrine\ORM\Query\FindAttributesForFamily'

services:
    pim_catalog.doctrine.query.find_variant_product_completeness:
        class: '%pim_catalog.doctrine.query.find_variant_product_completeness.class%'
        arguments:
            - '@doctrine.orm.entity_manager'

    pim_catalog.doctrine.query.complete_filter:
        class: '%pim_catalog.doctrine.query.complete_filter.class%'
        arguments:
            - '@doctrine.orm.entity_manager'

    pim_catalog.doctrine.query.attribute_is_an_family_variant_axis:
        class: '%pim_catalog.doctrine.query.attribute_is_an_family_variant_axis.class%'
        arguments:
            - '@doctrine.orm.entity_manager'

    pim_catalog.doctrine.query.count_entity_with_family_variant:
        class: '%pim_catalog.doctrine.query.count_entity_with_family_variant.class%'
        arguments:
            - '@doctrine.orm.entity_manager'

    pim_catalog.doctrine.query.find_attributes_for_family:
        class: '%pim_catalog.doctrine.query.find_attributes_for_family.class%'
        arguments:
            - '@doctrine.orm.entity_manager'

    pim_catalog.doctrine.query.count_products_with_family:
        class: 'Pim\Bundle\CatalogBundle\Doctrine\ORM\Query\CountProductsWithFamily'
        arguments:
            - '@doctrine.orm.entity_manager'

    pim_catalog.doctrine.query.find_family_variants_identifiers_by_attribute_axes:
        class: 'Pim\Bundle\CatalogBundle\Doctrine\ORM\Query\FamilyVariantsByAttributeAxes'
        arguments:
            - '@doctrine.orm.entity_manager'

    pim_catalog.doctrine.query.find_attribute_group_orders_equal_or_superior_to:
        class: 'Pim\Bundle\CatalogBundle\Doctrine\ORM\Query\FindAttributeGroupOrdersEqualOrSuperiorTo'
        arguments:
            - '@doctrine.orm.entity_manager'

    pim_catalog.query.get_associated_product_codes_by_product:
        class: Pim\Bundle\CatalogBundle\Doctrine\ORM\Query\GetAssociatedProductCodesByProductFromDB
        arguments:
            - '@doctrine.orm.entity_manager'
            - '%pim_catalog.entity.association.class%'

<<<<<<< HEAD
    pim_catalog.query.find_activated_currencies:
        class: Pim\Bundle\CatalogBundle\Doctrine\ORM\Query\FindActivatedCurrencies
        arguments:
            - '@doctrine.orm.entity_manager'
=======
    pim_catalog.query.get_descendent_category_codes:
        class: Pim\Component\Catalog\Category\GetDescendentCategoryCodes
        arguments:
            - '@database_connection'
>>>>>>> 1107a900
<|MERGE_RESOLUTION|>--- conflicted
+++ resolved
@@ -52,14 +52,12 @@
             - '@doctrine.orm.entity_manager'
             - '%pim_catalog.entity.association.class%'
 
-<<<<<<< HEAD
-    pim_catalog.query.find_activated_currencies:
-        class: Pim\Bundle\CatalogBundle\Doctrine\ORM\Query\FindActivatedCurrencies
-        arguments:
-            - '@doctrine.orm.entity_manager'
-=======
     pim_catalog.query.get_descendent_category_codes:
         class: Pim\Component\Catalog\Category\GetDescendentCategoryCodes
         arguments:
             - '@database_connection'
->>>>>>> 1107a900
+
+    pim_catalog.query.find_activated_currencies:
+        class: Pim\Bundle\CatalogBundle\Doctrine\ORM\Query\FindActivatedCurrencies
+        arguments:
+            - '@doctrine.orm.entity_manager'