services:
    # Managers
    pim_catalog.manager.product:
        class: %pim_catalog.manager.product.class%
        arguments:
            - %pim_catalog.entity.product.class%
            - %pim_flexibleentity.flexible_config%
            - '@doctrine.orm.entity_manager'
            - '@event_dispatcher'
            - '@pim_flexibleentity.attributetype.factory'
            - '@pim_catalog.manager.media'
            - '@pim_catalog.manager.completeness'
            - '@pim_catalog.builder.product'
        tags:
            - { name: pim_flexibleentity_manager, entity: %pim_catalog.entity.product.class%}
        calls:
            - [ addAttributeType, [pim_catalog_identifier] ]
            - [ addAttributeType, [pim_catalog_text] ]
            - [ addAttributeType, [pim_catalog_textarea] ]
            - [ addAttributeType, [pim_catalog_number] ]
            - [ addAttributeType, [pim_catalog_price_collection] ]
            - [ addAttributeType, [pim_catalog_multiselect] ]
            - [ addAttributeType, [pim_catalog_simpleselect] ]
            - [ addAttributeType, [pim_catalog_file] ]
            - [ addAttributeType, [pim_catalog_image] ]
            - [ addAttributeType, [pim_catalog_boolean] ]
            - [ addAttributeType, [pim_catalog_date] ]
            - [ addAttributeType, [pim_catalog_metric] ]

    pim_catalog.builder.product:
        class: %pim_catalog.builder.product.class%
        arguments:
            - %pim_catalog.entity.product.class%
            - '@doctrine.orm.entity_manager'
            - '@pim_catalog.manager.currency'

    pim_catalog.manager.category:
        class: %pim_catalog.manager.category.class%
        arguments:
            - '@doctrine.orm.entity_manager'
            - %pim_catalog.entity.category.class%

    pim_catalog.manager.media:
        class: %pim_catalog.manager.media.class%
        arguments:
            - '@pim_filesystem'
            - %upload_dir%

    pim_catalog.manager.attribute_type:
        class: %pim_catalog.manager.attribute_type.class%
        arguments:
            - '@pim_catalog.manager.product'
            - '@pim_catalog.manager.locale'
            - '@pim_flexibleentity.attributetype.factory'

    pim_catalog.manager.locale:
        class: %pim_catalog.manager.locale.class%
        arguments:
            - '@doctrine.orm.entity_manager'
            - '@security.context'
            - '@oro_security.security_facade'
            - '%locale%'
        calls:
            - [ setRequest, ['@?request='] ]

    pim_catalog.manager.currency:
        class: %pim_catalog.manager.currency.class%
        arguments:
            - '@doctrine.orm.entity_manager'

    pim_catalog.manager.channel:
        class: %pim_catalog.manager.channel.class%
        arguments:
            - '@doctrine.orm.entity_manager'
            - '@security.context'

    pim_catalog.manager.group:
        class: %pim_catalog.manager.group.class%
        arguments:
            - '@doctrine.orm.entity_manager'

    pim_catalog.manager.completeness:
        class: %pim_catalog.manager.completeness.class%
        arguments:
            - '@doctrine'
            - '@pim_catalog.doctrine.completeness_query_builder'
<<<<<<< HEAD

    pim_catalog.manager.family:
        class: %pim_catalog.manager.family.class%
        arguments:
            - '@doctrine.orm.entity_manager'
=======
            - '@validator'
            - %pim_catalog.entity.completeness.class%
>>>>>>> d5c786fb
<|MERGE_RESOLUTION|>--- conflicted
+++ resolved
@@ -84,13 +84,10 @@
         arguments:
             - '@doctrine'
             - '@pim_catalog.doctrine.completeness_query_builder'
-<<<<<<< HEAD
+            - '@validator'
+            - %pim_catalog.entity.completeness.class%
 
     pim_catalog.manager.family:
         class: %pim_catalog.manager.family.class%
         arguments:
-            - '@doctrine.orm.entity_manager'
-=======
-            - '@validator'
-            - %pim_catalog.entity.completeness.class%
->>>>>>> d5c786fb
+            - '@doctrine.orm.entity_manager'