--- conflicted
+++ resolved
@@ -6,12 +6,9 @@
     pim_catalog.datagrid.manager.locale_datagrid.class:          Pim\Bundle\CatalogBundle\Datagrid\LocaleDatagridManager
     pim_catalog.datagrid.manager.variant_group_datagrid.class:   Pim\Bundle\CatalogBundle\Datagrid\VariantGroupDatagridManager
     pim_catalog.datagrid.manager.variant_product_datagrid.class: Pim\Bundle\CatalogBundle\Datagrid\VariantProductDatagridManager
-<<<<<<< HEAD
     pim_catalog.datagrid.manager.group_datagrid.class:           Pim\Bundle\CatalogBundle\Datagrid\GroupDatagridManager
     pim_catalog.datagrid.manager.group_product_datagrid.class:   Pim\Bundle\CatalogBundle\Datagrid\GroupProductDatagridManager
-=======
     pim_catalog.datagrid.manager.association_datagrid.class:     Pim\Bundle\CatalogBundle\Datagrid\AssociationDatagridManager
->>>>>>> e6f965c8
     pim_catalog.datagrid.worker.class:                           Pim\Bundle\CatalogBundle\Datagrid\DatagridWorker
 
 services:
@@ -99,7 +96,6 @@
               flexible: true
               route_name: pim_catalog_variant_group_edit
 
-<<<<<<< HEAD
     pim_catalog.datagrid.manager.group:
         class: %pim_catalog.datagrid.manager.group_datagrid.class%
         tags:
@@ -121,7 +117,6 @@
               flexible: true
               route_name: pim_catalog_group_edit
 
-=======
     pim_catalog.datagrid.manager.association:
         class: %pim_catalog.datagrid.manager.association_datagrid.class%
         tags:
@@ -133,7 +128,6 @@
         calls:
             - [ setLocaleManager, ['@pim_catalog.manager.locale'] ]
 
->>>>>>> e6f965c8
     pim_catalog.datagrid.worker:
         class: %pim_catalog.datagrid.worker.class%
         arguments:
