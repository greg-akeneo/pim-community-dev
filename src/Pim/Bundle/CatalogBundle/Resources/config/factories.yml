parameters:
    pim_catalog.factory.family.class:                Pim\Bundle\CatalogBundle\Factory\FamilyFactory
    pim_catalog.factory.attribute_requirement.class: Pim\Bundle\CatalogBundle\Factory\AttributeRequirementFactory
    pim_catalog.factory.media.class:                 Pim\Bundle\CatalogBundle\Factory\MediaFactory
    pim_catalog.factory.metric.class:                Pim\Bundle\CatalogBundle\Factory\MetricFactory
    pim_catalog.factory.group.class:                 Pim\Bundle\CatalogBundle\Factory\GroupFactory
    pim_catalog.factory.attribute.class:             Pim\Bundle\CatalogBundle\Factory\AttributeFactory
    pim_catalog.factory.category.class:              Pim\Bundle\CatalogBundle\Factory\CategoryFactory
    pim_catalog.factory.association_type.class:      Pim\Bundle\CatalogBundle\Factory\AssociationTypeFactory

services:
    pim_catalog.factory.family:
        class: %pim_catalog.factory.family.class%
        arguments:
            - '@pim_catalog.manager.channel'
            - '@pim_catalog.factory.attribute_requirement'
            - '@pim_catalog.repository.attribute'

    pim_catalog.factory.attribute_requirement:
        class: %pim_catalog.factory.attribute_requirement.class%

    # deprecated: will be removed in 1.4
    pim_catalog.factory.referenced_collection:
        alias: akeneo_storage_utils.factory.referenced_collection

    pim_catalog.factory.media:
        class: %pim_catalog.factory.media.class%
        arguments:
            - %pim_catalog.entity.product_media.class%

    pim_catalog.factory.attribute:
        class: %pim_catalog.factory.attribute.class%
        arguments:
            - '@pim_catalog.registry.attribute_type'
            - %pim_catalog.entity.attribute.class%
            - %pim_catalog.entity.product.class%

    pim_catalog.factory.metric:
        class: %pim_catalog.factory.metric.class%
        arguments:
            - %pim_catalog.entity.metric.class%

    pim_catalog.factory.group:
        class: %pim_catalog.factory.group.class%
        arguments:
<<<<<<< HEAD
            - %pim_catalog.entity.group.class%

    pim_catalog.factory.category:
        class: %pim_classification.factories.category.class%
        arguments:
            - %pim_catalog.entity.category.class%
=======
            - '@pim_catalog.repository.group_type'
            - %pim_catalog.entity.group.class%

    pim_catalog.factory.category:
        class: %pim_catalog.factory.category.class%
        arguments:
            - %pim_catalog.entity.category.class%

    pim_catalog.factory.association_type:
        class: %pim_catalog.factory.association_type.class%
        arguments:
            - %pim_catalog.entity.association_type.class%
>>>>>>> f17aa5d0
<|MERGE_RESOLUTION|>--- conflicted
+++ resolved
@@ -5,7 +5,6 @@
     pim_catalog.factory.metric.class:                Pim\Bundle\CatalogBundle\Factory\MetricFactory
     pim_catalog.factory.group.class:                 Pim\Bundle\CatalogBundle\Factory\GroupFactory
     pim_catalog.factory.attribute.class:             Pim\Bundle\CatalogBundle\Factory\AttributeFactory
-    pim_catalog.factory.category.class:              Pim\Bundle\CatalogBundle\Factory\CategoryFactory
     pim_catalog.factory.association_type.class:      Pim\Bundle\CatalogBundle\Factory\AssociationTypeFactory
 
 services:
@@ -43,24 +42,15 @@
     pim_catalog.factory.group:
         class: %pim_catalog.factory.group.class%
         arguments:
-<<<<<<< HEAD
+            - '@pim_catalog.repository.group_type'
             - %pim_catalog.entity.group.class%
 
     pim_catalog.factory.category:
         class: %pim_classification.factories.category.class%
         arguments:
             - %pim_catalog.entity.category.class%
-=======
-            - '@pim_catalog.repository.group_type'
-            - %pim_catalog.entity.group.class%
-
-    pim_catalog.factory.category:
-        class: %pim_catalog.factory.category.class%
-        arguments:
-            - %pim_catalog.entity.category.class%
 
     pim_catalog.factory.association_type:
         class: %pim_catalog.factory.association_type.class%
         arguments:
-            - %pim_catalog.entity.association_type.class%
->>>>>>> f17aa5d0
+            - %pim_catalog.entity.association_type.class%