--- conflicted
+++ resolved
@@ -117,15 +117,13 @@
         factory_method: getRepository
         arguments: [%pim_catalog.entity.media.class%]
 
-<<<<<<< HEAD
     pim_catalog.manager.association:
         class: %pim_catalog.manager.association.class%
         arguments:
             - '@pim_catalog.repository.product'
-=======
+
     pim_catalog.doctrine.smart_manager_registry:
         class: %pim_catalog.doctrine.smart_manager_registry.class%
         calls:
             - [addRegistry, ['@doctrine']]
-            - [addRegistry, ['@doctrine_mongodb']]
->>>>>>> 8e41ef5a
+            - [addRegistry, ['@doctrine_mongodb']]