parameters:
    pim_catalog.repository.association.class:                      Pim\Bundle\CatalogBundle\Entity\Repository\AssociationRepository
    pim_catalog.repository.product.class:                          Pim\Bundle\CatalogBundle\Entity\Repository\ProductRepository
    pim_catalog.doctrine.completeness_generator.class:             Pim\Bundle\CatalogBundle\Doctrine\ORM\CompletenessGenerator
    pim_catalog.event_listener.orm.inject_product_reference.class: Pim\Bundle\CatalogBundle\EventListener\ORM\InjectProductReferenceSubscriber
    pim_catalog.event_listener.orm.localizable.class:              Pim\Bundle\CatalogBundle\EventListener\ORM\LocalizableListener
    pim_catalog.event_listener.orm.scopable.class:                 Pim\Bundle\CatalogBundle\EventListener\ORM\ScopableListener
    pim_catalog.doctrine.product_query_builder.class:              Pim\Bundle\CatalogBundle\Doctrine\ORM\ProductQueryBuilder

services:
    pim_catalog.object_manager.product:
        alias: doctrine.orm.entity_manager

    pim_catalog.object_manager.association:
        alias: doctrine.orm.entity_manager

    pim_catalog.doctrine.completeness_generator:
        class: %pim_catalog.doctrine.completeness_generator.class%
        arguments:
            - '@doctrine'
            - %pim_catalog.entity.product.class%
            - %pim_catalog.entity.product_value.class%

    pim_catalog.event_listener.orm.inject_product_reference:
        class: %pim_catalog.event_listener.orm.inject_product_reference.class%
        arguments:
            - %pim_catalog.entity.product.class%
        tags:
            - { name: doctrine.event_subscriber }

    pim_catalog.event_listener.orm.localizable:
        class: %pim_catalog.event_listener.orm.localizable.class%
        calls:
            - [ setContainer, [ '@service_container' ] ]
        tags:
            - { name: doctrine.event_subscriber }

    pim_catalog.event_listener.orm.scopable:
        class: %pim_catalog.event_listener.orm.scopable.class%
        calls:
            - [ setContainer, [ '@service_container' ] ]
        tags:
<<<<<<< HEAD
            - { name: doctrine.event_subscriber }

    pim_catalog.doctrine.flexible_query_builder:
        class: %pim_catalog.doctrine.orm.flexible_query_builder.class%

    pim_catalog.repository.media:
        class: %doctrine.entity_repository.class%
        factory_service: doctrine.orm.entity_manager
        factory_method: getRepository
        arguments: [%pim_catalog.entity.media.class%]
=======
            - { name: doctrine.event_subscriber }
>>>>>>> e2e63ac3
<|MERGE_RESOLUTION|>--- conflicted
+++ resolved
@@ -40,17 +40,10 @@
         calls:
             - [ setContainer, [ '@service_container' ] ]
         tags:
-<<<<<<< HEAD
             - { name: doctrine.event_subscriber }
-
-    pim_catalog.doctrine.flexible_query_builder:
-        class: %pim_catalog.doctrine.orm.flexible_query_builder.class%
 
     pim_catalog.repository.media:
         class: %doctrine.entity_repository.class%
         factory_service: doctrine.orm.entity_manager
         factory_method: getRepository
-        arguments: [%pim_catalog.entity.media.class%]
-=======
-            - { name: doctrine.event_subscriber }
->>>>>>> e2e63ac3
+        arguments: [%pim_catalog.entity.media.class%]