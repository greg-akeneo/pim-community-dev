--- conflicted
+++ resolved
@@ -2,15 +2,9 @@
 #    pim_catalog.repository.product.class: Pim\Bundle\CatalogBundle\Entity\Repository\ProductRepository
 #    pim_catalog.product.class: Pim\Bundle\CatalogBundle\Model\Product
 #
-<<<<<<< HEAD
 services:
     pim_catalog.object_manager.product:
         alias: "doctrine.orm.entity_manager"
-=======
-#services:
-#    pim_catalog.object_manager.product:
-#        alias: doctrine.orm.entity_manager
->>>>>>> a31eb2d7
 #
 #    pim_catalog.repository.product:
 #        class: %pim_catalog.repository.product.class%
