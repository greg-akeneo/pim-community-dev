parameters:
    pim_catalog.controller.attribute_group.class:   Pim\Bundle\CatalogBundle\Controller\AttributeGroupController
    pim_catalog.controller.category_tree.class:     Pim\Bundle\CatalogBundle\Controller\CategoryTreeController
    pim_catalog.controller.channel.class:           Pim\Bundle\CatalogBundle\Controller\ChannelController
    pim_catalog.controller.currency.class:          Pim\Bundle\CatalogBundle\Controller\CurrencyController
    pim_catalog.controller.family.class:            Pim\Bundle\CatalogBundle\Controller\FamilyController
    pim_catalog.controller.locale.class:            Pim\Bundle\CatalogBundle\Controller\LocaleController
    pim_catalog.controller.product_attribute.class: Pim\Bundle\CatalogBundle\Controller\ProductAttributeController
    pim_catalog.controller.product.class:           Pim\Bundle\CatalogBundle\Controller\ProductController
    pim_catalog.controller.batch_operation.class:   Pim\Bundle\CatalogBundle\Controller\BatchOperationController

services:
    pim_catalog.controller.abstract:
        abstract: true
        arguments:
<<<<<<< HEAD
            - '@request'
            - '@templating'
            - '@router'
            - '@security.context'
=======
            - @request
            - @templating
            - @router
            - @security.context
            - @form.factory
            - @validator
>>>>>>> b13a9f9b

    pim_catalog.controller.abstract_doctrine:
        abstract: true
        parent: pim_catalog.controller.abstract
        arguments:
<<<<<<< HEAD
            - '@doctrine'
            - '@form.factory'
            - '@validator'
=======
            - @doctrine
>>>>>>> b13a9f9b

    pim_catalog.controller.attribute_group:
        scope: request
        class: %pim_catalog.controller.attribute_group.class%
        parent: pim_catalog.controller.abstract_doctrine
        arguments:
<<<<<<< HEAD
            - '@pim_catalog.form.handler.attribute_group'
            - '@pim_catalog.form.attribute_group'
=======
            - @pim_catalog.form.handler.attribute_group
            - @pim_catalog.form.attribute_group
>>>>>>> b13a9f9b

    pim_catalog.controller.category_tree:
        scope: request
        class: %pim_catalog.controller.category_tree.class%
        parent: pim_catalog.controller.abstract_doctrine
        arguments:
<<<<<<< HEAD
            - '@oro_grid.renderer'
            - '@pim_catalog.datagrid.worker'
            - '@pim_catalog.manager.category'
            - '@pim_catalog.form.type.category'
            - '@pim_versioning.manager.pending'
=======
            - @oro_grid.renderer
            - @pim_catalog.datagrid.worker
            - @pim_catalog.manager.category
            - @pim_catalog.form.type.category
            - @pim_versioning.manager.pending
>>>>>>> b13a9f9b

    pim_catalog.controller.channel:
        scope: request
        class: %pim_catalog.controller.channel.class%
        parent: pim_catalog.controller.abstract_doctrine
        arguments:
<<<<<<< HEAD
            - '@pim_catalog.datagrid.worker'
            - '@pim_catalog.form.handler.channel'
            - '@pim_catalog.form.channel'
=======
            - @pim_catalog.datagrid.worker
            - @pim_catalog.form.handler.channel
            - @pim_catalog.form.channel
>>>>>>> b13a9f9b

    pim_catalog.controller.currency:
        scope: request
        class: %pim_catalog.controller.currency.class%
        parent: pim_catalog.controller.abstract_doctrine
        arguments:
<<<<<<< HEAD
            - '@pim_catalog.datagrid.worker'
=======
            - @pim_catalog.datagrid.worker
>>>>>>> b13a9f9b

    pim_catalog.controller.family:
        scope: request
        class: %pim_catalog.controller.family.class%
        parent: pim_catalog.controller.abstract_doctrine
        arguments:
<<<<<<< HEAD
            - '@oro_grid.renderer'
            - '@pim_catalog.datagrid.worker'
            - '@pim_catalog.manager.channel'
            - '@pim_catalog.manager.product'
            - '@pim_versioning.manager.pending'
=======
            - @oro_grid.renderer
            - @pim_catalog.datagrid.worker
            - @pim_catalog.manager.channel
            - @pim_catalog.manager.product
            - @pim_versioning.manager.pending
>>>>>>> b13a9f9b

    pim_catalog.controller.locale:
        scope: request
        class: %pim_catalog.controller.locale.class%
        parent: pim_catalog.controller.abstract_doctrine
        arguments:
<<<<<<< HEAD
            - '@pim_catalog.datagrid.worker'
            - '@pim_catalog.form.handler.locale'
            - '@pim_catalog.form.locale'
=======
            - @pim_catalog.datagrid.worker
            - @pim_catalog.form.handler.locale
            - @pim_catalog.form.locale
>>>>>>> b13a9f9b

    pim_catalog.controller.product_attribute:
        scope: request
        class: %pim_catalog.controller.product_attribute.class%
        parent: pim_catalog.controller.abstract_doctrine
        arguments:
<<<<<<< HEAD
            - '@oro_grid.renderer'
            - '@pim_catalog.datagrid.worker'
            - '@pim_catalog.form.handler.attribute'
            - '@pim_catalog.form.attribute'
            - '@pim_catalog.manager.product'
            - '@pim_catalog.manager.locale'
            - '@pim_versioning.manager.audit'
            - '%oro_measure.measures_config%'
=======
            - @oro_grid.renderer
            - @pim_catalog.datagrid.worker
            - @pim_catalog.form.handler.attribute
            - @pim_catalog.form.attribute
            - @pim_catalog.manager.product
            - @pim_catalog.manager.locale
            - @pim_versioning.manager.audit
            - %oro_measure.measures_config%
>>>>>>> b13a9f9b

    pim_catalog.controller.product:
        scope: request
        class: %pim_catalog.controller.product.class%
        parent: pim_catalog.controller.abstract_doctrine
        arguments:
<<<<<<< HEAD
            - '@oro_grid.renderer'
            - '@pim_catalog.datagrid.worker'
            - '@pim_catalog.form.handler.product_create'
            - '@pim_catalog.form.product_create'
            - '@pim_catalog.calculator.completeness'
            - '@pim_catalog.manager.product'
            - '@pim_catalog.manager.category'
            - '@pim_catalog.manager.locale'
            - '@pim_versioning.manager.pending'
            - '@pim_versioning.manager.audit'
=======
            - @oro_grid.renderer
            - @pim_catalog.datagrid.worker
            - @pim_catalog.form.handler.product_create
            - @pim_catalog.form.product_create
            - @pim_catalog.calculator.completeness
            - @pim_catalog.manager.product
            - @pim_catalog.manager.category
            - @pim_catalog.manager.locale
            - @pim_versioning.manager.pending
            - @pim_versioning.manager.audit
            - @oro_user.acl_manager

    pim_catalog.controller.batch_operation:
        scope: request
        class: %pim_catalog.controller.batch_operation.class%
        parent: pim_catalog.controller.abstract
        arguments:
            - @pim_catalog.batch_operation.operator
>>>>>>> b13a9f9b
<|MERGE_RESOLUTION|>--- conflicted
+++ resolved
@@ -13,139 +13,79 @@
     pim_catalog.controller.abstract:
         abstract: true
         arguments:
-<<<<<<< HEAD
-            - '@request'
-            - '@templating'
-            - '@router'
-            - '@security.context'
-=======
             - @request
             - @templating
             - @router
             - @security.context
             - @form.factory
             - @validator
->>>>>>> b13a9f9b
 
     pim_catalog.controller.abstract_doctrine:
         abstract: true
         parent: pim_catalog.controller.abstract
         arguments:
-<<<<<<< HEAD
-            - '@doctrine'
-            - '@form.factory'
-            - '@validator'
-=======
             - @doctrine
->>>>>>> b13a9f9b
 
     pim_catalog.controller.attribute_group:
         scope: request
         class: %pim_catalog.controller.attribute_group.class%
         parent: pim_catalog.controller.abstract_doctrine
         arguments:
-<<<<<<< HEAD
-            - '@pim_catalog.form.handler.attribute_group'
-            - '@pim_catalog.form.attribute_group'
-=======
             - @pim_catalog.form.handler.attribute_group
             - @pim_catalog.form.attribute_group
->>>>>>> b13a9f9b
 
     pim_catalog.controller.category_tree:
         scope: request
         class: %pim_catalog.controller.category_tree.class%
         parent: pim_catalog.controller.abstract_doctrine
         arguments:
-<<<<<<< HEAD
-            - '@oro_grid.renderer'
-            - '@pim_catalog.datagrid.worker'
-            - '@pim_catalog.manager.category'
-            - '@pim_catalog.form.type.category'
-            - '@pim_versioning.manager.pending'
-=======
             - @oro_grid.renderer
             - @pim_catalog.datagrid.worker
             - @pim_catalog.manager.category
             - @pim_catalog.form.type.category
             - @pim_versioning.manager.pending
->>>>>>> b13a9f9b
 
     pim_catalog.controller.channel:
         scope: request
         class: %pim_catalog.controller.channel.class%
         parent: pim_catalog.controller.abstract_doctrine
         arguments:
-<<<<<<< HEAD
-            - '@pim_catalog.datagrid.worker'
-            - '@pim_catalog.form.handler.channel'
-            - '@pim_catalog.form.channel'
-=======
             - @pim_catalog.datagrid.worker
             - @pim_catalog.form.handler.channel
             - @pim_catalog.form.channel
->>>>>>> b13a9f9b
 
     pim_catalog.controller.currency:
         scope: request
         class: %pim_catalog.controller.currency.class%
         parent: pim_catalog.controller.abstract_doctrine
         arguments:
-<<<<<<< HEAD
-            - '@pim_catalog.datagrid.worker'
-=======
             - @pim_catalog.datagrid.worker
->>>>>>> b13a9f9b
 
     pim_catalog.controller.family:
         scope: request
         class: %pim_catalog.controller.family.class%
         parent: pim_catalog.controller.abstract_doctrine
         arguments:
-<<<<<<< HEAD
-            - '@oro_grid.renderer'
-            - '@pim_catalog.datagrid.worker'
-            - '@pim_catalog.manager.channel'
-            - '@pim_catalog.manager.product'
-            - '@pim_versioning.manager.pending'
-=======
             - @oro_grid.renderer
             - @pim_catalog.datagrid.worker
             - @pim_catalog.manager.channel
             - @pim_catalog.manager.product
             - @pim_versioning.manager.pending
->>>>>>> b13a9f9b
 
     pim_catalog.controller.locale:
         scope: request
         class: %pim_catalog.controller.locale.class%
         parent: pim_catalog.controller.abstract_doctrine
         arguments:
-<<<<<<< HEAD
-            - '@pim_catalog.datagrid.worker'
-            - '@pim_catalog.form.handler.locale'
-            - '@pim_catalog.form.locale'
-=======
             - @pim_catalog.datagrid.worker
             - @pim_catalog.form.handler.locale
             - @pim_catalog.form.locale
->>>>>>> b13a9f9b
 
     pim_catalog.controller.product_attribute:
         scope: request
         class: %pim_catalog.controller.product_attribute.class%
         parent: pim_catalog.controller.abstract_doctrine
         arguments:
-<<<<<<< HEAD
-            - '@oro_grid.renderer'
-            - '@pim_catalog.datagrid.worker'
-            - '@pim_catalog.form.handler.attribute'
-            - '@pim_catalog.form.attribute'
-            - '@pim_catalog.manager.product'
-            - '@pim_catalog.manager.locale'
-            - '@pim_versioning.manager.audit'
-            - '%oro_measure.measures_config%'
-=======
             - @oro_grid.renderer
             - @pim_catalog.datagrid.worker
             - @pim_catalog.form.handler.attribute
@@ -154,25 +94,12 @@
             - @pim_catalog.manager.locale
             - @pim_versioning.manager.audit
             - %oro_measure.measures_config%
->>>>>>> b13a9f9b
 
     pim_catalog.controller.product:
         scope: request
         class: %pim_catalog.controller.product.class%
         parent: pim_catalog.controller.abstract_doctrine
         arguments:
-<<<<<<< HEAD
-            - '@oro_grid.renderer'
-            - '@pim_catalog.datagrid.worker'
-            - '@pim_catalog.form.handler.product_create'
-            - '@pim_catalog.form.product_create'
-            - '@pim_catalog.calculator.completeness'
-            - '@pim_catalog.manager.product'
-            - '@pim_catalog.manager.category'
-            - '@pim_catalog.manager.locale'
-            - '@pim_versioning.manager.pending'
-            - '@pim_versioning.manager.audit'
-=======
             - @oro_grid.renderer
             - @pim_catalog.datagrid.worker
             - @pim_catalog.form.handler.product_create
@@ -190,5 +117,4 @@
         class: %pim_catalog.controller.batch_operation.class%
         parent: pim_catalog.controller.abstract
         arguments:
-            - @pim_catalog.batch_operation.operator
->>>>>>> b13a9f9b
+            - @pim_catalog.batch_operation.operator