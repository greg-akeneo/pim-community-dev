--- conflicted
+++ resolved
@@ -178,9 +178,7 @@
             - '@pim_catalog.doctrine.query.find_family_variants_identifiers_by_attribute_axes'
             - '@pim_catalog.query.product_and_product_model_query_builder_factory'
         tags:
-<<<<<<< HEAD
-=======
-            - { name: doctrine.event_subscriber }
+            - { name: kernel.event_subscriber }
 
     pim_catalog.event_subscriber.category.update_indexes_on_category_deletion:
         class: 'Pim\Bundle\CatalogBundle\EventSubscriber\Category\UpdateIndexesOnCategoryDeletion'
@@ -190,5 +188,4 @@
             - '@akeneo_elasticsearch.client.product_model'
             - '@akeneo_elasticsearch.client.product_and_product_model'
         tags:
->>>>>>> 1107a900
             - { name: kernel.event_subscriber }