--- conflicted
+++ resolved
@@ -1,17 +1,4 @@
 parameters:
-<<<<<<< HEAD
-    pim_catalog.entity.abstract_product.class:             Pim\Component\Catalog\Model\AbstractProduct
-    pim_catalog.entity.product.class:                      Pim\Component\Catalog\Model\Product
-    pim_catalog.entity.product_model.class:                Pim\Component\Catalog\Model\ProductModel
-    pim_catalog.entity.product_unique_data.class:          Pim\Component\Catalog\Model\ProductUniqueData
-    pim_catalog.entity.association.class:                  Pim\Component\Catalog\Model\ProductAssociation
-    pim_catalog.entity.product_model_association.class:    Pim\Component\Catalog\Model\ProductModelAssociation
-    pim_catalog.entity.completeness.class:                 Pim\Component\Catalog\Model\Completeness
-    pim_catalog.entity.category.class:                     Pim\Bundle\CatalogBundle\Entity\Category
-    pim_catalog.entity.category_translation.class:         Pim\Bundle\CatalogBundle\Entity\CategoryTranslation
-    pim_catalog.entity.group.class:                        Pim\Bundle\CatalogBundle\Entity\Group
-    pim_catalog.entity.group_translation.class:            Pim\Bundle\CatalogBundle\Entity\GroupTranslation
-=======
     pim_catalog.entity.abstract_product.class:             Akeneo\Pim\Enrichment\Component\Product\Model\AbstractProduct
     pim_catalog.entity.product.class:                      Akeneo\Pim\Enrichment\Component\Product\Model\Product
     pim_catalog.entity.product_model.class:                Akeneo\Pim\Enrichment\Component\Product\Model\ProductModel
@@ -19,15 +6,9 @@
     pim_catalog.entity.association.class:                  Akeneo\Pim\Enrichment\Component\Product\Model\ProductAssociation
     pim_catalog.entity.product_model_association.class:    Akeneo\Pim\Enrichment\Component\Product\Model\ProductModelAssociation
     pim_catalog.entity.completeness.class:                 Akeneo\Pim\Enrichment\Component\Product\Model\Completeness
-    pim_catalog.entity.association_type.class:             Pim\Bundle\CatalogBundle\Entity\AssociationType
-    pim_catalog.entity.association_type_translation.class: Pim\Bundle\CatalogBundle\Entity\AssociationTypeTranslation
     pim_catalog.entity.category.class:                     Akeneo\Pim\Enrichment\Component\Category\Model\Category
     pim_catalog.entity.category_translation.class:         Akeneo\Pim\Enrichment\Component\Category\Model\CategoryTranslation
     pim_catalog.entity.group.class:                        Akeneo\Pim\Enrichment\Component\Product\Model\Group
     pim_catalog.entity.group_translation.class:            Akeneo\Pim\Enrichment\Component\Product\Model\GroupTranslation
-    pim_catalog.entity.group_type.class:                   Pim\Bundle\CatalogBundle\Entity\GroupType
-    pim_catalog.entity.group_type_translation.class:       Pim\Bundle\CatalogBundle\Entity\GroupTypeTranslation
-    pim_catalog.entity.attribute_option_value.class:       Pim\Bundle\CatalogBundle\Entity\AttributeOptionValue
->>>>>>> d8deae10
     pim_catalog.entity.metric.class:                       Pim\Component\Catalog\Model\Metric
     pim_catalog.entity.product_price.class:                Pim\Component\Catalog\Model\ProductPrice