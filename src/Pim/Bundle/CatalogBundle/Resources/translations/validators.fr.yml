--- conflicted
+++ resolved
@@ -11,10 +11,7 @@
 This value should not be blank: Cette valeur ne doit pas être vide
 Option code may contain only letters, numbers and underscores: "Le code d'une option peut contenir uniquement des lettres, des chiffres et des traits de soulignement"
 Option code may contain only letters (at least one), numbers and underscores: "Le code d'une option peut contenir uniquement des lettres (au moins une), des chiffres et des traits de soulignement"
-<<<<<<< HEAD
-=======
 This color is already used by another channel: Cette couleur est déjà utilisée par un autre canal
->>>>>>> d6db0695
 This value should not be a decimal.: Cette valeur ne doit pas être un nombre décimal.
 "The value %value% is already set on another product for the unique attribute %attribute%": "La valeur %value% est déjà définie sur un autre produit pour l'attribut unique %attribute%"
 regex.comma_or_semicolon.message: Ce champ ne doit pas contenir de virgule ou de point-virgule.
