--- conflicted
+++ resolved
@@ -1,4 +1,3 @@
-<<<<<<< HEAD
 An identifier attribute already exists.:                                                  An identifier attribute already exists.
 Attribute code may contain only letters, numbers and underscore:                          Attribute code may contain only letters, numbers and underscore
 Attribute code may contain only letters (at least one), numbers and underscores:          Attribute code may contain only letters (at least one), numbers and underscores
@@ -16,20 +15,4 @@
 This value should not be a decimal.:                                                      This value should not be a decimal.
 The file extension is not allowed (allowed extensions: %extensions%).:                    The file extension is not allowed (allowed extensions: %extensions%).
 The value %value% is already set on another product for the unique attribute %attribute%: The value %value% is already set on another product for the unique attribute %attribute%
-=======
-An identifier attribute already exists.:                         An identifier attribute already exists.
-Attribute code may contain only letters, numbers and underscore: Attribute code may contain only letters, numbers and underscore
-This attribute type can't be used as a grid filter:              This attribute type can't be used as a grid filter
-This code is not available:                                      This code is not available
-This attribute type must be required:                            This attribute type must be required
-This attribute type can't be required:                           This attribute type can't be required
-This attribute type can't have unique value:                     This attribute type can't have unique value
-No default value may be specified for this attribute type:       No default value may be specified for this attribute type
-This value should be Yes or No:                                  This value should be Yes or No
-This value should not be blank:                                  This value should not be blank
-Option code may contain only letters, numbers and underscores:   Option code may contain only letters, numbers and underscores
-This color is already used by another channel:                   This color is already used by another channel
-This value should not be a decimal.:                             This value should not be a decimal.
-file.extensions.message:                                         'The file extension is not allowed (allowed extensions: %extensions%).'
-regex.comma_or_semicolon.message:                                This field should not contain any comma or semicolon.
->>>>>>> 671ae928
+regex.comma_or_semicolon.message:                                                         This field should not contain any comma or semicolon.