An identifier attribute already exists.:                         An identifier attribute already exists.
Attribute code may contain only letters, numbers and underscore: Attribute code may contain only letters, numbers and underscore
This attribute type can't be used as a grid filter:              This attribute type can't be used as a grid filter
This code is not available:                                      This code is not available
This attribute type must be required:                            This attribute type must be required
This attribute type can't be required:                           This attribute type can't be required
This attribute type can't have unique value:                     This attribute type can't have unique value
No default value may be specified for this attribute type:       No default value may be specified for this attribute type
This value should be Yes or No:                                  This value should be Yes or No
This value should not be blank:                                  This value should not be blank
Option code may contain only letters, numbers and underscores:   Option code may contain only letters, numbers and underscores
This color is already used by another channel:                   This color is already used by another channel
This value should not be a decimal.:                             This value should not be a decimal.
<<<<<<< HEAD
The value %value% is already set on another product for the unique attribute %attribute%: The value %value% is already set on another product for the unique attribute %attribute%
=======
file.extensions.message:                                         'The file extension is not allowed (allowed extensions: %extensions%).'
>>>>>>> 86a4dc98
<|MERGE_RESOLUTION|>--- conflicted
+++ resolved
@@ -11,8 +11,5 @@
 Option code may contain only letters, numbers and underscores:   Option code may contain only letters, numbers and underscores
 This color is already used by another channel:                   This color is already used by another channel
 This value should not be a decimal.:                             This value should not be a decimal.
-<<<<<<< HEAD
-The value %value% is already set on another product for the unique attribute %attribute%: The value %value% is already set on another product for the unique attribute %attribute%
-=======
 file.extensions.message:                                         'The file extension is not allowed (allowed extensions: %extensions%).'
->>>>>>> 86a4dc98
+The value %value% is already set on another product for the unique attribute %attribute%: The value %value% is already set on another product for the unique attribute %attribute%