# Entities
attribute:       attribute
attribute group: attribute group
category:        category
tree:            tree
channel:         channel
currency:        currency
export profile:  export profile
family:          family
import profile:  import profile
locale:          locale
product:         product
group:           group
association:     association

# Page header titles
attribute:
    overview: attribute overview
    create:   create attribute
    edit:     edit attribute
attribute group:
    overview: attribute group overview
    create:   create attribute group
    edit:     edit attribute group
category:
    overview: category overview
    create:   create category
    edit:     edit category
tree:
    create:   create tree
    edit:     edit tree
channel:
    overview: channel overview
    create:   create channel
    edit:     edit channel
currency:
    overview: currency overview
    create:   create currency
    edit:     edit currency
export profile:
    overview: export profile overview
    create:   create export profile
    edit:     edit export profile
export report:
    overview: export reports
family:
    overview: family overview
    create:   create family
    edit:     edit family
import profile:
    overview: import profile overview
    create:   create import profile
    edit:     edit import profile
import report:
    overview: import reports
locale:
    overview: locale overview
    create:   create locale
    edit:     edit locale
product:
    overview: product overview
    create:   create product
    edit:     edit product
group:
    overview: group overview
    create:   create group
    edit:     edit group
association:
    overview: association overview
    create:   create association
    edit:     edit association

# Custom titles
products: products

# Buttons
btn:
    create:
        attribute:       create attribute
        attribute group: create attribute group
        category:        create category
        tree:            create tree
        channel:         create channel
        currency:        create currency
        export profile:  create export profile
        family:          create family
        import profile:  create import profile
        locale:          create locale
        product:         create product
        group:           create group
        association:     create association
    edit:      edit
    save:      save
    remove:    remove
    delete:    delete
    cancel:    cancel
    next:      next
    back:      back
    confirm:   confirm
    to grid:   back to grid
    to parent: back to parent

# Confirmation messages
confirmation:
    delete:          Delete confirmation
    leave:           Are you sure you want to leave this page?
    discard changes: You will lose changes to the %entity% if you leave the page.
    remove:
        item:            Are you sure you want to delete this item?
        attribute:       Are you sure you want to remove the attribute %name%?
        attribute group: Are you sure you want to delete the attribute group %name%?
        category:        Are you sure you want to delete the category %name%?
        family:          Are you sure you want to remove the family %name%?
        product:         Are you sure you want to delete the product %name%?
        export profile:  Are you sure you want to delete the export profile %name%?
        import profile:  Are you sure you want to delete the import profile %name%?
        channel:         Are you sure you want to delete the channel %name%?
        group:           Are you sure you want to delete the group %name%?
        association:     Are you sure you want to delete the association %name%?

# Flash messages
flash:
    entity:
        removed:          Item was deleted
        removed: Item was deleted
    attribute:
        created:                  Attribute successfully created
        updated:                  Attribute successfully updated
        removed:                  Attribute successfully removed
        identifier not removable: Identifier attribute can not be removed
    attribute group:
        created:           Attribute group successfully created
        updated:           Attribute group successfully updated
        removed:           Attribute group successfully removed
        attributes added:  Attributes successfully added to the attribute group
        attribute removed: Attribute successfully removed from the attribute group
    category:
        created: Category successfully created
        updated: Category successfully updated
        removed: Category successfully removed
    tree:
        created: Tree successfully created
        updated: Tree successfully updated
        removed: Tree successfully removed
        not removable: Trees connected to channels cannot be removed.
    channel:
        saved:   Channel successfully saved
        removed: Channel successfully removed
        not removable: The last channel cannot be removed
    currency:
        updated: Currency successfully updated
    family:
        created:                       Family successfully created
        updated:                       Family successfully updated
        removed:                       Family successfully removed
        identifier not removable:      Identifier attribute can not be removed from a family
        label attribute not removable: This attribute can not be removed because it is used as the label of the family
        attribute not found:           The attribute does not belong to this family
        attributes added:              Attributes successfully added to the family
        attribute removed:             Attribute successfully removed from the family
    product:
        created:                  Product successfully created
        updated:                  Product successfully updated
        removed:                  Product successfully removed
        invalid:                  Please check your entry and try again
        attributes added:         Attributes successfully added to the product
        attribute removed:        Attribute successfully removed from the product
        attribute not removable:  The attribute can not be removed from this product
    import:
        removed:                  The import has been removed
    export:
        removed:                  The export has been removed
    group:
        created: Group successfully created
        updated: Group successfully updated
        removed: Group successfully removed
    association:
        created: Association successfully created
        updated: Association successfully updated
        removed: Association successfully removed
    error ocurred: Action failed. Please retry.

# Info messages
info:
    updated: There are unsaved changes.
    category:
        remove children: All sub-categories will be deleted.
        keep products:   Products in these categories will not be deleted.
    product:
        no available attributes: There are no more attributes to add
        change family:           Change the product family
        change family to:        Change the family to
        merge attributes:        Current attributes will be merged with the ones in the new family.
        keep attributes:         No attributes will be removed.
        number of associations:  %productCount% products and %groupCount% groups
        enable:                  Enable
        enabled:                 Enabled
        disable:                 Disable
        disabled:                Disabled
    group:
        axis: Variation axis: %attributes%
<<<<<<< HEAD
        select products: Please select products that should belong to this group.
        selectionable products: The following selectionable products have a defined value for each axis.
=======
    association:
        show products: Show products
        show groups:   Show groups

>>>>>>> 8db44788
# Form elements
Options:                       Options
Created at:                    Created at
Updated at:                    Updated at
Created:                       Created
Updated:                       Updated
N/A:                           N/A
Add an option:                 Add an option
Manage products:               Manage products
Manage groups:                 Manage groups
Code:                          Code
Name:                          Name
Type:                          Type
Scope:                         Scope
Required:                      Required
Unique:                        Unique
translatable:                  Translatable
Scopable:                      Scopable
Unique value:                  Unique value
Attribute group:               Attribute group
Variants behavior when edited: Variants behavior when edited
Edit:                          Edit
Remove:                        Remove
Delete:                        Delete
Parameters:                    Parameters
Values:                        Values
General parameters:            General parameters
Backend parameters:            Backend parameters
Label:                         Label
Default label:                 Default label
Default value:                 Default value
Attributetype:                 Attribute type
searchable:                    Searchable
Defaultvalue:                  Default value
Variant:                       Variant
Smart:                         Smart
Useable as grid column:        Usable as grid column
Useable as grid filter:        Usable as grid filter
Family:                        Family
Available locales:             Available locales
Locale specific:               Locale specific
Label translations:            Label translations
default:                       Default

Create:               Create
Cancel:               Cancel
Create a new product: Create a new product
Choose a family:      Choose a family
Create:                   Create
Cancel:                   Cancel
Create a new product:     Create a new product
Create a new association: Create a new association
Choose a family:          Choose a family

# Scopes
Global:  Global
Channel: Channel

# Variants
Always override:         Always override
Ask:                     Ask

# Attribute group
General Properties: General Properties
Group values:       Group values
New group:          New group
Groups overview:    Groups overview

'Y-m-d h:i:s': 'Y-m-d h:i:s'

# Attribute properties
Max characters:          Max characters
Validation rule:         Validation rule
Validation regexp:       Validation regexp
Wysiwyg enabled:         WYSIWYG enabled
Number min:              Min number
Number max:              Max number
Decimals allowed:        Allow decimals
Negative allowed:        Allow negative values
Date type:               Date type
Date min:                Min date
Date max:                Max date
Default currency:        Default currency
Metric family:           Metric family
Default metric unit:     Default metric unit
Max file size:           Max file size
Allowed file extensions: Allowed file extensions

# Family
Attributes: Attributes

# Category
Title:      Title
Is dynamic: Is dynamic

# Page titles
Dashboard:                                   Dashboard
Attribute groups:                            Attribute groups
Attribute groups | Create:                   Attribute groups | Create
Attribute groups %group.label% | Edit:       Attribute groups %group.label% | Edit
Attribute groups | Sort:                     Attribute groups | Sort
Category trees:                              Category trees
Category trees | List:                       Category trees | List
Category trees | Manage:                     Category trees | Manage
Category trees | View:                       Category trees | View
Category trees | Create:                     Category trees | Create
Category trees | Edit:                       Category trees | Edit
Export profiles:                             Export profiles
Export profiles | Create:                    Export profiles | Create
Export profiles %export.label% | Edit:       Export profiles %export.label% | Edit
Import profiles:                             Import profiles
Import profiles | Create:                    Import profiles | Create
Import profiles %import.label% | Edit:       Import profiles %import.label% | Edit
Product attributes:                          Product attributes
Product attributes | Create:                 Product attributes | Create
Product attributes %attribute.label% | Edit: Product attributes %attribute.label% | Edit
Products:                                    Products
Products | Create:                           Products | Create
Products %product.sku% | Edit:               Products %product.sku% | Edit
Families:                                    Families
Families | Create:                           Families | Create
Families %family.label% | Edit:              Families %family.label% | Edit
Channels:                                    Channels
Channels | Create:                           Channels | Create
Channels %channel.label% | Edit:             Channels %channel.label% | Edit
Currencies:                                  Currencies
Locales:                                     Locales
Locales %locale.code% | Edit:                Locales %locale.code% | Edit
Groups:                                      Groups
Groups | Create:                             Groups | Create
Groups %group.label% | Edit:                 Groups %group.label% | Edit
Associations:                                Associations
Associations | Create:                       Associations | Create
Associations %association.label% | Edit:     Associations %association.label% | Edit


pim_catalog_identifier:       Identifier
pim_catalog_text:             Text
pim_catalog_textarea:         Text Area
pim_catalog_number:           Number
pim_catalog_price_collection: Price
pim_catalog_multiselect:      Multi select
pim_catalog_simpleselect:     Simple select
pim_catalog_file:             File
pim_catalog_image:            Image
pim_catalog_boolean:          Yes/No
pim_catalog_date:             Date
pim_catalog_metric:           Metric

# Locales
Fallback:  Fallback
Activated: Activated
Edit:      Edit
Disable:   Disable

# Batch operations
pim_catalog.mass_edit_action:
    page_title:    Products
    page_subtitle: Mass Edit (1 product)|Mass Edit (%count% products)
    title:         Choose operation
    subtitle:      Choose the operation you wish to perform on the selected product|Choose the operation you wish to perform on the selected %count% products
    confirm:       You are about to update a product with the following information, please confirm.|You are about to update %count% products with the following information, please confirm.

    change-status:
        label:         Change status (enable / disable)
        description:   The selected products will be enabled or disabled.
        success_flash: Product(s) status have been changed

    edit-common-attributes:
        label:         Edit attributes
        description:   The selected product's attributes will be edited with following data for the chosen locale.
        empty:         Please select the attribute(s) you want to edit
        success_flash: Product(s) attribute(s) have been updated

    classify:
        label:         Classify products in categories
        description:   The products will be positioned into following categories, the existing placement is kept.
        success_flash: Product(s) have been classified into selected categories

    change-family:
        label:         Change the family of products
        description:   The family of the selected products will be changed to the chosen family
        success_flash: The family of selected product(s) has been successfully changed

# Product completeness
pim_catalog.completeness:
    progress_bar.title: '%ratio%% complete (1 required value)|%ratio%% complete (%count% required values)'
    subtitle:           '{0} Complete|{1} 1 missing value|]1,Inf] %count% missing values'
    missing_attributes: Missing value|Missing values
    legend:
        locale_not_associated: Locale not associated to this channel<|MERGE_RESOLUTION|>--- conflicted
+++ resolved
@@ -199,15 +199,12 @@
         disabled:                Disabled
     group:
         axis: Variation axis: %attributes%
-<<<<<<< HEAD
         select products: Please select products that should belong to this group.
         selectionable products: The following selectionable products have a defined value for each axis.
-=======
     association:
         show products: Show products
         show groups:   Show groups
 
->>>>>>> 8db44788
 # Form elements
 Options:                       Options
 Created at:                    Created at
