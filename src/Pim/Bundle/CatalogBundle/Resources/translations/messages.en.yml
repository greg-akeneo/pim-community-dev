--- conflicted
+++ resolved
@@ -11,11 +11,8 @@
 locale:          locale
 product:         product
 variant group:   variant group
-<<<<<<< HEAD
 group:           group
-=======
 association:     association
->>>>>>> e6f965c8
 
 # Page header titles
 attribute:
@@ -69,17 +66,14 @@
     overview: variant group overview
     create:   create variant group
     edit:     edit variant group
-<<<<<<< HEAD
 group:
     overview: group overview
     create:   create group
     edit:     edit group
-=======
 association:
     overview: association overview
     create:   create association
     edit:     edit association
->>>>>>> e6f965c8
 
 # Custom titles
 products: products
@@ -99,11 +93,8 @@
         locale:          create locale
         product:         create product
         variant group:   create variant group
-<<<<<<< HEAD
         group:           create group
-=======
         association:     create association
->>>>>>> e6f965c8
     edit:      edit
     save:      save
     remove:    remove
@@ -131,15 +122,13 @@
         import profile:  Are you sure you want to delete the import profile %name%?
         channel:         Are you sure you want to delete the channel %name%?
         variant group:   Are you sure you want to delete the variant group %name%?
-<<<<<<< HEAD
         group:           Are you sure you want to delete the group %name%?
-=======
         association:     Are you sure you want to delete the association %name%?
->>>>>>> e6f965c8
 
 # Flash messages
 flash:
     entity:
+        removed:          Item was deleted
         removed: Item was deleted
     attribute:
         created:                  Attribute successfully created
@@ -192,17 +181,14 @@
         created: Variant group successfully created
         updated: Variant group successfully updated
         removed: Variant group successfully removed
-<<<<<<< HEAD
     group:
         created: Group successfully created
         updated: Group successfully updated
         removed: Group successfully removed
-=======
     association:
         created: Association successfully created
         updated: Association successfully updated
         removed: Association successfully removed
->>>>>>> e6f965c8
     error ocurred: Action failed. Please retry.
 
 # Info messages
@@ -267,6 +253,10 @@
 Label translations:            Label translations
 default:                       Default
 
+Create:               Create
+Cancel:               Cancel
+Create a new product: Create a new product
+Choose a family:      Choose a family
 Create:                   Create
 Cancel:                   Cancel
 Create a new product:     Create a new product
@@ -350,18 +340,15 @@
 Locales %locale.code% | Edit:                Locales %locale.code% | Edit
 Variant groups:                              Variant groups
 Variant groups | Create:                     Variant groups | Create
-<<<<<<< HEAD
 Variant groups %variant.label% | Edit:       Variant groups %variant group.label% | Edit
 Groups:                                      Groups
 Groups | Create:                             Groups | Create
 Groups %group.label% | Edit:                 Groups %group.label% | Edit
-=======
 Variant groups %variant.label% | Edit:       Variant groups %variant.label% | Edit
 Associations:                                Associations
 Associations | Create:                       Associations | Create
 Associations %association.label% | Edit:     Associations %association.label% | Edit
 
->>>>>>> e6f965c8
 
 pim_catalog_identifier:       Identifier
 pim_catalog_text:             Text
