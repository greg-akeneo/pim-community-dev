--- conflicted
+++ resolved
@@ -181,7 +181,6 @@
 Edit export profile:      Edit export profile
 
 # Page titles
-<<<<<<< HEAD
 'Dashboard'                    : 'Dashboard'
 'Attribute groups'             : 'Attribute groups'
 'Attribute groups | Create'    : 'Attribute groups | Create'
@@ -215,52 +214,6 @@
 'Locales'                      : 'Locales'
 'Locales %locale.code% | Edit'               : 'Locales %locale.code% | Edit'
 
-'pim_catalog_identifier'       : 'Identifier'
-'pim_catalog_text'             : 'Text'
-'pim_catalog_textarea'         : 'Text Area'
-'pim_catalog_number'           : 'Number'
-'pim_catalog_price_collection' : 'Price'
-'pim_catalog_multiselect'      : 'Multi select'
-'pim_catalog_simpleselect'     : 'Simple select'
-'pim_catalog_file'             : 'File'
-'pim_catalog_image'            : 'Image'
-'pim_catalog_boolean'          : 'Yes/No'
-'pim_catalog_date'             : 'Date'
-'pim_catalog_metric'           : 'Metric'
-=======
-Dashboard:                   Dashboard
-Attribute groups:            Attribute groups
-Attribute groups | Create:   Attribute groups | Create
-Attribute groups | Edit:     Attribute groups | Edit
-Attribute groups | Sort:     Attribute groups | Sort
-Category trees:              Category trees
-Category trees | List:       Category trees | List
-Category trees | Manage:     Category trees | Manage
-Category trees | View:       Category trees | View
-Category trees | Create:     Category trees | Create
-Category trees | Edit:       Category trees | Edit
-Export profiles:             Export profiles
-Export profiles | Create:    Export profiles | Create
-Export profiles | Edit:      Export profiles | Edit
-Product attributes:          Product attributes
-Product attributes | Create: Product attributes | Create
-Product attributes | Edit:   Product attributes | Edit
-Products:                    Products
-Products | Create:           Products | Create
-Products | Edit:             Products | Edit
-Families:                    Families
-Families | Create:           Families | Create
-Families | Edit:             Families | Edit
-Channels:                    Channels
-Channels | Create:           Channels | Create
-Channels | Edit:             Channels | Edit
-Currencies:                  Currencies
-Currencies | Create:         Currencies | Create
-Currencies | Edit:           Currencies | Edit
-Locales:                     Locales
-Locales | Create:            Locales | Create
-Locales | Edit:              Locales | Edit
-
 pim_catalog_identifier:       Identifier
 pim_catalog_text:             Text
 pim_catalog_textarea:         Text Area
@@ -273,7 +226,6 @@
 pim_catalog_boolean:          Yes/No
 pim_catalog_date:             Date
 pim_catalog_metric:           Metric
->>>>>>> 06b224d1
 
 # Locales
 Fallback:  Fallback
