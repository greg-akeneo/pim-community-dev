--- conflicted
+++ resolved
@@ -75,10 +75,10 @@
     overview: variant group overview
     create:   create variant group
     edit:     edit variant group
-association type:
-    overview: association type overview
-    create:   create association type
-    edit:     edit association type
+association:
+    overview: association overview
+    create:   create association
+    edit:     edit association
 
 # Custom titles
 products: products
@@ -86,21 +86,21 @@
 # Buttons
 btn:
     create:
-        attribute:        create attribute
-        attribute group:  create attribute group
-        category:         create category
-        tree:             create tree
-        channel:          create channel
-        currency:         create currency
-        export profile:   create export profile
-        family:           create family
-        import profile:   create import profile
-        locale:           create locale
-        product:          create product
-        group:            create group
-        variant group:    create variant group
-        association type: create association type
-        group type:       create group type
+        attribute:       create attribute
+        attribute group: create attribute group
+        category:        create category
+        tree:            create tree
+        channel:         create channel
+        currency:        create currency
+        export profile:  create export profile
+        family:          create family
+        import profile:  create import profile
+        locale:          create locale
+        product:         create product
+        group:           create group
+        variant group:   create variant group
+        association:     create association
+        group type:      create group type
     edit:            edit
     save:            save
     save and back:   save and back to grid
@@ -120,19 +120,19 @@
     leave:           Are you sure you want to leave this page?
     discard changes: You will lose changes to the %entity% if you leave the page.
     remove:
-        item:             Are you sure you want to delete this item?
-        attribute:        Are you sure you want to delete the attribute %name%?
-        attribute group:  Are you sure you want to delete the attribute group %name%?
-        category:         Are you sure you want to delete the category %name%?
-        family:           Are you sure you want to delete the family %name%?
-        product:          Are you sure you want to delete the product %name%?
-        export profile:   Are you sure you want to delete the export profile %name%?
-        import profile:   Are you sure you want to delete the import profile %name%?
-        channel:          Are you sure you want to delete the channel %name%?
-        group:            Are you sure you want to delete the group %name%?
-        variant group:    Are you sure you want to delete the variant group %name%?
-        association type: Are you sure you want to delete the association type %name%?
-        group type:       Are you sure you want to delete the group type %name%?
+        item:            Are you sure you want to delete this item?
+        attribute:       Are you sure you want to delete the attribute %name%?
+        attribute group: Are you sure you want to delete the attribute group %name%?
+        category:        Are you sure you want to delete the category %name%?
+        family:          Are you sure you want to delete the family %name%?
+        product:         Are you sure you want to delete the product %name%?
+        export profile:  Are you sure you want to delete the export profile %name%?
+        import profile:  Are you sure you want to delete the import profile %name%?
+        channel:         Are you sure you want to delete the channel %name%?
+        group:           Are you sure you want to delete the group %name%?
+        variant group:   Are you sure you want to delete the variant group %name%?
+        association:     Are you sure you want to delete the association %name%?
+        group type:      Are you sure you want to delete the group type %name%?
 
 # Flash messages
 flash:
@@ -204,10 +204,10 @@
         cant remove variant: Group type variant can't be removed
         cant remove used: Group type is used by some groups and can't be removed
 
-    association type:
-        created: Association type successfully created
-        updated: Association type successfully updated
-        removed: Association type successfully removed
+    association:
+        created: Association successfully created
+        updated: Association successfully updated
+        removed: Association successfully removed
     error ocurred: Action failed. Please retry.
 
 # Info messages
@@ -231,10 +231,10 @@
         axis:                Variation axis: %attributes%
         select products:     Please select products that should belong to this group.
         selectable products: The following selectable products have a defined value for each axis.
-    association type:
+    association:
         show products:        Show products
         show groups:          Show groups
-        remove from products: Deleting the association type will remove it from %count% products.
+        remove from products: Deleting the association will remove it from %count% products.
 
 # Form elements
 Options:                       Options
@@ -280,16 +280,16 @@
 Label translations:            Label translations
 default:                       Default
 
-Create:                        Create
-Cancel:                        Cancel
-Create a new product:          Create a new product
-Choose a family:               Choose a family
-Create:                        Create
-Cancel:                        Cancel
-Create a new product:          Create a new product
-Create a new association type: Create a new association type
-Choose a family:               Choose a family
-Create a new option:           Create a new option
+Create:               Create
+Cancel:               Cancel
+Create a new product: Create a new product
+Choose a family:      Choose a family
+Create:                   Create
+Cancel:                   Cancel
+Create a new product:     Create a new product
+Create a new association: Create a new association
+Choose a family:          Choose a family
+Create a new option:      Create a new option
 
 # Scopes
 Global:  Global
@@ -370,9 +370,9 @@
 Variant groups:                              Variant groups
 Variant groups | Create:                     Variant groups | Create
 Variant groups %group.label% | Edit:         Variant groups %group.label% | Edit
-Association types:                                 Association types
-Association types | Create:                        Association types | Create
-Association types %association type.label% | Edit: Association types %association type.label% | Edit
+Associations:                                Associations
+Associations | Create:                       Associations | Create
+Associations %association.label% | Edit:     Associations %association.label% | Edit
 Group types:                                 Group types
 Group types | Create:                        Group types | Create
 Group types %group type.label% | Edit:       Group types %group type.label% | Edit
@@ -450,11 +450,11 @@
 
 # Product comparison
 pim_catalog.product:
-    no_comparison_locale_available: No other locale is available for comparison
-    no_compared_media: No media available for comparison
+    no_comparison_locale_available: 'No other locale is available for comparison'
+    no_compared_media: 'No media available for comparison'
 
 # Channel form
-pim_catalog.channel.pick_conversion_unit: Pick a conversion unit for each metric attribute that will be used during product export
+pim_catalog.channel.pick_conversion_unit: 'Pick a conversion unit for each metric attribute that will be used during product export'
 
 # Product view
 Group: Group
@@ -464,12 +464,11 @@
 # ACLs
 pim_catalog:
     acl:
-        locale.index: List locales
+        locale.index: 'List locales'
         currency:
-            index: List currencies
-            toggle: Toggle currencies
+            index: 'List currencies'
+            toggle: 'Toggle currencies'
         product:
-<<<<<<< HEAD
             index: 'List products'
             create: 'Create a product'
             edit: 'Edit a product'
@@ -482,57 +481,44 @@
             change_state: 'Change state of product'
             add_to_groups: 'Add product to groups'
             mass_edit: 'Product mass edit actions'
-=======
-            index: List products
-            create: Create a product
-            edit: Edit a product
-            remove: Remove a product
-            add_attribute: Add an attribute to a product
-            remove_attribute: Remove an attribute from a product
-            categories_view: Consult the categories of a product
-            associations_view: View the associations of a product
-            change_family: Change product family
-            change_state: Change state of product
-            add_to_groups: Add product to groups
-            mass_edit: Product mass edit actions
->>>>>>> 38c43164
         category:
-            list: List categories
-            create: Create a category
-            edit: Edit a category
-            remove: Remove a category
+            list: 'List categories'
+            create: 'Create a category'
+            edit: 'Edit a category'
+            remove: 'Remove a category'
+            move: 'Move category'
+            children: 'See category children'
+            products: See category's product
         channel:
-            index: List channels
-            create: Create a channel
-            edit: Edit a channel
-            remove: Remove a channel
+            index: 'List channels'
+            create: 'Create a channel'
+            edit: 'Edit a channel'
+            remove: 'Remove a channel'
         family:
-            index: List families
-            create: Create a family
-            edit: Edit a family
-            remove: Remove a family
-            add_attribute: Add attribute to a family
-            remove_attribute: Remove attribute from a family
+            create: 'Create a family'
+            edit: 'Edit a family'
+            remove: 'Remove a family'
+            add_attribute: 'Add attribute to a family'
+            remove_attribute: 'Remove attribute from a family'
         attribute_group:
-            create: Create an attribute group
-            edit: Edit an attribute group
-            remove: Remove an attribute group
-            sort: Sort attribute groups
-            add_attribute: Add attribute to a group
-            remove_attribute: Remove attribute from a group
+            create: 'Create an attribute group'
+            edit: 'Edit an attribute group'
+            remove: 'Remove an attribute group'
+            sort: 'Sort attribute groups'
+            add_attribute: 'Add attribute to a group'
+            remove_attribute: 'Remove attribute from a group'
         product_attribute:
-            index: List product attributes
-            create: Create product attribute
-            edit: Edit product attribute
-            remove: Remove product attribute
-            sort: Sort product attributes inside attribute groups
+            index: 'List product attributes'
+            create: 'Create product attribute'
+            edit: 'Edit product attribute'
+            remove: 'Remove product attribute'
+            sort: 'Sort product attributes inside attribute groups'
         group:
-            index: List groups
-            create: Create a group
-            edit: Edit a group
-            remove: Remove a group
+            index: 'List groups'
+            create: 'Create a group'
+            edit: 'Edit a group'
+            remove: 'Remove a group'
         group_type:
-<<<<<<< HEAD
             index: 'List group types'
             create: 'Create a group type'
             edit: 'Edit a group type'
@@ -541,15 +527,4 @@
             index: 'List association types'
             create: 'Create an association type'
             edit: 'Edit an association type'
-            remove: 'Remove an association type'
-=======
-            index: List group types
-            create: Create a group type
-            edit: Edit a group type
-            remove: Remove a group type
-        association:
-            index: List associations
-            create: Create an association
-            edit: Edit an association
-            remove: Remove an association
->>>>>>> 38c43164
+            remove: 'Remove an association type'