--- conflicted
+++ resolved
@@ -12,14 +12,10 @@
 class Version
 {
     /** @staticvar string */
-<<<<<<< HEAD
-    const VERSION = '2.3.0';
-=======
     const VERSION = '2.2.0-ALPHA2';
->>>>>>> c3656241
 
     /** @staticvar string */
-    const VERSION_CODENAME = 'unknown';
+    const VERSION_CODENAME = '';
 
     /** @staticvar string */
     const EDITION = 'CE';
