--- conflicted
+++ resolved
@@ -2,11 +2,8 @@
 
 namespace Pim\Bundle\CatalogBundle\MassEditAction;
 
-<<<<<<< HEAD
 use Oro\Bundle\UserBundle\Acl\ManagerInterface as AclManagerInterface;
-=======
 use JMS\Serializer\Annotation\Exclude;
->>>>>>> fcfebdf6
 use Pim\Bundle\CatalogBundle\Manager\ProductManager;
 
 
@@ -43,14 +40,10 @@
     protected $aclManager;
 
     /**
-<<<<<<< HEAD
      * The defined operations, indexed by code
      * 
-     * @var MassEditAction[] $operations
-=======
      * @var MassEditActionInterface[] $operations
      * @Exclude
->>>>>>> fcfebdf6
      */
     protected $operations = array();
     
@@ -79,11 +72,7 @@
      *
      * @throws \InvalidArgumentException
      */
-<<<<<<< HEAD
-    public function registerMassEditAction($alias, MassEditAction $operation, $acl = null)
-=======
-    public function registerMassEditAction($alias, MassEditActionInterface $operation)
->>>>>>> fcfebdf6
+    public function registerMassEditAction($alias, MassEditActionInterface $operation, $acl = null)
     {
         if (array_key_exists($alias, $this->operations)) {
             throw new \InvalidArgumentException(sprintf('Operation "%s" is already registered', $alias));
@@ -112,24 +101,8 @@
         return $choices;
     }
 
-    /**
-<<<<<<< HEAD
-=======
-     * Set the batch operation
-     *
-     * @param MassEditActionInterface $operation
-     *
-     * @return MassEditActionOperator
-     */
-    public function setOperation(MassEditActionInterface $operation)
-    {
-        $this->operation = $operation;
-
-        return $this;
-    }
-
-    /**
->>>>>>> fcfebdf6
+
+    /**
      * Get the batch operation
      *
      * @return MassEditActionInterface
@@ -145,13 +118,8 @@
      *
      * @param string $operationAlias
      *
-<<<<<<< HEAD
      * @throws InvalidArgumentException when the alias is not registered
-     * @return MassEditAction
-=======
-     * @throw InvalidArgumentException when the alias is not registered
      * @return MassEditActionInterface
->>>>>>> fcfebdf6
      */
     public function setOperationAlias($operationAlias)
     {
