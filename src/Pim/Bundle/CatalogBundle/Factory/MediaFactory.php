<?php

namespace Pim\Bundle\CatalogBundle\Factory;

use Symfony\Component\HttpFoundation\File\File;

/**
 * A Media object factory
 *
 * @author    Gildas Quemener <gildas@akeneo.com>
 * @copyright 2014 Akeneo SAS (http://www.akeneo.com)
 * @license   http://opensource.org/licenses/osl-3.0.php  Open Software License (OSL 3.0)
 */
class MediaFactory
{
    /** @var string */
    protected $mediaClass;

    /**
     * @param string $mediaClass
     */
    public function __construct($mediaClass)
    {
        $this->mediaClass = $mediaClass;
    }

    /**
     * @param File|null $file
     *
<<<<<<< HEAD
     * @return \Pim\Bundle\CatalogBundle\Model\AbstractProductMedia
=======
     * @return \Pim\Bundle\CatalogBundle\Model\ProductMediaInterface
>>>>>>> 0f6c2a0b
     */
    public function createMedia(File $file = null)
    {
        /** @var \Pim\Bundle\CatalogBundle\Model\ProductMediaInterface $media */
        $media = new $this->mediaClass();
        if ($file) {
            $media->setFile($file);
        }

        return $media;
    }
}<|MERGE_RESOLUTION|>--- conflicted
+++ resolved
@@ -27,11 +27,7 @@
     /**
      * @param File|null $file
      *
-<<<<<<< HEAD
-     * @return \Pim\Bundle\CatalogBundle\Model\AbstractProductMedia
-=======
      * @return \Pim\Bundle\CatalogBundle\Model\ProductMediaInterface
->>>>>>> 0f6c2a0b
      */
     public function createMedia(File $file = null)
     {
