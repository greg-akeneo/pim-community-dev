<?php

namespace Pim\Bundle\CatalogBundle\Updater\Setter;

use Akeneo\Bundle\MeasureBundle\Manager\MeasureManager;
use Pim\Bundle\CatalogBundle\Builder\ProductBuilderInterface;
use Pim\Bundle\CatalogBundle\Exception\InvalidArgumentException;
use Pim\Bundle\CatalogBundle\Factory\MetricFactory;
use Pim\Bundle\CatalogBundle\Model\AttributeInterface;
use Pim\Bundle\CatalogBundle\Model\ProductInterface;
use Pim\Bundle\CatalogBundle\Validator\AttributeValidatorHelper;

/**
 * Sets a metric value in many products
 *
 * @author    Nicolas Dupont <nicolas@akeneo.com>
 * @copyright 2014 Akeneo SAS (http://www.akeneo.com)
 * @license   http://opensource.org/licenses/osl-3.0.php  Open Software License (OSL 3.0)
 */
class MetricAttributeSetter extends AbstractAttributeSetter
{
    /** @var MetricFactory */
    protected $metricFactory;

    /** @var MeasureManager */
    protected $measureManager;

    /**
     * @param ProductBuilderInterface  $productBuilder
     * @param AttributeValidatorHelper $attrValidatorHelper
     * @param MetricFactory            $metricFactory
     * @param MeasureManager           $measureManager
     * @param array                    $supportedTypes
     */
    public function __construct(
        ProductBuilderInterface $productBuilder,
        AttributeValidatorHelper $attrValidatorHelper,
        MetricFactory $metricFactory,
        MeasureManager $measureManager,
        array $supportedTypes
    ) {
        parent::__construct($productBuilder, $attrValidatorHelper);
        $this->metricFactory = $metricFactory;
        $this->measureManager = $measureManager;
        $this->supportedTypes = $supportedTypes;
    }

    /**
     * {@inheritdoc}
     *
     * Expected data input format:
     * {
     *     "data": "12.0"|"12"|12|12.3,
     *     "unit": "KILOGRAM"
     * }
     */
    public function setAttributeData(
        ProductInterface $product,
        AttributeInterface $attribute,
        $data,
        array $options = []
    ) {
        $options = $this->resolver->resolve($options);
        $this->checkLocaleAndScope($attribute, $options['locale'], $options['scope'], 'metric');
        $this->checkData($attribute, $data);

        $unit = $data['unit'];
        $data = $data['data'];

        $this->setData($product, $attribute, $data, $unit, $options['locale'], $options['scope']);
    }

    /**
     * Check if data is valid
     *
     * @param AttributeInterface $attribute
     * @param mixed              $data
     */
    protected function checkData(AttributeInterface $attribute, $data)
    {
        if (!is_array($data)) {
            throw InvalidArgumentException::arrayExpected($attribute->getCode(), 'setter', 'metric', gettype($data));
        }

        if (!array_key_exists('data', $data)) {
            throw InvalidArgumentException::arrayKeyExpected(
                $attribute->getCode(),
                'data',
                'setter',
                'metric',
                print_r($data, true)
            );
        }

        if (!array_key_exists('unit', $data)) {
            throw InvalidArgumentException::arrayKeyExpected(
                $attribute->getCode(),
                'unit',
                'setter',
                'metric',
                print_r($data, true)
            );
        }

<<<<<<< HEAD
        if (null === $data['data'] && null === $data['unit']) {
            return;
        }

        if (!is_numeric($data['data']) && null !== $data['data']) {
            throw InvalidArgumentException::arrayNumericKeyExpected(
                $attribute->getCode(),
                'data',
                'setter',
                'metric',
                gettype($data['data'])
            );
        }

=======
>>>>>>> ebf8bdb6
        if (!is_string($data['unit'])) {
            throw InvalidArgumentException::arrayStringValueExpected(
                $attribute->getCode(),
                'unit',
                'setter',
                'metric',
                $data['unit']
            );
        }

        if (!array_key_exists(
            $data['unit'],
            $this->measureManager->getUnitSymbolsForFamily($attribute->getMetricFamily())
        )
        ) {
            throw InvalidArgumentException::arrayInvalidKey(
                $attribute->getCode(),
                'unit',
                'The unit does not exist',
                'setter',
                'metric',
                $data['unit']
            );
        }
    }

    /**
     * Set the data into the product value
     *
     * @param ProductInterface   $product
     * @param AttributeInterface $attribute
     * @param mixed              $data
     * @param string             $unit
     * @param string             $locale
     * @param string             $scope
     */
    protected function setData(
        ProductInterface $product,
        AttributeInterface $attribute,
        $data,
        $unit,
        $locale,
        $scope
    ) {
        $value = $product->getValue($attribute->getCode(), $locale, $scope);
        if (null === $value) {
            $value = $this->productBuilder->addProductValue($product, $attribute, $locale, $scope);
        }

        if (null === $metric = $value->getMetric()) {
            $metric = $this->metricFactory->createMetric($attribute->getMetricFamily());
        }

        if (null === $unit) {
            $unit = $attribute->getDefaultMetricUnit();
        }

        $value->setMetric($metric);
        $metric->setUnit($unit);
        $metric->setData($data);
    }
}<|MERGE_RESOLUTION|>--- conflicted
+++ resolved
@@ -102,23 +102,6 @@
             );
         }
 
-<<<<<<< HEAD
-        if (null === $data['data'] && null === $data['unit']) {
-            return;
-        }
-
-        if (!is_numeric($data['data']) && null !== $data['data']) {
-            throw InvalidArgumentException::arrayNumericKeyExpected(
-                $attribute->getCode(),
-                'data',
-                'setter',
-                'metric',
-                gettype($data['data'])
-            );
-        }
-
-=======
->>>>>>> ebf8bdb6
         if (!is_string($data['unit'])) {
             throw InvalidArgumentException::arrayStringValueExpected(
                 $attribute->getCode(),
@@ -172,10 +155,6 @@
             $metric = $this->metricFactory->createMetric($attribute->getMetricFamily());
         }
 
-        if (null === $unit) {
-            $unit = $attribute->getDefaultMetricUnit();
-        }
-
         $value->setMetric($metric);
         $metric->setUnit($unit);
         $metric->setData($data);
