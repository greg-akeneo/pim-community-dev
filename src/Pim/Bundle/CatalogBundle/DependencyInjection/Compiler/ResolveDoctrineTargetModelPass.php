--- conflicted
+++ resolved
@@ -19,12 +19,8 @@
     protected function getParametersMapping()
     {
         return [
-<<<<<<< HEAD
-            'Pim\Component\Catalog\Model\AssociationInterface'               => 'pim_catalog.entity.association.class',
-=======
             'Symfony\Component\Security\Core\User\UserInterface'             => 'oro_user.entity.class',
             'Pim\Component\Catalog\Model\ProductAssociationInterface'        => 'pim_catalog.entity.association.class',
->>>>>>> dcbeedfb
             'Pim\Component\Catalog\Model\AssociationTypeInterface'           => 'pim_catalog.entity.association_type.class',
             'Pim\Component\Catalog\Model\AttributeInterface'                 => 'pim_catalog.entity.attribute.class',
             'Pim\Component\Catalog\Model\AttributeOptionInterface'           => 'pim_catalog.entity.attribute_option.class',
