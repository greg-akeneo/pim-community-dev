--- conflicted
+++ resolved
@@ -3,6 +3,7 @@
 namespace Pim\Bundle\CatalogBundle\Manager;
 
 use Symfony\Component\EventDispatcher\EventDispatcherInterface;
+use Doctrine\Common\Collections\ArrayCollection;
 use Doctrine\Common\Persistence\ObjectManager;
 use Doctrine\ORM\NoResultException;
 use Oro\Bundle\FlexibleEntityBundle\AttributeType\AttributeTypeFactory;
@@ -11,6 +12,7 @@
 use Pim\Bundle\CatalogBundle\Entity\ProductAttribute;
 use Pim\Bundle\CatalogBundle\Entity\ProductAssociation;
 use Pim\Bundle\CatalogBundle\Entity\ProductValue;
+use Pim\Bundle\CatalogBundle\Manager\CurrencyManager;
 use Pim\Bundle\CatalogBundle\Calculator\CompletenessCalculator;
 use Pim\Bundle\CatalogBundle\Builder\ProductBuilder;
 
@@ -160,16 +162,10 @@
     /**
      * Returns a product for the import process
      *
-<<<<<<< HEAD
-     * @param  array            $attributes
-     * @param  ProductAttribute $identifierAttribute
-     * @param  string           $code
-=======
      * @param array            $attributes
      * @param ProductAttribute $identifierAttribute
      * @param string           $code
      *
->>>>>>> 5e425365
      * @return ProductInterface
      */
     public function getImportProduct($attributes, $identifierAttribute, $code)
@@ -347,6 +343,7 @@
                 $productAssociation->setAssociation($association);
                 $product->addProductAssociation($productAssociation);
             }
+            $this->save($product, true);
         }
     }
 
