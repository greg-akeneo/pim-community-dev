<?php

namespace Pim\Bundle\CatalogBundle\Manager;

<<<<<<< HEAD
use Symfony\Component\HttpFoundation\File\Exception\FileNotFoundException;
use Symfony\Component\HttpFoundation\File\File;
use Symfony\Component\HttpFoundation\File\UploadedFile;
=======
use Doctrine\Common\Persistence\ManagerRegistry;
>>>>>>> 5dad3869
use Gaufrette\Filesystem;
use Gedmo\Sluggable\Util\Urlizer;
use Pim\Bundle\CatalogBundle\Exception\MediaManagementException;
use Pim\Bundle\CatalogBundle\Model\ProductMediaInterface;
use Pim\Bundle\CatalogBundle\Model\ProductInterface;
use Pim\Bundle\CatalogBundle\Model\ProductValueInterface;
use Pim\Bundle\CatalogBundle\Factory\MediaFactory;
use Symfony\Component\HttpFoundation\File\File;
use Symfony\Component\HttpFoundation\File\UploadedFile;

/**
 * Media Manager uses Gaufrette to manage medias
 *
 * @author    Romain Monceau <romain@akeneo.com>
 * @copyright 2013 Akeneo SAS (http://www.akeneo.com)
 * @license   http://opensource.org/licenses/osl-3.0.php  Open Software License (OSL 3.0)
 */
class MediaManager
{
    /** @var Filesystem */
    protected $filesystem;

    /** @var string */
    protected $uploadDirectory;

    /** @var ManagerRegistry */
    protected $registry;

    /** @var MediaFactory */
    protected $factory;

    /**
     * Constructor
     *
     * @param Filesystem      $filesystem
     * @param string          $uploadDirectory
     * @param MediaFactory    $factory
     * @param ManagerRegistry $registry
     */
    public function __construct(
        Filesystem $filesystem,
        $uploadDirectory,
        MediaFactory $factory,
        ManagerRegistry $registry
    ) {
        $this->filesystem      = $filesystem;
        $this->uploadDirectory = $uploadDirectory;
        $this->factory         = $factory;
        $this->registry        = $registry;
    }

    /**
     * Handle the medias of a product
     *
     * @param ProductInterface $product
     */
    public function handleProductMedias(ProductInterface $product)
    {
        foreach ($product->getValues() as $value) {
            if ($media = $value->getMedia()) {
                if ($id = $media->getCopyFrom()) {
                    $repository = $this->doctrine->getRepository('Pim\Bundle\CatalogBundle\Model\ProductMedia');
                    $source = $repository->find($id);
                    if (!$source) {
                        throw new \Exception(
                            sprintf('Could not find media with id %d', $id)
                        );
                    }

                    $this->duplicate(
                        $source,
                        $media,
                        $this->generateFilenamePrefix($product, $value)
                    );
                } else {
                    $filenamePrefix =  $media->getFile() ?
                        $this->generateFilenamePrefix($product, $value) : null;
                    $this->handle($media, $filenamePrefix);
                }
            }
        }
    }

    /**
     * Handles the medias of all products
     *
     * @param ProductInterface[] $products
     */
    public function handleAllProductsMedias(array $products)
    {
        foreach ($products as $product) {
            if (!$product instanceof ProductInterface) {
                throw new \InvalidArgumentException(
                    sprintf(
                        'Expected instance of Pim\Bundle\CatalogBundle\Model\ProductInterface, got %s',
                        get_class($product)
                    )
                );
            }
            $this->handleProductMedias($product);
        }
    }

    /**
     * @param ProductMediaInterface $media
     * @param string                $filenamePrefix
     *
     * @throws MediaManagementException
     */
    public function handle(ProductMediaInterface $media, $filenamePrefix)
    {
        try {
            if ($file = $media->getFile()) {
                if ($media->getFilename() && $this->fileExists($media)) {
                    $this->delete($media);
                }
                $filename = $file instanceof UploadedFile ? $file->getClientOriginalName() : $file->getFilename();
                $this->upload($media, $this->generateFilename($filename, $filenamePrefix));
            } elseif ($media->isRemoved() && $this->fileExists($media)) {
                $this->delete($media);
            }
        } catch (\Exception $e) {
            throw new MediaManagementException($e->getMessage(), $e->getCode(), $e);
        }
    }

    /**
     * Duplicate a media information into another one
     *
     * @param ProductMediaInterface $source
     * @param ProductMediaInterface $target
     * @param string                $filenamePrefix
     */
    public function duplicate(ProductMediaInterface $source, ProductMediaInterface $target, $filenamePrefix)
    {
        $target->setFile(new File($source->getFilePath()));
        $filename = $this->generateFilename($source->getOriginalFilename(), $filenamePrefix);
        $this->upload($target, $filename);
        $target->setOriginalFilename($source->getOriginalFilename());
    }

    /**
     * @param ProductMediaInterface $media
     * @param string                $targetDir
     *
     * @return boolean true on success, false on failure
     */
    public function copy(ProductMediaInterface $media, $targetDir)
    {
        if ($media->getFilePath() === null) {
            return false;
        }

        $targetDir = sprintf('%s/%s', $targetDir, $this->getExportPath($media));

        if (!is_dir(dirname($targetDir))) {
            mkdir(dirname($targetDir), 0777, true);
        }

        return copy($media->getFilePath(), $targetDir);
    }

    /**
     * Create a media and load file information
     *
     * @param string $filename
     *
     * @return ProductMediaInterface
     *
     * @throws \InvalidArgumentException When file does not exist
     */
    public function createFromFilename($filename)
    {
        $filePath = $this->uploadDirectory . DIRECTORY_SEPARATOR . $filename;
        if (!$this->filesystem->has($filename)) {
            throw new \InvalidArgumentException(sprintf('File "%s" does not exist', $filePath));
        }
        $media = $this->factory->createMedia();
        $media->setOriginalFilename($filename);
        $media->setFilename($filename);
        $media->setFilePath($filePath);
        $media->setMimeType($this->filesystem->mimeType($filename));

        return $media;
    }

    /**
     * Get the export path of the media
     *
     * Examples:
     *   - files/sku-001/front_view/en_US/ecommerce
     *   - files/sku-002/manual/ecommerce
     *   - files/sku-003/back_view/en_US
     *   - files/sku-004/insurance
     *
     * @param ProductMediaInterface $media
     *
     * @return string
     */
    public function getExportPath(ProductMediaInterface $media)
    {
        if ($media->getFilePath() === null) {
            return '';
        }

        $value     = $media->getValue();
        $attribute = $value->getAttribute();
        $target    = sprintf(
            'files/%s/%s',
            $value->getEntity()->getIdentifier(),
            $attribute->getCode()
        );

        if ($attribute->isLocalizable()) {
            $target .= '/' . $value->getLocale();
        }
        if ($attribute->isScopable()) {
            $target .= '/' . $value->getScope();
        }

        return $target . '/' . $media->getOriginalFilename();
    }

    /**
     * @param ProductInterface      $product
     * @param ProductValueInterface $value
     *
     * @return string
     */
    public function generateFilenamePrefix(ProductInterface $product, ProductValueInterface $value)
    {
        return sprintf(
            '%s-%s-%s-%s-%s-%s',
            uniqid(),
            Urlizer::urlize($product->getIdentifier(), '_'),
            $value->getAttribute()->getCode(),
            $value->getLocale(),
            $value->getScope(),
            time()
        );
    }

    /**
     * Get the media, base64 encoded
     *
     * @param ProductMediaInterface $media
     *
     * @return string
     */
    public function getBase64(ProductMediaInterface $media)
    {
        return base64_encode(file_get_contents($this->getFilePath($media)));
    }

    /**
     * @param File   $filename
     * @param string $filenamePrefix
     *
     * @return string
     */
    protected function generateFilename($filename, $filenamePrefix)
    {
        return sprintf('%s-%s', $filenamePrefix, $filename);
    }

    /**
     * Upload a file
     *
     * @param ProductMediaInterface $media     ProductMediaInterface entity
     * @param string                $filename  Filename
     * @param boolean               $overwrite Overwrite file or not
     */
    protected function upload(ProductMediaInterface $media, $filename, $overwrite = false)
    {
        if (($file = $media->getFile())) {
            if ($file instanceof UploadedFile && UPLOAD_ERR_OK !== $file->getError()) {
                return;
            }

            $pathname = $file->getPathname();
            $this->write($filename, file_get_contents($pathname), $overwrite);

            $originalFilename = $file instanceof UploadedFile ?  $file->getClientOriginalName() : $file->getFilename();

            $media->setOriginalFilename($originalFilename);
            $media->setFilename($filename);
            $media->setFilePath($this->getFilePath($media));
            $media->setMimeType($file->getMimeType());
            $media->resetFile();
        }
    }

    /**
     * Write file in filesystem
     *
     * @param string  $filename  Filename
     * @param string  $content   File content
     * @param boolean $overwrite Overwrite file or not
     */
    protected function write($filename, $content, $overwrite = false)
    {
        $this->filesystem->write($filename, $content, $overwrite);
    }

    /**
<<<<<<< HEAD
     * Get the file path of a media
     *
     * @param AbstractProductMedia $media
     *
     * @return string|null the path of the media or null if the media has no file attached
     *
     * @throws FileNotFoundException in case the file of the media does not exist or is not readable
=======
     * Read a file
     * @param ProductMediaInterface $media
     *
     * @return string|null
>>>>>>> 5dad3869
     */
    protected function getFilePath(ProductMediaInterface $media)
    {
        if ($this->fileExists($media)) {
            $path = $this->uploadDirectory . DIRECTORY_SEPARATOR . $media->getFilename();
            if (!is_readable($path)) {
                throw new FileNotFoundException($path);
            }

            return $path;
        }

        return null;
    }

    /**
     * Delete a file
     *
     * @param ProductMediaInterface $media
     */
    protected function delete(ProductMediaInterface $media)
    {
        $media->setOriginalFilename(null);
        $media->setFilename(null);
        $media->setFilepath(null);
        $media->setMimeType(null);
    }

    /**
     * Predicate to know if file exists physically
     *
     * @param ProductMediaInterface $media
     *
     * @return boolean
     */
    protected function fileExists(ProductMediaInterface $media)
    {
        return $this->filesystem->has($media->getFilename());
    }
<<<<<<< HEAD

    /**
     * Get the media, base64 encoded
     * @param AbstractProductMedia $media
     *
     * @return string|null the base 64 representation of the file media or null if the media has no file attached
     *
     * @throws FileNotFoundException in case the file of the media does not exist or is not readable
     */
    public function getBase64(AbstractProductMedia $media)
    {
        $path = $this->getFilePath($media);

        return $path !== null ? base64_encode(file_get_contents($this->getFilePath($media))) : null;
    }
=======
>>>>>>> 5dad3869
}<|MERGE_RESOLUTION|>--- conflicted
+++ resolved
@@ -2,13 +2,7 @@
 
 namespace Pim\Bundle\CatalogBundle\Manager;
 
-<<<<<<< HEAD
-use Symfony\Component\HttpFoundation\File\Exception\FileNotFoundException;
-use Symfony\Component\HttpFoundation\File\File;
-use Symfony\Component\HttpFoundation\File\UploadedFile;
-=======
 use Doctrine\Common\Persistence\ManagerRegistry;
->>>>>>> 5dad3869
 use Gaufrette\Filesystem;
 use Gedmo\Sluggable\Util\Urlizer;
 use Pim\Bundle\CatalogBundle\Exception\MediaManagementException;
@@ -18,6 +12,7 @@
 use Pim\Bundle\CatalogBundle\Factory\MediaFactory;
 use Symfony\Component\HttpFoundation\File\File;
 use Symfony\Component\HttpFoundation\File\UploadedFile;
+use Symfony\Component\HttpFoundation\File\Exception\FileNotFoundException;
 
 /**
  * Media Manager uses Gaufrette to manage medias
@@ -253,14 +248,17 @@
 
     /**
      * Get the media, base64 encoded
-     *
-     * @param ProductMediaInterface $media
-     *
-     * @return string
-     */
-    public function getBase64(ProductMediaInterface $media)
-    {
-        return base64_encode(file_get_contents($this->getFilePath($media)));
+     * @param AbstractProductMedia $media
+     *
+     * @return string|null the base 64 representation of the file media or null if the media has no file attached
+     *
+     * @throws FileNotFoundException in case the file of the media does not exist or is not readable
+     */
+    public function getBase64(AbstractProductMedia $media)
+    {
+        $path = $this->getFilePath($media);
+
+        return $path !== null ? base64_encode(file_get_contents($this->getFilePath($media))) : null;
     }
 
     /**
@@ -314,7 +312,6 @@
     }
 
     /**
-<<<<<<< HEAD
      * Get the file path of a media
      *
      * @param AbstractProductMedia $media
@@ -322,14 +319,8 @@
      * @return string|null the path of the media or null if the media has no file attached
      *
      * @throws FileNotFoundException in case the file of the media does not exist or is not readable
-=======
-     * Read a file
-     * @param ProductMediaInterface $media
-     *
-     * @return string|null
->>>>>>> 5dad3869
-     */
-    protected function getFilePath(ProductMediaInterface $media)
+     */
+    protected function getFilePath(AbstractProductMedia $media)
     {
         if ($this->fileExists($media)) {
             $path = $this->uploadDirectory . DIRECTORY_SEPARATOR . $media->getFilename();
@@ -367,22 +358,4 @@
     {
         return $this->filesystem->has($media->getFilename());
     }
-<<<<<<< HEAD
-
-    /**
-     * Get the media, base64 encoded
-     * @param AbstractProductMedia $media
-     *
-     * @return string|null the base 64 representation of the file media or null if the media has no file attached
-     *
-     * @throws FileNotFoundException in case the file of the media does not exist or is not readable
-     */
-    public function getBase64(AbstractProductMedia $media)
-    {
-        $path = $this->getFilePath($media);
-
-        return $path !== null ? base64_encode(file_get_contents($this->getFilePath($media))) : null;
-    }
-=======
->>>>>>> 5dad3869
 }