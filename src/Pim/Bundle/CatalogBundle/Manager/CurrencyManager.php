--- conflicted
+++ resolved
@@ -13,13 +13,7 @@
  */
 class CurrencyManager
 {
-<<<<<<< HEAD
-    /** @var CurrencyRepository $repository */
-=======
-    /**
-     * @var CurrencyRepositoryInterface $repository
-     */
->>>>>>> ad0f68aa
+    /** @var CurrencyRepositoryInterface $repository */
     protected $repository;
 
     /**
