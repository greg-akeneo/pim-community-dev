<?php

namespace Pim\Bundle\CatalogBundle\Doctrine\Common\Filter;

use Pim\Bundle\CatalogBundle\Model\AttributeInterface;

/**
 * Object id resolver interface
 *
 * @author    Julien Sanchez <julien@akeneo.com>
 * @copyright 2014 Akeneo SAS (http://www.akeneo.com)
 * @license   http://opensource.org/licenses/osl-3.0.php  Open Software License (OSL 3.0)
 */
interface ObjectIdResolverInterface
{
    /**
     * Get ids for the given codes
<<<<<<< HEAD
     *
     * @param string $field
     * @param array  $codes
=======
     * @param string                  $field
     * @param array                   $codes
     * @param AttributeInterface|null $attribute
>>>>>>> f36a4f3b
     *
     * @return int[]
     */
    public function getIdsFromCodes($field, array $codes, AttributeInterface $attribute = null);

    /**
     * Add a mapping to the field mapping
     *
     * @param string $field
     * @param string $className
     */
    public function addFieldMapping($field, $className);
}<|MERGE_RESOLUTION|>--- conflicted
+++ resolved
@@ -15,15 +15,10 @@
 {
     /**
      * Get ids for the given codes
-<<<<<<< HEAD
      *
-     * @param string $field
-     * @param array  $codes
-=======
      * @param string                  $field
      * @param array                   $codes
      * @param AttributeInterface|null $attribute
->>>>>>> f36a4f3b
      *
      * @return int[]
      */
