--- conflicted
+++ resolved
@@ -582,14 +582,9 @@
     public function valueExists(ProductValueInterface $value)
     {
         $qb = $this->createQueryBuilder();
-<<<<<<< HEAD
-        $this->applyFilterByAttribute($qb, $value->getAttribute(), $value->getData());
-        $result = $qb->hydrate(false)->getQuery()->execute();
-=======
         $productQueryBuilder = $this->getProductQueryBuilder($qb);
         $this->addAttributeFilter($value->getAttribute(), '=', $value->getData());
-        $result = $qb->hydrate(false)->getQuery()->getSingleResult();
->>>>>>> 4d34f1ae
+        $result = $qb->hydrate(false)->getQuery()->execute();
 
         if (
             0 === $result->count() ||
