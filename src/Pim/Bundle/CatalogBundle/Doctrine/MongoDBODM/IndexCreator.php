<?php

namespace Pim\Bundle\CatalogBundle\Doctrine\MongoDBODM;

use Doctrine\Common\Persistence\ManagerRegistry;
use Doctrine\MongoDB\Collection;
use Pim\Bundle\CatalogBundle\Entity\Channel;
use Pim\Bundle\CatalogBundle\Entity\Currency;
use Pim\Bundle\CatalogBundle\Entity\Locale;
<<<<<<< HEAD
use Pim\Bundle\CatalogBundle\Model\AbstractAttribute;
use Psr\Log\LoggerInterface;
=======
use Pim\Bundle\CatalogBundle\Model\AttributeInterface;
>>>>>>> cb8a4d71

/**
 * Create index for different entity requirements
 *
 * @author    Benoit Jacquemont <benoit@akeneo.com>
 * @copyright 2014 Akeneo SAS (http://www.akeneo.com)
 * @license   http://opensource.org/licenses/osl-3.0.php  Open Software License (OSL 3.0)
 */
class IndexCreator
{
    /** @var ManagerRegistry */
    protected $managerRegistry;

    /** @var NamingUtility */
    protected $namingUtility;

    /** @var string */
    protected $productClass;

    /** @var LoggerInterface */
    protected $logger;

    /**
     * @param ManagerRegistry $managerRegistry
     * @param NamingUtility   $namingUtility
     * @param string          $productClass
     * @param LoggerInterface $logger
     */
    public function __construct(
        ManagerRegistry $managerRegistry,
        NamingUtility $namingUtility,
        $productClass,
        $logger = null
    ) {
        $this->managerRegistry = $managerRegistry;
        $this->namingUtility   = $namingUtility;
        $this->productClass    = $productClass;
        $this->logger          = $logger;
    }

    /**
     * Ensure indexes from attribute.
     * Indexes will be created on the normalizedData part for attribute
     * that are usable as column and as filter and for identifier and unique attribute
     *
     * @param AttributeInterface $attribute
     */
    public function ensureIndexesFromAttribute(AttributeInterface $attribute)
    {
        $attributeFields = $this->namingUtility->getAttributeNormFields($attribute);

        switch ($attribute->getBackendType()) {
            case "prices":
                $attributeFields = $this->addFieldsFromPrices($attributeFields, $attribute);
                break;
            case "option":
            case "options":
                $attributeFields = $this->addFieldsFromOption($attributeFields, $attribute);
                break;
        }
        $this->ensureIndexes($attributeFields);
    }

    /**
     * Ensure indexes from channel.
     *
     * Indexes will be created on the normalizedData part for:
     * - completenesses
     * - scopable attributes
     *
     * @param Channel $channel
     */
    public function ensureIndexesFromChannel(Channel $channel)
    {
        $this->channel = null;

        $completenessFields = $this->getCompletenessNormFields($channel);
        $this->ensureIndexes($completenessFields);

        $scopables = $this->namingUtility->getScopableAttributes();
        foreach ($scopables as $scopable) {
            $this->ensureIndexesFromAttribute($scopable);
        }
    }

    /**
     * Ensure indexes from potentialy newly activated locale
     *
     * Indexes will be created on the normalizedData part for:
     * - completenesses
     * - localizable attributes
     *
     * @param Locale $locale
     */
    public function ensureIndexesFromLocale(Locale $locale)
    {
        $completenessFields = $this->getCompletenessNormFields();
        $this->ensureIndexes($completenessFields);

        $localizables = $this->namingUtility->getLocalizableAttributes();
        foreach ($localizables as $localizable) {
            $this->ensureIndexesFromAttribute($localizable);
        }
    }

    /**
     * Ensure indexes from potentialy newly activated currency
     *
     * Indexes will be created on the normalizedData part for:
     * - prices (because of potentially added currency)
     *
     * @param Currency $currency
     */
    public function ensureIndexesFromCurrency(Currency $currency)
    {
        $pricesAttributes = $this->namingUtility->getPricesAttributes();
        foreach ($pricesAttributes as $pricesAttribute) {
            $this->ensureIndexesFromAttribute($pricesAttribute);
        }
    }

    /**
     * Get the completeness fields for the channel
     *
     * @param Channel $channel
     *
     * @return array
     */
    protected function getCompletenessNormFields(Channel $channel = null)
    {
        $normFields = [];
        $channels = [];

        if (null === $channel) {
            $channels = $this->namingUtility->getChannels();
        } else {
            $channels[] = $channel;
        }

        foreach ($channels as $channel) {
            foreach ($channel->getLocales() as $locale) {
                $normFields[] = sprintf(
                    '%s.completenesses.%s-%s',
                    ProductQueryUtility::NORMALIZED_FIELD,
                    $channel->getCode(),
                    $locale->getCode()
                );
            }
        }

        return $normFields;
    }

    /**
     * Get the attribute fields name for prices
     *
     * @param array $fields
     *
     * @return array
     */
    protected function addFieldsFromPrices(array $fields)
    {
        $currencyCodes = $this->namingUtility->getCurrencyCodes();
        $updatedFields = $this->namingUtility->appendSuffixes($fields, $currencyCodes, '.');
        $updatedFields = $this->namingUtility->appendSuffixes($fields, ['data'], '.');

        return $updatedFields;
    }

    /**
     * Get the attribute fields name for option
     *
     * @param array $fields
     *
     * @return array
     */
    protected function addFieldsFromOption(array $fields)
    {
        $updatedFields = $this->namingUtility->appendSuffixes($fields, ['id'], '.');

        return $updatedFields;
    }

    /**
     * Ensure indexes on the provided field names.
     * Indexed are created in background and the PHP process does not
     * wait for the completion of the index creation (w at 0)
     *
     * @param array $fields
     */
    protected function ensureIndexes(array $fields)
    {
        $collection = $this->getCollection();
        $preNbIndexes = count($collection->getIndexInfo());
        $postNbIndexes = $preNbIndexes + count($fields);
        if ($postNbIndexes > 64) {
            $msg = sprintf('Too many MongoDB indexes (%d), no way to add %s', $preNbIndexes, print_r($fields, true));
            if (null !== $this->logger) {
                $this->logger->error($msg);
            } else {
                error_log($msg);
            }

            return;
        }

        $indexOptions = [
            'background' => true,
            'w'          => 0
        ];

        foreach ($fields as $field) {
            $collection->ensureIndex(
                [$field => 1],
                $indexOptions
            );
        }
    }

    /**
     * Get the MongoDB collection object
     *
     * @return Collection
     */
    protected function getCollection()
    {
        $documentManager = $this->managerRegistry->getManagerForClass($this->productClass);

        return $documentManager->getDocumentCollection($this->productClass);
    }
}<|MERGE_RESOLUTION|>--- conflicted
+++ resolved
@@ -7,12 +7,8 @@
 use Pim\Bundle\CatalogBundle\Entity\Channel;
 use Pim\Bundle\CatalogBundle\Entity\Currency;
 use Pim\Bundle\CatalogBundle\Entity\Locale;
-<<<<<<< HEAD
-use Pim\Bundle\CatalogBundle\Model\AbstractAttribute;
+use Pim\Bundle\CatalogBundle\Model\AttributeInterface;
 use Psr\Log\LoggerInterface;
-=======
-use Pim\Bundle\CatalogBundle\Model\AttributeInterface;
->>>>>>> cb8a4d71
 
 /**
  * Create index for different entity requirements
@@ -45,12 +41,11 @@
         ManagerRegistry $managerRegistry,
         NamingUtility $namingUtility,
         $productClass,
-        $logger = null
+        $logger
     ) {
         $this->managerRegistry = $managerRegistry;
         $this->namingUtility   = $namingUtility;
         $this->productClass    = $productClass;
-        $this->logger          = $logger;
     }
 
     /**
