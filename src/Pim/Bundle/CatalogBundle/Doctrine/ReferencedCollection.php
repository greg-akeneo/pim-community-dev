<?php

namespace Pim\Bundle\CatalogBundle\Doctrine;

use Doctrine\Common\Collections\Collection;
use Doctrine\Common\Collections\ArrayCollection;
use Doctrine\Common\Persistence\ObjectManager;

use \Closure;

/**
 * Provides a collection lazy loaded from the object manager.
 * The content of the collection is defined by the ids and
 * the class name.
 *
 * @author    Benoit Jacquemont <benoit@akeneo.com>
 * @copyright 2013 Akeneo SAS (http://www.akeneo.com)
 * @license   http://opensource.org/licenses/osl-3.0.php  Open Software License (OSL 3.0)
 */
class ReferencedCollection implements Collection
{
    /**
     * Object manager that will be used to get items from storage
     *
     * @var ObjectManager
     */
    protected $objectManager;

    /**
     * Class name of item to load from storage
     *
     * @var string
     */
    protected $itemClass;

    /**
     * Array of item ids
     *
     * @var array
     */
    protected $itemIds;

    /**
     * Array of items
     *
     * @var ArrayCollection
     */
    protected $items;

    /**
     * Whether the collection has already been initialized.
     *
     * @var boolean
     */
    protected $initialized = true;

    /**
     * Constructor
     *
     * @param string        $itemClass
     * @param array         $itemIds
     * @param ObjectManager $objectManager
     */
    public function __construct($itemClass, $itemIds, ObjectManager $objectManager)
    {
        $this->initialized   = false;
        $this->items         = new ArrayCollection();
        $this->itemClass     = $itemClass;
        $this->itemIds       = $itemIds;
        $this->objectManager = $objectManager;
    }

    /**
     * Sets the initialized flag of the collection, forcing it into that state.
     *
     * @param boolean $bool
     *
     * @return void
     */
    public function setInitialized($bool)
    {
        $this->initialized = $bool;
    }

    /**
     * Checks whether this collection has been initialized.
     *
     * @return boolean
     */
    public function isInitialized()
    {
        return $this->initialized;
    }

    /**
     * Get object class identifier from the repository
     *
     * @return string
     */
    protected function getClassIdentifier()
    {
        $classMetadata = $this->objectManager->getClassMetadata($this->itemClass);

        return $classMetadata->getIdentifier();
    }

    /**
     * Initializes the collection by loading its contents from the database
     * if the collection is not yet initialized.
     *
     * @return void
     */
    public function initialize()
    {
        if ($this->initialized || empty($this->itemIds) || empty($this->itemClass)) {
            return;
        }
        $itemRepository = $this->objectManager->getRepository($this->itemClass);
        $criteria = array($this->getClassIdentifier() => $this->itemIds);

        $this->items = new ArrayCollection($itemRepository->findBy($criteria));

        $this->initialized = true;
    }

    /**
     * {@inheritdoc}
     */
    public function add($element)
    {
        $this->initialize();

        return $this->items->add($element);
    }

    /**
     * {@inheritdoc}
     */
    public function clear()
    {
        $this->items->clear();
        $this->setInitialized(false);
    }

    /**
     * {@inheritdoc}
     */
    public function contains($element)
    {
        $this->initialize();

        return $this->items->contains($element);
    }

    /**
     * {@inheritdoc}
     */
    public function isEmpty()
    {
        $this->initialize();

        return $this->items->isEmpty();
    }

    /**
     * {@inheritdoc}
     */
    public function remove($key)
    {
        $this->initialize();

        return $this->items->remove($key);
    }

    /**
     * {@inheritdoc}
     */
    public function removeElement($element)
    {
        $this->initialize();

        return $this->items->removeElement($element);
    }

    /**
     * {@inheritdoc}
     */
    public function containsKey($key)
    {
        $this->initialize();

        return $this->items->containKeys($key);
    }

    /**
     * {@inheritdoc}
     */
    public function get($key)
    {
        $this->initialize();

        return $this->items->get($key);
    }

    /**
     * {@inheritdoc}
     */
    public function getKeys()
    {
        $this->initialize();

        return $this->items->getKeys();
    }

    /**
     * {@inheritdoc}
     */
    public function getValues()
    {
        $this->initialize();

        return $this->items->getValues();
    }

    /**
     * {@inheritdoc}
     */
    public function set($key, $value)
    {
        $this->initialize();
        $this->items->set($key, $value);
    }

    /**
     * {@inheritdoc}
     */
    public function toArray()
    {
        $this->initialize();

        return $this->items->toArray();
    }

    /**
     * {@inheritdoc}
     */
    public function first()
    {
        $this->initialize();

        return $this->items->first();
    }

    /**
     * {@inheritdoc}
     */
    public function last()
    {
        $this->initialize();

        return $this->items->last();
    }

    /**
     * {@inheritdoc}
     */
    public function key()
    {
        $this->initialize();

        return $this->items->key();
    }

    /**
     * {@inheritdoc}
     */
    public function current()
    {
        $this->initialize();

        return $this->items->current();
    }

    /**
     * {@inheritdoc}
     */
    public function next()
    {
        $this->initialize();

        return $this->items->next();
    }

    /**
     * {@inheritdoc}
     */
    public function exists(Closure $predicate)
    {
        $this->initialize();

<<<<<<< HEAD
        return $this->items->exists($p);
=======
        return $this->items->exists($predicate);
>>>>>>> 824ca329
    }

    /**
     * {@inheritdoc}
     */
    public function filter(Closure $predicate)
    {
        $this->initialize();

<<<<<<< HEAD
        return $this->items->filter($p);
=======
        return $this->items->filter($predicate);
>>>>>>> 824ca329
    }

    /**
     * {@inheritdoc}
     */
    public function forAll(Closure $predicate)
    {
        $this->initialize();

<<<<<<< HEAD
        return $this->items->forAll($p);
=======
        return $this->items->forAll($predicate);
>>>>>>> 824ca329
    }

    /**
     * {@inheritdoc}
     */
    public function map(Closure $predicate)
    {
        $this->initialize();

<<<<<<< HEAD
        return $this->items->map($p);
=======
        return $this->items->map($predicate);
>>>>>>> 824ca329
    }

    /**
     * {@inheritdoc}
     */
    public function partition(Closure $predicate)
    {
        $this->initialize();

<<<<<<< HEAD
        return $this->items->partition($p);
=======
        return $this->items->partition($predicate);
>>>>>>> 824ca329
    }

    /**
     * {@inheritdoc}
     */
    public function indexOf($element)
    {
        $this->initialize();

        return $this->items->indexOf($element);
    }

    /**
     * {@inheritdoc}
     */
    public function slice($offset, $length = null)
    {
        $this->initialize();

        return $this->items->slice($offset, $length);
    }

    /**
     * {@inheritdoc}
     */
    public function count()
    {
        $this->initialize();

        return $this->items->count();
    }

    /**
     * {@inheritdoc}
     */
    public function getIterator()
    {
        $this->initialize();

        return $this->items->getIterator();
    }

    /**
     * {@inheritdoc}
     */
    public function offsetExists($offset)
    {
        $this->initialize();

        return $this->items->offsetExists($offset);
    }

    /**
     * {@inheritdoc}
     */
    public function offsetGet($offset)
    {
        $this->initialize();

        return $this->items->offsetGet($offset);
    }

    /**
     * {@inheritdoc}
     */
    public function offsetSet($offset, $value)
    {
        $this->initialize();

        return $this->items->offsetSet($offset, $value);
    }

    /**
     * {@inheritdoc}
     */
    public function offsetUnset($offset)
    {
        $this->initialize();

        return $this->items->offsetSet($offset);
    }
}<|MERGE_RESOLUTION|>--- conflicted
+++ resolved
@@ -298,11 +298,7 @@
     {
         $this->initialize();
 
-<<<<<<< HEAD
-        return $this->items->exists($p);
-=======
         return $this->items->exists($predicate);
->>>>>>> 824ca329
     }
 
     /**
@@ -312,11 +308,7 @@
     {
         $this->initialize();
 
-<<<<<<< HEAD
-        return $this->items->filter($p);
-=======
         return $this->items->filter($predicate);
->>>>>>> 824ca329
     }
 
     /**
@@ -326,11 +318,7 @@
     {
         $this->initialize();
 
-<<<<<<< HEAD
-        return $this->items->forAll($p);
-=======
         return $this->items->forAll($predicate);
->>>>>>> 824ca329
     }
 
     /**
@@ -340,11 +328,7 @@
     {
         $this->initialize();
 
-<<<<<<< HEAD
-        return $this->items->map($p);
-=======
         return $this->items->map($predicate);
->>>>>>> 824ca329
     }
 
     /**
@@ -354,11 +338,7 @@
     {
         $this->initialize();
 
-<<<<<<< HEAD
-        return $this->items->partition($p);
-=======
         return $this->items->partition($predicate);
->>>>>>> 824ca329
     }
 
     /**
