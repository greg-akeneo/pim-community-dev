--- conflicted
+++ resolved
@@ -148,13 +148,8 @@
                 $value = '%' . $likeValue . '%';
                 break;
             case Operators::DOES_NOT_CONTAIN:
-<<<<<<< HEAD
                 $operator = Operators::IS_NOT_LIKE;
-                $value = '%' . $value . '%';
-=======
-                $operator = Operators::NOT_LIKE;
                 $value = '%' . $likeValue . '%';
->>>>>>> fc4f0353
                 break;
             case Operators::EQUALS:
                 $operator = Operators::IS_LIKE;
