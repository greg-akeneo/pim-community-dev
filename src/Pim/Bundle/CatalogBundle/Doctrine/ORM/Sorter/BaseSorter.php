<?php

namespace Pim\Bundle\CatalogBundle\Doctrine\ORM\Sorter;

use Doctrine\ORM\Query\Expr\Join;
<<<<<<< HEAD
use Pim\Bundle\CatalogBundle\Model\AbstractAttribute;
use Pim\Bundle\CatalogBundle\Doctrine\Query\AttributeSorterInterface;
use Pim\Bundle\CatalogBundle\Doctrine\Query\FieldSorterInterface;
=======
use Doctrine\ORM\QueryBuilder;
use Pim\Bundle\CatalogBundle\Context\CatalogContext;
use Pim\Bundle\CatalogBundle\Doctrine\AttributeSorterInterface;
use Pim\Bundle\CatalogBundle\Doctrine\FieldSorterInterface;
>>>>>>> e1af4787
use Pim\Bundle\CatalogBundle\Doctrine\ORM\ValueJoin;
use Pim\Bundle\CatalogBundle\Model\AbstractAttribute;

/**
 * Base sorter
 *
 * @author    Nicolas Dupont <nicolas@akeneo.com>
 * @copyright 2014 Akeneo SAS (http://www.akeneo.com)
 * @license   http://opensource.org/licenses/osl-3.0.php  Open Software License (OSL 3.0)
 */
class BaseSorter implements AttributeSorterInterface, FieldSorterInterface
{
    /** @var QueryBuilder */
    protected $qb;

    /** @var CatalogContext */
    protected $context;

    /** @var array */
    protected $supportedAttributes;

    /** @var array */
    protected $supportedFields;

    /**
     * Instanciate a sorter
     *
     * @param CatalogContext $context
     * @param array          $extraSupportedAttributes
     * @param array          $extraSupportedFields
     */
    public function __construct(
        CatalogContext $context,
        array $extraSupportedAttributes = [],
        array $extraSupportedFields = []
    ) {
        $this->context = $context;
        $this->supportedAttributes = array_merge(
            [
                'pim_catalog_identifier',
                'pim_catalog_text',
                'pim_catalog_textarea',
                'pim_catalog_number',
                'pim_catalog_boolean',
                'pim_catalog_date'
            ],
            $extraSupportedAttributes
        );
        $this->supportedFields = array_merge(
            ['enabled', 'created', 'updated'],
            $extraSupportedFields
        );
    }

    /**
     * {@inheritdoc}
     */
    public function setQueryBuilder($queryBuilder)
    {
        $this->qb = $queryBuilder;
    }

    /**
     * {@inheritdoc}
     */
    public function supportsField($field)
    {
        return in_array(
            $field,
            $this->supportedFields
        );
    }

    /**
     * {@inheritdoc}
     */
    public function supportsAttribute(AbstractAttribute $attribute)
    {
        return in_array(
            $attribute->getAttributeType(),
            $this->supportedAttributes
        );
    }

    /**
     * {@inheritdoc}
     */
    public function addAttributeSorter(AbstractAttribute $attribute, $direction)
    {
        $aliasPrefix = 'sorter';
        $joinAlias   = $aliasPrefix.'V'.$attribute->getCode();
        $backendType = $attribute->getBackendType();

        // join to value and sort on
        $condition = $this->prepareAttributeJoinCondition($attribute, $joinAlias);
        // Remove current join in order to put the orderBy related join
        // at first place in the join queue for performances reasons
        $joinsSet = $this->qb->getDQLPart('join');
        $this->qb->resetDQLPart('join');

        $this->qb->leftJoin(
            $this->qb->getRootAlias().'.values',
            $joinAlias,
            'WITH',
            $condition
        );
        $this->qb->addOrderBy($joinAlias.'.'.$backendType, $direction);

        $idField = $this->qb->getRootAlias().'.id';
        $this->qb->addOrderBy($idField);
        // Reapply previous join after the orderBy related join
        // TODO : move this part in re-usable class
        $this->applyJoins($joinsSet);

        return $this;
    }

    /**
     * {@inheritdoc}
     */
    public function addFieldSorter($field, $direction)
    {
        $field = current($this->qb->getRootAliases()).'.'.$field;
        $this->qb->addOrderBy($field, $direction);

        $idField = $this->qb->getRootAlias().'.id';
        $this->qb->addOrderBy($idField);

        return $this;
    }

    /**
     * Prepare join to attribute condition with current locale and scope criterias
     *
     * @param AbstractAttribute $attribute the attribute
     * @param string            $joinAlias the value join alias
     *
     * @return string
     */
    protected function prepareAttributeJoinCondition(AbstractAttribute $attribute, $joinAlias)
    {
        $joinHelper = new ValueJoin($this->qb, $this->context);

        return $joinHelper->prepareCondition($attribute, $joinAlias);
    }

    /**
     * Reapply joins from a set of joins got from getDQLPart('join')
     *
     * @param array $joinsSet
     */
    protected function applyJoins($joinsSet)
    {
        foreach ($joinsSet as $joins) {
            foreach ($joins as $join) {
                if ($join->getJoinType() === Join::LEFT_JOIN) {
                    $this->qb->leftJoin(
                        $join->getJoin(),
                        $join->getAlias(),
                        $join->getConditionType(),
                        $join->getCondition(),
                        $join->getIndexBy()
                    );
                } else {
                    $this->qb->join(
                        $join->getJoin(),
                        $join->getAlias(),
                        $join->getConditionType(),
                        $join->getCondition(),
                        $join->getIndexBy()
                    );
                }
            }
        }
    }
}<|MERGE_RESOLUTION|>--- conflicted
+++ resolved
@@ -2,19 +2,13 @@
 
 namespace Pim\Bundle\CatalogBundle\Doctrine\ORM\Sorter;
 
+use Doctrine\ORM\QueryBuilder;
 use Doctrine\ORM\Query\Expr\Join;
-<<<<<<< HEAD
 use Pim\Bundle\CatalogBundle\Model\AbstractAttribute;
 use Pim\Bundle\CatalogBundle\Doctrine\Query\AttributeSorterInterface;
 use Pim\Bundle\CatalogBundle\Doctrine\Query\FieldSorterInterface;
-=======
-use Doctrine\ORM\QueryBuilder;
+use Pim\Bundle\CatalogBundle\Doctrine\ORM\ValueJoin;
 use Pim\Bundle\CatalogBundle\Context\CatalogContext;
-use Pim\Bundle\CatalogBundle\Doctrine\AttributeSorterInterface;
-use Pim\Bundle\CatalogBundle\Doctrine\FieldSorterInterface;
->>>>>>> e1af4787
-use Pim\Bundle\CatalogBundle\Doctrine\ORM\ValueJoin;
-use Pim\Bundle\CatalogBundle\Model\AbstractAttribute;
 
 /**
  * Base sorter
@@ -123,6 +117,7 @@
 
         $idField = $this->qb->getRootAlias().'.id';
         $this->qb->addOrderBy($idField);
+
         // Reapply previous join after the orderBy related join
         // TODO : move this part in re-usable class
         $this->applyJoins($joinsSet);
