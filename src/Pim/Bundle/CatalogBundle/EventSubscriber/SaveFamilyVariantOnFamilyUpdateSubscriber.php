--- conflicted
+++ resolved
@@ -36,8 +36,6 @@
     private $bulkfamilyVariantSaver;
 
     /**
-     * TODO: @migration 2.2 : remove $bulkFamilyVariantSaver and $objectDetacher
-     *
      * @param ValidatorInterface          $validator
      * @param SaverInterface              $familyVariantSaver
      * @param BulkSaverInterface          $bulkFamilyVariantSaver
@@ -45,14 +43,9 @@
      */
     public function __construct(
         ValidatorInterface $validator,
-<<<<<<< HEAD
-        BulkSaverInterface $familyVariantSaver,
+        SaverInterface $familyVariantSaver,
+        BulkSaverInterface $bulkFamilyVariantSaver,
         BulkObjectDetacherInterface $objectDetacher
-=======
-        SaverInterface $familyVariantSaver,
-        BulkSaverInterface $bulkFamilyVariantSaver = null,
-        BulkObjectDetacherInterface $objectDetacher = null
->>>>>>> 4abbdd84
     ) {
         $this->validator = $validator;
         $this->familyVariantSaver = $familyVariantSaver;
@@ -102,14 +95,9 @@
         foreach ($validFamilyVariants as $familyVariant) {
             $this->familyVariantSaver->save($familyVariant);
         }
-        if (null !== $this->objectDetacher) {
-            $this->objectDetacher->detachAll($validFamilyVariants);
-        }
 
-<<<<<<< HEAD
-        $this->familyVariantSaver->saveAll($validFamilyVariants);
         $this->objectDetacher->detachAll($validFamilyVariants);
-=======
+
         if (!empty($allViolations)) {
             $errorMessage = $this->getErrorMessage($allViolations);
             throw new \LogicException($errorMessage);
@@ -142,13 +130,8 @@
         $validFamilyVariants = $validationResponse['valid_family_variants'];
         $allViolations = $validationResponse['violations'];
 
-        if (null !== $this->bulkfamilyVariantSaver) {
-            $this->bulkfamilyVariantSaver->saveAll($validFamilyVariants);
-        }
-        if (null !== $this->objectDetacher) {
-            $this->objectDetacher->detachAll($validFamilyVariants);
-        }
->>>>>>> 4abbdd84
+        $this->bulkfamilyVariantSaver->saveAll($validFamilyVariants);
+        $this->objectDetacher->detachAll($validFamilyVariants);
 
         if (!empty($allViolations)) {
             $errorMessage = $this->getErrorMessage($allViolations);
