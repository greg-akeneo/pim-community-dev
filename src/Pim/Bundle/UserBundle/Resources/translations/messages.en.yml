pim_user:
    user:
        tab:
            general.title:               General
            additional.title:            Additional
            group_and_role.title:        Groups and Roles
            password.title:              Password
            business_unit.title:         Business Units
            email_synchronization.title: Email synchronization settings
            interfaces.title:            Interfaces
    group:
        tab:
            general.title: General
            users.title:   Users

# user grids
oro.user.controller:
    group.message.saved: "Group saved"
    role.message.saved: "Role saved"
    user.message.saved: "User saved"
    status.message.saved: "Status saved"

oro.user.grid.users:
    columns:
        username: "Username"
        email: "Email"
        firstName: "First name"
        lastName: "Last name"
        createdAt: "Created at"
        updatedAt: "Updated at"
        enabled: "Status"

oro.user.grid.roles:
    columns:
        label: "Label"

oro.user.grid.groups:
    columns:
        name: "Name"

# Page titles
pim_title:
    user.index: Users
    user_role.index: Roles
    user_group.index: Groups
    system_configuration.index: Configuration

# User
user.title: User
user.overview: User
Users Management: Users Management
Create user: Create user
btn.create.user: Create user
New user: New user
Additional: Additional
Groups and Roles: Groups and Roles
Username: Username
Password: Password
Re-enter password: Re-enter password
Name prefix: Name prefix
First name: First name
Middle name: Middle name
Last name: Last name
Name suffix: Name suffix
Date of birth: Date of birth
Avatar: Avatar
Additional emails: Additional emails
Add another email: Add another email
Catalog locale: Catalog locale
Catalog scope: Catalog scope
Default tree: Default tree
Business Units: Business Units
Email synchronization settings: Email synchronization settings
Host: Host
Port: Port
Ssl: SSL
Last logged in: Last logged in
Login count: Login count
Additional Information: Additional Information
Interfaces: Interfaces
Basic Information: Basic Information
Contact Information: Contact Information
User name: User name
Birthday: Birthday
API key: API key
Ui locale: UI locale
UI locale: UI locale
User salt: User salt
Current password: Current password
New password: New password
Repeat new password: New password (repeat)
Generate key: Generate key
Primary: primary
Removed user: Removed user
user:
    product_grid_filters: Product grid filters
    default_product_grid_view:
        label: Default product grid view
    default_grid_view:
        none: None
    timezone: Timezone

# Role
Role: Role
Owner: Owner
General: General
Entity: Entity
Capabilities: Capabilities
Save and close: Save and close
Has role : Has role
role:
    title: role
    overview: role
    edit: Edit role
    create: Create role
btn.create.role: Create role

rights:
    action: Permissions

oro_security:
    acl_group:
        user: Users
        role: Roles
        group: User groups
    acl:
        user:
            view: List users
            create: Create a user
            edit: Edit users
            delete: Remove a user
        role:
            view: List roles
            create: Create a role
            edit: Edit roles
            delete: Remove a role
        group:
            view: List user groups
            create: Create a user group
            edit: Edit user groups
            delete: Remove a user group

# Security
(default): Default permission on entities
VIEW: View
CREATE: Create
EDIT: Edit
DELETE: Delete
ASSIGN: Assign
SHARE: Share
oro:
    security:
        access-level:
            BASIC: User
            LOCAL: Business Unit
            DEEP: Division
            GLOBAL: Organization
            SYSTEM: System
            NONE: None

# User Group
Create group: Create group
btn.create.user-group: Create group
Has group: Has group
Save and Close: Save and close
user-group.overview: Groups

# Login page
Log in: Log in
Remember me on this computer: Remember me on this computer
Forgot your password?: Forgot your password?
Username or Email: Username or Email
Forgot Password: Forgot Password
Request: Request
Check Email: Check Email
<<<<<<< HEAD
password_reset_email_sent: An email has been sent to the user. It contains a link to reset the password.
Go to homepage: Go to homepage
=======
password_reset_email_sent: An email has been sent to %email%. It contains a link you must click to reset your password.
Go to homepage: Go to homepage

oro.user.form.choose_user: Choose a user...

change_password:
    flash:
        success: The password has been changed

resetting:
    flash:
        success: The password has been successfully reset

"%%username%% - View user - User Management": "%%username%% -View user - User Management"
"%%username%% - Edit user - User Management": "%%username%% - Edit user - User Management"
"New user - User Management": "New user - User Management"
"Users - User Management": "Users - User Management"

"Edit role - User management": "Edit role - User management"
"Add role - User management": "Add role - User management"
"Roles - User management": "Roles - User management"

Login: Login
"User Status - User Management": "User Status - User Management"
"Add Status - User Management": "Add Status - User Management"

"Password Reset": Password Reset
"Forgot Password": "Forgot Password"
"Password Reset - Check Email": "Password Reset - Check Email"

"Acl Resources - User Management": "Acl Resources - User Management"

"Edit group - User Management": "Edit group - User Management"
"Add group - User Management": "Add group - User Management"
"Groups - User Management": "Groups - User Management"
"Group manipulation": "Group manipulation"
"Create group": "Create group"
"Create new group": "Create new group"
"Edit group": "Edit group"
"View group list": "View group list"
"List of groups": "List of groups"
"User manipulation": "User manipulation"
"View user user": "View user user"
"Generate new API key": "Generate new API key"
"Create user user": "Create user user"
"Edit user user": "Edit user user"
"View list of user users": "View list of user users"
"Reset user password": "Reset user password"
"reset password": "reset password"
"Oro Reset password page": "Oro Reset password page"
"send reset mail": "send reset mail"
"Request reset user password": "Request reset user password"
"reset password check email": "reset password check email"
"Tell the user to check his email provider": "Tell the user to check his email provider"
"reset password": "reset password"
"Reset user password": "Reset user password"
"Role manipulation": "Role manipulation"
"Create role": "Create role"
"Create new role": "Create new role"
"Edit role": "Edit role"
"View role list": "View role list"
"List of roles": "List of roles"
"Oro Security": "Oro Security"
"Login page": "Login page"
"Oro Login page": "Oro Login page"
"Login check": "Login check"
"Oro Login check": "Oro Login check"
"Logout": "Logout"
"Oro Logout": "Oro Logout"
"ACL manipulation": "ACL manipulation"
"ACL manipulation from API": "ACL manipulation from API"
"View ACL tree": "View ACL tree"
"View ACL tree for a particular role": "View ACL tree for a particular role"
"View ACL resource": "View ACL resource"
"View user group": "View user group"
"Remove group": "Remove group"
"View group roles": "View group roles"
"Remove user user": "Remove user user"
"View user roles": "View user roles"
"View user groups": "View user groups"
"View user ACL": "View user ACL"
"View role": "View role"
"Remove role": "Remove role"
"Template controller": "Template controller"
oro:
    user:
        controller:
            group:
                message:
                    saved: "Group saved"
            role:
                message:
                    saved: "Role saved"
            user:
                message:
                    saved: "User saved"
            status:
                message:
                    saved: "Status saved"

        grid:
            users:
                columns:
                    username:    "Username"
                    email:       "Email"
                    firstName:   "First name"
                    lastName:    "Last name"
                    createdAt:   "Created at"
                    updatedAt:   "Updated at"
                    enabled:     "Status"

            roles:
                columns:
                    label:       "Label"

            groups:
                columns:
                    name:       "Name"
>>>>>>> 6125571e
<|MERGE_RESOLUTION|>--- conflicted
+++ resolved
@@ -173,11 +173,7 @@
 Forgot Password: Forgot Password
 Request: Request
 Check Email: Check Email
-<<<<<<< HEAD
 password_reset_email_sent: An email has been sent to the user. It contains a link to reset the password.
-Go to homepage: Go to homepage
-=======
-password_reset_email_sent: An email has been sent to %email%. It contains a link you must click to reset your password.
 Go to homepage: Go to homepage
 
 oro.user.form.choose_user: Choose a user...
@@ -294,5 +290,4 @@
 
             groups:
                 columns:
-                    name:       "Name"
->>>>>>> 6125571e
+                    name:       "Name"