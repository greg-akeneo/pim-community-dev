pim_user:
  user:
    tab:
      general.title: Основные
<<<<<<< HEAD
      additional.title: Дополнительные
      group_and_role.title: Группы и роли
      password.title: Пароль
      business_unit.title: Бизнес-подразделения
      email_synchronization.title: Настройки синхронизации email
      interfaces.title: Интерфейсы
=======
      additional.title: Дополнительно
      group_and_role.title: Группы и роли
      password.title: Пароль
      business_unit.title: Бизнес-единицы
      email_synchronization.title: Параметры синхронизации email
>>>>>>> d6db0695
oro.user.controller:
  group.message.saved: Группа сохранена
  role.message.saved: Роль сохранена
  user.message.saved: Пользователь сохранен
  status.message.saved: Состояние сохранено
oro.user.grid.users:
  columns:
    username: Имя пользователя
    email: Email
    firstName: Имя
    lastName: Фамилия
    createdAt: Дата создания
    updatedAt: Дата обновления
    enabled: Состояние
oro.user.grid.roles:
  columns:
    label: Ярлык
oro.user.grid.groups:
  columns:
    name: Имя
pim_title:
  user.index: Пользователи
  user_role.index: Роли
  user_group.index: Группы
  system_configuration.index: Настройки
user.title: Пользователь
user.overview: Пользователь
Users Management: Управление пользователями
Create user: Создать пользователя
btn.create.user: Создать пользователя
New user: Новый пользователь
Additional: Дополнительно
Groups and Roles: Группы и роли
Username: Имя пользователя
Password: Пароль
Re-enter password: Подтвердите пароль
Name prefix: Префикс имени
First name: Имя
Middle name: Отчество
Last name: Фамилия
Name suffix: Суффикс имени
Date of birth: Дата рождения
Avatar: Аватар
Additional emails: Дополнительные email
Add another email: Добавить другой email
Catalog locale: Локаль каталога
Catalog scope: Область видимости каталога
Default tree: Дерево каталога по умолчанию
Business Units: Бизнес-единицы
Email synchronization settings: Параметры синхронизации email
Host: Сервер
Port: Порт
Ssl: SSL
Last logged in: Дата последнего входа
Login count: Количество входов
Additional Information: Дополнительная информация
Interfaces: Интерфейсы
Basic Information: Общая информация
Contact Information: Контактная информация
User name: Имя пользователя
Birthday: День рождения
API key: Ключ API
Ui locale: Локаль пользовательского интерфейса
UI locale: Локаль пользовательского интерфейса
User salt: Соль пользователя
Current password: Действующий пароль
New password: Новый пароль
Repeat new password: Новый пароль (повтор)
Generate key: Сгенерировать ключ
Primary: первичный
Removed user: Удаленный пользователь
user:
  product_grid_filters: Фильтры товаров
  default_product_grid_view:
    label: Представление сетки продуктов по умолчанию
  default_grid_view:
    none: Нет
<<<<<<< HEAD
Role: Роль
Owner: Владелец
General: Основные
Entity: Сущность
=======
Users Management: Управление пользователями
Create user: Создать пользователя
btn.create.user: Создать пользователя
New user: Новый пользователь
Additional: Дополнительно
Groups and Roles: Группы и роли
Username: Имя пользователя
Password: Пароль
Re-enter password: Подтвердите пароль
Name prefix: Префикс имени
First name: Имя
Middle name: Отчество
Last name: Фамилия
Name suffix: Суффикс имени
Date of birth: Дата рождения
Avatar: Аватар
Additional emails: Дополнительные email
Add another email: Добавить другой email
Catalog locale: Локаль каталога
Catalog scope: Область видимости каталога
Default tree: Дерево каталога по умолчанию
Business Units: Бизнес-единицы
Email synchronization settings: Параметры синхронизации email
Host: Сервер
Port: Порт
Last logged in: Дата последнего входа
Login count: Количество входов
Additional Information: Дополнительная информация
Basic Information: Общая информация
Contact Information: Контактная информация
User name: Имя пользователя
Birthday: День рождения
API key: Ключ API
Generate key: Сгенерировать ключ
Primary: первичный
Removed user: Удаленный пользователь
user.product_grid_filters: Фильтры товаров
Role: Роль
Owner: Владелец
General: Основные
Entity: Объект
>>>>>>> d6db0695
Capabilities: Способности
Save and close: Сохранить и закрыть
Has role: Имеет роль
role:
  title: роль
  overview: роль
  edit: Изменить роль
  create: Создать роль
btn.create.role: Создать роль
rights:
  action: Права доступа
oro_security:
  acl_group:
    user: Пользователи
    role: Роли
    group: Группы пользователя
  acl:
    user:
      view: Просмотр списка пользователей
      create: Создание пользователя
      edit: Изменение пользователей
      delete: Удаление пользователя
    role:
      view: Просмотр списка ролей
      create: Создание роли
      edit: Изменение ролей
      delete: Удаление роли
    group:
      view: Просмотр списка групп пользователя
      create: Создание группы пользователя
      edit: Изменение групп пользователя
      delete: Удаление группы пользователя
(default): Разрешения по умолчанию на сущности
VIEW: Просмотр
CREATE: Создать
EDIT: Изменить
DELETE: Удалить
ASSIGN: Назначить
SHARE: Поделиться
oro:
  security:
    access-level:
      BASIC: Пользователь
      LOCAL: Бизнес-единица
      DEEP: Отдел
      GLOBAL: Организация
      SYSTEM: Система
      NONE: Нет
Create group: Создать группу
btn.create.user-group: Создать группу
Has group: Имеет группу
Save and Close: Сохранить и закрыть
user-group.overview: Группы
Log in: Войти
Remember me on this computer: Запомнить меня на этом компьютере
Forgot your password?: Забыли пароль?
Username or Email: Имя пользователя или Email
Forgot Password: Восстановить пароль
Request: Запрос
Check Email: Проверить электронную почту
password_reset_email_sent: 'На адрес %email% было отправлено письмо. Оно содержит ссылку, которую вам нужно нажать, чтобы сбросить ваш пароль.'
Go to homepage: Перейти на главную страницу<|MERGE_RESOLUTION|>--- conflicted
+++ resolved
@@ -2,20 +2,11 @@
   user:
     tab:
       general.title: Основные
-<<<<<<< HEAD
-      additional.title: Дополнительные
-      group_and_role.title: Группы и роли
-      password.title: Пароль
-      business_unit.title: Бизнес-подразделения
-      email_synchronization.title: Настройки синхронизации email
-      interfaces.title: Интерфейсы
-=======
       additional.title: Дополнительно
       group_and_role.title: Группы и роли
       password.title: Пароль
       business_unit.title: Бизнес-единицы
       email_synchronization.title: Параметры синхронизации email
->>>>>>> d6db0695
 oro.user.controller:
   group.message.saved: Группа сохранена
   role.message.saved: Роль сохранена
@@ -93,12 +84,6 @@
     label: Представление сетки продуктов по умолчанию
   default_grid_view:
     none: Нет
-<<<<<<< HEAD
-Role: Роль
-Owner: Владелец
-General: Основные
-Entity: Сущность
-=======
 Users Management: Управление пользователями
 Create user: Создать пользователя
 btn.create.user: Создать пользователя
@@ -140,7 +125,6 @@
 Owner: Владелец
 General: Основные
 Entity: Объект
->>>>>>> d6db0695
 Capabilities: Способности
 Save and close: Сохранить и закрыть
 Has role: Имеет роль
