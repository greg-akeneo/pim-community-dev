pim_user:
  user:
    tab:
      general.title: Allgemein
      additional.title: Ergänzend
      group_and_role.title: Gruppen und Rollen
      password.title: Passwort
      business_unit.title: Geschäftsbereich
      email_synchronization.title: Einstellungen für E-Mail Synchronisierung
      interfaces.title: Benutzeroberfläche
  group:
    tab:
      general.title: Allgemein
      users.title: Benutzer
oro.user.controller:
  group.message.saved: "Gruppe gespeichert"
  role.message.saved: "Rolle gespeichert"
  user.message.saved: "Benutzer gespeichert"
  status.message.saved: "Status gespeichert"
oro.user.grid.users:
  columns:
    username: "Benutzername"
    email: "E-Mail"
    firstName: "Vorname"
    lastName: "Nachname"
    createdAt: "Erstellt am"
    updatedAt: "Aktualisiert am"
    enabled: "Status"
oro.user.grid.roles:
  columns:
    label: "Bezeichnung"
oro.user.grid.groups:
  columns:
    name: "Name"
pim_title:
  user.index: Benutzer
  user_role.index: Rollen
  user_group.index: Gruppen
  system_configuration.index: Konfiguration
user.title: Benutzer
user.overview: Benutzer
Users Management: Benutzerverwaltung
Create user: Benutzer anlegen
btn.create.user: Benutzer anlegen
New user: Neuer Benutzer
Additional: Ergänzend
Groups and Roles: Gruppen und Rollen
Username: Benutzername
Password: Passwort
Password (again): Passwort wiederholen
<<<<<<< HEAD
Re-enter password: Kennwort erneut eingeben
=======
Re-enter password: Passwort erneut eingeben
>>>>>>> 999c0b44
Name prefix: Namenspräfix
First name: Vorname
Middle name: Zweiter Vorname
Last name: Nachname
Name suffix: Namenssuffix
Date of birth: Geburtsdatum
Avatar: Benutzerbild
Additional emails: Zusätzliche E-Mail Adressen
Add another email: Weitere E-Mail Adresse hinzufügen
Catalog locale: Katalog-Gebietsschema
Catalog scope: Katalog-Gültigkeit
Default tree: Standardstruktur
Business Units: Geschäftsbereich
Email synchronization settings: Einstellungen für E-Mail Synchronisierung
Host: Host
Port: Port
Ssl: SSL
Last logged in: Zuletzt eingeloggt
Login count: Anzahl der Anmeldungen
Additional Information: Zusätzliche Informationen
Interfaces: Benutzeroberfläche
Basic Information: Basisinformationen
Contact Information: Kontaktinformationen
User name: Benutzername
Birthday: Geburtstag
API key: API-Schlüssel
Ui locale: UI-Gebietsschema
UI locale: UI-Gebietsschema
User salt: Benutzer-Salt
Current password: Aktuelles Passwort
New password: Neues Passwort
Repeat new password: Neues Passwort (Wiederholung)
Generate key: Schlüssel erzeugen
Primary: Primär
Removed user: Benutzer gelöscht
user:
  product_grid_filters: Produktübersichtsfilter
  default_product_grid_view:
    label: Standardansicht Produktübersicht
  default_grid_view:
    none: Keine
Role: Rolle
Owner: Eigentümer
General: Allgemein
Entity: Entität
Capabilities: Fähigkeiten
Save and close: Speichern und schließen
Has role: hat Rolle
role:
  title: Rolle
  overview: Rolle
  edit: Rolle bearbeiten
  create: Rolle anlegen
btn.create.role: Rolle anlegen
rights:
  action: Berechtigungen
oro_security:
  acl_group:
    user: Benutzer
    role: Rollen
    group: Benutzergruppen
  acl:
    user:
      view: Benutzer auflisten
      create: Benutzer anlegen
      edit: Benutzer bearbeiten
      delete: Benutzer entfernen
    role:
      view: Rollen auflisten
      create: Rolle anlegen
      edit: Rolle bearbeiten
      delete: Rolle entfernen
    group:
      view: Benutzergruppen auflisten
      create: Benutzergruppe anlegen
      edit: Benutzergruppe bearbeiten
      delete: Benutzergruppe entfernen
(default): Standardberechtigung für Entitäten
VIEW: Ansehen
CREATE: Anlegen
EDIT: Bearbeiten
DELETE: Löschen
ASSIGN: Zuweisen
SHARE: Teilen
oro:
  security:
    access-level:
      BASIC: Benutzer
      LOCAL: Geschäftsbereich
      DEEP: Division
      GLOBAL: Unternehmen
      SYSTEM: System
      NONE: Keine
Create group: Gruppe anlegen
btn.create.user-group: Gruppe anlegen
Has group: hat Gruppe
Save and Close: Speichern und schließen
user-group.overview: Gruppen
Log in: Anmelden
Remember me on this computer: Automatisch anmelden
Forgot your password?: Passwort vergessen?
Username or Email: Benutzername oder E-Mail
Forgot Password: Passwort vergessen
Request: Anfrage
Check Email: Posteingang überprüfen
Go to homepage: Zur Startseite<|MERGE_RESOLUTION|>--- conflicted
+++ resolved
@@ -8,10 +8,6 @@
       business_unit.title: Geschäftsbereich
       email_synchronization.title: Einstellungen für E-Mail Synchronisierung
       interfaces.title: Benutzeroberfläche
-  group:
-    tab:
-      general.title: Allgemein
-      users.title: Benutzer
 oro.user.controller:
   group.message.saved: "Gruppe gespeichert"
   role.message.saved: "Rolle gespeichert"
@@ -48,11 +44,7 @@
 Username: Benutzername
 Password: Passwort
 Password (again): Passwort wiederholen
-<<<<<<< HEAD
-Re-enter password: Kennwort erneut eingeben
-=======
 Re-enter password: Passwort erneut eingeben
->>>>>>> 999c0b44
 Name prefix: Namenspräfix
 First name: Vorname
 Middle name: Zweiter Vorname
@@ -63,8 +55,8 @@
 Additional emails: Zusätzliche E-Mail Adressen
 Add another email: Weitere E-Mail Adresse hinzufügen
 Catalog locale: Katalog-Gebietsschema
-Catalog scope: Katalog-Gültigkeit
-Default tree: Standardstruktur
+Catalog scope: Standard-Gültigkeitsbereich
+Default tree: Standardkategoriebaum Produkte
 Business Units: Geschäftsbereich
 Email synchronization settings: Einstellungen für E-Mail Synchronisierung
 Host: Host
@@ -81,7 +73,7 @@
 API key: API-Schlüssel
 Ui locale: UI-Gebietsschema
 UI locale: UI-Gebietsschema
-User salt: Benutzer-Salt
+User salt: Benutzer-Streuung
 Current password: Aktuelles Passwort
 New password: Neues Passwort
 Repeat new password: Neues Passwort (Wiederholung)
@@ -89,9 +81,9 @@
 Primary: Primär
 Removed user: Benutzer gelöscht
 user:
-  product_grid_filters: Produktübersichtsfilter
+  product_grid_filters: Filter Produktliste
   default_product_grid_view:
-    label: Standardansicht Produktübersicht
+    label: Standardansicht Produktliste
   default_grid_view:
     none: Keine
 Role: Rolle
@@ -158,4 +150,4 @@
 Forgot Password: Passwort vergessen
 Request: Anfrage
 Check Email: Posteingang überprüfen
-Go to homepage: Zur Startseite+Go to homepage: Zurück zur Hauptseite