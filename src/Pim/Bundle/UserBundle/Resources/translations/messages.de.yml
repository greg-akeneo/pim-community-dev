pim_user:
  user:
    tab:
      general.title: Allgemein
      additional.title: Ergänzend
      group_and_role.title: Gruppen und Rollen
      password.title: Kennwort
      business_unit.title: Geschäftsbereich
      email_synchronization.title: Einstellungen für E-Mail Synchronisierung
      interfaces.title: Interfaces
  group:
    tab:
      general.title: Allgemein
      users.title: Benutzer
oro.user.controller:
  group.message.saved: "Gruppe gespeichert"
  role.message.saved: "Rolle gespeichert"
  user.message.saved: "Benutzer gespeichert"
  status.message.saved: "Status gespeichert"
oro.user.grid.users:
  columns:
    username: "Benutzername"
    email: "E-Mail"
    firstName: "Vorname"
    lastName: "Nachname"
    createdAt: "Erstellt am"
    updatedAt: "Aktualisiert am"
    enabled: "Status"
oro.user.grid.roles:
  columns:
    label: "Bezeichnung"
oro.user.grid.groups:
  columns:
    name: "Name"
pim_title:
  user.index: Benutzer
  user_role.index: Rollen
  user_group.index: Gruppen
  system_configuration.index: Konfiguration
user.title: Benutzer
user.overview: Benutzer
Users Management: Benutzerverwaltung
Create user: Benutzer anlegen
btn.create.user: Benutzer anlegen
New user: Neuer Benutzer
Additional: Ergänzend
Groups and Roles: Gruppen und Rollen
Username: Benutzername
Password: Kennwort
Re-enter password: Kennwort erneut eingeben
Name prefix: Namenspräfix
First name: Vorname
Middle name: Zweiter Vorname
Last name: Nachname
Name suffix: Namenssuffix
Date of birth: Geburtsdatum
Avatar: Benutzerbild
Additional emails: Zusätzliche E-Mail Adressen
Add another email: Weitere E-Mail Adresse hinzufügen
Catalog locale: Katalog-Gebietsschema
Catalog scope: Katalog-Gültigkeit
Default tree: Standardstruktur
Business Units: Geschäftsbereich
Email synchronization settings: Einstellungen für E-Mail Synchronisierung
Host: Host
Port: Port
Ssl: SSL
Last logged in: Zuletzt eingeloggt
Login count: Anzahl der Anmeldungen
Additional Information: Zusätzliche Informationen
Interfaces: Interfaces
Basic Information: Basisinformationen
Contact Information: Kontaktinformationen
User name: Benutzername
Birthday: Geburtstag
API key: API-Schlüssel
Ui locale: UI-Gebietsschema
UI locale: UI-Gebietsschema
User salt: Benutzer-Salt
Current password: Aktuelles Passwort
New password: Neues Passwort
Repeat new password: Neues Passwort (Wiederholung)
Generate key: Schlüssel erzeugen
Primary: Primär
Removed user: Benutzer gelöscht
user:
  product_grid_filters: Produktübersichtsfilter
  default_product_grid_view:
    label: Standardansicht Produktübersicht
  default_grid_view:
    none: Keine
Role: Rolle
Owner: Eigentümer
General: Allgemein
Entity: Entität
Capabilities: Fähigkeiten
Save and close: Speichern und schließen
Has role: hat Rolle
role:
  title: Rolle
  overview: Rolle
  edit: Rolle bearbeiten
  create: Rolle anlegen
btn.create.role: Rolle anlegen
rights:
  action: Berechtigungen
oro_security:
  acl_group:
    user: Benutzer
    role: Rollen
    group: Benutzergruppen
  acl:
    user:
      view: Benutzer auflisten
      create: Benutzer anlegen
      edit: Benutzer bearbeiten
      delete: Benutzer entfernen
    role:
      view: Rollen auflisten
      create: Rolle anlegen
      edit: Rolle bearbeiten
      delete: Rolle entfernen
    group:
      view: Benutzergruppen auflisten
      create: Benutzergruppe anlegen
      edit: Benutzergruppe bearbeiten
      delete: Benutzergruppe entfernen
(default): Standardberechtigung für Entitäten
VIEW: Ansehen
CREATE: Anlegen
EDIT: Bearbeiten
DELETE: Löschen
ASSIGN: Zuweisen
SHARE: Teilen
oro:
  security:
    access-level:
      BASIC: Benutzer
      LOCAL: Geschäftsbereich
      DEEP: Division
      GLOBAL: Unternehmen
      SYSTEM: System
      NONE: Keine
Create group: Gruppe anlegen
btn.create.user-group: Gruppe anlegen
Has group: hat Gruppe
Save and Close: Speichern und schließen
user-group.overview: Gruppen
Log in: Anmelden
Remember me on this computer: Automatisch anmelden
Forgot your password?: Passwort vergessen?
Username or Email: Benutzername oder E-Mail
Forgot Password: Passwort vergessen
Request: Anfrage
Check Email: Posteingang überprüfen
<<<<<<< HEAD
Go to homepage: Zur Startseite
=======
Go to homepage: Zurück zur Hauptseite
>>>>>>> 2f01f090
<|MERGE_RESOLUTION|>--- conflicted
+++ resolved
@@ -153,8 +153,4 @@
 Forgot Password: Passwort vergessen
 Request: Anfrage
 Check Email: Posteingang überprüfen
-<<<<<<< HEAD
-Go to homepage: Zur Startseite
-=======
-Go to homepage: Zurück zur Hauptseite
->>>>>>> 2f01f090
+Go to homepage: Zurück zur Hauptseite