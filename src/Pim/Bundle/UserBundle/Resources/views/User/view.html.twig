--- conflicted
+++ resolved
@@ -2,11 +2,7 @@
 {% import 'PimUIBundle::macros.html.twig' as UI %}
 
 {% set fullname = entity.fullName|default('N/A') %}
-<<<<<<< HEAD
-=======
-{% oro_title_set({params : {"%username%": fullname }}) %}
 {% set userBackPath = resource_granted('pim_user_user_index') ? path('oro_user_index') : path('oro_user_profile_view') %}
->>>>>>> 5fa80cf7
 
 {% block navButtons %}
     {% if resource_granted('pim_user_user_remove') and entity.id!=app.user.id %}
@@ -16,7 +12,7 @@
                 <div class="AknDropdown-menuTitle">{{'other_actions'|trans}}</div>
                 {{ UI.deleteButton({
                     'dataUrl': path('oro_user_user_delete', {'id': entity.id}),
-                    'dataRedirect': path('oro_user_index'),
+                    'dataRedirect': userBackPath,
                     'aCss': 'AknDropdown-menuLink delete remove-button',
                     'dataId': entity.id,
                     'dataMessage': 'Are you sure you want to delete this user?'|trans,
@@ -36,42 +32,12 @@
             'label' : 'Edit',
             'aClass' : 'AknButtonList-item AknButton--action edit-user'
         }) }}
-<<<<<<< HEAD
-=======
-    {% else %}
-        {% if resource_granted('pim_user_user_edit') %}
-            {{ UI.button({
-                'path' : path('oro_user_update', { id: entity.id }),
-                'iClass' : 'icon-pencil ',
-                'title' : 'Edit user',
-                'label' : 'Edit',
-                'aClass' : 'AknButtonList-item AknButton--action edit-user'
-            }) }}
-        {% endif %}
-    {% endif %}
-    {% if resource_granted('pim_user_user_remove') and entity.id!=app.user.id %}
-        {{ UI.deleteButton({
-            'dataUrl': path('oro_user_user_delete', {'id': entity.id}),
-            'dataRedirect': userBackPath,
-            'aCss': 'AknButtonList-item remove-button',
-            'dataId': entity.id,
-            'dataMessage': 'Are you sure you want to delete this user?'|trans,
-            'successMessage': 'User deleted'|trans,
-            'title': 'Delete user',
-            'label': 'Delete'
-        }) }}
->>>>>>> 5fa80cf7
     {% endif %}
 {% endblock navButtons %}
 
 {% block pageHeader %}
     {% set breadcrumbs = {
         'entity':      entity,
-<<<<<<< HEAD
-=======
-        'indexPath':   userBackPath,
-        'indexLabel': 'Users'|trans,
->>>>>>> 5fa80cf7
         'entityTitle': fullname,
         'hasAvatar':   true,
         'imagePath':   entity.imagePath,
@@ -86,7 +52,6 @@
     <span class="AknTitleContainer-metaItem">{{ 'Login count'|trans }}: {{ entity.loginCount|default(0) }}</span>
 {% endblock stats %}
 
-<<<<<<< HEAD
 {% block context %}
     {% if entity.enabled %}
         <div class="AknBadge AknBadge--medium AknBadge--enabled status-enabled"><i class="AknBadge-icon icon-status-enabled icon-circle"></i>{{ 'Active'|trans }}</div>
@@ -94,11 +59,6 @@
         <div class="AknBadge AknBadge--medium AknBadge--disabled status-disabled"><i class="AknBadge-icon icon-status-disabled icon-circle"></i>{{ 'Inactive'|trans }}</div>
     {% endif %}
 {% endblock context %}
-=======
-{% block backButton %}
-    {{ elements.backLink(userBackPath) }}
-{% endblock %}
->>>>>>> 5fa80cf7
 
 {% block content_data %}
     <div>
