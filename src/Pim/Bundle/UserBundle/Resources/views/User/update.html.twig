
{% import 'PimUIBundle::macros.html.twig' as UI %}
{% import 'PimUIBundle:Default:page_elements.html.twig' as elements %}

{% set fullname = form.vars.value.fullName|default('N/A') %}
{% set title = form.vars.value.id ? 'Edit user'|trans ~ ' - ' ~ fullname : 'New user'|trans %}

{% block head_script %}
    <script type="text/javascript">
        require(['underscore', 'jquery', 'pim/initselect2', 'datepicker', 'pim/date-context', 'jquery.jstree', 'jstree/jquery.hotkeys', 'bootstrap.bootstrapswitch'],
        function (_, $, initSelect2, datepicker, dateContext) {
            $(function() {
                $('#{{ form.vars.id }}').find('select').addClass('select2');
                initSelect2.init($('#{{ form.vars.id }}'));

                _.each($('#{{ form.vars.id }} input.datepicker:not(.hasPicker)'), function (field) {
                    datepicker.init($(field).closest('div'), {
                        format: dateContext.get('date').format,
                        defaultFormat: dateContext.get('date').defaultFormat,
                        language: dateContext.get('language')
                    });
                });

                {% if form.rolesCollection is defined %}
                    var $roles = $('#{{ form.rolesCollection.vars.id }}');

                    var checkRoles = function() {
                        if ($roles.find('input:checked').length) {
                            $('a[href="#pim_user-user-tab-group_and_role"]').removeClass('AknHorizontalNavtab-link--errored error');
                            $roles.parent().removeClass('validation-error');
                        } else {
                            $('a[href="#pim_user-user-tab-group_and_role"]').addClass('AknHorizontalNavtab-link--errored error');
                            $roles.addClass('error').parent().addClass('validation-error');
                        }
                    };

                    $roles.on('change', 'input', checkRoles);

                    checkRoles();
                {% endif %}

                $('#{{ form.vars.id }} .switch:not(.has-switch)').bootstrapSwitch();
            });
        });
    </script>
{% endblock %}

{% block page_container %}
{% block content %}
<div class="AknDefault-mainContent">
    {{ form_start(form, {
        'action': editRoute,
        'attr': {
            'data-updated-title': 'confirmation.leave'|trans,
            'data-updated-message': 'confirmation.discard changes'|trans({ '%entity%': 'user.title'|trans }),
            'novalidate': ''
        }
    }) }}

        {% set meta %}
            {% if form.vars.value.id %}
                <span class="AknTitleContainer-metaItem">{{ 'Created'|trans }}: {{ form.vars.value.createdAt ? form.vars.value.createdAt|datetime_presenter : 'N/A' }}</span>
                <span class="AknTitleContainer-metaItem">{{ 'Updated'|trans }}: {{ form.vars.value.updatedAt ? form.vars.value.updatedAt|datetime_presenter : 'N/A' }}</span>
                <span class="AknTitleContainer-metaItem">{{ 'Last logged in'|trans }}: {{ form.vars.value.lastLogin ? form.vars.value.lastLogin|datetime_presenter : 'N/A' }}</span>
                <span class="AknTitleContainer-metaItem">{{ 'Login count'|trans }}: {{ form.vars.value.loginCount|default(0) }}</span>
            {% endif %}
        {% endset %}

        {% set buttons %}
            {% if form.vars.value.id and form.vars.value.id != app.user.id %}
<<<<<<< HEAD
              <div class="AknSecondaryActions AknDropdown AknButtonList-item secondary-actions">
                <div class="AknSecondaryActions-button dropdown-button" data-toggle="dropdown"></div>
                <div class="AknDropdown-menu AknDropdown-menu--right">
                    <div class="AknDropdown-menuTitle">{{'other_actions'|trans}}</div>
                    {{ elements.deleteLink(
                        path('oro_user_user_delete', {'id': form.vars.value.id}),
                        'pim_user_user_remove',
                        path('oro_user_index'),
                        'confirmation.remove.user'|trans({ '%name%': fullname }),
                        'flash.user.removed'|trans,
                        'Confirm deletion'|trans,
                        'AknDropdown-menuLink delete',
                        'Users'|trans
                    ) }}
                </div>
              </div>
=======
                {{ elements.deleteLink(
                    path('oro_user_user_delete', {'id': form.vars.value.id}),
                    'pim_user_user_remove',
                    path('oro_user_index'),
                    'confirmation.remove.user'|trans({ '%name%': fullname }),
                    'flash.user.removed'|trans,
                    '',
                    'AknButtonList-item'
                ) }}
            {% endif %}
            {% if form.vars.value.id %}
                {{ elements.link(
                    'Cancel'|trans,
                    path('oro_user_index'),
                    { icon: 'chevron-left', class:'AknButtonList-item AknButton--grey' }
                ) }}
>>>>>>> 5677c62b
            {% endif %}
            {{ elements.submitBtn('', 'ok', 'AknButtonList-item') }}
        {% endset %}

        {% set image %}
            {% set imagePath = form.vars.value.imagePath %}
            <img class="AknTitleContainer-image" src="{{ imagePath ? imagePath | imagine_filter('avatar_med') : asset('bundles/pimui/images/info-user.png') }}"/>
        {% endset %}

        {{ elements.page_header(
            {
                title: title,
                buttons: buttons,
                meta: meta,
                state: elements.updated(form.vars.id),
                image: image
            }
        ) }}

        {{ elements.form_navbar(view_element_aliases(form.vars.id ~ '.form_tab')) }}
        <div class="AknTabContainer-content tab-content oro-tab-form">
            {{ elements.form_errors(form) }}

            {{ view_elements(form.vars.id ~ '.form_tab') }}
        </div>

        <script>
            require(
                [
                    'pim/common/breadcrumbs',
                    'pim/fetcher-registry',
                    'pim/form-builder',
                    'pim/page-title'
                ],
                function(
                    Breadcrumbs,
                    FetcherRegistry,
                    FormBuilder,
                    PageTitle
                ) {
                    $(function() {
                        var breadcrumbs = new Breadcrumbs({
                            config: {
                                tab: 'pim-menu-system',
                                item: 'pim-menu-system-user-user'
                            }
                        });
                        breadcrumbs.configure().then(function () {
                            breadcrumbs.render();
                            $('*[data-drop-zone="breadcrumbs"]').append(breadcrumbs.$el);
                        });

                        PageTitle.set({ 'username': '{{ fullname }}' });

                        FetcherRegistry.initialize().done(function () {
                            FormBuilder.build('pim-menu-user-navigation').then(function (form) {
                                $('.user-menu').append(form.el);
                                form.render();
                            }.bind(this));
                        });
                    });
                }
            );
        </script>

    {{ form_end(form) }}
</div>
{% endblock %}
{% endblock %}<|MERGE_RESOLUTION|>--- conflicted
+++ resolved
@@ -1,4 +1,3 @@
-
 {% import 'PimUIBundle::macros.html.twig' as UI %}
 {% import 'PimUIBundle:Default:page_elements.html.twig' as elements %}
 
@@ -68,7 +67,6 @@
 
         {% set buttons %}
             {% if form.vars.value.id and form.vars.value.id != app.user.id %}
-<<<<<<< HEAD
               <div class="AknSecondaryActions AknDropdown AknButtonList-item secondary-actions">
                 <div class="AknSecondaryActions-button dropdown-button" data-toggle="dropdown"></div>
                 <div class="AknDropdown-menu AknDropdown-menu--right">
@@ -85,24 +83,6 @@
                     ) }}
                 </div>
               </div>
-=======
-                {{ elements.deleteLink(
-                    path('oro_user_user_delete', {'id': form.vars.value.id}),
-                    'pim_user_user_remove',
-                    path('oro_user_index'),
-                    'confirmation.remove.user'|trans({ '%name%': fullname }),
-                    'flash.user.removed'|trans,
-                    '',
-                    'AknButtonList-item'
-                ) }}
-            {% endif %}
-            {% if form.vars.value.id %}
-                {{ elements.link(
-                    'Cancel'|trans,
-                    path('oro_user_index'),
-                    { icon: 'chevron-left', class:'AknButtonList-item AknButton--grey' }
-                ) }}
->>>>>>> 5677c62b
             {% endif %}
             {{ elements.submitBtn('', 'ok', 'AknButtonList-item') }}
         {% endset %}
