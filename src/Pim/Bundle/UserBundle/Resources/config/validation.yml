--- conflicted
+++ resolved
@@ -2,20 +2,6 @@
     constraints:
         - Pim\Bundle\UserBundle\Validator\Constraints\UserPreferences:
             groups: [User]
-<<<<<<< HEAD
-    properties:
-        uiLocale:
-            - NotBlank: ~
-        catalogLocale:
-            - NotBlank: ~
-            - Pim\Component\Catalog\Validator\Constraints\ActivatedLocale: ~
-        phone:
-            - Regex:
-                pattern: '/^\+[0-9]+$/'
-                message: "The phone has to respect the international format (eg: +33755667788)."
-            - Length:
-                max: 20
-=======
         - Symfony\Bridge\Doctrine\Validator\Constraints\UniqueEntity: username
         - Symfony\Bridge\Doctrine\Validator\Constraints\UniqueEntity: email
     properties:
@@ -57,6 +43,17 @@
             - Date:         ~
         imageFile:
             - Image:        ~
+        uiLocale:
+            - NotBlank: ~
+        catalogLocale:
+            - NotBlank: ~
+            - Pim\Component\Catalog\Validator\Constraints\ActivatedLocale: ~
+        phone:
+            - Regex:
+                pattern: '/^\+[0-9]+$/'
+                message: "The phone has to respect the international format (eg: +33755667788)."
+            - Length:
+                max: 20
 
 Pim\Component\User\Model\Role:
     constraints:
@@ -78,5 +75,4 @@
 #        roles:
 #            - Count:
 #                min:        1
-#                minMessage: "You must select at least {{ limit }} role"
->>>>>>> 6125571e
+#                minMessage: "You must select at least {{ limit }} role"