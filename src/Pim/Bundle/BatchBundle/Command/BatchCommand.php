<?php
namespace Pim\Bundle\BatchBundle\Command;

use Symfony\Bundle\FrameworkBundle\Command\ContainerAwareCommand;

use Symfony\Component\Console\Input\InputArgument;
use Symfony\Component\Console\Input\InputOption;
use Symfony\Component\Console\Input\InputInterface;
use Symfony\Component\Console\Output\OutputInterface;

use Pim\Bundle\BatchBundle\Job\SimpleJob;
use Pim\Bundle\BatchBundle\Job\JobParameters;
use Pim\Bundle\BatchBundle\Job\JobRepository;
use Pim\Bundle\BatchBundle\Job\Launch\SimpleJobLauncher;

use Pim\Bundle\BatchBundle\Item\Support\ArrayReader;
use Pim\Bundle\BatchBundle\Item\Support\NoopProcessor;
use Pim\Bundle\BatchBundle\Item\Support\EchoWriter;

use Pim\Bundle\BatchBundle\Step\ItemStep;
use Pim\Bundle\BatchBundle\Item\Support\DoctrineReader;
use Pim\Bundle\BatchBundle\Item\Support\SerializerProcessor;
use Pim\Bundle\BatchBundle\Item\Support\FilePutContentsWriter;

use Pim\Bundle\ProductBundle\ImportExport\Reader\ProductReader;
use Pim\Bundle\ProductBundle\ImportExport\Writer\EchoProductWriter;
use Pim\Bundle\ProductBundle\ImportExport\Processor\ProductToArrayProcessor;

/**
 * Batch command
 *
 * @author    Benoit Jacquemont <benoit@akeneo.com>
 * @copyright 2013 Akeneo SAS (http://www.akeneo.com)
 * @license   http://opensource.org/licenses/osl-3.0.php  Open Software License (OSL 3.0)
 */
class BatchCommand extends ContainerAwareCommand
{
    /**
     * {@inheritdoc}
     */
    protected function configure()
    {
        $this
            ->setName('pim:batch:job')
            ->setDescription('Launch a registered job');
    }

    /**
     * {@inheritdoc}
     */
    protected function execute(InputInterface $input, OutputInterface $output)
    {
<<<<<<< HEAD
        $container = $this->getContainer();
        $dummyJobRepository = new JobRepository();

        $productReader = new DoctrineReader();
        $productReader->setQuery(
            $container
                ->get('doctrine.orm.default_entity_manager')
                ->getRepository('PimProductBundle:Product')
                ->createQueryBuilder('p')
                ->getQuery()
        );
=======
        $simpleJob = $this->getContainer()->get('pim_batch.my_super_job');

        $dummyJobParameters = new JobParameters();
        $dummyJobRepository = new JobRepository();


        //$itemReader = new ArrayReader();
        //$itemReader->setItems(array('hello', 'world', 'akeneo', 'is', 'great'));
        $productManager = $this->getContainer()->get('pim_product.manager.product');
        $itemReader = new ProductReader($productManager);
        //$itemProcessor = new UcfirstProcessor();
        //$itemProcessor = new NoopProcessor();
        $itemProcessor = new ProductToArrayProcessor();
        //$itemWriter = new EchoWriter();
        $itemWriter = new EchoProductWriter();
>>>>>>> 161066f8

        $productProcessor = new SerializerProcessor($container->get('pim_serializer'));
        $productProcessor->setFormat('csv');

        $productWriter = new FilePutContentsWriter();
        $productWriter->setPath('/tmp/export'.uniqid().'.csv');

        $step1 = new ItemStep("Product export");
        $step1->setReader($productReader);
        $step1->setProcessor($productProcessor);
        $step1->setWriter($productWriter);

        //$simpleJob = new SimpleJob("My super job");
        $simpleJob->setJobRepository($dummyJobRepository);
        $simpleJob->addStep($step1);

        $jobLauncher = new SimpleJobLauncher();
        $jobLauncher->setJobRepository($dummyJobRepository);
        $jobExecution = $jobLauncher->run($simpleJob, $dummyJobParameters);


        echo $simpleJob."\n";
        echo $jobExecution."\n";
    }
}<|MERGE_RESOLUTION|>--- conflicted
+++ resolved
@@ -14,17 +14,13 @@
 use Pim\Bundle\BatchBundle\Job\Launch\SimpleJobLauncher;
 
 use Pim\Bundle\BatchBundle\Item\Support\ArrayReader;
-use Pim\Bundle\BatchBundle\Item\Support\NoopProcessor;
+use Pim\Bundle\BatchBundle\Item\Support\UcfirstProcessor;
 use Pim\Bundle\BatchBundle\Item\Support\EchoWriter;
 
 use Pim\Bundle\BatchBundle\Step\ItemStep;
 use Pim\Bundle\BatchBundle\Item\Support\DoctrineReader;
 use Pim\Bundle\BatchBundle\Item\Support\SerializerProcessor;
 use Pim\Bundle\BatchBundle\Item\Support\FilePutContentsWriter;
-
-use Pim\Bundle\ProductBundle\ImportExport\Reader\ProductReader;
-use Pim\Bundle\ProductBundle\ImportExport\Writer\EchoProductWriter;
-use Pim\Bundle\ProductBundle\ImportExport\Processor\ProductToArrayProcessor;
 
 /**
  * Batch command
@@ -50,7 +46,6 @@
      */
     protected function execute(InputInterface $input, OutputInterface $output)
     {
-<<<<<<< HEAD
         $container = $this->getContainer();
         $dummyJobRepository = new JobRepository();
 
@@ -62,23 +57,6 @@
                 ->createQueryBuilder('p')
                 ->getQuery()
         );
-=======
-        $simpleJob = $this->getContainer()->get('pim_batch.my_super_job');
-
-        $dummyJobParameters = new JobParameters();
-        $dummyJobRepository = new JobRepository();
-
-
-        //$itemReader = new ArrayReader();
-        //$itemReader->setItems(array('hello', 'world', 'akeneo', 'is', 'great'));
-        $productManager = $this->getContainer()->get('pim_product.manager.product');
-        $itemReader = new ProductReader($productManager);
-        //$itemProcessor = new UcfirstProcessor();
-        //$itemProcessor = new NoopProcessor();
-        $itemProcessor = new ProductToArrayProcessor();
-        //$itemWriter = new EchoWriter();
-        $itemWriter = new EchoProductWriter();
->>>>>>> 161066f8
 
         $productProcessor = new SerializerProcessor($container->get('pim_serializer'));
         $productProcessor->setFormat('csv');
@@ -91,15 +69,16 @@
         $step1->setProcessor($productProcessor);
         $step1->setWriter($productWriter);
 
-        //$simpleJob = new SimpleJob("My super job");
+        $simpleJob = new SimpleJob("My super job");
         $simpleJob->setJobRepository($dummyJobRepository);
         $simpleJob->addStep($step1);
+
+        $dummyJobParameters = new JobParameters();
 
         $jobLauncher = new SimpleJobLauncher();
         $jobLauncher->setJobRepository($dummyJobRepository);
         $jobExecution = $jobLauncher->run($simpleJob, $dummyJobParameters);
 
-
         echo $simpleJob."\n";
         echo $jobExecution."\n";
     }
