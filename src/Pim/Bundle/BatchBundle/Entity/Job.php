<?php

namespace Pim\Bundle\BatchBundle\Entity;

use Symfony\Component\Validator\Constraints as Assert;
use Doctrine\ORM\Mapping as ORM;
use Pim\Bundle\BatchBundle\Job\SimpleJob;
use Pim\Bundle\BatchBundle\Job\JobInterface;

/**
 * Entity job
 *
 * @author    Nicolas Dupont <nicolas@akeneo.com>
 * @copyright 2013 Akeneo SAS (http://www.akeneo.com)
 * @license   http://opensource.org/licenses/osl-3.0.php  Open Software License (OSL 3.0)
 *
 * @ORM\Table(name="pim_job")
 * @ORM\Entity()
 */
class Job
{
    const STATUS_READY = 0;

    const TYPE_IMPORT = 'import';
    const TYPE_EXPORT = 'export';

    /**
     * @var integer
     *
     * @ORM\Column(name="id", type="integer")
     * @ORM\Id
     * @ORM\GeneratedValue(strategy="AUTO")
     */
    protected $id;

    /**
     * @var string
     *
     * @ORM\Column(length=100, nullable=true)
     * @Assert\NotBlank
     */
    protected $code;

    /**
     * @var string
     *
     * @ORM\Column(nullable=true)
     * @Assert\NotBlank
     */
    protected $label;

    /**
     * @var string
     *
     * @ORM\Column(name="alias", type="string", length=50)
     */
    protected $alias;

    /**
     * @var integer
     *
     * @ORM\Column(name="status", type="integer")
     */
    protected $status = self::STATUS_READY;

    /**
     * @var string
     *
     * @ORM\Column(name="connector", type="string")
     */
    protected $connector;

    /**
     * Job type export or import
     *
     * @var string
     *
     * @ORM\Column
     */
    protected $type;

    /**
     * @var array
     *
     * @ORM\Column(type="array")
     */
    protected $rawConfiguration = array();

    /**
     * @var SimpleJob
     * @Assert\Valid
     */
    protected $jobDefinition;

    /**
     * Constructor
     *
     * @param string $connector
     * @param string $type
     * @param string $alias
     * @param string $jobDefinition
     */
    public function __construct($connector, $type, $alias, JobInterface $jobDefinition)
    {
        $this->connector     = $connector;
        $this->type          = $type;
        $this->alias         = $alias;
        $this->jobDefinition = $jobDefinition;
    }

    /**
     * Get id
     *
     * @return integer
     */
    public function getId()
    {
        return $this->id;
    }

    /**
     * Set code
     *
     * @param string $code
     *
     * @return \Pim\Bundle\BatchBundle\Entity\Job
     */
    public function setCode($code)
    {
        $this->code = $code;

        return $this;
    }

    /**
     * Get code
     *
     * @return string
     */
    public function getCode()
    {
        return $this->code;
    }

    /**
     * Set label
     *
     * @param string $label
     *
     * @return \Pim\Bundle\BatchBundle\Entity\Job
     */
    public function setLabel($label)
    {
        $this->label = $label;

        return $this;
    }

    /**
     * Get label
     *
     * @return string
     */
    public function getLabel()
    {
        return $this->label;
    }

    /**
<<<<<<< HEAD
     * Set alias
     *
     * @param string $alias
     *
     * @return \Pim\Bundle\BatchBundle\Entity\Job
     */
    public function setAlias($alias)
    {
        $this->alias = $alias;

        return $this;
=======
     * Get connector
     *
     * @return string
     */
    public function getConnector()
    {
        return $this->connector;
>>>>>>> bc91ddce
    }

    /**
     * Get alias
     *
     * @return string
     */
    public function getAlias()
    {
        return $this->alias;
    }

    /**
     * Get status
     *
     * @return integer
     */
    public function getStatus()
    {
        return $this->status;
    }

    /**
     * Set status
     *
     * @param integer $status
     *
     * @return \Pim\Bundle\BatchBundle\Entity\Job
     */
    public function setStatus($status)
    {
        $this->status = $status;

        return $this;
    }

    /**
     * Set type
     *
     * @param string $type
     *
     * @return \Pim\Bundle\BatchBundle\Entity\Job
     */
    public function setType($type)
    {
        $this->type = $type;

        return $this;
    }

    /**
     * Get type
     *
     * @return string
     */
    public function getType()
    {
        return $this->type;
    }

    /**
     * Set job configuration
     *
     * @param array $configuration
     *
     * @return \Pim\Bundle\BatchBundle\Entity\Job
     */
    public function setRawConfiguration($configuration)
    {
        $this->rawConfiguration = $configuration;

        return $this;
    }

    /**
     * Get raw configuration
     *
     * @return array
     */
    public function getRawConfiguration()
    {
        return $this->rawConfiguration;
    }

    /**
     * Set job definition
     *
     * @param string $jobDefinition
     *
     * @return \Pim\Bundle\BatchBundle\Entity\Job
     */
    public function setJobDefinition($jobDefinition)
    {
        $this->jobDefinition = $jobDefinition;

        $this->setRawConfiguration($jobDefinition->getConfiguration());

        return $this;
    }

    /**
     * Get job definition
     *
     * @return string
     */
    public function getJobDefinition()
    {
        return $this->jobDefinition;
    }

    /**
     * Get connector
     *
     * @return string
     */
    public function getConnector()
    {
        return $this->connector;
    }

    /**
     * Set connector
     *
     * @param string $connector
     *
     * @return \Pim\Bundle\BatchBundle\Entity\Job
     */
    public function setConnector($connector)
    {
        $this->connector = $connector;

        return $this;
    }
}<|MERGE_RESOLUTION|>--- conflicted
+++ resolved
@@ -25,7 +25,7 @@
     const TYPE_EXPORT = 'export';
 
     /**
-     * @var integer
+     * @var integer $id
      *
      * @ORM\Column(name="id", type="integer")
      * @ORM\Id
@@ -34,15 +34,15 @@
     protected $id;
 
     /**
-     * @var string
-     *
-     * @ORM\Column(length=100, nullable=true)
+     * @var string $code
+     *
+     * @ORM\Column(name="code", type="string", length=100, nullable=true)
      * @Assert\NotBlank
      */
     protected $code;
 
     /**
-     * @var string
+     * @var string $label
      *
      * @ORM\Column(nullable=true)
      * @Assert\NotBlank
@@ -50,37 +50,37 @@
     protected $label;
 
     /**
+     * @var string $label
+     *
+     * @ORM\Column(name="alias", type="string", length=50)
+     */
+    protected $alias;
+
+    /**
+     * @var integer
+     *
+     * @ORM\Column(name="status", type="integer")
+     */
+    protected $status = self::STATUS_READY;
+
+    /**
+     * @var string $connector
+     *
+     * @ORM\Column(name="connector", type="string")
+     */
+    protected $connector;
+
+    /**
+     * Job type export or import
+     *
      * @var string
      *
-     * @ORM\Column(name="alias", type="string", length=50)
-     */
-    protected $alias;
-
-    /**
-     * @var integer
-     *
-     * @ORM\Column(name="status", type="integer")
-     */
-    protected $status = self::STATUS_READY;
-
-    /**
-     * @var string
-     *
-     * @ORM\Column(name="connector", type="string")
-     */
-    protected $connector;
-
-    /**
-     * Job type export or import
-     *
-     * @var string
-     *
      * @ORM\Column
      */
     protected $type;
 
     /**
-     * @var array
+     * @var array $rawConfiguration
      *
      * @ORM\Column(type="array")
      */
@@ -167,19 +167,6 @@
     }
 
     /**
-<<<<<<< HEAD
-     * Set alias
-     *
-     * @param string $alias
-     *
-     * @return \Pim\Bundle\BatchBundle\Entity\Job
-     */
-    public function setAlias($alias)
-    {
-        $this->alias = $alias;
-
-        return $this;
-=======
      * Get connector
      *
      * @return string
@@ -187,7 +174,6 @@
     public function getConnector()
     {
         return $this->connector;
->>>>>>> bc91ddce
     }
 
     /**
@@ -297,28 +283,4 @@
     {
         return $this->jobDefinition;
     }
-
-    /**
-     * Get connector
-     *
-     * @return string
-     */
-    public function getConnector()
-    {
-        return $this->connector;
-    }
-
-    /**
-     * Set connector
-     *
-     * @param string $connector
-     *
-     * @return \Pim\Bundle\BatchBundle\Entity\Job
-     */
-    public function setConnector($connector)
-    {
-        $this->connector = $connector;
-
-        return $this;
-    }
 }