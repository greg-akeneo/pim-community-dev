--- conflicted
+++ resolved
@@ -32,15 +32,9 @@
     /**
      * @param string $name
      */
-<<<<<<< HEAD
-    public function __construct($name = '')
-    {
-        parent::__construct($name);
-=======
      public function __construct($name = '', $logger)
      {
          parent::__construct($name, $logger);
->>>>>>> ddc16c4b
 
         $this->steps = new ArrayCollection();
     }
