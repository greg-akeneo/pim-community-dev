<?php

namespace Pim\Bundle\BatchBundle\Job;

use Symfony\Component\Validator\Constraints as Assert;
use Pim\Bundle\BatchBundle\Step\StepInterface;
use Pim\Bundle\BatchBundle\Entity\JobExecution;

<<<<<<< HEAD
use Symfony\Component\Validator\Constraints as Assert;

=======
>>>>>>> f42588f4
/**
 * Implementation of the {@link Job} interface.
 *
 * Inspired by Spring Batch org.springframework.batch.core.job.AbstractJob;
 *
 * @author    Benoit Jacquemont <benoit@akeneo.com>
 * @copyright 2013 Akeneo SAS (http://www.akeneo.com)
 * @license   http://opensource.org/licenses/osl-3.0.php  Open Software License (OSL 3.0)
 *
 */
class Job implements JobInterface
{
    protected $name;

    //private CompositeStepExecutionListener stepExecutionListener = new CompositeStepExecutionListener();

    /* @var JobRepositoryInterface */
    protected $jobRepository;

    /* @var StepHandler */
    protected $stepHandler;

    /**
     * @var array
     *
     * @Assert\Valid
     */
    protected $steps;

    protected $logger = null;

    /**
     * Convenience constructor to immediately add name (which is mandatory)
     *
     * @param string $name
     */
    public function __construct($name)
    {
        $this->name   = $name;
        $this->steps  = array();
    }

    /**
     * Set the logger
     * @param object $logger
     */
    public function setLogger($logger)
    {
        $this->logger = $logger;
    }

    /**
     * Get the logger for internal use
     * @return object
     */
    protected function getLogger()
    {
        return $this->logger;
    }

    /**
     * Get the job's name
     *
     * @return name
     */
    public function getName()
    {
        return $this->name;
    }

    /**
     * Set the name property
     *
     * @param string $name
     *
     * @return Job
     */
    public function setName($name)
    {
        $this->name = $name;

        return $this;
    }


    /**
     * Return all the steps
     *
     * @return array steps
     */
    public function getSteps()
    {
        return $this->steps;
    }

    /**
     * Public setter for the steps in this job. Overrides any calls to
     * addStep(Step).
     *
     * @param array $steps the steps to execute
     *
     * @return Job
     */
    public function setSteps(array $steps)
    {
        $this->steps = $steps;

        return $this;
    }

    /**
     * Retrieve the step with the given name. If there is no Step with the given
     * name, then return null.
     *
     * @param string $stepName
     *
     * @return Step the Step
     */
    public function getStep($stepName)
    {
        foreach ($this->steps as $step) {
            if ($step->getName() == $stepName) {
                return $step;
            }
        }

        return null;
    }

    /**
     * Retrieve the step names.
     *
     * @return array the step names
     */
    public function getStepNames()
    {
        $names = array();
        foreach ($this->steps as $step) {
            $names[] = $step->getName();
        }

        return $names;
    }


    /**
     * Convenience method for adding a single step to the job.
     *
     * @param StepInterface $step a {@link Step} to add
     */
    public function addStep(StepInterface $step)
    {
        $this->steps[] = $step;
    }


    /**
     * Public setter for the {@link JobRepositoryInterface} that is needed to manage the
     * state of the batch meta domain (jobs, steps, executions) during the life
     * of a job.
     *
     * @param JobRepositoryInterface $jobRepository
     */
    public function setJobRepository(JobRepositoryInterface $jobRepository)
    {
        $this->jobRepository = $jobRepository;
    }

    /**
     * Set the step handler
     *
     * @param SimpleStepHandler $stepHandler
     */
    public function setStepHandler(SimpleStepHandler $stepHandler)
    {
        $this->stepHandler = $stepHandler;
    }

    /**
     * Run the specified job, handling all listener and repository calls, and
     * delegating the actual processing to {@link #doExecute(JobExecution)}.
     * @param JobExecution $execution
     *
     * @see Job#execute(JobExecution)
     * @throws StartLimitExceededException
     *             if start limit of one of the steps was exceeded
     */
    final public function execute(JobExecution $execution)
    {
        $this->getLogger()->debug("Job execution starting: " . $execution);

        try {
            //jobParametersValidator.validate(execution.getJobParameters());

            if ($execution->getStatus()->getValue() !== BatchStatus::STOPPING) {

                $execution->setStartTime(new \DateTime());
                $this->updateStatus($execution, BatchStatus::STARTED);

                //listener.beforeJob(execution);
                 $this->doExecute($execution);
            } else {

                // The job was already stopped before we even got this far. Deal
                // with it in the same way as any other interruption.
                $execution->setStatus(new BatchStatus(BatchStatus::STOPPED));
                $execution->setExitStatus(new ExitStatus(ExitStatus::COMPLETED));
                $this->getLogger()->debug("Job execution was stopped: ". $execution);

            }


        } catch (JobInterruptedException $e) {
            $this->getLogger()->info("Encountered interruption executing job: " . $e->getMessage());
            $this->getLogger()->debug("Full exception", array('exception', $e));

            $execution->setExitStatus($this->getDefaultExitStatusForFailure($e));
            $execution->setStatus(new BatchStatus(BatchStatus::max(BatchStatus::STOPPED, $e->getStatus()->getValue())));
            $execution->addFailureException($e);
        } catch (\Exception $e) {
            $this->getLogger()->error("Encountered fatal error executing job", array('exception', $e));
            $execution->setExitStatus($this->getDefaultExitStatusForFailure($e));
            $execution->setStatus(new BatchStatus(BatchStatus::FAILED));
            $execution->addFailureException($e);
        }

        if (($execution->getStatus()->getValue() <= BatchStatus::STOPPED)
                && (count($execution->getStepExecutions()) == 0)
        ) {
            /* @var ExitStatus */
            $exitStatus = $execution->getExitStatus();
            $noopExitStatus = new ExitStatus(ExitStatus::NOOP);
            $noopExitStatus->addExitDescription("All steps already completed or no steps configured for this job.");
            $execution->setExitStatus($exitStatus->logicalAnd($noopExitStatus));
        }

        $execution->setEndTime(new \DateTime());

        /*
        try {
            $listener->afterJob($execution);
        } catch (Exception $e) {
            $this->logger->error("Exception encountered in afterStep callback", array('exception', $e));
        }
        */

        $this->jobRepository->updateJobExecution($execution);
        $this->jobRepository->flush();
    }

    /**
     * Default mapping from throwable to {@link ExitStatus}. Clients can modify the exit code using a
     * {@link StepExecutionListener}.
     *
     * @param Exception $e the cause of the failure
     *
     * @return an {@link ExitStatus}
     */
    private function getDefaultExitStatusForFailure(\Exception $e)
    {
        $exitStatus = new ExitStatus();

        if ($e instanceof JobInterruptedException || $e->getPrevious() instanceof JobInterruptedException) {
            $exitStatus = new ExitStatus(ExitStatus::STOPPED);
            $exitStatus->addExitDescription(get_class(new JobInterruptedException()));
        } else {
            $exitStatus = new ExitStatus(ExitStatus::FAILED);
            $exitStatus->addExitDescription($e);
        }

        return $exitStatus;
    }

    /**
     * Default mapping from throwable to {@link ExitStatus}. Clients can modify the exit code using a
     * {@link StepExecutionListener}.
     *
     * @param JobExecution $jobExecution Execution of the job
     * @param string       $status       Status of the execution
     *
     * @return an {@link ExitStatus}
     */
    private function updateStatus(JobExecution $jobExecution, $status)
    {
        $jobExecution->setStatus(new BatchStatus($status));
        $this->jobRepository->updateJobExecution($jobExecution);
    }

    /**
     * To string
     *
     * @return string
     */
    public function __toString()
    {
        return get_class($this) . ': [name=' . $this->name . ']';
    }

    /**
     * Get the steps configuration
     *
     * @return array
     */
    public function getConfiguration()
    {
        $result = array();
        foreach ($this->steps as $step) {
            $result[$step->getName()] = $step->getConfiguration();
        }

        return $result;
    }

    /**
     * Set the steps configuration
     *
     * @param array $steps
     */
    public function setConfiguration(array $steps)
    {
        foreach ($steps as $title => $config) {
            $step = $this->getStep($title);
            if (!$step) {
                throw new \InvalidArgumentException(sprintf('Unknown step "%s"', $title));
            }

            $step->setConfiguration($config);
        }
    }

    /**
     * Handler of steps sequentially as provided, checking each one for success
     * before moving to the next. Returns the last {@link StepExecution}
     * successfully processed if it exists, and null if none were processed.
     *
     * @param JobExecution $execution the current {@link JobExecution}
     *
     * @see AbstractJob#handleStep(Step, JobExecution)
     * @throws JobInterruptedException
     * @throws JobRestartException
     * @throws StartLimitExceededException
     */
    protected function doExecute(JobExecution $execution)
    {
        /* @var StepExecution $stepExecution */
        $stepExecution = null;

        foreach ($this->steps as $step) {
            $stepExecution = $this->stepHandler->handleStep($step, $execution);
            if ($stepExecution->getStatus()->getValue() !== BatchStatus::COMPLETED) {
                //
                // Terminate the job if a step fails
                //
                break;
            }
        }

        //
        // Update the job status to be the same as the last step
        //
        if ($stepExecution !== null) {
            $this->getLogger()->debug("Upgrading JobExecution status: " . $stepExecution);
            $execution->upgradeStatus($stepExecution->getStatus()->getValue());
            $execution->setExitStatus($stepExecution->getExitStatus());
        }
    }
}<|MERGE_RESOLUTION|>--- conflicted
+++ resolved
@@ -6,11 +6,8 @@
 use Pim\Bundle\BatchBundle\Step\StepInterface;
 use Pim\Bundle\BatchBundle\Entity\JobExecution;
 
-<<<<<<< HEAD
 use Symfony\Component\Validator\Constraints as Assert;
 
-=======
->>>>>>> f42588f4
 /**
  * Implementation of the {@link Job} interface.
  *
