--- conflicted
+++ resolved
@@ -1,11 +1,4 @@
 parameters:
-<<<<<<< HEAD
-    pim_batch.simple_job.class: Pim\Bundle\BatchBundle\Job\Launch\SimpleJobLauncher
-
-services:
-    pim_product.exporter:
-        class: %pim_product.exporter%
-=======
     pim_batch.connectors.class: Pim\Bundle\BatchBundle\DependencyInjection\Compiler\ConnectorRegistry
     pim_batch.connectors_config: ~
     pim_batch.jobs_config: ~
@@ -13,5 +6,4 @@
 services:
     # connectors registry
     pim_batch.connectors:
-        class: %pim_batch.connectors.class%
->>>>>>> 03bc0468
+        class: %pim_batch.connectors.class%