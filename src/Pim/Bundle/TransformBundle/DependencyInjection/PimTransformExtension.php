--- conflicted
+++ resolved
@@ -25,13 +25,9 @@
         $loader->load('serializer.yml');
         $loader->load('transformers.yml');
         $loader->load('guessers.yml');
-<<<<<<< HEAD
-        $loader->load('services.yml');
-        $loader->load('builders.yml');
-=======
         $loader->load('converters.yml');
         $loader->load('cache.yml');
->>>>>>> 4e9dc49a
+        $loader->load('builders.yml');
 
         $storageDriver = $container->getParameter('pim_catalog.storage_driver');
         $storageConfig = sprintf('storage_driver/%s.yml', $storageDriver);
