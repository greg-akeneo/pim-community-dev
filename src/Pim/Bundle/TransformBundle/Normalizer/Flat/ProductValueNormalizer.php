--- conflicted
+++ resolved
@@ -68,17 +68,12 @@
             $data = new ArrayCollection($data);
         }
 
-<<<<<<< HEAD
         $type = $entity->getAttribute()->getAttributeType();
+        $backendType = $entity->getAttribute()->getBackendType();
 
         if (AttributeTypes::BOOLEAN === $type) {
             $result = [$fieldName => (string) (int) $data];
         } elseif (is_null($data)) {
-=======
-        $backendType = $entity->getAttribute()->getBackendType();
-
-        if (is_null($data)) {
->>>>>>> f60366c1
             $result = [$fieldName => ''];
             if ('metric' === $backendType) {
                 $result[$fieldName . '-unit'] = '';
