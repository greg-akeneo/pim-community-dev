--- conflicted
+++ resolved
@@ -30,13 +30,8 @@
 
         return array(
             'attribute'  => $entity->getAttribute()->getCode(),
-<<<<<<< HEAD
-            'code'       => $entity->getCode()
-=======
             'code'       => $entity->getCode(),
-            'default'    => ($entity->isDefault()) ? '1' : '0',
             'sort_order' => $entity->getSortOrder(),
->>>>>>> 38c162a2
         ) + $this->normalizeLabel($entity, $context);
     }
 
