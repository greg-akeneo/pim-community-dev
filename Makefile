--- conflicted
+++ resolved
@@ -76,13 +76,10 @@
 	$(YARN_EXEC) run webpack-dev
 	$(YARN_EXEC) run webpack-test
 
-<<<<<<< HEAD
 ## Stop docker containers, remove volumes and networks
 .PHONY: down
-=======
-.PHONY: up ## Start docker containers
-up: docker-compose.yml app/config/parameters.yml app/config/parameters_test.yml
-	$(DOCKER_COMPOSE) up -d --remove-orphan
+down:
+	$(DOCKER_COMPOSE) down -v
 
 .PHONY: xdebug-on
 xdebug-on: docker-compose.yml app/config/parameters.yml app/config/parameters_test.yml
@@ -93,11 +90,6 @@
 xdebug-off: docker-compose.yml app/config/parameters.yml app/config/parameters_test.yml
 	sed -i "s/XDEBUG_ENABLED: 1/XDEBUG_ENABLED: 0/g" docker-compose.yml
 	$(DOCKER_COMPOSE) up -d --remove-orphan
-
-.PHONY: down ## Stop docker containers, remove volumes and networks.
->>>>>>> 1d2b73f4
-down:
-	$(DOCKER_COMPOSE) down -v
 
 
 ##
