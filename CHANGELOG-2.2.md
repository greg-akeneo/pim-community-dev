--- conflicted
+++ resolved
@@ -4,12 +4,9 @@
 
 - PIM-7316: Fix overlap of boolean fields on product edit form
 - PIM-7319: Fix association display on product edit form when managing the association type permissions
-<<<<<<< HEAD
 - PIM-7393: Improve error message when importing fields without locale or scope specification
-=======
 - PIM-7382: Fix scopable attributes disappearing from edit form after editing a product model 
 - PIM-7386: Fix 'NOT IN' operator not taking empty values into account for select fields
->>>>>>> c4e70375
 
 # 2.2.7 (2018-05-31)
 
