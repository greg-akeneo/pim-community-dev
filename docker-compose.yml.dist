version: '2'

services:
  fpm:
    image: akeneo/fpm:php-7.1
    environment:
      BEHAT_TMPDIR: /srv/pim/var/cache/tmp
      COMPOSER_HOME: /home/docker/.composer
      PHP_IDE_CONFIG: 'serverName=pim-ce-cli'
      PHP_XDEBUG_ENABLED: 0
      PHP_XDEBUG_IDE_KEY: 'XDEBUG_IDE_KEY'
      XDEBUG_CONFIG: 'remote_host=xxx.xxx.xxx.xxx'
    user: docker
    volumes:
      - ./:/srv/pim
      - ~/.composer:/home/docker/.composer
      - /tmp/behat/screenshots:/tmp/behat/screenshots
    working_dir: /srv/pim
    networks:
      - akeneo
      - behat

<<<<<<< HEAD
  node:
    image: node:8
    environment:
      YARN_CACHE_FOLDER: '/home/node/.yarn-cache'
    user: node
=======
  akeneo-behat:
    image: akeneo/apache-php:php-5.6
    environment:
      BEHAT_TMPDIR: '/srv/pim/app/cache/tmp'
      COMPOSER_HOME: '/home/docker/.composer'
      PHP_IDE_CONFIG: 'serverName=pim-ce-behat'
      PHP_XDEBUG_ENABLED: 0
      PHP_XDEBUG_IDE_KEY: 'XDEBUG_IDE_KEY'
      XDEBUG_CONFIG: 'remote_host=xxx.xxx.xxx.xxx'
    ports:
      - '8081:80'
    user: docker
>>>>>>> d55c5a9f
    volumes:
      - ./:/srv/pim
      - ~/.cache/yarn:/home/node/.yarn-cache
    working_dir: /srv/pim
    networks:
      - akeneo
      - behat

  selenium:
    image: selenium/standalone-firefox-debug:2.53.1-beryllium
    ports:
      - '5900:5900'
    volumes:
<<<<<<< HEAD
      - ./:/srv/pim
    networks:
      - behat

  httpd:
    image: httpd:2.4
    depends_on:
      - fpm
    environment:
      PHP_IDE_CONFIG: 'serverName=pim-ce'
    ports:
      - '8080:80'
    volumes:
      - ./:/srv/pim:ro
      - ./docker/httpd.conf:/usr/local/apache2/conf/httpd.conf
      - ./docker/akeneo.conf:/usr/local/apache2/conf/vhost.conf
    networks:
      - akeneo

  httpd-behat:
    image: httpd:2.4
    depends_on:
      - fpm
    environment:
      PHP_IDE_CONFIG: 'serverName=pim-ce-behat'
    ports:
      - '8081:80'
    volumes:
      - ./:/srv/pim:ro
      - ./docker/httpd.conf:/usr/local/apache2/conf/httpd.conf
      - ./docker/akeneo-behat.conf:/usr/local/apache2/conf/vhost.conf
=======
      - .:/srv/pim:ro
>>>>>>> d55c5a9f
    networks:
      - behat

  mysql:
    image: mysql:5.7
    environment:
      MYSQL_ROOT_PASSWORD: root
      MYSQL_USER: akeneo_pim
      MYSQL_PASSWORD: akeneo_pim
      MYSQL_DATABASE: akeneo_pim
    ports:
      - '33006:3306'
    networks:
      - akeneo

  mysql-behat:
    image: mysql:5.7
    environment:
      MYSQL_ROOT_PASSWORD: root
      MYSQL_USER: akeneo_pim
      MYSQL_PASSWORD: akeneo_pim
      MYSQL_DATABASE: akeneo_pim
    ports:
      - '33007:3306'
    networks:
      - behat

  elasticsearch:
    image: docker.elastic.co/elasticsearch/elasticsearch:5.5.3
    environment:
      ES_JAVA_OPTS: '-Xms512m -Xmx512m'
    ports:
<<<<<<< HEAD
      - '9200:9200'
    networks:
      - akeneo
=======
      - '27117:27017'
    networks:
      - akeneo

  mongodb-behat:
    image: mongo:2.4
    ports:
      - '27118:27017'
    networks:
>>>>>>> d55c5a9f
      - behat

networks:
  akeneo: ~
  behat: ~<|MERGE_RESOLUTION|>--- conflicted
+++ resolved
@@ -20,26 +20,11 @@
       - akeneo
       - behat
 
-<<<<<<< HEAD
   node:
     image: node:8
     environment:
       YARN_CACHE_FOLDER: '/home/node/.yarn-cache'
     user: node
-=======
-  akeneo-behat:
-    image: akeneo/apache-php:php-5.6
-    environment:
-      BEHAT_TMPDIR: '/srv/pim/app/cache/tmp'
-      COMPOSER_HOME: '/home/docker/.composer'
-      PHP_IDE_CONFIG: 'serverName=pim-ce-behat'
-      PHP_XDEBUG_ENABLED: 0
-      PHP_XDEBUG_IDE_KEY: 'XDEBUG_IDE_KEY'
-      XDEBUG_CONFIG: 'remote_host=xxx.xxx.xxx.xxx'
-    ports:
-      - '8081:80'
-    user: docker
->>>>>>> d55c5a9f
     volumes:
       - ./:/srv/pim
       - ~/.cache/yarn:/home/node/.yarn-cache
@@ -53,8 +38,7 @@
     ports:
       - '5900:5900'
     volumes:
-<<<<<<< HEAD
-      - ./:/srv/pim
+      - ./:/srv/pim:ro
     networks:
       - behat
 
@@ -85,9 +69,6 @@
       - ./:/srv/pim:ro
       - ./docker/httpd.conf:/usr/local/apache2/conf/httpd.conf
       - ./docker/akeneo-behat.conf:/usr/local/apache2/conf/vhost.conf
-=======
-      - .:/srv/pim:ro
->>>>>>> d55c5a9f
     networks:
       - behat
 
@@ -120,21 +101,9 @@
     environment:
       ES_JAVA_OPTS: '-Xms512m -Xmx512m'
     ports:
-<<<<<<< HEAD
       - '9200:9200'
     networks:
       - akeneo
-=======
-      - '27117:27017'
-    networks:
-      - akeneo
-
-  mongodb-behat:
-    image: mongo:2.4
-    ports:
-      - '27118:27017'
-    networks:
->>>>>>> d55c5a9f
       - behat
 
 networks:
