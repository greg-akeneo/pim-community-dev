version: '2'

services:
<<<<<<< HEAD
  fpm:
    image: akeneo/fpm:php-7.1
    depends_on:
      - mysql
      - mysql-behat
      - elasticsearch
      - selenium
=======
  akeneo:
    image: akeneo/apache-php:php-5.6
>>>>>>> 923e90bd
    environment:
      BEHAT_TMPDIR: /srv/pim/var/cache/tmp
      COMPOSER_HOME: /home/docker/.composer
      PHP_IDE_CONFIG: 'serverName=pim-ce-cli'
      PHP_XDEBUG_ENABLED: 0
      PHP_XDEBUG_IDE_KEY: XDEBUG_IDE_KEY
      PHP_XDEBUG_REMOTE_HOST: xxx.xxx.xxx.xxx
      XDEBUG_CONFIG: 'remote_host=xxx.xxx.xxx.xxx'
    user: docker
    volumes:
      - ./:/srv/pim
      - ~/.composer:/home/docker/.composer
      - /tmp/behat/screenshots:/tmp/behat/screenshots
    working_dir: /srv/pim
    networks:
      - akeneo
      - behat

  node:
    image: node:8
    environment:
      YARN_CACHE_FOLDER: '/home/node/.yarn-cache'
    user: node
    volumes:
      - ./:/srv/pim
      - ~/.cache/yarn:/home/node/.yarn-cache
    working_dir: /srv/pim
    networks:
      - akeneo
      - behat

  selenium:
    image: selenium/standalone-firefox-debug:2.53.1-beryllium
    ports:
      - '5900:5900'
    volumes:
      - ./:/srv/pim
    networks:
      - behat

  httpd:
    image: httpd:2.4
    depends_on:
      - fpm
    environment:
      PHP_IDE_CONFIG: 'serverName=pim-ce'
    ports:
      - '8080:80'
    volumes:
      - ./:/srv/pim:ro
      - ./docker/httpd.conf:/usr/local/apache2/conf/httpd.conf
      - ./docker/akeneo.conf:/usr/local/apache2/conf/vhost.conf
    networks:
      - akeneo

  httpd-behat:
    image: httpd:2.4
    depends_on:
      - fpm
    environment:
      PHP_IDE_CONFIG: 'serverName=pim-ce-behat'
    ports:
      - '8081:80'
    volumes:
      - ./:/srv/pim:ro
      - ./docker/httpd.conf:/usr/local/apache2/conf/httpd.conf
      - ./docker/akeneo-behat.conf:/usr/local/apache2/conf/vhost.conf
    networks:
      - behat

  mysql:
    image: mysql:5.7
    environment:
      MYSQL_ROOT_PASSWORD: root
      MYSQL_USER: akeneo_pim
      MYSQL_PASSWORD: akeneo_pim
      MYSQL_DATABASE: akeneo_pim
    ports:
      - '3306:3306'
    networks:
      - akeneo

  mysql-behat:
    image: mysql:5.7
    environment:
      MYSQL_ROOT_PASSWORD: root
      MYSQL_USER: akeneo_pim
      MYSQL_PASSWORD: akeneo_pim
      MYSQL_DATABASE: akeneo_pim
    ports:
      - '3307:3306'
    networks:
      - behat

  elasticsearch:
    image: docker.elastic.co/elasticsearch/elasticsearch:5.5.2
    environment:
      ES_JAVA_OPTS: '-Xms512m -Xmx512m'
    ports:
      - '9200:9200'
    networks:
      - akeneo
      - behat

networks:
  akeneo: ~
  behat: ~<|MERGE_RESOLUTION|>--- conflicted
+++ resolved
@@ -1,18 +1,8 @@
 version: '2'
 
 services:
-<<<<<<< HEAD
   fpm:
     image: akeneo/fpm:php-7.1
-    depends_on:
-      - mysql
-      - mysql-behat
-      - elasticsearch
-      - selenium
-=======
-  akeneo:
-    image: akeneo/apache-php:php-5.6
->>>>>>> 923e90bd
     environment:
       BEHAT_TMPDIR: /srv/pim/var/cache/tmp
       COMPOSER_HOME: /home/docker/.composer
