--- conflicted
+++ resolved
@@ -1,4 +1,8 @@
 # 3.0.x
+
+## Bug fixes
+
+- PIM-8387: Fix product export builder on simple/multi select attribute filters
 
 # 3.0.35 (2019-08-05)
 
@@ -8,11 +12,7 @@
 - PIM-8589: Fix add attribute to attribute group when no permission on group "Other"
 - PIM-8445: Fix variant axes settings CSS style
 - PIM-8614: Fix empty variant axes validation
-<<<<<<< HEAD
-- PIM-8387: Fix product export builder on simple/multi select attribute filters
-=======
 - PIM-8611: Fix filters applied when a product model is excluded from a product-grid selection
->>>>>>> d648da1b
 
 # 3.0.34 (2019-07-24)
 
