--- conflicted
+++ resolved
@@ -1,12 +1,10 @@
 # 3.0.x
 
-<<<<<<< HEAD
 ## Bug fixes
 
 - PIM-8769: Fix 'SKU' filter disappearing from the filter options
-=======
+
 # 3.0.44 (2019-10-02)
->>>>>>> fdb00d7b
 
 # 3.0.43 (2019-09-24)
 
