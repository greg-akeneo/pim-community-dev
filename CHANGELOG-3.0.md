# 3.0.x

<<<<<<< HEAD
## Bug fixes

- PIM-8769: Fix 'SKU' filter disappearing from the filter options
=======
# 3.0.46 (2019-10-16)

## Bug fixes

- PIM-8369: Remove flex from families dropdown css
- PIM-8585: fix incorrect displayed order in attributes groups

# 3.0.45 (2019-10-04)

## Bug fixes

- PIM-8331: Fix display of category tree in the product grid when user does not have access to its default tree
- PIM-8852: Locale specific and localized metric attribute is well displayed in product edit form.
- PIM-8865: Forbid category codes (add case insensitive option)
>>>>>>> eb893d22

# 3.0.44 (2019-10-02)

# 3.0.43 (2019-09-24)

## Bug fixes

- PIM-8777: Forbid space in username at creation

# 3.0.42 (2019-09-13)

## Bug fixes

- PIM-8754: Fix completeness for locale specific attribute
- PIM-8756: Fix variant axis label normalization

# 3.0.41 (2019-09-05)

## Bug fixes

- PIM-8719: Update Mink Selenium driver
- PIM-8720: Revert product grid loading twice (PIM-6978)

# 3.0.40 (2019-09-02)

## Bug fixes

- PIM-8978: Fix the double loading of the product grid after login
- PIM-8710: New converter to flatten invalid import values
- PIM-8713: Fix category tree selector

# 3.0.39 (2019-08-28)

## Bug fixes

- PIM-8615: Fix issue with boolean attribute used as variant axis
- PIM-8678: Fill the updated property on Family entity update

## BC Breaks
- Change `Akeneo\Pim\Structure\Component\Mode\FamilyInterface` to extend `Akeneo\Tool\Component\Versioning\Model\TimestampableInterface`

# 3.0.38 (2019-08-20)

## Bug fixes

- PIM-8357: Fix styling of actions on history grid
- PIM-8438: Add an explicit error message when an attribute label is too long
- PIM-8629: Fix hiding of upload button on import profiles
- PIM-8667: Fix grid filters for numeric attribute codes
- PIM-6138: Fix display of remove icons on family grid and category tree when user does not have permission

# 3.0.37 (2019-08-13)

## Bug fixes

- PIM-8632: Fix empty column in the product datagrid when product model does not have any shared value
- PIM-8633: Fix query to get product models when root product model does not have any shared value
- PIM-8631: Fix column selector in the case of an attribute code as integer
- PIM-8313: Do not display already added attributes in the family attributes selector dropdown

# 3.0.36 (2019-08-08)

## Bug fixes

- PIM-8604: Fix typos in the word 'occurred'
- PIM-8387: Fix product export builder on simple/multi select attribute filters
- PIM-8321: Do not display navigation blocks when there is no links inside
- PIM-8623: Fix wysiwyg edit link modal on Firefox
- PIM-8628: Display label translations on configuration screens even you don't have "Allowed to view information" permission on a locale
- PIM-8624: Fix default product grid view selector in user profile when there is more than 20 views

# 3.0.35 (2019-08-05)

## Bug fixes

- PIM-8591: Fix product history author display
- PIM-8589: Fix add attribute to attribute group when no permission on group "Other"
- PIM-8445: Fix variant axes settings CSS style
- PIM-8614: Fix empty variant axes validation
- PIM-8611: Fix filters applied when a product model is excluded from a product-grid selection

# 3.0.34 (2019-07-24)

## Bug fixes

- PIM-8582: Fix wysiwyg edit link modal not visible

# 3.0.33 (2019-07-24)

## Bug fixes

- PIM-8564: fixes link dialog rendering for wysiwyg editors on product edition page

# 3.0.32 (2019-07-19)

## Bug fixes

- PIM-8555: Fix display of metric as variant axis in PEF
- PIM-8560: Fix maximum height of categories tree to be able to scroll

# 3.0.31 (2019-07-16)

# 3.0.30 (2019-07-05)

## Bug fixes

- PIM-8441: Fix badge positioning on PM dropdowns
- PIM-8354: Fix missing metric attributes on channel page

# 3.0.29 (2019-07-04)

# 3.0.28 (2019-07-02)

## Bug fixes

- PIM-7894: Fix metric and price filters design
- PIM-8447: Fix deformed images in dropdowns and grids
- PIM-8477: Fix rich text area link dialog
- PIM-8463: On import profiles, displays an explicit error message when file upload fails, for example when the file is too big

# 3.0.27 (2019-06-27)

## Bug fixes

- PIM-8413: Fix modal of category selection in product and product model exports

# 3.0.26 (2019-06-21)

## Bug fixes

- PIM-8383: Do not take products without family into account when filtering on empty values
- PIM-8460: Do not display Save button if user does not have ACL edit permissions on product models.

# 3.0.25 (2019-06-18)

# 3.0.24 (2019-06-17)

## Bug fixes

- PIM-8414: Fix the product variant breadcrumb size
- PIM-8427: Fix PDF export of product to expose all attributes
- PIM-8439: Fix mass edit translation for "remove from categories" operation
- PIM-8426: Fix user password validation

## Improvements

- PIM-8433: Save loading messages in the database and display them randomly on the main loading screen.

# 3.0.23 (2019-06-11)

## Bug fixes

- PIM-8412: Fix wrong display of too long attribute group labels when filtering in the datagrid
- PIM-8424: Fix memory leak executing "akeneo:batch:purge-job-execution" command

# 3.0.22 (2019-06-04)

## Bug fixes

- PIM-8315: Fix undefined attribute groups in family mass edit

# 3.0.21 (2019-05-27)

## Bug fixes

- PIM-7772: Fix translation in roles ACL
- PIM-8308: Fix missing translation for import and export profiles
- PIM-8375: Fix counter on grids when user selects all results then select all visible results

# 3.0.20 (2019-05-24)

## Bug fixes

- PIM-8257: Fix user grid filter set when creating a new user
- PIM-8366: Translate the placeholder in the quick search input
- PIM-8374: Fix timeout when launching the completeness purge command

# 3.0.19 (2019-05-21)

# Bug fixes

- PIM-8343: Use BaseRemover instead of ObjectManager to delete a user
- PIM-8340: Allow to delete a user who authored or replied to a comment

# 3.0.18 (2019-05-15)

# Bug fixes

- PIM-8013: Fix 401 redirection on non authorized page
- PIM-8242: Fix the search result rendering of the product grid filters when a filter is unselected

# Improvements

- PIM-8282: Fix error message when removing category tree linked to a channel

# 3.0.17 (2019-05-10)

# Bug fixes

- PIM-8283: Command `akeneo:batch:purge-job-execution` now works with option `--days=0`.
- PIM-8329: Add Serbian flag for CS region
- PIM-8254: Attributes, attribute groups, groups, group types and channels edit page are not accessible anymore
    and remove action is disabled from grid if they are not granted.

# Improvements

- AOB-472: Fix modal display when using illustration class
- AOB-479: Resource paths in less files are now absolute and are checked when executing the "oro:assetic:dump" command to avoid wrong path resolution by Assetic.

# 3.0.16 (2019-05-06)

# Bug fixes

- PIM-8312: Delete unique value row in `pim_catalog_product_unique_data` table when deleting unique value in product

# Improvements

- AOB-472: Add missing check template bootstrap modal
- PIM-8325: Apply permissions on quick export

# 3.0.15 (2019-04-30)

# Bug fixes

- PIM-8287: Fix horizontal scroll on history panel

# 3.0.14 (2019-04-19)

# Bug fixes

- PIM-8291: Use the UI locale in Completeness dashboard widget
- PIM-8285: allow reordering of some datagrid columns by forcing the presence of column.code if not provided by the backend

# 3.0.13 (2019-04-15)

# Bug fixes

- PIM-8286: Allow users to edit their own account even if they're not granted the `pim_user_user_edit` permission

# 3.0.12 (2019-04-09)

# Bug fixes

- PIM-8239: Set latest doctrine migration during fresh install to be consistent with database state
- PIM-8272: Fix "My account" product grid filter search on label
- PIM-8274: Fix misplaced button on imports/exports

## Enhancements

- PIM-8233: Extract attribute normalization in dedicated classes

# 3.0.11 (2019-04-02)

# Bug fixes

- PIM-8258: Fix missing translation for "copy none"
- PXD-98: Fix panel content size for filters selector column
- PIM-8252: Add ACL on the edit import/export profile button and grid buttons
- PIM-8267: Fix user's group delete translation
- PIM-8271: Fix import/export delete translation
- PIM-8264: Fix multiselect style
- PIM-8265: Fix blinking display selector on products page
- PIM-8259: add a max width and a title attribute to the label field in the product grid

# 3.0.10 (2019-03-28)

# Bug fixes

- PIM-8241: Do not reset filter display when adding a new filter
- PXD-91: Fix margins between search filter and grid
- PXD-92: Fix badges visibility
- PXD-93: Fix icon colors
- PXD-95: Fix the too small content zone in the 'Associate' bulk action

# 3.0.9 (2019-03-26)

# Bug fixes

- PIM-8196: Fix long channel labels on completeness widget
- PXD-89: Update illustrations with new colors
- PIM-8237: Fix ignored query params "options" on the internal API: search attribute
- PIM-8248: Fix load order of pim/model/attribute in requirejs
- PXD-10: Fix comment deletion Popin
- PXD-11: Fix Done button position on category tree
- PXD-12: Move view selector in the search box
- PXD-13: Fix disable filter cross on filters list
- PXD-15: Fix margins on filters column
- PXD-17: Fix grid margins
- PXD-19: Fix Forgot Password page design
- PXD-20: Fix version number design in history pages
- PXD-21: Fix Dashboard Last operation widget design
- PXD-22: Fix grid action buttons margin
- PXD-23: Fix border between user navigation and actions
- PXD-24: Fix grid bottom panel margins
- PXD-82: Fix stick header on horizontal scroll
- PXD-14: Add default placeholder for every select2 search input

# 3.0.8 (2019-03-20)

## Bug fixes

- PIM-8217: Fix missing translations on product grid (Filters, Done, Yes and No)
- PIM-8221: Fix missing translations on family attributes tab (Required, Not required)
- PIM-8128: Fix display of reset password confirmation message
- PIM-8223: Fix missing translation on family variant deletion
- PIM-8224: Fix missing translations in process tracker (Compute completeness, Compute family variant and Compute product model descendants)
- PIM-8136: Fix display order of datepicker
- PIM-8227: Fix disappearing columns when saving view columns

# 3.0.7 (2019-03-13)

# 3.0.6 (2019-03-08)

## Bug fixes

- PIM-8051: Fix display of product model images in the datagrid when "Attribute used as main picture" is at the variant attributes level one
- PIM-8168: accept MySql version with suffix in requirements check
- PIM-8152: accept spaces in kernel root dir when executing commands
- PIM-8178: Fix Attribute search on family edit page
- PIM-8189: Fix new patch availability display
- PIM-8195: Fix JS error on Catalog volume monitoring screen

# 3.0.5 (2019-02-25)

## Bug fixes

- PIM-8157: Fix issues on user edit (scroll and groups)
- PIM-8164: Always display cancel cross on popins
- PIM-8165: Increase font sizes
- PIM-8018: Move Confirm button on mass edit screen
- PIM-8167: register missing command "pim:reference-data:check"

# 3.0.4 (2019-02-20)

## Bug fixes

- PIM-8129: Fix default system locale
- PIM-8145: Fix design on variant navigation
- PIM-8144: Fix spaces on field labels and required note
- PIM-8143: Fix missing translations
- PIM-8147: Fix design issue on boolean fields
- PIM-8146: Fix centered alignment on drag & drop fields
- PIM-8156: Fix multiselect field alignment
- PIM-8153: Fix locale specific field to allow multiple locales
- PIM-8017: Fix PDF generation
- PIM-8060: Fix avatars migration 2.3 -> 3.0
- PIM-8135: Fix cursor paginator sequence
- PIM-8053: Fix avatar deletion and avatar update on dashboard page and user navigation
- PIM-8149: Fix design of the cross deletion in the Item Picker

# 3.0.3 (2019-02-18)

## Bug fixes

- PIM-8127: Be able to save and launch job even if filter values refer to deleted entities.

# 3.0.2 (2019-02-13)

## Bug fixes

- PIM-8020: Fix wrong count on missing required attributes in the completeness
- PIM-8028: Fix translations on boolean values
- PIM-8057: Fix error during "forgot password" process
- PIM-8019: Fix broken bulk product association modal

# 3.0.1 (2019-02-06)

- Name Community version "Super-Rabbit"

# 3.0.0 (2019-02-06)

## Technical improvement

- Set Elasticsearch 6.5.4 as a minimal requirement
- Set PHP 7.2 as minimal required version
- TIP-236: Merge Oro User bundle/component into Akeneo User bundle/component
- GITHUB-8451: Add basic compatibility for PHP 7.2  (Thanks [janmyszkier](https://github.com/janmyszkier)!)
- PIM-7371: Improve the performance to display the category tree in the product grid
- PIM-7506: Cache default views and columns on the product grid
- TIP-879: Uses utf8mb4 as encoding for MySQL instead of the less complete utf8
- Centralizes technical requirements checks to reuse them on standard edition
- TIP-883: In order to have a clean and independent product aggregate, ProductValue only provides attribute code and no more direct attribute access.
- PIM-7660: Improve performance of the product grid by using a dedicated read model
- PIM-7499: Improve the performance of the completeness widget in the dashboard
- PIM-7371: Improve the performance of the category tree in the product grid
- PIM-7839: Remove date of birth
- GITHUB-8234 & GITHUB-8383: Fix constraints on attribute code. Cheers @oliverde8 & @navneetbhardwaj!
- TIP-1018: Adds a script to check container services instantiability (bin/check-services-instantiability)
- GITHUB-9333: Fix the storage data collector to consider the port number on system information page. Cheers @nei!
- TIP-899: Improve product export performance by computing headers at the end
- PIM-7968: Make the user fetchable by id instead of username

## Enhancements

- TIP-832: Enable regional languages for UI
- TIP-898: Allow extension for user via a property named "properties", used on the EE by example

## BC breaks
- TIP-1018: Remove SOAP requirements (not used anymore) and WSSE bundle
- Remove service `@pim_enrich.provider.structure_version.attribute` in favor of `@pim_structure_version.provider.structure_version.attribute`
- Remove service `@pim_enrich.provider.structure_version.family_variant` in favor of `@pim_structure_version.provider.structure_version.family_variant`
- Remove service `@pim_enrich.provider.structure_version.group_type` in favor of `@pim_structure_version.provider.structure_version.group_type`
- Replace argument `Akeneo\Pim\Enrichment\Component\Product\Builder\ProductBuilderInterface` by `Akeneo\Pim\Enrichment\Component\Product\Association\MissingAssociationAdder` in the constructor of `Akeneo\Pim\Enrichment\Component\Product\Updater\Setter\AssociationFieldSetter`
- Replace argument `Akeneo\Pim\Enrichment\Component\Product\Builder\ProductBuilderInterface` by `Akeneo\Pim\Enrichment\Component\Product\Association\MissingAssociationAdder` in the constructor of `Pim\Enrichment\Component\Product\Updater\Adder\AssociationFieldAdder`
- Remove method `addMissingAssociations` from interface `Akeneo\Pim\Enrichment\Component\Product\Builder\ProductBuilderInterface`
- Remove argument `Akeneo\Pim\Enrichment\Component\Product\Association\MissingAssociationAdder` from constructor of `Akeneo\Pim\Enrichment\Component\Product\Builder\ProductBuilder`
- Remove service `@pim_enrich.provider.structure_version.product` in favor of `@pim_structure_version.provider.structure_version.product`
- Remove service `@pim_enrich.provider.structure_version.group` in favor of `@pim_structure_version.provider.structure_version.group`
- Remove argument `@pim_catalog.association.missing_association_adder` from `pim_catalog.builder.product`
- Remove interface `Akeneo\Pim\Enrichment\Bundle\Doctrine\Common\Filter\ObjectIdResolverInterface`
- Remove service `Akeneo\Pim\Enrichment\Bundle\Doctrine\Common\Filter\ObjectIdResolver`
- Replace the `Akeneo\Pim\Enrichment\Component\Product\Builder\ProductBuilderInterface` by `Akeneo\Pim\Enrichment\Component\Product\Association\MissingAssociationAdder` in `Akeneo\Pim\Enrichment\Bundle\Controller\Ui\ProductController`
- Remove method `mergeAndFilterConversionUnits` from `Akeneo\Channel\Bundle\Controller\ExternalApi\ChannelController`
- Change constructor of `Akeneo\UserManagement\Component\Normalizer\UserNormalizer` to add an Array of `Symfony\Component\Serializer\Normalizer\NormalizerInterface` and a variadic of properties (designed for User)
- Change constructor of `Akeneo\UserManagement\Component\Updater\UserUpdater` to add a variadic of properties (designed for User)
- `AbstractValue->getAttribute()` has been replaced by `AbstractValue->getAttributeCode()`. You will need to inject the AttributeRepository in your service if you need to access the full Attribute object related to the provided attribute code.
- `AbstractValue->getLocale()` has been renamed to `AbstractValue->getLocaleCode()` to better represent its behaviour
- `AbstractValue->getScope()` has been renamed to `AbstractValue->getScopeCode()` to better represent its behaviour
- MySQL charset for Akeneo is now utf8mb4, instead of the flawed utf8. If you have custom table, you can convert them with `ALTER TABLE my_custom_table CONVERT TO CHARACTER SET utf8mb4 COLLATE utf8mb4_unicode_ci`. For Akeneo native tables, the migration scripts apply the conversion.
- ProductValue objects must now be instantiated through the named constructor must be called to instantiate a new ProductValue. See `Akeneo\Pim\Enrichment\Component\Product\Model\AbstractValue`, methods `value()`, `scopableValue()`, `localizablevalue()` and `scopableAndLocalizableValue()`
- The service `pim_catalog.repository.cached_attribute`, of type `Akeneo\Tool\Component\StorageUtils\Repository\IdentifiableObjectRepositoryInterface`, has been added to the construtor of the following classes:
  - `Akeneo\Pim\Enrichment\Bundle\Doctrine\Common\Saver\ProductUniqueDataSynchronizer`
  - `Akeneo\Pim\Enrichment\Bundle\Form\Subscriber\FilterLocaleSpecificValueSubscriber`
  - `Akeneo\Pim\Enrichment\Bundle\PdfGeneration\Renderer\ProductPdfRenderer`
  - `Akeneo\Pim\Enrichment\Component\Product\Completeness\Checker\MediaCompleteChecker`
  - `Akeneo\Pim\Enrichment\Component\Product\Completeness\Checker\MetricCompleteChecker`
  - `Akeneo\Pim\Enrichment\Component\Product\Completeness\Checker\PriceCompleteChecker`
  - `Akeneo\Pim\Enrichment\Component\Product\Completeness\Checker\ValueCompleteChecker`
  - `Akeneo\Pim\Enrichment\Component\Product\Converter\MetricConverter`
  - `Akeneo\Pim\Enrichment\Component\Product\Normalizer\Indexing\Value\AbstractProductValueNormalizer`
  - `Akeneo\Pim\Enrichment\Component\Product\Normalizer\InternalApi\EntityWithFamilyVariantNormalizer`
  - `Akeneo\Pim\Enrichment\Component\Product\Normalizer\Standard\Product\ProductValueNormalizer`
  - `Akeneo\Pim\Enrichment\Component\Product\Normalizer\Versioning\Product\ValueNormalizer`
  - `Akeneo\Pim\Enrichment\Component\Product\Validator\Constraints\Product\UniqueProductEntityValidator`
  - `Akeneo\Pim\Enrichment\Component\Product\Validator\Mapping\ProductValueMetadataFactory`
  - `Akeneo\Pim\Enrichment\Component\Product\ValuesFiller\AbstractEntityWithFamilyValuesFiller`
  - `Akeneo\Tool\Component\Api\Normalizer\Exception\ViolationNormalizer`
  - `Oro\Bundle\PimDataGridBundle\Normalizer\Product\ReferenceDataCollectionNormalizer`
  - `Oro\Bundle\PimDataGridBundle\Normalizer\Product\ReferenceDataNormalizer`

- The service `pim_catalog.repository.cached_attribute_option`, of type `Akeneo\Tool\Component\StorageUtils\Repository\IdentifiableObjectRepositoryInterface`, has been added to the construtor of the following classes:
  - `Akeneo\Pim\Enrichment\Component\Product\Normalizer\Versioning\Product\ValueNormalizer`
  - `Oro\Bundle\PimDataGridBundle\Normalizer\Product\OptionNormalizer`
  - `Oro\Bundle\PimDataGridBundle\Normalizer\Product\OptionsNormalizer`

- The service `pim_reference_data.repository_resolver`, of type `Akeneo\Pim\Enrichment\Component\Product\Repository\ReferenceDataRepositoryResolverInterface`, has been added to the constructor of the following classes:
  - `Oro\Bundle\PimDataGridBundle\Normalizer\Product\ReferenceDataCollectionNormalizer`
  - `Oro\Bundle\PimDataGridBundle\Normalizer\Product\ReferenceDataNormalizer`

- In `Akeneo\Pim\Enrichment\Component\Product\Factory\ValueCollectionFactory`, the attribute repository parameter is now defined as `Akeneo\Tool\Component\StorageUtils\Repository\IdentifiableObjectRepositoryInterface` instead of ``Akeneo\Tool\Component\StorageUtils\Repository\CachedObjectRepositoryInterface`


- Change constructor of `Akeneo\UserManagement\Component\Updater\UserUpdater` to add `Akeneo\Tool\Component\FileStorage\File\FileStorerInterface`
- Change constructor of `Akeneo\UserManagement\Component\Updater\UserUpdater` to add `Akeneo\Tool\Component\FileStorage\Repository\FileInfoRepositoryInterface`
- Change constructor of `Akeneo\UserManagement\Component\Updater\UserUpdater` to add `Doctrine\Common\Persistence\ObjectRepository`
- Change constructor of `Akeneo\UserManagement\Component\Updater\UserUpdater` to add `Oro\Bundle\PimDataGridBundle\Entity\DatagridView`
- Change constructor of `Akeneo\UserManagement\Component\Normalizer\UserNormalizer` to add `Akeneo\Tool\Component\StorageUtils\Repository\IdentifiableObjectRepositoryInterface`
- Change constructor of `Akeneo\UserManagement\Component\Normalizer\UserNormalizer` to add `Oro\Bundle\PimDataGridBundle\Repository\DatagridViewRepositoryInterface`
- Change constructor of `Akeneo\UserManagement\Component\Normalizer\UserNormalizer` to add `Oro\Bundle\SecurityBundle\SecurityFacade`
- Change constructor of `Akeneo\UserManagement\Component\Normalizer\UserNormalizer` to add `Symfony\Component\Security\Core\Authentication\Token\Storage\TokenStorageInterface`
- Change constructor of `Akeneo\UserManagement\Component\Normalizer\UserNormalizer` to add `Symfony\Component\Serializer\Normalizer\DateTimeNormalizer`
- Add methods `setAvatar`, `getAvatar`, `setGroups` to `Akeneo\UserManagement\Component\Model\UserInterface`
- Remove `Akeneo\UserManagement\Bundle\Controller\UserController`
- Remove `Akeneo\UserManagement\Bundle\Form\Handler\AbstractUserHandler`
- Remove `Akeneo\UserManagement\Bundle\Form\Handler\UserHandler`
- Remove `Akeneo\UserManagement\Bundle\Form\Subscriber\ChangePasswordSubscriber`
- Remove `Akeneo\UserManagement\Bundle\Form\Subscriber\UserPreferencesSubscriber`
- Remove `Akeneo\UserManagement\Bundle\Form\Type\ChangePasswordType`
- Remove `Akeneo\UserManagement\Bundle\Form\Type\UserType`
- Change constructor of `Akeneo\UserManagement\Bundle\Controller\Rest\UserController` to add `Akeneo\Tool\Component\StorageUtils\Factory\SimpleFactoryInterface`
- Change constructor of `Akeneo\UserManagement\Bundle\Controller\Rest\UserController` to add `Akeneo\Tool\Component\StorageUtils\Saver\SaverInterface`
- Change constructor of `Akeneo\UserManagement\Bundle\Controller\Rest\UserController` to add `Akeneo\Tool\Component\StorageUtils\Updater\ObjectUpdaterInterface`
- Change constructor of `Akeneo\UserManagement\Bundle\Controller\Rest\UserController` to add `Doctrine\Common\Persistence\ObjectManager`
- Change constructor of `Akeneo\UserManagement\Bundle\Controller\Rest\UserController` to add `Oro\Bundle\SecurityBundle\Annotation\AclAncestor`
- Change constructor of `Akeneo\UserManagement\Bundle\Controller\Rest\UserController` to add `Symfony\Component\EventDispatcher\EventDispatcherInterface`
- Change constructor of `Akeneo\UserManagement\Bundle\Controller\Rest\UserController` to add `Symfony\Component\Security\Core\Encoder\UserPasswordEncoderInterface`
- Change constructor of `Akeneo\UserManagement\Bundle\Controller\Rest\UserController` to add `Symfony\Component\HttpFoundation\Session\Session`
- Change constructor of `Akeneo\UserManagement\Bundle\Controller\Rest\UserController` to add `Symfony\Component\Validator\Validator\ValidatorInterface`
- Change constructor of `Akeneo\Platform\Bundle\UIBundle\UiLocaleProvider` to add `Akeneo\Channel\Component\Repository\LocaleRepositoryInterface` argument
- Remove `Akeneo\Platform\Bundle\UIBundle\Form\Type\ProductGridFilterChoiceType`
- Remove `Pim\Bundle\EnrichBundle\PimEnrichBundle`
- Move `Pim\Bundle\EnrichBundle\Controller\Rest\MeasuresController` to `Akeneo\Tool\Bundle\MeasureBundle\Controller\MeasuresController`
- Move `Pim\Bundle\EnrichBundle\Controller\Rest\ApiClientController` to `Akeneo\UserManagement\Bundle\Controller\ApiClientController`
- Move `Pim\Bundle\EnrichBundle\Connector\Item\MassEdit\TemporaryFileCleaner` to `Akeneo\Pim\Enrichment\Component\Product\Connector\Item\MassEdit\TemporaryFileCleaner`
- Move `Pim\Bundle\EnrichBundle\Connector\Step\MassEditStep` to `Akeneo\Pim\Enrichment\Component\Product\Connector\Step\MassEditStep`
- Move `Pim\Bundle\EnrichBundle\Connector\Job\JobParameters\ConstraintCollectionProvider\ProductAndProductModelQuickExport` to `Akeneo\Pim\Enrichment\Component\Product\Connector\Job\JobParameters\ConstraintCollectionProvider\ProductAndProductModelQuickExport`
- Move `Pim\Bundle\EnrichBundle\Connector\Job\JobParameters\ConstraintCollectionProvider\ProductMassEdit` to `Akeneo\Pim\Enrichment\Component\Product\Connector\Job\JobParameters\ConstraintCollectionProvider\ProductMassEdit`
- Move `Pim\Bundle\EnrichBundle\Connector\Job\JobParameters\ConstraintCollectionProvider\ProductQuickExport` to `Akeneo\Pim\Enrichment\Component\Product\Connector\Job\JobParameters\ConstraintCollectionProvider\ProductQuickExport`
- Move `Pim\Bundle\EnrichBundle\Connector\Job\JobParameters\ConstraintCollectionProvider\SimpleMassEdit` to `Akeneo\Pim\Enrichment\Component\Product\Connector\Job\JobParameters\ConstraintCollectionProvider\SimpleMassEdit`
- Move `Pim\Bundle\EnrichBundle\Connector\Job\JobParameters\DefaultValuesProvider\ProductAndProductModelMassDelete` to `Akeneo\Pim\Enrichment\Component\Product\Connector\Job\JobParameters\DefaultValueProvider\ProductAndProductModelMassDelete`
- Move `Pim\Bundle\EnrichBundle\Connector\Job\JobParameters\DefaultValuesProvider\ProductMassEdit` to `Akeneo\Pim\Enrichment\Component\Product\Connector\Job\JobParameters\DefaultValueProvider\ProductMassEdit`
- Move `Pim\Bundle\EnrichBundle\Connector\Job\JobParameters\DefaultValuesProvider\ProductQuickExport` to `Akeneo\Pim\Enrichment\Component\Product\Connector\Job\JobParameters\DefaultValueProvider\ProductQuickExport`
- Move `Pim\Bundle\EnrichBundle\Connector\Job\JobParameters\DefaultValuesProvider\SimpleMassEdit` to `Akeneo\Pim\Enrichment\Component\Product\Connector\Job\JobParameters\DefaultValueProvider\SimpleMassEdit`
- Move `Pim\Bundle\EnrichBundle\Connector\Processor\AbstractProcessor` to `Akeneo\Pim\Enrichment\Component\Product\Connector\Processor\MassEdit\AbstractProcessor`
- Move `Pim\Bundle\EnrichBundle\Connector\Processor\QuickExport\ProductAndProductModelProcessor` to `Akeneo\Pim\Enrichment\Component\Product\Connector\Processor\QuickExport\ProductAndProductModelProcessor`
- Move `Pim\Bundle\EnrichBundle\Connector\Processor\QuickExport\ProductAndProductModelProcessor` to `Akeneo\Pim\Enrichment\Component\Product\Connector\Processor\QuickExport\ProductAndProductModelProcessor`
- Move `Pim\Bundle\EnrichBundle\Connector\Processor\MassEdit\Product\AddAttributeValueProcessor` to `Akeneo\Pim\Enrichment\Component\Product\Connector\Processor\MassEdit\AddAttributeValueProcessor`
- Move `Pim\Bundle\EnrichBundle\Connector\Processor\MassEdit\Product\AddProductValueProcessor` to `Akeneo\Pim\Enrichment\Component\Product\Connector\Processor\MassEdit\AddProductValueProcessor`
- Move `Pim\Bundle\EnrichBundle\Connector\Processor\MassEdit\Product\AddToExistingProductModelProcessor` to `Akeneo\Pim\Enrichment\Component\Product\Connector\Processor\MassEdit\AddToExistingProductModelProcessor`
- Move `Pim\Bundle\EnrichBundle\Connector\Processor\MassEdit\Product\ChangeParentProcessor` to `Akeneo\Pim\Enrichment\Component\Product\Connector\Processor\MassEdit\ChangeParentProcessor`
- Move `Pim\Bundle\EnrichBundle\Connector\Processor\MassEdit\Product\EditAttributesProcessor` to `Akeneo\Pim\Enrichment\Component\Product\Connector\Processor\MassEdit\EditAttributesProcessor`
- Move `Pim\Bundle\EnrichBundle\Connector\Processor\MassEdit\Product\EditCommonAttributesProcessor` to `Akeneo\Pim\Enrichment\Component\Product\Connector\Processor\MassEdit\EditCommonAttributesProcessor`
- Move `Pim\Bundle\EnrichBundle\Connector\Processor\MassEdit\Product\RemoveProductValueProcessor` to `Akeneo\Pim\Enrichment\Component\Product\Connector\Processor\MassEdit\RemoveProductValueProcessor`
- Move `Pim\Bundle\EnrichBundle\Connector\Processor\MassEdit\Product\UpdateProductValueProcessor` to `Akeneo\Pim\Enrichment\Component\Product\Connector\Processor\MassEdit\UpdateProductValueProcessor`
- Move `Pim\Bundle\EnrichBundle\Connector\Processor\MassEdit\Family\SetAttributeRequirements` to `Akeneo\Pim\Structure\Component\Processor\MassEdit\SetAttributeRequirements`
- Move `Pim\Bundle\EnrichBundle\Connector\Reader\MassEdit\FilteredProductAndProductModelReader` to `Akeneo\Pim\Enrichment\Component\Product\Connector\Reader\Database\MassEdit\FilteredProductAndProductModelReader`
- Move `Pim\Bundle\EnrichBundle\Connector\Reader\MassEdit\FilteredProductModelReader` to `Akeneo\Pim\Enrichment\Component\Product\Connector\Reader\Database\MassEdit\FilteredProductModelReader`
- Move `Pim\Bundle\EnrichBundle\Connector\Reader\MassEdit\FilteredProductReader` to `Akeneo\Pim\Enrichment\Component\Product\Connector\Reader\Database\MassEdit\FilteredProductReader`
- Move `Pim\Bundle\EnrichBundle\Connector\Reader\MassEdit\ProductAndProductModelReader` to `Akeneo\Pim\Enrichment\Component\Product\Connector\Reader\Database\MassEdit\ProductAndProductModelReader`
- Move `Pim\Bundle\EnrichBundle\Connector\Reader\MassEdit\FilteredFamilyReader` to `Akeneo\Pim\Structure\Component\Reader\Database\MassEdit\FilteredFamilyReader`
- Move `Pim\Bundle\EnrichBundle\Connector\Writer\MassEdit\ProductAndProductModelWriter` to `Akeneo\Pim\Enrichment\Component\Product\Connector\Writer\Database\MassEdit\ProductAndProductModelWriter`
- Move `Pim\Bundle\LocalizationBundle\Controller\FormatController` to `Oro\Bundle\ConfigBundle\Controller\Rest\FormatController`
- Move `Pim\Bundle\LocalizationBundle\Controller\LocaleController` to `Akeneo\Platform\Bundle\UIBundle\Controller\LocaleController`
- Move `Pim\Bundle\LocalizationBundle\Provider\UiLocaleProvider` to `Akeneo\Platform\Bundle\UIBundle\UiLocaleProvider`
- Move `Pim\Bundle\LocalizationBundle\Form\DataTransformer\NumberLocalizerTransformer` to `Akeneo\Platform\Bundle\UIBundle\Form\Transformer\NumberLocalizerTransformer`
- Move `Pim\Bundle\LocalizationBundle\Form\Type\LocaleType` to `Akeneo\Platform\Bundle\UIBundle\Form\Type\LocaleType`
- Move `Pim\Component\VersioningBundle\Normalizer\Flat\CategoryNormalizer` to `Akeneo\Pim\Enrichment\Component\Category\Normalizer\Versioning\CategoryNormalizer`
- Move `Pim\Component\VersioningBundle\Normalizer\Flat\ProductNormalizer` to `Akeneo\Pim\Enrichment\Component\Product\Normalizer\Versioning\ProductNormalizer`
- Move `Pim\Component\VersioningBundle\Normalizer\Flat\TranslationNormalizer` to `Akeneo\Pim\Enrichment\Component\Product\Normalizer\Versioning\TranslationNormalizer`
- Move `Pim\Component\VersioningBundle\Normalizer\Flat\GroupNormalizer` to `Akeneo\Pim\Enrichment\Component\Product\Normalizer\Versioning\GroupNormalizer`
- Move `Pim\Component\VersioningBundle\Normalizer\Flat\ProductModelNormalizer` to `Akeneo\Pim\Enrichment\Component\Product\Normalizer\Versioning\ProductModelNormalizer`
- Move `Pim\Component\VersioningBundle\Normalizer\Flat\ValueNormalizer` to `Akeneo\Pim\Enrichment\Component\Product\Normalizer\Versioning\Product\ValueNormalizer`
- Move `Pim\Component\VersioningBundle\Normalizer\Flat\DateTimeNormalizer` to `Akeneo\Pim\Enrichment\Component\Product\Normalizer\Versioning\Product\DateTimeNormalizer`
- Move `Pim\Component\VersioningBundle\Normalizer\Flat\FileNormalizer` to `Akeneo\Pim\Enrichment\Component\Product\Normalizer\Versioning\Product\FileNormalizer`
- Move `Pim\Component\VersioningBundle\Normalizer\Flat\MetricNormalizer` to `Akeneo\Pim\Enrichment\Component\Product\Normalizer\Versioning\Product\MetricNormalizer`
- Move `Pim\Component\VersioningBundle\Normalizer\Flat\PriceNormalizer` to `Akeneo\Pim\Enrichment\Component\Product\Normalizer\Versioning\Product\PriceNormalizer`
- Move `Pim\Bundle\LocalizationBundle\Twig\AttributeExtension` to `Akeneo\Platform\Bundle\UIBundle\Twig\AttributeExtension`
- Move `Pim\Bundle\LocalizationBundle\Twig\LocaleExtension` to `Akeneo\Platform\Bundle\UIBundle\Twig\LocaleExtension`
- Move `Pim\Bundle\ReferenceDataBundle\DataGrid\Extension\Sorter\ReferenceDataSorter` to `Oro\Bundle\PimDataGridBundle\Extension\Sorter\Produc\ReferenceDataSorter`
- Move `Pim\Bundle\ReferenceDataBundle\DataGrid\Normalizer\ReferenceDataCollectionNormalizer` to `Oro\Bundle\PimDataGridBundle\Normalizer\Product\ReferenceDataCollectionNormalizer`
- Move `Pim\Bundle\ReferenceDataBundle\DataGrid\Normalizer\ReferenceDataNormalizer` to `Oro\Bundle\PimDataGridBundle\Normalizer\Product\ReferenceDataNormalizer`
- Move `Pim\Bundle\ReferenceDataBundle\DataGrid\Filter\ReferenceDataFilter` to `Oro\Bundle\PimFilterBundle\Filter\ProductValue\ReferenceDataFilter`
- Move `Pim\Bundle\ReferenceDataBundle\DependencyInjection\Compiler\RegisterConfigurationsPass` to `Akeneo\Pim\Structure\Bundle\DependencyInjection\Compiler\RegisterReferenceDataConfigurationsPass`
- Move `Pim\Bundle\ReferenceDataBundle\Enrich\Provider\EmptyValue\ReferenceDataEmptyValueProvider` to `Pim\Bundle\EnrichBundle\Provider\EmptyValue\ReferenceDataEmptyValueProvider`
- Move `Pim\Bundle\ReferenceDataBundle\Enrich\Provider\Field\ReferenceDataFieldProvider` to `Pim\Bundle\EnrichBundle\Provider\Field\ReferenceDataFieldProvider`
- Move `Pim\Bundle\ReferenceDataBundle\Enrich\Provider\Filter\ReferenceDataFilterProvider` to `Pim\Bundle\EnrichBundle\Provider\Filter\ReferenceDataFilterProvider`
- Move `Pim\Bundle\ReferenceDataBundle\Doctrine\ReferenceDataRepositoryResolver` to `Akeneo\Pim\Enrichment\Bundle\Doctrine\ReferenceDataRepositoryResolver`
- Move `Pim\Bundle\ReferenceDataBundle\Doctrine\ORM\RequirementChecker\ReferenceDataUniqueCodeChecker` to `Akeneo\Pim\Structure\Bundle\Doctrine\ORM\ReferenceDataUniqueCodeChecker`
- Move `Pim\Bundle\ReferenceDataBundle\Doctrine\ORM\Repository\ReferenceDataRepository` to `Akeneo\Pim\Enrichment\Bundle\Doctrine\ORM\Repository\ReferenceDataRepository`
- Move `Pim\Bundle\ReferenceDataBundle\Elasticsearch\Filter\Attribute\ReferenceDataFilter` to `Akeneo\Pim\Enrichment\Bundle\Elasticsearch\Filter\Attribute\ReferenceDataFilter`
- Move `Pim\Bundle\ReferenceDataBundle\Controller\ConfigurationRestController` to `Akeneo\Pim\Structure\Bundle\Controller\InternalApi\ReferenceDataConfigurationRestController`
- Move `Pim\Bundle\ReferenceDataBundle\RequirementChecker\AbstractReferenceDataUniqueCodeChecker` to `Akeneo\Pim\Structure\Bundle\ReferenceData\RequirementChecker\AbstractReferenceDataUniqueCodeChecker`
- Move `Pim\Bundle\ReferenceDataBundle\RequirementChecker\CheckerInterface` to `Akeneo\Pim\Structure\Bundle\ReferenceData\RequirementChecker\CheckerInterface`
- Move `Pim\Bundle\ReferenceDataBundle\RequirementChecker\ReferenceDataInterfaceChecker` to `Akeneo\Pim\Structure\Bundle\ReferenceData\RequirementChecker\ReferenceDataInterfaceChecker`
- Move `Pim\Bundle\ReferenceDataBundle\RequirementChecker\ReferenceDataNameChecker` to `Akeneo\Pim\Structure\Bundle\ReferenceData\RequirementChecker\ReferenceDataNameChecker`
- Move `Pim\Bundle\ReferenceDataBundle\Normalizer\ReferenceDataConfigurationNormalizer` to `Akeneo\Pim\Structure\Component\Normalizer\InternalApi\ReferenceDataConfigurationNormalizer`
- Move `Pim\Bundle\ReferenceDataBundle\AttributeType\ReferenceDataSimpleSelectType` to `Akeneo\Pim\Structure\Component\AttributeType\ReferenceDataSimpleSelectType`
- Move `Pim\Bundle\ReferenceDataBundle\AttributeType\ReferenceDataMultiSelectType` to `Akeneo\Pim\Structure\Component\AttributeType\ReferenceDataMultiSelectType`
- Move `Pim\Component\ReferenceData\LabelRenderer` to `Akeneo\Pim\Enrichment\Component\Product\ReferenceData\LabelRenderer`
- Move `Pim\Component\ReferenceData\MethodNameGuesser` to `Akeneo\Pim\Enrichment\Component\Product\ReferenceData\MethodNameGuesser`
- Move `Pim\Component\ReferenceData\ConfigurationRegistry` to `Akeneo\Pim\Structure\Component\ReferenceData\ConfigurationRegistry`
- Move `Pim\Component\ReferenceData\ConfigurationRegistryInterface` to `Akeneo\Pim\Structure\Component\ReferenceData\ConfigurationRegistryInterface`
- Move `Pim\Component\ReferenceData\Normalizer\Indexing\ProductValue\ReferenceDataNormalizer` to `Akeneo\Pim\Enrichment\Component\Product\Normalizer\Indexing\Value\ReferenceDataNormalizer`
- Move `Pim\Component\ReferenceData\Normalizer\Indexing\ProductValue\ReferenceDataCollectionNormalizer` to `Akeneo\Pim\Enrichment\Component\Product\Normalizer\Indexing\Value\ReferenceDataCollectionNormalizer`
- Move `Pim\Component\ReferenceData\Normalizer\Flat\ReferenceDataNormalizer` to `Akeneo\Pim\Enrichment\Component\Product\Normalizer\Versioning\Product\ReferenceDataNormalizer`
- Move `Pim\Component\ReferenceData\Updater\Copier\ReferenceDataAttributeCopier` to `Akeneo\Pim\Enrichment\Component\Product\Updater\Copier\ReferenceDataAttributeCopier`
- Move `Pim\Component\ReferenceData\Updater\Copier\ReferenceDataCollectionAttributeCopier` to `Akeneo\Pim\Enrichment\Component\Product\Updater\Copier\ReferenceDataCollectionAttributeCopier`
- Move `Pim\Component\ReferenceData\Model\ReferenceDataInterface` to `Akeneo\Pim\Enrichment\Component\Product\Model\ReferenceDataInterface`
- Move `Pim\Component\ReferenceData\Model\AbstractReferenceData` to `Akeneo\Pim\Enrichment\Component\Product\Model\AbstractReferenceData`
- Move `Pim\Component\ReferenceData\Model\Configuration` to `Akeneo\Pim\Structure\Component\Model\ReferenceDataConfiguration`
- Move `Pim\Component\ReferenceData\Model\ConfigurationInterface` to `Akeneo\Pim\Structure\Component\Model\ReferenceDataConfigurationInterface`
- Move `Pim\Component\ReferenceData\Value\ReferenceDataCollectionValue` to `Akeneo\Pim\Enrichment\Component\Product\Value\ReferenceDataCollectionValue`
- Move `Pim\Component\ReferenceData\Value\ReferenceDataCollectionValueInterface` to `Akeneo\Pim\Enrichment\Component\Product\Value\ReferenceDataCollectionValueInterface`
- Move `Pim\Component\ReferenceData\Value\ReferenceDataValue` to `Akeneo\Pim\Enrichment\Component\Product\Value\ReferenceDataValue`
- Move `Pim\Component\ReferenceData\Value\ReferenceDataValueInterface` to `Akeneo\Pim\Enrichment\Component\Product\Value\ReferenceDataValueInterface`
- Move `Pim\Component\ReferenceData\Factory\Value\ReferenceDataValueFactory` to `Akeneo\Pim\Enrichment\Component\Product\Factory\Value\ReferenceDataValueFactory`
- Move `Pim\Component\ReferenceData\Factory\Value\ReferenceDataCollectionValueFactory` to `Akeneo\Pim\Enrichment\Component\Product\Factory\Value\ReferenceDataCollectionValueFactory`
- Move `Pim\Component\Catalog\ProductEvents` to `Akeneo\Pim\Enrichment\Component\Product\ProductEvents`
- Move `Pim\Component\Catalog\FileStorage` to `Akeneo\Pim\Enrichment\Component\FileStorage`
- Move `Pim\Component\Catalog\AttributeTypes` to `Akeneo\Pim\Structure\Component\AttributeTypes`
- Move `Pim\Component\Catalog\AttributeTypeInterface` to `Akeneo\Pim\Structure\Component\AttributeTypeInterface`
- Move `Pim\Component\Catalog\Exception\AlreadyExistingAxisValueCombinationException` to `Akeneo\Pim\Enrichment\Component\Product\Exception\AlreadyExistingAxisValueCombinationException`
- Move `Pim\Component\Catalog\Exception\InvalidArgumentException` to `Akeneo\Pim\Enrichment\Component\Product\Exception\InvalidArgumentException`
- Move `Pim\Component\Catalog\Exception\InvalidAttributeException` to `Akeneo\Pim\Enrichment\Component\Product\Exception\InvalidAttributeException`
- Move `Pim\Component\Catalog\Exception\InvalidDirectionException` to `Akeneo\Pim\Enrichment\Component\Product\Exception\InvalidDirectionException`
- Move `Pim\Component\Catalog\Exception\InvalidOperatorException` to `Akeneo\Pim\Enrichment\Component\Product\Exception\InvalidOperatorException`
- Move `Pim\Component\Catalog\Exception\InvalidOptionException` to `Akeneo\Pim\Enrichment\Component\Product\Exception\InvalidOptionException`
- Move `Pim\Component\Catalog\Exception\InvalidOptionsException` to `Akeneo\Pim\Enrichment\Component\Product\Exception\InvalidOptionsException`
- Move `Pim\Component\Catalog\Exception\MissingIdentifierException` to `Akeneo\Pim\Enrichment\Component\Product\Exception\MissingIdentifierException`
- Move `Pim\Component\Catalog\Exception\ObjectNotFoundException` to `Akeneo\Pim\Enrichment\Component\Product\Exception\ObjectNotFoundException`
- Move `Pim\Component\Catalog\Exception\ProductQueryException` to `Akeneo\Pim\Enrichment\Component\Product\Exception\ProductQueryException`
- Move `Pim\Component\Catalog\Exception\UnsupportedFilterException` to `Akeneo\Pim\Enrichment\Component\Product\Exception\UnsupportedFilterException`
- Move `Pim\Component\Catalog\Localization\Localizer\AttributeConverter` to `Akeneo\Pim\Enrichment\Component\Product\Localization\Localizer\AttributeConverter`
- Move `Pim\Component\Catalog\Localization\Localizer\AttributeConverterInterface` to `Akeneo\Pim\Enrichment\Component\Product\Localization\Localizer\AttributeConverterInterface`
- Move `Pim\Component\Catalog\Localization\Localizer\LocalizerRegistry` to `Akeneo\Pim\Enrichment\Component\Product\Localization\Localizer\LocalizerRegistry`
- Move `Pim\Component\Catalog\Localization\Localizer\LocalizerRegistryInterface` to `Akeneo\Pim\Enrichment\Component\Product\Localization\Localizer\LocalizerRegistryInterface`
- Move `Pim\Component\Catalog\Localization\Localizer\MetricLocalizer` to `Akeneo\Pim\Enrichment\Component\Product\Localization\Localizer\MetricLocalizer`
- Move `Pim\Component\Catalog\Localization\Localizer\PriceLocalizer` to `Akeneo\Pim\Enrichment\Component\Product\Localization\Localizer\PriceLocalizer`
- Move `Pim\Component\Catalog\Localization\Presenter\MetricPresenter` to `Akeneo\Pim\Enrichment\Component\Product\Localization\Presenter\MetricPresenter`
- Move `Pim\Component\Catalog\Localization\Presenter\PresenterRegistry` to `Akeneo\Pim\Enrichment\Component\Product\Localization\Presenter\PresenterRegistry`
- Move `Pim\Component\Catalog\Localization\Presenter\PresenterRegistryInterface` to `Akeneo\Pim\Enrichment\Component\Product\Localization\Presenter\PresenterRegistryInterface`
- Move `Pim\Component\Catalog\Localization\Presenter\PricesPresenter` to `Akeneo\Pim\Enrichment\Component\Product\Localization\Presenter\PricesPresenter`
- Move `Pim\Component\Catalog\Localization\CategoryUpdater` to `Akeneo\Pim\Enrichment\Component\Category\CategoryUpdater`
- Move `Pim\Component\Catalog\Validator\ConstraintGuesser\BooleanGuesser` to `Akeneo\Pim\Enrichment\Component\Product\Validator\ConstraintGuesser\BooleanGuesser`
- Move `Pim\Component\Catalog\Validator\ConstraintGuesser\CurrencyGuesser` to `Akeneo\Pim\Enrichment\Component\Product\Validator\ConstraintGuesser\CurrencyGuesser`
- Move `Pim\Component\Catalog\Validator\ConstraintGuesser\DateGuesser` to `Akeneo\Pim\Enrichment\Component\Product\Validator\ConstraintGuesser\DateGuesser`
- Move `Pim\Component\Catalog\Validator\ConstraintGuesser\EmailGuesser` to `Akeneo\Pim\Enrichment\Component\Product\Validator\ConstraintGuesser\EmailGuesser`
- Move `Pim\Component\Catalog\Validator\ConstraintGuesser\FileGuesser` to `Akeneo\Pim\Enrichment\Component\Product\Validator\ConstraintGuesser\FileGuesser`
- Move `Pim\Component\Catalog\Validator\ConstraintGuesser\LengthGuesser` to `Akeneo\Pim\Enrichment\Component\Product\Validator\ConstraintGuesser\LengthGuesser`
- Move `Pim\Component\Catalog\Validator\ConstraintGuesser\MetricGuesser` to `Akeneo\Pim\Enrichment\Component\Product\Validator\ConstraintGuesser\MetricGuesser`
- Move `Pim\Component\Catalog\Validator\ConstraintGuesser\NotBlankGuesser` to `Akeneo\Pim\Enrichment\Component\Product\Validator\ConstraintGuesser\NotBlankGuesser`
- Move `Pim\Component\Catalog\Validator\ConstraintGuesser\NotDecimalGuesser` to `Akeneo\Pim\Enrichment\Component\Product\Validator\ConstraintGuesser\NotDecimalGuesser`
- Move `Pim\Component\Catalog\Validator\ConstraintGuesser\NumericGuesser` to `Akeneo\Pim\Enrichment\Component\Product\Validator\ConstraintGuesser\NumericGuesser`
- Move `Pim\Component\Catalog\Validator\ConstraintGuesser\PriceCollectionGuesser` to `Akeneo\Pim\Enrichment\Component\Product\Validator\ConstraintGuesser\PriceCollectionGuesser`
- Move `Pim\Component\Catalog\Validator\ConstraintGuesser\RangeGuesser` to `Akeneo\Pim\Enrichment\Component\Product\Validator\ConstraintGuesser\RangeGuesser`
- Move `Pim\Component\Catalog\Validator\ConstraintGuesser\RegexGuesser` to `Akeneo\Pim\Enrichment\Component\Product\Validator\ConstraintGuesser\RegexGuesser`
- Move `Pim\Component\Catalog\Validator\ConstraintGuesser\StringGuesser` to `Akeneo\Pim\Enrichment\Component\Product\Validator\ConstraintGuesser\StringGuesser`
- Move `Pim\Component\Catalog\Validator\ConstraintGuesser\UniqueValueGuesser` to `Akeneo\Pim\Enrichment\Component\Product\Validator\ConstraintGuesser\UniqueValueGuesser`
- Move `Pim\Component\Catalog\Validator\ConstraintGuesser\UrlGuesser` to `Akeneo\Pim\Enrichment\Component\Product\Validator\ConstraintGuesser\UrlGuesser`
- Move `Pim\Component\Catalog\Validator\Constraints\Product\UniqueProductEntity` to `Akeneo\Pim\Enrichment\Component\Product\Validator\Constraints\Product\UniqueProductEntity`
- Move `Pim\Component\Catalog\Validator\Constraints\Product\UniqueProductEntityValidator` to `Akeneo\Pim\Enrichment\Component\Product\Validator\Constraints\Product\UniqueProductEntityValidator`
- Move `Pim\Component\Catalog\Validator\Constraints\Product\UniqueProductModelEntity` to `Akeneo\Pim\Enrichment\Component\Product\Validator\Constraints\Product\UniqueProductModelEntity`
- Move `Pim\Component\Catalog\Validator\Constraints\Product\UniqueProductModelEntityValidator` to `Akeneo\Pim\Enrichment\Component\Product\Validator\Constraints\Product\UniqueProductModelEntityValidator`
- Move `Pim\Component\Catalog\Validator\Constraints\Boolean` to `Akeneo\Pim\Enrichment\Component\Product\Validator\Constraints\Boolean`
- Move `Pim\Component\Catalog\Validator\Constraints\BooleanValidator` to `Akeneo\Pim\Enrichment\Component\Product\Validator\Constraints\BooleanValidator`
- Move `Pim\Component\Catalog\Validator\Constraints\Channel` to `Akeneo\Pim\Enrichment\Component\Product\Validator\Constraints\Channel`
- Move `Pim\Component\Catalog\Validator\Constraints\ChannelValidator` to `Akeneo\Pim\Enrichment\Component\Product\Validator\Constraints\ChannelValidator`
- Move `Pim\Component\Catalog\Validator\Constraints\Currency` to `Akeneo\Pim\Enrichment\Component\Product\Validator\Constraints\Currency`
- Move `Pim\Component\Catalog\Validator\Constraints\CurrencyValidator` to `Akeneo\Pim\Enrichment\Component\Product\Validator\Constraints\CurrencyValidator`
- Move `Pim\Component\Catalog\Validator\Constraints\File` to `Akeneo\Pim\Enrichment\Component\Product\Validator\Constraints\File`
- Move `Pim\Component\Catalog\Validator\Constraints\FileExtension` to `Akeneo\Pim\Enrichment\Component\Product\Validator\Constraints\FileExtension`
- Move `Pim\Component\Catalog\Validator\Constraints\FileExtensionValidator` to `Akeneo\Pim\Enrichment\Component\Product\Validator\Constraints\FileExtensionValidator`
- Move `Pim\Component\Catalog\Validator\Constraints\FileValidator` to `Akeneo\Pim\Enrichment\Component\Product\Validator\Constraints\FileValidator`
- Move `Pim\Component\Catalog\Validator\Constraints\ImmutableVariantAxesValues` to `Akeneo\Pim\Enrichment\Component\Product\Validator\Constraints\ImmutableVariantAxesValues`
- Move `Pim\Component\Catalog\Validator\Constraints\ImmutableVariantAxesValuesValidator` to `Akeneo\Pim\Enrichment\Component\Product\Validator\Constraints\ImmutableVariantAxesValuesValidator`
- Move `Pim\Component\Catalog\Validator\Constraints\IsNumeric` to `Akeneo\Pim\Enrichment\Component\Product\Validator\Constraints\IsNumeric`
- Move `Pim\Component\Catalog\Validator\Constraints\IsNumericValidator` to `Akeneo\Pim\Enrichment\Component\Product\Validator\Constraints\IsNumericValidator`
- Move `Pim\Component\Catalog\Validator\Constraints\IsString` to `Akeneo\Pim\Enrichment\Component\Product\Validator\Constraints\IsString`
- Move `Pim\Component\Catalog\Validator\Constraints\IsStringValidator` to `Akeneo\Pim\Enrichment\Component\Product\Validator\Constraints\IsStringValidator`
- Move `Pim\Component\Catalog\Validator\Constraints\LocalizableValue` to `Akeneo\Pim\Enrichment\Component\Product\Validator\Constraints\LocalizableValue`
- Move `Pim\Component\Catalog\Validator\Constraints\LocalizableValueValidator` to `Akeneo\Pim\Enrichment\Component\Product\Validator\Constraints\LocalizableValueValidator`
- Move `Pim\Component\Catalog\Validator\Constraints\NotDecimal` to `Akeneo\Pim\Enrichment\Component\Product\Validator\Constraints\NotDecimal`
- Move `Pim\Component\Catalog\Validator\Constraints\NotDecimalValidator` to `Akeneo\Pim\Enrichment\Component\Product\Validator\Constraints\NotDecimalValidator`
- Move `Pim\Component\Catalog\Validator\Constraints\NotEmptyFamily` to `Akeneo\Pim\Enrichment\Component\Product\Validator\Constraints\NotEmptyFamily`
- Move `Pim\Component\Catalog\Validator\Constraints\NotEmptyFamilyValidator` to `Akeneo\Pim\Enrichment\Component\Product\Validator\Constraints\NotEmptyFamilyValidator`
- Move `Pim\Component\Catalog\Validator\Constraints\NotEmptyVariantAxes` to `Akeneo\Pim\Enrichment\Component\Product\Validator\Constraints\NotEmptyVariantAxes`
- Move `Pim\Component\Catalog\Validator\Constraints\NotEmptyVariantAxesValidator` to `Akeneo\Pim\Enrichment\Component\Product\Validator\Constraints\NotEmptyVariantAxesValidator`
- Move `Pim\Component\Catalog\Validator\Constraints\OnlyExpectedAttributes` to `Akeneo\Pim\Enrichment\Component\Product\Validator\Constraints\OnlyExpectedAttributes`
- Move `Pim\Component\Catalog\Validator\Constraints\OnlyExpectedAttributesValidator` to `Akeneo\Pim\Enrichment\Component\Product\Validator\Constraints\OnlyExpectedAttributesValidator`
- Move `Pim\Component\Catalog\Validator\Constraints\ProductModelPositionInTheVariantTree` to `Akeneo\Pim\Enrichment\Component\Product\Validator\Constraints\ProductModelPositionInTheVariantTree`
- Move `Pim\Component\Catalog\Validator\Constraints\ProductModelPositionInTheVariantTreeValidator` to `Akeneo\Pim\Enrichment\Component\Product\Validator\Constraints\ProductModelPositionInTheVariantTreeValidator`
- Move `Pim\Component\Catalog\Validator\Constraints\Range` to `Akeneo\Pim\Enrichment\Component\Product\Validator\Constraints\Range`
- Move `Pim\Component\Catalog\Validator\Constraints\RangeValidator` to `Akeneo\Pim\Enrichment\Component\Product\Validator\Constraints\RangeValidator`
- Move `Pim\Component\Catalog\Validator\Constraints\SameFamilyThanParent` to `Akeneo\Pim\Enrichment\Component\Product\Validator\Constraints\SameFamilyThanParent`
- Move `Pim\Component\Catalog\Validator\Constraints\SameFamilyThanParentValidator` to `Akeneo\Pim\Enrichment\Component\Product\Validator\Constraints\SameFamilyThanParentValidator`
- Move `Pim\Component\Catalog\Validator\Constraints\ScopableValue` to `Akeneo\Pim\Enrichment\Component\Product\Validator\Constraints\ScopableValue`
- Move `Pim\Component\Catalog\Validator\Constraints\ScopableValueValidator` to `Akeneo\Pim\Enrichment\Component\Product\Validator\Constraints\ScopableValueValidator`
- Move `Pim\Component\Catalog\Validator\Constraints\UniqueValue` to `Akeneo\Pim\Enrichment\Component\Product\Validator\Constraints\UniqueValue`
- Move `Pim\Component\Catalog\Validator\Constraints\UniqueValueValidator` to `Akeneo\Pim\Enrichment\Component\Product\Validator\Constraints\UniqueValueValidator`
- Move `Pim\Component\Catalog\Validator\Constraints\UniqueVariantAxis` to `Akeneo\Pim\Enrichment\Component\Product\Validator\Constraints\UniqueVariantAxis`
- Move `Pim\Component\Catalog\Validator\Constraints\UniqueVariantAxisValidator` to `Akeneo\Pim\Enrichment\Component\Product\Validator\Constraints\UniqueVariantAxisValidator`
- Move `Pim\Component\Catalog\Validator\Constraints\VariantProductParent` to `Akeneo\Pim\Enrichment\Component\Product\Validator\Constraints\VariantProductParent`
- Move `Pim\Component\Catalog\Validator\Constraints\VariantProductParentValidator` to `Akeneo\Pim\Enrichment\Component\Product\Validator\Constraints\VariantProductParentValidator`
- Move `Pim\Component\Catalog\Validator\Constraints\WritableDirectory` to `Akeneo\Pim\Enrichment\Component\Product\Validator\Constraints\WritableDirectory`
- Move `Pim\Component\Catalog\Validator\Constraints\WritableDirectoryValidator` to `Akeneo\Pim\Enrichment\Component\Product\Validator\Constraints\WritableDirectoryValidator`
- Move `Pim\Component\Catalog\Validator\Mapping\ClassMetadataFactory` to `Akeneo\Pim\Enrichment\Component\Product\Validator\Mapping\ClassMetadataFactory`
- Move `Pim\Component\Catalog\Validator\Mapping\DelegatingClassMetadataFactory` to `Akeneo\Pim\Enrichment\Component\Product\Validator\Mapping\DelegatingClassMetadataFactory`
- Move `Pim\Component\Catalog\Validator\Mapping\ProductValueMetadataFactory` to `Akeneo\Pim\Enrichment\Component\Product\Validator\Mapping\ProductValueMetadataFactory`
- Move `Pim\Component\Catalog\Validator\AttributeConstraintGuesser` to `Akeneo\Pim\Enrichment\Component\Product\Validator\AttributeConstraintGuesser`
- Move `Pim\Component\Catalog\Validator\AttributeValidatorHelper` to `Akeneo\Pim\Enrichment\Component\Product\Validator\AttributeValidatorHelper`
- Move `Pim\Component\Catalog\Validator\ChainedAttributeConstraintGuesser` to `Akeneo\Pim\Enrichment\Component\Product\Validator\ChainedAttributeConstraintGuesser`
- Move `Pim\Component\Catalog\Validator\ConstraintGuesserInterface` to `Akeneo\Pim\Enrichment\Component\Product\Validator\ConstraintGuesserInterface`
- Move `Pim\Component\Catalog\Validator\UniqueAxesCombinationSet` to `Akeneo\Pim\Enrichment\Component\Product\Validator\UniqueAxesCombinationSet`
- Move `Pim\Component\Catalog\Validator\UniqueValuesSet` to `Akeneo\Pim\Enrichment\Component\Product\Validator\UniqueValuesSet`
- Move `Pim\Component\Catalog\Validator\Constraints\ConversionUnits` to `Akeneo\Channel\Component\Validator\Constraint\ConversionUnits`
- Move `Pim\Component\Catalog\Validator\Constraints\ConversionUnitsValidator` to `Akeneo\Channel\Component\Validator\Constraint\ConversionUnitsValidator`
- Move `Pim\Component\Catalog\Validator\Constraints\IsCurrencyActivated` to `Akeneo\Channel\Component\Validator\Constraint\IsCurrencyActivated`
- Move `Pim\Component\Catalog\Validator\Constraints\IsCurrencyActivatedValidator` to `Akeneo\Channel\Component\Validator\Constraint\IsCurrencyActivatedValidator`
- Move `Pim\Component\Catalog\Validator\Constraints\IsRootCategory` to `Akeneo\Channel\Component\Validator\Constraint\IsRootCategory`
- Move `Pim\Component\Catalog\Validator\Constraints\IsRootCategoryValidator` to `Akeneo\Channel\Component\Validator\Constraint\IsRootCategoryValidator`
- Move `Pim\Component\Catalog\Validator\Constraints\ValidRegex` to `Akeneo\Pim\Structure\Component\Validator\Constraints\ValidRegex`
- Move `Pim\Component\Catalog\Validator\Constraints\ValidRegexValidator` to `Akeneo\Pim\Structure\Component\Validator\Constraints\ValidRegexValidator`
- Move `Pim\Component\Catalog\Validator\Constraints\ValidNumberRange` to `Akeneo\Pim\Structure\Component\Validator\Constraints\ValidNumberRange`
- Move `Pim\Component\Catalog\Validator\Constraints\ValidNumberRangeValidator` to `Akeneo\Pim\Structure\Component\Validator\Constraints\ValidNumberRangeValidator`
- Move `Pim\Component\Catalog\Validator\Constraints\ValidMetric` to `Akeneo\Pim\Structure\Component\Validator\Constraints\ValidMetric`
- Move `Pim\Component\Catalog\Validator\Constraints\ValidMetricValidator` to `Akeneo\Pim\Structure\Component\Validator\Constraints\ValidMetricValidator`
- Move `Pim\Component\Catalog\Validator\Constraints\ValidDateRange` to `Akeneo\Pim\Structure\Component\Validator\Constraints\ValidDateRange`
- Move `Pim\Component\Catalog\Validator\Constraints\ValidDateRangeValidator` to `Akeneo\Pim\Structure\Component\Validator\Constraints\ValidDateRangeValidator`
- Move `Pim\Component\Catalog\Validator\Constraints\NullProperties` to `Akeneo\Pim\Structure\Component\Validator\Constraints\NullProperties`
- Move `Pim\Component\Catalog\Validator\Constraints\NullPropertiesValidator` to `Akeneo\Pim\Structure\Component\Validator\Constraints\NullPropertiesValidator`
- Move `Pim\Component\Catalog\Validator\Constraints\NotNullProperties` to `Akeneo\Pim\Structure\Component\Validator\Constraints\NotNullProperties`
- Move `Pim\Component\Catalog\Validator\Constraints\NotNullPropertiesValidator` to `Akeneo\Pim\Structure\Component\Validator\Constraints\NotNullPropertiesValidator`
- Move `Pim\Component\Catalog\Validator\Constraints\IsReferenceDataConfigured` to `Akeneo\Pim\Structure\Component\Validator\Constraints\IsReferenceDataConfigured`
- Move `Pim\Component\Catalog\Validator\Constraints\IsReferenceDataConfiguredValidator` to `Akeneo\Pim\Structure\Component\Validator\Constraints\IsReferenceDataConfiguredValidator`
- Move `Pim\Component\Catalog\Validator\Constraints\IsIdentifierUsableAsGridFilter` to `Akeneo\Pim\Structure\Component\Validator\Constraints\IsIdentifierUsableAsGridFilter`
- Move `Pim\Component\Catalog\Validator\Constraints\IsIdentifierUsableAsGridFilterValidator` to `Akeneo\Pim\Structure\Component\Validator\Constraints\IsIdentifierUsableAsGridFilterValidator`
- Move `Pim\Component\Catalog\Validator\Constraints\FamilyVariant` to `Akeneo\Pim\Structure\Component\Validator\Constraints\FamilyVariant`
- Move `Pim\Component\Catalog\Validator\Constraints\FamilyVariantValidator` to `Akeneo\Pim\Structure\Component\Validator\Constraints\FamilyVariantValidator`
- Move `Pim\Component\Catalog\Validator\Constraints\AttributeTypeForOption` to `Akeneo\Pim\Structure\Component\Validator\Constraints\AttributeTypeForOption`
- Move `Pim\Component\Catalog\Validator\Constraints\AttributeTypeForOptionValidator` to `Akeneo\Pim\Structure\Component\Validator\Constraints\AttributeTypeForOptionValidator`
- Move `Pim\Component\Catalog\Validator\Constraints\Immutable` to `Akeneo\Tool\Component\StorageUtils\Validator\Constraints\Immutable`
- Move `Pim\Component\Catalog\Validator\Constraints\ImmutableValidator` to `Akeneo\Tool\Component\StorageUtils\Validator\Constraints\ImmutableValidator`
- Move `Pim\Component\Catalog\Model\AbstractMetric` to `Akeneo\Pim\Enrichment\Component\Product\Model\AbstractMetric`
- Move `Pim\Component\Catalog\Model\AbstractProductPrice` to `Akeneo\Pim\Enrichment\Component\Product\Model\AbstractProductPrice`
- Move `Pim\Component\Catalog\Model\AbstractValue` to `Akeneo\Pim\Enrichment\Component\Product\Model\AbstractValue`
- Move `Pim\Component\Catalog\Model\CommonAttributeCollection` to `Akeneo\Pim\Structure\Component\Model\CommonAttributeCollection`
- Move `Pim\Component\Catalog\Model\EntityWithAssociationsInterface` to `Akeneo\Pim\Enrichment\Component\Product\Model\EntityWithAssociationsInterface`
- Move `Pim\Component\Catalog\Model\EntityWithFamilyInterface` to `Akeneo\Pim\Enrichment\Component\Product\Model\EntityWithFamilyInterface`
- Move `Pim\Component\Catalog\Model\EntityWithFamilyVariantInterface` to `Akeneo\Pim\Enrichment\Component\Product\Model\EntityWithFamilyVariantInterface`
- Move `Pim\Component\Catalog\Model\EntityWithValuesInterface` to `Akeneo\Pim\Enrichment\Component\Product\Model\EntityWithValuesInterface`
- Move `Pim\Component\Catalog\Model\Metric` to `Akeneo\Pim\Enrichment\Component\Product\Model\Metric`
- Move `Pim\Component\Catalog\Model\MetricInterface` to `Akeneo\Pim\Enrichment\Component\Product\Model\MetricInterface`
- Move `Pim\Component\Catalog\Model\PriceCollection` to `Akeneo\Pim\Enrichment\Component\Product\Model\PriceCollection`
- Move `Pim\Component\Catalog\Model\PriceCollectionInterface` to `Akeneo\Pim\Enrichment\Component\Product\Model\PriceCollectionInterface`
- Move `Pim\Component\Catalog\Model\ProductPrice` to `Akeneo\Pim\Enrichment\Component\Product\Model\ProductPrice`
- Move `Pim\Component\Catalog\Model\ProductPriceInterface` to `Akeneo\Pim\Enrichment\Component\Product\Model\ProductPriceInterface`
- Move `Pim\Component\Catalog\Model\ProductUniqueValueCollectionInterface` to `Akeneo\Pim\Enrichment\Component\Product\Model\ProductUniqueValueCollectionInterface`
- Move `Pim\Component\Catalog\Model\ScopableInterface` to `Akeneo\Pim\Enrichment\Component\Product\Model\ScopableInterface`
- Move `Pim\Component\Catalog\Model\TimestampableInterface` to `Akeneo\Tool\Component\Versioning\Model\TimestampableInterface`
- Move `Pim\Component\Catalog\Model\ValueCollection` to `Akeneo\Pim\Enrichment\Component\Product\Model\ValueCollection`
- Move `Pim\Component\Catalog\Model\ValueCollectionInterface` to `Akeneo\Pim\Enrichment\Component\Product\Model\ValueCollectionInterface`
- Move `Pim\Component\Catalog\Model\VariantProductInterface` to `Akeneo\Pim\Enrichment\Component\Product\Model\VariantProductInterface`
- Move `Pim\Component\Catalog\Updater\Adder\AbstractAttributeAdder` to `Akeneo\Pim\Enrichment\Component\Product\Updater\Adder\AbstractAttributeAdder`
- Move `Pim\Component\Catalog\Updater\Adder\AbstractFieldAdder` to `Akeneo\Pim\Enrichment\Component\Product\Updater\Adder\AbstractFieldAdder`
- Move `Pim\Component\Catalog\Updater\Adder\AdderInterface` to `Akeneo\Pim\Enrichment\Component\Product\Updater\Adder\AdderInterface`
- Move `Pim\Component\Catalog\Updater\Adder\AdderRegistry` to `Akeneo\Pim\Enrichment\Component\Product\Updater\Adder\AdderRegistry`
- Move `Pim\Component\Catalog\Updater\Adder\AdderRegistryInterface` to `Akeneo\Pim\Enrichment\Component\Product\Updater\Adder\AdderRegistryInterface`
- Move `Pim\Component\Catalog\Updater\Adder\AssociationFieldAdder` to `Akeneo\Pim\Enrichment\Component\Product\Updater\Adder\AssociationFieldAdder`
- Move `Pim\Component\Catalog\Updater\Adder\AttributeAdderInterface` to `Akeneo\Pim\Enrichment\Component\Product\Updater\Adder\AttributeAdderInterface`
- Move `Pim\Component\Catalog\Updater\Adder\CategoryFieldAdder` to `Akeneo\Pim\Enrichment\Component\Product\Updater\Adder\CategoryFieldAdder`
- Move `Pim\Component\Catalog\Updater\Adder\FieldAdderInterface` to `Akeneo\Pim\Enrichment\Component\Product\Updater\Adder\FieldAdderInterface`
- Move `Pim\Component\Catalog\Updater\Adder\GroupFieldAdder` to `Akeneo\Pim\Enrichment\Component\Product\Updater\Adder\GroupFieldAdder`
- Move `Pim\Component\Catalog\Updater\Adder\MultiSelectAttributeAdder` to `Akeneo\Pim\Enrichment\Component\Product\Updater\Adder\MultiSelectAttributeAdder`
- Move `Pim\Component\Catalog\Updater\Adder\PriceCollectionAttributeAdder` to `Akeneo\Pim\Enrichment\Component\Product\Updater\Adder\PriceCollectionAttributeAdder`
- Move `Pim\Component\Catalog\Updater\Copier\AbstractAttributeCopier` to `Akeneo\Pim\Enrichment\Component\Product\Updater\Copier\AbstractAttributeCopier`
- Move `Pim\Component\Catalog\Updater\Copier\AttributeCopier` to `Akeneo\Pim\Enrichment\Component\Product\Updater\Copier\AttributeCopier`
- Move `Pim\Component\Catalog\Updater\Copier\AttributeCopierInterface` to `Akeneo\Pim\Enrichment\Component\Product\Updater\Copier\AttributeCopierInterface`
- Move `Pim\Component\Catalog\Updater\Copier\CopierInterface` to `Akeneo\Pim\Enrichment\Component\Product\Updater\Copier\CopierInterface`
- Move `Pim\Component\Catalog\Updater\Copier\CopierRegistry` to `Akeneo\Pim\Enrichment\Component\Product\Updater\Copier\CopierRegistry`
- Move `Pim\Component\Catalog\Updater\Copier\CopierRegistryInterface` to `Akeneo\Pim\Enrichment\Component\Product\Updater\Copier\CopierRegistryInterface`
- Move `Pim\Component\Catalog\Updater\Copier\FieldCopierInterface` to `Akeneo\Pim\Enrichment\Component\Product\Updater\Copier\FieldCopierInterface`
- Move `Pim\Component\Catalog\Updater\Copier\MediaAttributeCopier` to `Akeneo\Pim\Enrichment\Component\Product\Updater\Copier\MediaAttributeCopier`
- Move `Pim\Component\Catalog\Updater\Copier\MetricAttributeCopier` to `Akeneo\Pim\Enrichment\Component\Product\Updater\Copier\MetricAttributeCopier`
- Move `Pim\Component\Catalog\Updater\Remover\AbstractAttributeRemover` to `Akeneo\Pim\Enrichment\Component\Product\Updater\Remover\AbstractAttributeRemover`
- Move `Pim\Component\Catalog\Updater\Remover\AbstractFieldRemover` to `Akeneo\Pim\Enrichment\Component\Product\Updater\Remover\AbstractFieldRemover`
- Move `Pim\Component\Catalog\Updater\Remover\AttributeRemoverInterface` to `Akeneo\Pim\Enrichment\Component\Product\Updater\Remover\AttributeRemoverInterface`
- Move `Pim\Component\Catalog\Updater\Remover\CategoryFieldRemover` to `Akeneo\Pim\Enrichment\Component\Product\Updater\Remover\CategoryFieldRemover`
- Move `Pim\Component\Catalog\Updater\Remover\FieldRemoverInterface` to `Akeneo\Pim\Enrichment\Component\Product\Updater\Remover\FieldRemoverInterface`
- Move `Pim\Component\Catalog\Updater\Remover\GroupFieldRemover` to `Akeneo\Pim\Enrichment\Component\Product\Updater\Remover\GroupFieldRemover`
- Move `Pim\Component\Catalog\Updater\Remover\MultiSelectAttributeRemover` to `Akeneo\Pim\Enrichment\Component\Product\Updater\Remover\MultiSelectAttributeRemover`
- Move `Pim\Component\Catalog\Updater\Remover\PriceCollectionAttributeRemover` to `Akeneo\Pim\Enrichment\Component\Product\Updater\Remover\PriceCollectionAttributeRemover`
- Move `Pim\Component\Catalog\Updater\Remover\RemoverInterface` to `Akeneo\Pim\Enrichment\Component\Product\Updater\Remover\RemoverInterface`
- Move `Pim\Component\Catalog\Updater\Remover\RemoverRegistry` to `Akeneo\Pim\Enrichment\Component\Product\Updater\Remover\RemoverRegistry`
- Move `Pim\Component\Catalog\Updater\Remover\RemoverRegistryInterface` to `Akeneo\Pim\Enrichment\Component\Product\Updater\Remover\RemoverRegistryInterface`
- Move `Pim\Component\Catalog\Updater\Setter\AbstractAttributeSetter` to `Akeneo\Pim\Enrichment\Component\Product\Updater\Setter\AbstractAttributeSetter`
- Move `Pim\Component\Catalog\Updater\Setter\AbstractFieldSetter` to `Akeneo\Pim\Enrichment\Component\Product\Updater\Setter\AbstractFieldSetter`
- Move `Pim\Component\Catalog\Updater\Setter\AssociationFieldSetter` to `Akeneo\Pim\Enrichment\Component\Product\Updater\Setter\AssociationFieldSetter`
- Move `Pim\Component\Catalog\Updater\Setter\AttributeSetter` to `Akeneo\Pim\Enrichment\Component\Product\Updater\Setter\AttributeSetter`
- Move `Pim\Component\Catalog\Updater\Setter\AttributeSetterInterface` to `Akeneo\Pim\Enrichment\Component\Product\Updater\Setter\AttributeSetterInterface`
- Move `Pim\Component\Catalog\Updater\Setter\CategoryFieldSetter` to `Akeneo\Pim\Enrichment\Component\Product\Updater\Setter\CategoryFieldSetter`
- Move `Pim\Component\Catalog\Updater\Setter\EnabledFieldSetter` to `Akeneo\Pim\Enrichment\Component\Product\Updater\Setter\EnabledFieldSetter`
- Move `Pim\Component\Catalog\Updater\Setter\FamilyFieldSetter` to `Akeneo\Pim\Enrichment\Component\Product\Updater\Setter\FamilyFieldSetter`
- Move `Pim\Component\Catalog\Updater\Setter\FieldSetterInterface` to `Akeneo\Pim\Enrichment\Component\Product\Updater\Setter\FieldSetterInterface`
- Move `Pim\Component\Catalog\Updater\Setter\GroupFieldSetter` to `Akeneo\Pim\Enrichment\Component\Product\Updater\Setter\GroupFieldSetter`
- Move `Pim\Component\Catalog\Updater\Setter\MediaAttributeSetter` to `Akeneo\Pim\Enrichment\Component\Product\Updater\Setter\MediaAttributeSetter`
- Move `Pim\Component\Catalog\Updater\Setter\ParentFieldSetter` to `Akeneo\Pim\Enrichment\Component\Product\Updater\Setter\ParentFieldSetter`
- Move `Pim\Component\Catalog\Updater\Setter\SetterInterface` to `Akeneo\Pim\Enrichment\Component\Product\Updater\Setter\SetterInterface`
- Move `Pim\Component\Catalog\Updater\Setter\SetterRegistry` to `Akeneo\Pim\Enrichment\Component\Product\Updater\Setter\SetterRegistry`
- Move `Pim\Component\Catalog\Updater\Setter\SetterRegistryInterface` to `Akeneo\Pim\Enrichment\Component\Product\Updater\Setter\SetterRegistryInterface`
- Move `Pim\Component\Catalog\Updater\EntityWithValuesUpdater` to `Akeneo\Pim\Enrichment\Component\Product\Updater\EntityWithValuesUpdater`
- Move `Pim\Component\Catalog\Updater\GroupUpdater` to `Akeneo\Pim\Enrichment\Component\Product\Updater\GroupUpdater`
- Move `Pim\Component\Catalog\Updater\ProductModelUpdater` to `Akeneo\Pim\Enrichment\Component\Product\Updater\ProductModelUpdater`
- Move `Pim\Component\Catalog\Updater\ProductUpdater` to `Akeneo\Pim\Enrichment\Component\Product\Updater\ProductUpdater`
- Move `Pim\Component\Catalog\Updater\PropertyAdder` to `Akeneo\Pim\Enrichment\Component\Product\Updater\PropertyAdder`
- Move `Pim\Component\Catalog\Updater\PropertyCopier` to `Akeneo\Pim\Enrichment\Component\Product\Updater\PropertyCopier`
- Move `Pim\Component\Catalog\Updater\PropertyRemover` to `Akeneo\Pim\Enrichment\Component\Product\Updater\PropertyRemover`
- Move `Pim\Component\Catalog\Updater\PropertySetter` to `Akeneo\Pim\Enrichment\Component\Product\Updater\PropertySetter`
- Move `Pim\Component\Catalog\Updater\Remover\FamilyVariantRemover` to `Akeneo\Pim\Structure\Component\Remover\FamilyVariantRemover`
- Move `Pim\Component\Catalog\Updater\Remover\FamilyRemover` to `Akeneo\Pim\Structure\Component\Remover\FamilyRemover`
- Move `Pim\Component\Catalog\Factory\Value\DateValueFactory` to `Akeneo\Pim\Enrichment\Component\Product\Factory\Value\DateValueFactory`
- Move `Pim\Component\Catalog\Factory\Value\MediaValueFactory` to `Akeneo\Pim\Enrichment\Component\Product\Factory\Value\MediaValueFactory`
- Move `Pim\Component\Catalog\Factory\Value\MetricValueFactory` to `Akeneo\Pim\Enrichment\Component\Product\Factory\Value\MetricValueFactory`
- Move `Pim\Component\Catalog\Factory\Value\OptionsValueFactory` to `Akeneo\Pim\Enrichment\Component\Product\Factory\Value\OptionsValueFactory`
- Move `Pim\Component\Catalog\Factory\Value\OptionValueFactory` to `Akeneo\Pim\Enrichment\Component\Product\Factory\Value\OptionValueFactory`
- Move `Pim\Component\Catalog\Factory\Value\PriceCollectionValueFactory` to `Akeneo\Pim\Enrichment\Component\Product\Factory\Value\PriceCollectionValueFactory`
- Move `Pim\Component\Catalog\Factory\Value\ScalarValueFactory` to `Akeneo\Pim\Enrichment\Component\Product\Factory\Value\ScalarValueFactory`
- Move `Pim\Component\Catalog\Factory\Value\ValueFactoryInterface` to `Akeneo\Pim\Enrichment\Component\Product\Factory\Value\ValueFactoryInterface`
- Move `Pim\Component\Catalog\Factory\GroupFactory` to `Akeneo\Pim\Enrichment\Component\Product\Factory\GroupFactory`
- Move `Pim\Component\Catalog\Factory\MetricFactory` to `Akeneo\Pim\Enrichment\Component\Product\Factory\MetricFactory`
- Move `Pim\Component\Catalog\Factory\PriceFactory` to `Akeneo\Pim\Enrichment\Component\Product\Factory\PriceFactory`
- Move `Pim\Component\Catalog\Factory\ProductUniqueDataFactory` to `Akeneo\Pim\Enrichment\Component\Product\Factory\ProductUniqueDataFactory`
- Move `Pim\Component\Catalog\Factory\ValueCollectionFactory` to `Akeneo\Pim\Enrichment\Component\Product\Factory\ValueCollectionFactory`
- Move `Pim\Component\Catalog\Factory\ValueCollectionFactoryInterface` to `Akeneo\Pim\Enrichment\Component\Product\Factory\ValueCollectionFactoryInterface`
- Move `Pim\Component\Catalog\Factory\ValueFactory` to `Akeneo\Pim\Enrichment\Component\Product\Factory\ValueFactory`
- Move `Pim\Component\Catalog\Manager\AttributeValuesResolver` to `Akeneo\Pim\Enrichment\Component\Product\Manager\AttributeValuesResolver`
- Move `Pim\Component\Catalog\Manager\AttributeValuesResolverInterface` to `Akeneo\Pim\Enrichment\Component\Product\Manager\AttributeValuesResolverInterface`
- Move `Pim\Component\Catalog\Manager\CompletenessManager` to `Akeneo\Pim\Enrichment\Component\Product\Manager\CompletenessManager`
- Move `Pim\Component\Catalog\Normalizer\Indexing\CompletenessCollectionNormalizer` to `Akeneo\Pim\Enrichment\Component\Product\Normalizer\Indexing\CompletenessCollectionNormalizer`
- Move `Pim\Component\Catalog\Normalizer\Indexing\DateTimeNormalizer` to `Akeneo\Pim\Enrichment\Component\Product\Normalizer\Indexing\DateTimeNormalizer`
- Move `Pim\Component\Catalog\Normalizer\Indexing\Product\ProductNormalizer` to `Akeneo\Pim\Enrichment\Component\Product\Normalizer\Indexing\Product\ProductNormalizer`
- Move `Pim\Component\Catalog\Normalizer\Indexing\Product\PropertiesNormalizer` to `Akeneo\Pim\Enrichment\Component\Product\Normalizer\Indexing\Product\PropertiesNormalizer`
- Move `Pim\Component\Catalog\Normalizer\Indexing\ProductAndProductModel\ProductModelNormalizer` to `Akeneo\Pim\Enrichment\Component\Product\Normalizer\Indexing\ProductAndProductModel\ProductModelNormalizer`
- Move `Pim\Component\Catalog\Normalizer\Indexing\ProductAndProductModel\ProductModelPropertiesNormalizer` to `Akeneo\Pim\Enrichment\Component\Product\Normalizer\Indexing\ProductAndProductModel\ProductModelPropertiesNormalizer`
- Move `Pim\Component\Catalog\Normalizer\Indexing\ProductAndProductModel\ProductNormalizer` to `Akeneo\Pim\Enrichment\Component\Product\Normalizer\Indexing\ProductAndProductModel\ProductNormalizer`
- Move `Pim\Component\Catalog\Normalizer\Indexing\ProductAndProductModel\ProductPropertiesNormalizer` to `Akeneo\Pim\Enrichment\Component\Product\Normalizer\Indexing\ProductAndProductModel\ProductPropertiesNormalizer`
- Move `Pim\Component\Catalog\Normalizer\Indexing\ProductModel\ProductModelNormalizer` to `Akeneo\Pim\Enrichment\Component\Product\Normalizer\Indexing\ProductModel\ProductModelNormalizer`
- Move `Pim\Component\Catalog\Normalizer\Indexing\ProductModel\ProductModelPropertiesNormalizer` to `Akeneo\Pim\Enrichment\Component\Product\Normalizer\Indexing\ProductModel\ProductModelPropertiesNormalizer`
- Move `Pim\Component\Catalog\Normalizer\Indexing\Value\AbstractProductValueNormalizer` to `Akeneo\Pim\Enrichment\Component\Product\Normalizer\Indexing\Value\AbstractProductValueNormalizer`
- Move `Pim\Component\Catalog\Normalizer\Indexing\Value\BooleanNormalizer` to `Akeneo\Pim\Enrichment\Component\Product\Normalizer\Indexing\Value\BooleanNormalizer`
- Move `Pim\Component\Catalog\Normalizer\Indexing\Value\DateNormalizer` to `Akeneo\Pim\Enrichment\Component\Product\Normalizer\Indexing\Value\DateNormalizer`
- Move `Pim\Component\Catalog\Normalizer\Indexing\Value\DummyNormalizer` to `Akeneo\Pim\Enrichment\Component\Product\Normalizer\Indexing\Value\DummyNormalizer`
- Move `Pim\Component\Catalog\Normalizer\Indexing\Value\MediaNormalizer` to `Akeneo\Pim\Enrichment\Component\Product\Normalizer\Indexing\Value\MediaNormalizer`
- Move `Pim\Component\Catalog\Normalizer\Indexing\Value\MetricNormalizer` to `Akeneo\Pim\Enrichment\Component\Product\Normalizer\Indexing\Value\MetricNormalizer`
- Move `Pim\Component\Catalog\Normalizer\Indexing\Value\NumberNormalizer` to `Akeneo\Pim\Enrichment\Component\Product\Normalizer\Indexing\Value\NumberNormalizer`
- Move `Pim\Component\Catalog\Normalizer\Indexing\Value\OptionNormalizer` to `Akeneo\Pim\Enrichment\Component\Product\Normalizer\Indexing\Value\OptionNormalizer`
- Move `Pim\Component\Catalog\Normalizer\Indexing\Value\OptionsNormalizer` to `Akeneo\Pim\Enrichment\Component\Product\Normalizer\Indexing\Value\OptionsNormalizer`
- Move `Pim\Component\Catalog\Normalizer\Indexing\Value\PriceCollectionNormalizer` to `Akeneo\Pim\Enrichment\Component\Product\Normalizer\Indexing\Value\PriceCollectionNormalizer`
- Move `Pim\Component\Catalog\Normalizer\Indexing\Value\TextAreaNormalizer` to `Akeneo\Pim\Enrichment\Component\Product\Normalizer\Indexing\Value\TextAreaNormalizer`
- Move `Pim\Component\Catalog\Normalizer\Indexing\Value\TextNormalizer` to `Akeneo\Pim\Enrichment\Component\Product\Normalizer\Indexing\Value\TextNormalizer`
- Move `Pim\Component\Catalog\Normalizer\Indexing\Value\ValueCollectionNormalizer` to `Akeneo\Pim\Enrichment\Component\Product\Normalizer\Indexing\Value\ValueCollectionNormalizer`
- Move `Pim\Component\Catalog\Normalizer\Standard\CategoryNormalizer` to `Akeneo\Pim\Enrichment\Component\Category\Normalizer\Standard\CategoryNormalizer`
- Move `Pim\Component\Catalog\Normalizer\Standard\DateTimeNormalizer` to `Akeneo\Pim\Enrichment\Component\Product\Normalizer\Standard\DateTimeNormalizer`
- Move `Pim\Component\Catalog\Normalizer\Standard\FileNormalizer` to `Akeneo\Pim\Enrichment\Component\Product\Normalizer\Standard\FileNormalizer`
- Move `Pim\Component\Catalog\Normalizer\Standard\GroupNormalizer` to `Akeneo\Pim\Enrichment\Component\Product\Normalizer\Standard\GroupNormalizer`
- Move `Pim\Component\Catalog\Normalizer\Standard\Product\AssociationsNormalizer` to `Akeneo\Pim\Enrichment\Component\Product\Normalizer\Standard\Product\AssociationsNormalizer`
- Move `Pim\Component\Catalog\Normalizer\Standard\Product\MetricNormalizer` to `Akeneo\Pim\Enrichment\Component\Product\Normalizer\Standard\Product\MetricNormalizer`
- Move `Pim\Component\Catalog\Normalizer\Standard\Product\ParentsAssociationsNormalizer` to `Akeneo\Pim\Enrichment\Component\Product\Normalizer\Standard\Product\ParentsAssociationsNormalizer`
- Move `Pim\Component\Catalog\Normalizer\Standard\Product\PriceNormalizer` to `Akeneo\Pim\Enrichment\Component\Product\Normalizer\Standard\Product\PriceNormalizer`
- Move `Pim\Component\Catalog\Normalizer\Standard\Product\ProductValueNormalizer` to `Akeneo\Pim\Enrichment\Component\Product\Normalizer\Standard\Product\ProductValueNormalizer`
- Move `Pim\Component\Catalog\Normalizer\Standard\Product\ProductValuesNormalizer` to `Akeneo\Pim\Enrichment\Component\Product\Normalizer\Standard\Product\ProductValuesNormalizer`
- Move `Pim\Component\Catalog\Normalizer\Standard\Product\PropertiesNormalizer` to `Akeneo\Pim\Enrichment\Component\Product\Normalizer\Standard\Product\PropertiesNormalizer`
- Move `Pim\Component\Catalog\Normalizer\Standard\ProductModelNormalizer` to `Akeneo\Pim\Enrichment\Component\Product\Normalizer\Standard\ProductModelNormalizer`
- Move `Pim\Component\Catalog\Normalizer\Standard\ProductNormalizer` to `Akeneo\Pim\Enrichment\Component\Product\Normalizer\Standard\ProductNormalizer`
- Move `Pim\Component\Catalog\Normalizer\Standard\TranslationNormalizer` to `Akeneo\Pim\Enrichment\Component\Product\Normalizer\Standard\TranslationNormalizer`
- Move `Pim\Component\Catalog\Normalizer\Storage\DateTimeNormalizer` to `Akeneo\Pim\Enrichment\Component\Product\Normalizer\Storage\DateTimeNormalizer`
- Move `Pim\Component\Catalog\Normalizer\Storage\FileNormalizer` to `Akeneo\Pim\Enrichment\Component\Product\Normalizer\Storage\FileNormalizer`
- Move `Pim\Component\Catalog\Normalizer\Storage\Product\AssociationsNormalizer` to `Akeneo\Pim\Enrichment\Component\Product\Normalizer\Storage\Product\AssociationsNormalizer`
- Move `Pim\Component\Catalog\Normalizer\Storage\Product\MetricNormalizer` to `Akeneo\Pim\Enrichment\Component\Product\Normalizer\Storage\Product\MetricNormalizer`
- Move `Pim\Component\Catalog\Normalizer\Storage\Product\PriceNormalizer` to `Akeneo\Pim\Enrichment\Component\Product\Normalizer\Storage\Product\PriceNormalizer`
- Move `Pim\Component\Catalog\Normalizer\Storage\Product\ProductValueNormalizer` to `Akeneo\Pim\Enrichment\Component\Product\Normalizer\Storage\Product\ProductValueNormalizer`
- Move `Pim\Component\Catalog\Normalizer\Storage\Product\ProductValuesNormalizer` to `Akeneo\Pim\Enrichment\Component\Product\Normalizer\Storage\Product\ProductValuesNormalizer`
- Move `Pim\Component\Catalog\Normalizer\Storage\Product\PropertiesNormalizer` to `Akeneo\Pim\Enrichment\Component\Product\Normalizer\Storage\Product\PropertiesNormalizer`
- Move `Pim\Component\Catalog\Normalizer\Storage\ProductNormalizer` to `Akeneo\Pim\Enrichment\Component\Product\Normalizer\Storage\ProductNormalizer`

- Register standard format normalizers into  `pim_standard_format_serializer` serializer and untagged them from `pim_serializer` serializer
- Register indexing normalizers into  `pim_indexing_serializer` serializer and untagged them from `pim_serializer` serializer
- Register datagrid normalizers into  `pim_datagrid_serializer` serializer and untagged them from `pim_serializer` serializer
- Register storage normalizers into  `pim_storage_serializer` serializer and untagged them from `pim_serializer` serializer
- Register external API normalizers into  `pim_external_api_serializer` serializer and untagged them from `pim_serializer` serializer

- Change constructor of `Pim\Component\Catalog\Updater\ProductUpdater`, remove `$supportedFields` argument

- Move `Pim\Component\Catalog\FamilyVariant\EntityWithFamilyVariantAttributesProvider` to `Akeneo\Pim\Enrichment\Component\Product\EntityWithFamilyVariant\EntityWithFamilyVariantAttributesProvider`
- Move `Pim\Component\Catalog\Repository\AssociationRepositoryInterface` to `Akeneo\Pim\Enrichment\Component\Product\Repository\AssociationRepositoryInterface`
- Move `Pim\Component\Catalog\Repository\CompletenessRepositoryInterface` to `Akeneo\Pim\Enrichment\Component\Product\Repository\CompletenessRepositoryInterface`
- Move `Pim\Component\Catalog\Repository\EntityWithFamilyVariantRepositoryInterface` to `Akeneo\Pim\Enrichment\Component\Product\Repository\EntityWithFamilyVariantRepositoryInterface`
- Move `Pim\Component\Catalog\Repository\GroupRepositoryInterface` to `Akeneo\Pim\Enrichment\Component\Product\Repository\GroupRepositoryInterface`
- Move `Pim\Component\Catalog\Repository\ProductCategoryRepositoryInterface` to `Akeneo\Pim\Enrichment\Component\Product\Repository\ProductCategoryRepositoryInterface`
- Move `Pim\Component\Catalog\Repository\ProductMassActionRepositoryInterface` to `Akeneo\Pim\Enrichment\Component\Product\Repository\ProductMassActionRepositoryInterface`
- Move `Pim\Component\Catalog\Repository\ProductModelCategoryRepositoryInterface` to `Akeneo\Pim\Enrichment\Component\Product\Repository\ProductModelCategoryRepositoryInterface`
- Move `Pim\Component\Catalog\Repository\ProductModelRepositoryInterface` to `Akeneo\Pim\Enrichment\Component\Product\Repository\ProductModelRepositoryInterface`
- Move `Pim\Component\Catalog\Repository\ProductRepositoryInterface` to `Akeneo\Pim\Enrichment\Component\Product\Repository\ProductRepositoryInterface`
- Move `Pim\Component\Catalog\Repository\ProductUniqueDataRepositoryInterface` to `Akeneo\Pim\Enrichment\Component\Product\Repository\ProductUniqueDataRepositoryInterface`
- Move `Pim\Component\Catalog\Repository\VariantProductRepositoryInterface` to `Akeneo\Pim\Enrichment\Component\Product\Repository\VariantProductRepositoryInterface`

- Move namespace `Pim\Component\Catalog\Query` to `Akeneo\Pim\Enrichment\Component\Product\Query`
- Move namespace `Pim\Component\Catalog\Job` to `Akeneo\Pim\Enrichment\Component\Product\Job`
- Move namespace `Pim\Component\Catalog\Converter` to `Akeneo\Pim\Enrichment\Component\Product\Converter`
- Move namespace `Pim\Component\Catalog\Builder` to `Akeneo\Pim\Enrichment\Component\Product\Builder`
- Move namespace `Pim\Component\Catalog\Association` to `Akeneo\Pim\Enrichment\Component\Product\Association`
- Move namespace `Pim\Component\Catalog\Comparator` to `Akeneo\Pim\Enrichment\Component\Product\Comparator`
- Move namespace `Pim\Component\Catalog\EntityWithFamilyVariant` to `Akeneo\Pim\Enrichment\Component\Product\EntityWithFamilyVariant`
- Move namespace `Pim\Component\Catalog\EntityWithFamily` to `Akeneo\Pim\Enrichment\Component\Product\EntityWithFamily`
- Move namespace `Pim\Component\Catalog\ProductAndProductModel` to `Akeneo\Pim\Enrichment\Component\Product\ProductAndProductModel`
- Move namespace `Pim\Component\Catalog\ProductModel` to `Akeneo\Pim\Enrichment\Component\Product\ProductModel`
- Move namespace `Pim\Component\Catalog\Completeness` to `Akeneo\Pim\Enrichment\Component\Product\Completeness`
- Move namespace `Pim\Component\Catalog\ValuesFiller` to `Akeneo\Pim\Enrichment\Component\Product\ValuesFiller`

- Move `Pim\Bundle\CatalogBundle\DependencyInjection\Compiler\Localization\RegisterLocalizersPass` to `Akeneo\Pim\Enrichment\Bundle\DependencyInjection\Compiler\Localization\RegisterLocalizersPass`
- Move `Pim\Bundle\CatalogBundle\DependencyInjection\Compiler\Localization\RegisterPresentersPass` to `Akeneo\Pim\Enrichment\Bundle\DependencyInjection\Compiler\Localization\RegisterPresentersPass`
- Move `Pim\Bundle\CatalogBundle\DependencyInjection\Compiler\RegisterAttributeConstraintGuessersPass` to `Akeneo\Pim\Enrichment\Bundle\DependencyInjection\Compiler\RegisterAttributeConstraintGuessersPass`
- Move `Pim\Bundle\CatalogBundle\DependencyInjection\Compiler\RegisterComparatorsPass` to `Akeneo\Pim\Enrichment\Bundle\DependencyInjection\Compiler\RegisterComparatorsPass`
- Move `Pim\Bundle\CatalogBundle\DependencyInjection\Compiler\RegisterCompleteCheckerPass` to `Akeneo\Pim\Enrichment\Bundle\DependencyInjection\Compiler\RegisterCompleteCheckerPass`
- Move `Pim\Bundle\CatalogBundle\DependencyInjection\Compiler\RegisterFilterPass` to `Akeneo\Pim\Enrichment\Bundle\DependencyInjection\Compiler\RegisterFilterPass`
- Move `Pim\Bundle\CatalogBundle\DependencyInjection\Compiler\RegisterProductQueryFilterPass` to `Akeneo\Pim\Enrichment\Bundle\DependencyInjection\Compiler\RegisterProductQueryFilterPass`
- Move `Pim\Bundle\CatalogBundle\DependencyInjection\Compiler\RegisterProductQuerySorterPass` to `Akeneo\Pim\Enrichment\Bundle\DependencyInjection\Compiler\RegisterProductQuerySorterPass`
- Move `Pim\Bundle\CatalogBundle\DependencyInjection\Compiler\RegisterProductUpdaterPass` to `Akeneo\Pim\Enrichment\Bundle\DependencyInjection\Compiler\RegisterProductUpdaterPass`
- Move `Pim\Bundle\CatalogBundle\DependencyInjection\Compiler\RegisterSerializerPass` to `Akeneo\Pim\Enrichment\Bundle\DependencyInjection\Compiler\RegisterSerializerPass`
- Move `Pim\Bundle\CatalogBundle\DependencyInjection\Compiler\RegisterValueFactoryPass` to `Akeneo\Pim\Enrichment\Bundle\DependencyInjection\Compiler\RegisterValueFactoryPass`

- Move `Pim\Bundle\CatalogBundle\EventSubscriber/Category/CheckChannelsOnDeletionSubscriber` to `Akeneo/Pim/Enrichment/Bundle/EventSubscriber/Category/CheckChannelsOnDeletionSubscriber`
- Move `Pim\Bundle\CatalogBundle\EventSubscriber/AddBooleanValuesToNewProductSubscriber` to `Akeneo/Pim/Enrichment/Bundle/EventSubscriber/AddBooleanValuesToNewProductSubscriber`
- Move `Pim\Bundle\CatalogBundle\EventSubscriber/ComputeCompletenessOnFamilyUpdateSubscriber` to `Akeneo/Pim/Enrichment/Bundle/EventSubscriber/ComputeCompletenessOnFamilyUpdateSubscriber`
- Move `Pim\Bundle\CatalogBundle\EventSubscriber/ComputeEntityRawValuesSubscriber` to `Akeneo/Pim/Enrichment/Bundle/EventSubscriber/ComputeEntityRawValuesSubscriber`
- Move `Pim\Bundle\CatalogBundle\EventSubscriber/ComputeProductModelDescendantsSubscriber` to `Akeneo/Pim/Enrichment/Bundle/EventSubscriber/ComputeProductModelDescendantsSubscriber`
- Move `Pim\Bundle\CatalogBundle\EventSubscriber/IndexProductModelCompleteDataSubscriber` to `Akeneo/Pim/Enrichment/Bundle/EventSubscriber/IndexProductModelCompleteDataSubscriber`
- Move `Pim\Bundle\CatalogBundle\EventSubscriber/IndexProductModelsSubscriber` to `Akeneo/Pim/Enrichment/Bundle/EventSubscriber/IndexProductModelsSubscriber`
- Move `Pim\Bundle\CatalogBundle\EventSubscriber/IndexProductsSubscriber` to `Akeneo/Pim/Enrichment/Bundle/EventSubscriber/IndexProductsSubscriber`
- Move `Pim\Bundle\CatalogBundle\EventSubscriber/LoadEntityWithValuesSubscriber` to `Akeneo/Pim/Enrichment/Bundle/EventSubscriber/LoadEntityWithValuesSubscriber`
- Move `Pim\Bundle\CatalogBundle\EventSubscriber/LocalizableSubscriber` to `Akeneo/Pim/Enrichment/Bundle/EventSubscriber/LocalizableSubscriber`
- Move `Pim\Bundle\CatalogBundle\EventSubscriber/ResetUniqueValidationSubscriber` to `Akeneo/Pim/Enrichment/Bundle/EventSubscriber/ResetUniqueValidationSubscriber`
- Move `Pim\Bundle\CatalogBundle\EventSubscriber/ScopableSubscriber` to `Akeneo/Pim/Enrichment/Bundle/EventSubscriber/ScopableSubscriber`
- Move `Pim\Bundle\CatalogBundle\EventSubscriber/TimestampableSubscriber` to `Akeneo/Pim/Enrichment/Bundle/EventSubscriber/TimestampableSubscriber`
- Move `Pim\Bundle\CatalogBundle\EventSubscriber\CreateAttributeRequirementSubscriber` to `Akeneo\Pim\Structure\Bundle\EventSubscriber\CreateAttributeRequirementSubscriber`

- Move `Pim\Bundle\CatalogBundle\Resolver\FQCNResolver` to `Akeneo\Pim\Enrichment\Bundle\Resolver\FQCNResolver`
- Move `Pim\Bundle\CatalogBundle\Context\CatalogContext` to `Akeneo\Pim\Enrichment\Bundle\Context\CatalogContext`

- Move `Pim\Bundle\CatalogBundle\Filter\AbstractFilter` to `Akeneo\Pim\Enrichment\Bundle\Filter\AbstractFilter`
- Move `Pim\Bundle\CatalogBundle\Filter\ChainedFilter` to `Akeneo\Pim\Enrichment\Bundle\Filter\ChainedFilter`
- Move `Pim\Bundle\CatalogBundle\Filter\CollectionFilterInterface` to `Akeneo\Pim\Enrichment\Bundle\Filter\CollectionFilterInterface`
- Move `Pim\Bundle\CatalogBundle\Filter\ObjectFilterInterface` to `Akeneo\Pim\Enrichment\Bundle\Filter\ObjectFilterInterface`
- Move `Pim\Bundle\CatalogBundle\Filter\ProductValueChannelFilter` to `Akeneo\Pim\Enrichment\Bundle\Filter\ProductValueChannelFilter`
- Move `Pim\Bundle\CatalogBundle\Filter\ProductValueLocaleFilter` to `Akeneo\Pim\Enrichment\Bundle\Filter\ProductValueLocaleFilter`

- Move `Pim\Bundle\CatalogBundle\Doctrine\ORM\Query\AttributeIsAFamilyVariantAxis` to `Akeneo\Pim\Enrichment\Bundle\Doctrine\ORM\Query\AttributeIsAFamilyVariantAxis`
- Move `Pim\Bundle\CatalogBundle\Doctrine\ORM\Query\CompleteFilter` to `Akeneo\Pim\Enrichment\Bundle\Doctrine\ORM\Query\CompleteFilter`
- Move `Pim\Bundle\CatalogBundle\Doctrine\ORM\Query\CountEntityWithFamilyVariant` to `Akeneo\Pim\Enrichment\Bundle\Doctrine\ORM\Query\CountEntityWithFamilyVariant`
- Move `Pim\Bundle\CatalogBundle\Doctrine\ORM\Query\CountProductsWithFamily` to `Akeneo\Pim\Enrichment\Bundle\Doctrine\ORM\Query\CountProductsWithFamily`
- Move `Pim\Bundle\CatalogBundle\Doctrine\ORM\Query\VariantProductRatio` to `Akeneo\Pim\Enrichment\Bundle\Doctrine\ORM\Query\VariantProductRatio`
- Move `Pim\Bundle\CatalogBundle\Doctrine\ORM\Repository\AssociationRepository` to `Akeneo\Pim\Enrichment\Bundle\Doctrine\ORM\Repository\AssociationRepository`
- Move `Pim\Bundle\CatalogBundle\Doctrine\ORM\Repository\CompletenessRepository` to `Akeneo\Pim\Enrichment\Bundle\Doctrine\ORM\Repository\CompletenessRepository`
- Move `Pim\Bundle\CatalogBundle\Doctrine\ORM\Repository\EntityWithFamilyVariantRepository` to `Akeneo\Pim\Enrichment\Bundle\Doctrine\ORM\Repository\EntityWithFamilyVariantRepository`
- Move `Pim\Bundle\CatalogBundle\Doctrine\ORM\Repository\GroupRepository` to `Akeneo\Pim\Enrichment\Bundle\Doctrine\ORM\Repository\GroupRepository`
- Move `Pim\Bundle\CatalogBundle\Doctrine\ORM\Repository\ProductCategoryRepository` to `Akeneo\Pim\Enrichment\Bundle\Doctrine\ORM\Repository\ProductCategoryRepository`
- Move `Pim\Bundle\CatalogBundle\Doctrine\ORM\Repository\ProductMassActionRepository` to `Akeneo\Pim\Enrichment\Bundle\Doctrine\ORM\Repository\ProductMassActionRepository`
- Move `Pim\Bundle\CatalogBundle\Doctrine\ORM\Repository\ProductModelCategoryRepository` to `Akeneo\Pim\Enrichment\Bundle\Doctrine\ORM\Repository\ProductModelCategoryRepository`
- Move `Pim\Bundle\CatalogBundle\Doctrine\ORM\Repository\ProductModelRepository` to `Akeneo\Pim\Enrichment\Bundle\Doctrine\ORM\Repository\ProductModelRepository`
- Move `Pim\Bundle\CatalogBundle\Doctrine\ORM\Repository\ProductRepository` to `Akeneo\Pim\Enrichment\Bundle\Doctrine\ORM\Repository\ProductRepository`
- Move `Pim\Bundle\CatalogBundle\Doctrine\ORM\Repository\ProductUniqueDataRepository` to `Akeneo\Pim\Enrichment\Bundle\Doctrine\ORM\Repository\ProductUniqueDataRepository`
- Move `Pim\Bundle\CatalogBundle\Doctrine\ORM\Repository\VariantProductRepository` to `Akeneo\Pim\Enrichment\Bundle\Doctrine\ORM\Repository\VariantProductRepository`
- Move `Pim\Bundle\CatalogBundle\Doctrine\ORM\CompletenessRemover` to `Akeneo\Pim\Enrichment\Bundle\Doctrine\ORM\CompletenessRemover`
- Move `Pim\Bundle\CatalogBundle\Doctrine\ORM\QueryBuilderUtility` to `Akeneo\Pim\Enrichment\Bundle\Doctrine\ORM\QueryBuilderUtility`

- Move `Pim\Bundle\CatalogBundle\Doctrine\Common\Filter\ObjectCodeResolver` to `Akeneo\Pim\Enrichment\Bundle\Doctrine\Common\Filter\ObjectCodeResolver`
- Move `Pim\Bundle\CatalogBundle\Doctrine\Common\Filter\ObjectIdResolver` to `Akeneo\Pim\Enrichment\Bundle\Doctrine\Common\Filter\ObjectIdResolver`
- Move `Pim\Bundle\CatalogBundle\Doctrine\Common\Filter\ObjectIdResolverInterface` to `Akeneo\Pim\Enrichment\Bundle\Doctrine\Common\Filter\ObjectIdResolverInterface`
- Move `Pim\Bundle\CatalogBundle\Doctrine\Common\Saver\GroupSaver` to `Akeneo\Pim\Enrichment\Bundle\Doctrine\Common\Saver\GroupSaver`
- Move `Pim\Bundle\CatalogBundle\Doctrine\Common\Saver\GroupSavingOptionsResolver` to `Akeneo\Pim\Enrichment\Bundle\Doctrine\Common\Saver\GroupSavingOptionsResolver`
- Move `Pim\Bundle\CatalogBundle\Doctrine\Common\Saver\ProductModelDescendantsSaver` to `Akeneo\Pim\Enrichment\Bundle\Doctrine\Common\Saver\ProductModelDescendantsSaver`
- Move `Pim\Bundle\CatalogBundle\Doctrine\Common\Saver\ProductSaver` to `Akeneo\Pim\Enrichment\Bundle\Doctrine\Common\Saver\ProductSaver`
- Move `Pim\Bundle\CatalogBundle\Doctrine\Common\Saver\ProductUniqueDataSynchronizer` to `Akeneo\Pim\Enrichment\Bundle\Doctrine\Common\Saver\ProductUniqueDataSynchronizer`

- Move namespace `Pim\Bundle\CatalogBundle\Elasticsearch` to `Akeneo\Pim\Enrichment\Bundle\Elasticsearch`

- Move `Pim\Bundle\CatalogBundle\Command\Cleaner\WrongBooleanValuesOnVariantProductCleaner` to `Akeneo\Pim\Enrichment\Bundle\Command\Cleaner\WrongBooleanValuesOnVariantProductCleaner`
- Move `Pim\Bundle\CatalogBundle\Command\ProductQueryHelp\AttributeFilterDumper` to `Akeneo\Pim\Enrichment\Bundle\Command\ProductQueryHelp\AttributeFilterDumper`
- Move `Pim\Bundle\CatalogBundle\Command\ProductQueryHelp\FieldFilterDumper` to `Akeneo\Pim\Enrichment\Bundle\Command\ProductQueryHelp\FieldFilterDumper`
- Move `Pim\Bundle\CatalogBundle\Command\CalculateCompletenessCommand` to `Akeneo\Pim\Enrichment\Bundle\Command\CalculateCompletenessCommand`
- Move `Pim\Bundle\CatalogBundle\Command\CleanRemovedAttributesFromProductAndProductModelCommand` to `Akeneo\Pim\Enrichment\Bundle\Command\CleanRemovedAttributesFromProductAndProductModelCommand`
- Move `Pim\Bundle\CatalogBundle\Command\CreateProductCommand` to `Akeneo\Pim\Enrichment\Bundle\Command\CreateProductCommand`
- Move `Pim\Bundle\CatalogBundle\Command\DumperInterface` to `Akeneo\Pim\Enrichment\Bundle\Command\DumperInterface`
- Move `Pim\Bundle\CatalogBundle\Command\GetProductCommand` to `Akeneo\Pim\Enrichment\Bundle\Command\GetProductCommand`
- Move `Pim\Bundle\CatalogBundle\Command\IndexProductCommand` to `Akeneo\Pim\Enrichment\Bundle\Command\IndexProductCommand`
- Move `Pim\Bundle\CatalogBundle\Command\IndexProductModelCommand` to `Akeneo\Pim\Enrichment\Bundle\Command\IndexProductModelCommand`
- Move `Pim\Bundle\CatalogBundle\Command\PurgeCompletenessCommand` to `Akeneo\Pim\Enrichment\Bundle\Command\PurgeCompletenessCommand`
- Move `Pim\Bundle\CatalogBundle\Command\PurgeProductsCompletenessCommand` to `Akeneo\Pim\Enrichment\Bundle\Command\PurgeProductsCompletenessCommand`
- Move `Pim\Bundle\CatalogBundle\Command\QueryHelpProductCommand` to `Akeneo\Pim\Enrichment\Bundle\Command\QueryHelpProductCommand`
- Move `Pim\Bundle\CatalogBundle\Command\QueryHelpProductModelCommand` to `Akeneo\Pim\Enrichment\Bundle\Command\QueryHelpProductModelCommand`
- Move `Pim\Bundle\CatalogBundle\Command\QueryProductCommand` to `Akeneo\Pim\Enrichment\Bundle\Command\QueryProductCommand`
- Move `Pim\Bundle\CatalogBundle\Command\RefreshProductCommand` to `Akeneo\Pim\Enrichment\Bundle\Command\RefreshProductCommand`
- Move `Pim\Bundle\CatalogBundle\Command\RemoveCompletenessForChannelAndLocaleCommand` to `Akeneo\Pim\Enrichment\Bundle\Command\RemoveCompletenessForChannelAndLocaleCommand`
- Move `Pim\Bundle\CatalogBundle\Command\RemoveProductCommand` to `Akeneo\Pim\Enrichment\Bundle\Command\RemoveProductCommand`
- Move `Pim\Bundle\CatalogBundle\Command\RemoveWrongBooleanValuesOnVariantProductsBatchCommand` to `Akeneo\Pim\Enrichment\Bundle\Command\RemoveWrongBooleanValuesOnVariantProductsBatchCommand`
- Move `Pim\Bundle\CatalogBundle\Command\RemoveWrongBooleanValuesOnVariantProductsCommand` to `Akeneo\Pim\Enrichment\Bundle\Command\RemoveWrongBooleanValuesOnVariantProductsCommand`
- Move `Pim\Bundle\CatalogBundle\Command\UpdateProductCommand` to `Akeneo\Pim\Enrichment\Bundle\Command\UpdateProductCommand`
- Move `Pim\Bundle\CatalogBundle\Command\ValidateObjectsCommand` to `Akeneo\Pim\Enrichment\Bundle\Command\ValidateObjectsCommand`
- Move `Pim\Bundle\CatalogBundle\Command\ValidateProductCommand` to `Akeneo\Pim\Enrichment\Bundle\Command\ValidateProductCommand`

- Move `Pim\Bundle\CatalogBundle\EventSubscriber\AddUniqueAttributesToVariantProductAttributeSetSubscriber` to `Akeneo\Pim\Structure\Bundle\EventSubscriber\AddUniqueAttributesToVariantProductAttributeSetSubscriber`
- Move `Pim\Bundle\CatalogBundle\EventSubscriber\ComputeFamilyVariantStructureChangesSubscriber` to `Akeneo\Pim\Structure\Bundle\EventSubscriber\ComputeFamilyVariantStructureChangesSubscriber`
- Move `Pim\Bundle\CatalogBundle\EventSubscriber\RemoveAttributesFromFamilyVariantsOnFamilyUpdateSubscriber` to `Akeneo\Pim\Structure\Bundle\EventSubscriber\RemoveAttributesFromFamilyVariantsOnFamilyUpdateSubscriber`
- Move `Pim\Bundle\CatalogBundle\EventSubscriber\SaveFamilyVariantOnFamilyUpdateSubscriber` to `Akeneo\Pim\Structure\Bundle\EventSubscriber\SaveFamilyVariantOnFamilyUpdateSubscriber`
- Move `Pim\Component\Catalog\Entity\GroupTranslation` to `Akeneo\Pim\Enrichment\Component\Category\Entity\GroupTranslation`
- Move `Pim\Component\Catalog\Model\GroupTranslationInterface` to `Akeneo\Pim\Enrichment\Component\Category\Model\GroupTranslationInterface`
- Move `Pim\Component\Catalog\Entity\Group` to `Akeneo\Pim\Enrichment\Component\Category\Entity\Group`
- Move `Pim\Component\Catalog\Model\GroupInterface` to `Akeneo\Pim\Enrichment\Component\Category\Model\GroupInterface`
- Move `Pim\Bundle\CatalogBundle\Entity\Category` to `Akeneo\Pim\Enrichment\Component\Category\Model\Category`
- Move `Pim\Bundle\CatalogBundle\Entity\CategoryTranslation` to `Akeneo\Pim\Enrichment\Component\Category\Model\CategoryTranslation`
- Move `Pim\Component\Catalog\Model\CategoryTranslationInterface` to `Akeneo\Pim\Enrichment\Component\Category\Model\CategoryTranslationInterface`
- Move `Pim\Component\Catalog\Entity\Category` to `Akeneo\Pim\Enrichment\Component\Category\Model\Category`
- Move `Pim\Component\Catalog\Model\CategoryInterface` to `Akeneo\Pim\Enrichment\Component\Category\Model\CategoryInterface`
- Move `Pim\Component\Catalog\Model\AbstractAssociation` to `Akeneo\Pim\Enrichment\Component\Product\Model\AbstractAssociation`
- Move `Pim\Component\Catalog\Model\AssociationInterface` to `Akeneo\Pim\Enrichment\Component\Product\Model\AssociationInterface`
- Move `Pim\Component\Catalog\Model\ProductModelAssociation` to `Akeneo\Pim\Enrichment\Component\Product\Model\ProductModelAssociation`
- Move `Pim\Component\Catalog\Model\ProductModelAssociationInterface` to `Akeneo\Pim\Enrichment\Component\Product\Model\ProductModelAssociationInterface`
- Move `Pim\Component\Catalog\Model\ProductAssociation` to `Akeneo\Pim\Enrichment\Component\Product\Model\ProductAssociation`
- Move `Pim\Component\Catalog\Model\ProductAssociationInterface` to `Akeneo\Pim\Enrichment\Component\Product\Model\ProductAssociationInterface`
- Move `Pim\Component\Catalog\Model\ProductUniqueDataInterface` to `Akeneo\Pim\Enrichment\Component\Product\Model\ProductUniqueDataInterface`
- Move `Pim\Component\Catalog\Model\AbstractProductUniqueData` to `Akeneo\Pim\Enrichment\Component\Product\Model\AbstractProductUniqueData`
- Move `Pim\Component\Catalog\Model\ProductUniqueData` to `Akeneo\Pim\Enrichment\Component\Product\Model\ProductUniqueData`
- Move `Pim\Component\Catalog\Model\CompletenessInterface` to `Akeneo\Pim\Enrichment\Component\Product\Model\CompletenessInterface`
- Move `Pim\Component\Catalog\Model\AbstractCompleteness` to `Akeneo\Pim\Enrichment\Component\Product\Model\AbstractCompleteness`
- Move `Pim\Component\Catalog\Model\Completeness` to `Akeneo\Pim\Enrichment\Component\Product\Model\Completeness`
- Move `Pim\Component\Catalog\Model\ValueInterface` to `Akeneo\Pim\Enrichment\Component\Product\Model\ValueInterface`
- Move `Pim\Component\Catalog\Model\ProductModel` to `Akeneo\Pim\Enrichment\Component\Product\Model\ProductModel`
- Move `Pim\Component\Catalog\Model\ProductModelInterface` to `Akeneo\Pim\Enrichment\Component\Product\Model\ProductModelInterface`
- Move `Pim\Component\Catalog\Model\Product` to `Akeneo\Pim\Enrichment\Component\Product\Model\Product`
- Move `Pim\Component\Catalog\Model\AbstractProduct` to `Akeneo\Pim\Enrichment\Component\Product\Model\AbstractProduct`
- Move `Pim\Component\Catalog\Model\ProductInterface` to `Akeneo\Pim\Enrichment\Component\Product\Model\ProductInterface`
- Move `Pim\Bundle\CatalogBundle\Doctrine\ORM\Repository\FamilyVariantRepository` to `Akeneo\Pim\Structure\Bundle\Doctrine\ORM\Repository\FamilyVariantRepository`
- Move `Pim\Bundle\CatalogBundle\Doctrine\ORM\Repository\FamilyRepository` to `Akeneo\Pim\Structure\Bundle\Doctrine\ORM\Repository\FamilyRepository`
- Move `Pim\Bundle\CatalogBundle\Doctrine\ORM\Repository\AttributeRepository` to `Akeneo\Pim\Structure\Bundle\Doctrine\ORM\Repository\AttributeRepository`
- Move `Pim\Component\Catalog\Repository\FamilyVariantRepositoryInterface` to `Akeneo\Pim\Structure\Component\Repository\FamilyVariantRepositoryInterface`
- Move `Pim\Component\Catalog\Repository\FamilyRepositoryInterface` to `Akeneo\Pim\Structure\Component\Repository\FamilyRepositoryInterface`
- Move `Pim\Component\Catalog\Repository\AttributeRepositoryInterface` to `Akeneo\Pim\Structure\Component\Repository\AttributeRepositoryInterface`
- Move `Pim\Component\Catalog\Repository\AttributeGroupRepositoryInterface` to `Akeneo\Pim\Structure\Component\Repository\AttributeGroupRepositoryInterface`
- Move `Pim\Bundle\CatalogBundle\Doctrine\ORM\Repository\AttributeGroupRepository` to `Akeneo\Pim\Structure\Bundle\Doctrine\ORM\Repository\AttributeGroupRepository`
- Move `Pim\Bundle\CatalogBundle\Doctrine\ORM\Query\FamilyVariantsByAttributeAxes` to `Akeneo\Pim\Structure\Bundle\Doctrine\ORM\Query\FamilyVariantsByAttributeAxes`
- Move `Pim\Component\Catalog\FamilyVariant\Query\FamilyVariantsByAttributeAxesInterface` to `Akeneo\Pim\Structure\Component\FamilyVariant\Query\FamilyVariantsByAttributeAxesInterface`
- Move `Pim\Component\Catalog\FamilyVariant\AddUniqueAttributes` to `Akeneo\Pim\Structure\Component\FamilyVariant\AddUniqueAttributes`
- Move `Pim\Component\Catalog\Factory\FamilyFactory` to `Akeneo\Pim\Structure\Component\Factory\FamilyFactory`
- Move `Pim\Component\Catalog\Factory\AttributeRequirementFactory` to `Akeneo\Pim\Structure\Component\Factory\AttributeRequirementFactory`
- Move `Pim\Component\Catalog\Factory\AttributeFactory` to `Akeneo\Pim\Structure\Component\Factory\AttributeFactory`
- Move `Pim\Component\Catalog\Validator\Constraints\ActivatedLocale` to `Akeneo\Channel\Component\Validator\Constraint\ActivatedLocale`
- Move `Pim\Component\Catalog\Validator\Constraints\Locale` to `Akeneo\Channel\Component\Validator\Constraint\Locale`
- Move `Pim\Bundle\CatalogBundle\Doctrine\ORM\Repository\LocaleRepository` to `Akeneo\Channel\Bundle\Doctrine\Repository\LocaleRepository`
- Move `Pim\Component\Catalog\Repository\LocaleRepositoryInterface` to `Akeneo\Channel\Component\Repository\LocaleRepositoryInterface`
- Move `Pim\Bundle\CatalogBundle\Entity\Locale` to `Akeneo\Channel\Component\Model\Locale`
- Move `Pim\Component\Catalog\Model\LocaleInterface` to `Akeneo\Channel\Component\Model\LocaleInterface`
- Move `Pim\Bundle\UserBundle\Entity\UserInterface` to `Akeneo\UserManagement\Component\Model\UserInterface`
- Move `Pim\Bundle\UserBundle\Entity\User` to `Akeneo\UserManagement\Component\Model\User`
- Move `Oro\Bundle\UserBundle\Entity\Group` to `Akeneo\UserManagement\Component\Model\Group`
- Move `Oro\Bundle\UserBundle\Entity\Role` to `Akeneo\UserManagement\Component\Model\Role`
- Move `Oro\Bundle\UserBundle\Entity\UserManager` to `Akeneo\UserManagement\Bundle\Manager\UserManager`
- Move `Oro\Bundle\UserBundle\OroUserEvents` to `Akeneo\UserManagement\Component\UserEvents`
- Move `Pim\Bundle\UserBundle\Bundle\Controller\UserGroupRestController` to `Akeneo\UserManagement\Bundle\Controller\Rest\UserGroupController`
- Move `Pim\Bundle\UserBundle\Bundle\Controller\SecurityRestController` to `Akeneo\UserManagement\Bundle\Controller\Rest\SecurityController`
- Move `Pim\Bundle\UserBundle\Bundle\Controller\UserRestController` to `Akeneo\UserManagement\Bundle\Controller\Rest\UserController`
- Move all classes from `Oro\Bundle\UserBundle\Controller` to `Akeneo\UserManagement\Bundle\Controller`
- Move all classes from `Oro\Bundle\UserBundle\EventListener` to `Akeneo\UserManagement\Bundle\EventListener`
- Move all classes from `Oro\Bundle\UserBundle\Form\EventListener` to `Akeneo\UserManagement\Bundle\Form\Subscriber`
- Move all classes from `Oro\Bundle\UserBundle\Entity\Repository` to `Akeneo\UserManagement\Bundle\Doctrine\ORM\Repository`
- Move `Oro\Bundle\UserBundle\Entity\EntityUploadedImageInterface` to `Akeneo\UserManagement\Component\EntityUploadedImageInterface`
- Move `Oro\Bundle\UserBundle\Entity\EventListener\UploadedImageSubscriber` to `Akeneo\UserManagement\Bundle\EventSubscriber\UploadedImageSubscriber`
- Move `Oro\Bundle\UserBundle\Form\Handler\AbstractUserHandler` to `Akeneo\UserManagement\Bundle\Form\Handler\AbstractUserHandler`
- Move `Oro\Bundle\UserBundle\Form\Handler\GroupHandler` to `Akeneo\UserManagement\Bundle\Form\Handler\GroupHandler`
- Move `Oro\Bundle\UserBundle\Form\Type\GroupApiType` to `Akeneo\UserManagement\Bundle\Form\Type\GroupApiType`
- Move `Oro\Bundle\UserBundle\Form\Type\GroupType` to `Akeneo\UserManagement\Bundle\Form\Type\GroupType`
- Move `Oro\Bundle\UserBundle\Form\Type\ResetType` to `Akeneo\UserManagement\Bundle\Form\Type\ResetType`
- Move `Oro\Bundle\UserBundle\Security\UserProvider` to `Akeneo\UserManagement\Bundle\Security\UserProvider`
- Move `Pim\Bundle\UserBundle` to `Akeneo\UserManagement\Bundle`
- Move `Pim\Component\User` to `Akeneo\UserManagement\Component`
- Merge `Oro\Bundle\UserBundle\Form\Handler\AclRoleHandler` with `Akeneo\UserManagement\Bundle\Form\Handler\AclRoleHandler`
- Merge `Oro\Bundle\UserBundle\Form\Handler\ResetHandler` with `Akeneo\UserManagement\Bundle\Form\Handler\ResetHandler`
- Merge `Oro\Bundle\UserBundle\Form\Handler\UserHandler` with `Akeneo\UserManagement\Bundle\Form\Handler\UserHandler`
- Merge `Oro\Bundle\UserBundle\Form\Type\AclRoleType` with `Akeneo\UserManagement\Bundle\Form\Type\AclRoleType`
- Merge `Oro\Bundle\UserBundle\Form\Type\RoleApiType` with `Akeneo\UserManagement\Bundle\Form\Type\RoleApiType`
- Merge `Oro\Bundle\UserBundle\Entity\UserManager` with `Akeneo\UserManagement\Bundle\Manager\UserManager`

- Remove `Oro\Bundle\UserBundle\OroUserBundle`
- Remove `Oro\Bundle\UserBundle\DependencyInjection`
- Remove `Oro\Bundle\UserBundle\Form\Type\ChangePasswordType`
- Remove `Pim\Bundle\ImportExportBundle\JobLabel\TranslatedLabelProvider`
- Remove `Pim\Component\Connector\Job\ComputeDataRelatedToFamilyVariantsTasklet`\
- Remove 2 service definitions `pim_connector.tasklet.csv_family.compute_data_related_to_family_variants` and `pim_connector.tasklet.xlsx_family.compute_data_related_to_family_variants`\
- Remove 2 job steps `pim_connector.step.csv_family.compute_data_related_to_family_variants` and `pim_connector.step.xlsx_family.compute_data_related_to_family_variants`
- Remove service definition `pim_enrich.mass_edit_action.operation_job_launcher`

- Change constructor of `Pim\Bundle\ImportExportBundle\Datagrid\JobDatagridProvider`, remove `Pim\Bundle\ImportExportBundle\JobLabel\TranslatedLabelProvider` argument
- Change constructor of `Pim\Bundle\ImportExportBundle\Form\Type\JobInstanceFormType`, remove `Pim\Bundle\ImportExportBundle\JobLabel\TranslatedLabelProvider` argument
- Change constructor of `Pim\Bundle\ImportExportBundle\Normalizer\JobExecutionNormalizer`, remove `Pim\Bundle\ImportExportBundle\JobLabel\TranslatedLabelProvider` argument
- Change constructor of `Pim\Bundle\ImportExportBundle\Normalizer\StepExecutionNormalizer`, remove `Pim\Bundle\ImportExportBundle\JobLabel\TranslatedLabelProvider` argument
- Change constructor of `Akeneo\UserManagement\Bundle\Form\Type\UserType`, remove `Symfony\Component\Security\Core\Authentication\Token\Storage\TokenStorageInterface` and `Akeneo\UserManagement\Bundle\Form\Subscriber\UserSubscriber` argument
- Change constructor of `Akeneo\Pim\Enrichment\Bundle\Doctrine\Common\Saver\ProductModelDescendantsSaver` to add `Akeneo\Tool\Component\StorageUtils\Indexer\IndexerInterface`, `Akeneo\Tool\Component\StorageUtils\Detacher\BulkObjectDetacherInterface` and a `batchSize` parameter.
- Change constructor of `Akeneo\Pim\Enrichment\Bundle\EventSubscriber\ComputeCompletenessOnFamilyUpdateSubscriber` to add `Akeneo\Pim\Enrichment\Bundle\Doctrine\ORM\Query\FindAttributesForFamily` argument
- Change constructor of `Akeneo\Pim\Structure\Bundle\Doctrine\ORM\Repository\InternalApi\AttributeOptionSearchableRepository`, add `$attributeRepository` argument
- Change constructor of `Pim\Component\Catalog\Job\ComputeCompletenessOfProductsFamilyTasklet`, replace `Akeneo\Tool\Component\StorageUtils\Detacher\BulkObjectDetacherInterface` by `Akeneo\Tool\Component\StorageUtils\Cache\EntityManagerClearerInterface`
- Change constructor of `Pim\Component\Catalog\Job\ComputeProductModelsDescendantsTasklet`, add `Akeneo\Tool\Component\StorageUtils\Cache\EntityManagerClearerInterface` argument
- Change constructor of `Pim\Component\Connector\Job\ComputeDataRelatedToFamilyProductsTasklet`, add `Akeneo\Pim\Enrichment\Component\Product\EntityWithFamilyVariant\KeepOnlyValuesForVariation`, `Symfony\Component\Validator\Validator\ValidatorInterface` and a batch size arguments.

- Move namespace `Pim\Component\Catalog\Value` to `Akeneo\Pim\Enrichment\Component\Product\Value`
- Move namespace `Pim\Component\Api` to `Akeneo\Tool\Component\Api`
- Move namespace `Pim\Bundle\ApiBundle` to `Akeneo\Tool\Bundle\ApiBundle`
- Move namespace `Pim\Component\Batch` to `Akeneo\Tool\Component\Batch`
- Move namespace `Pim\Bundle\BatchBundle` to `Akeneo\Tool\Bundle\BatchBundle`
- Move namespace `Pim\Component\BatchQueue` to `Akeneo\Tool\Component\BatchQueue`
- Move namespace `Pim\Bundle\BatchQueueBundle` to `Akeneo\Tool\Bundle\BatchQueueBundle`
- Move namespace `Pim\Component\StorageUtilsQueue` to `Akeneo\Tool\Component\StorageUtilsQueue`
- Move namespace `Pim\Bundle\StorageUtilsQueueBundle` to `Akeneo\Tool\Bundle\StorageUtilsQueueBundle`
- Move namespace `Pim\Bundle\ElasticsearchBundle` to `Akeneo\Tool\Bundle\ElasticsearchBundle`
- Move namespace `Pim\Component\Analytics` to `Akeneo\Tool\Component\Analytics`
- Move namespace `Pim\Component\Buffer` to `Akeneo\Tool\Component\Buffer`
- Move namespace `Pim\Component\Console` to `Akeneo\Tool\Component\Console`
- Move namespace `Pim\Component\Localization` to `Akeneo\Tool\Component\Localization`
- Move namespace `Pim\Component\Versioning` except Normalizers to `Akeneo\Tool\Component\Versioning`
- Move namespace `Pim\Bundle\MeasureBundle` to `Akeneo\Tool\Bundle\MeasureBundle`
- Move namespace `Pim\Component\FileStorage` to `Akeneo\Tool\Component\FileStorage`
- Move namespace `Pim\Bundle\FileStorageBundle` to `Akeneo\Tool\Bundle\FileStorageBundle`
- Move namespace `Pim\Component\Classification` to `Akeneo\Tool\Component\Classification`
- Move namespace `Pim\Bundle\ClassificationBundle` to `Akeneo\Tool\Bundle\ClassificationBundle`
- Move namespace `Pim\Bundle\BufferBundle` to `Akeneo\Tool\Bundle\BufferBundle`
- Move `Pim\Bundle\ApiBundle\Controller\ChannelController` to `Akeneo\Channel\Bundle\Controller\ExternalApi\ChannelController`
- Move `Pim\Bundle\ApiBundle\Controller\ChannelController` to `Akeneo\Channel\Bundle\Controller\ExternalApi\ChannelController`
- Move `Pim\Bundle\EnrichBundle\Controller\Rest\ChannelController` to `Akeneo\Channel\Bundle\Controller\InternalApi\ChannelController`
- Move `Pim\Bundle\CatalogBundle\Doctrine\Common\Remover\ChannelRemover` to `Akeneo\Channel\Bundle\Doctrine\Remover\ChannelRemover`
- Move `Pim\Bundle\CatalogBundle\Doctrine\ORM\Repository\ChannelRepository` to `Akeneo\Channel\Bundle\Doctrine\Repository\ChannelRepository`
- Move `Pim\Bundle\EnrichBundle\EventListener\Storage\ChannelLocaleSubscriber` to `Akeneo\Channel\Bundle\EventListener\ChannelLocaleSubscriber`
- Change constructor of `Akeneo\Channel\Bundle\EventListener\ChannelLocaleSubscriber`, remove `Pim\Component\Catalog\Completeness\CompletenessRemoverInterface` argument
- Move `Pim\Bundle\CatalogBundle\Entity\Channel` to `Akeneo\Channel\Component\Model\Channel`
- Move `Pim\Component\Catalog\Model\ChannelInterface` to `Akeneo\Channel\Component\Model\ChannelInterface`
- Move `Pim\Bundle\CatalogBundle\Entity\ChannelTranslation` to `Akeneo\Channel\Component\Model\ChannelTranslation`
- Move `Pim\Component\Catalog\Model\ChannelTranslationInterface` to `Akeneo\Channel\Component\Model\ChannelTranslationInterface`
- Move `Akeneo\Tool\Component\Api\Normalizer\ChannelNormalizer` to `Akeneo\Channel\Component\Normalizer\ExternalApi\ChannelNormalizer`
- Move `Pim\Bundle\EnrichBundle\Normalizer\ChannelNormalizer` to `Akeneo\Channel\Component\Normalizer\InternalApi\ChannelNormalizer`
- Move `Pim\Component\Catalog\Normalizer\Standard\ChannelNormalizer` to `Akeneo\Channel\Component\Normalizer\Standard\ChannelNormalizer`
- Move `Pim\Bundle\VersioningBundle\Normalizer\Flat\ChannelNormalizer` to `Akeneo\Channel\Component\Normalizer\Versioning\ChannelNormalizer`
- Move `Pim\Component\Catalog\Repository\ChannelRepositoryInterface` to `Akeneo\Channel\Component\Repository\ChannelRepositoryInterface`
- Move `Pim\Component\Catalog\Updater\ChannelUpdater` to `Akeneo\Channel\Component\Updater\ChannelUpdater`
- Move `Pim\Component\Catalog\Updater\LocaleUpdater` to `Akeneo\Channel\Component\Updater\LocaleUpdater`
- Move `Akeneo\Tool\Component\Api\Normalizer\LocaleNormalizer` to `Akeneo\Channel\Component\Normalizer\ExternalApi\LocaleNormalizer`
- Move `Pim\Bundle\EnrichBundle\Normalizer\LocaleNormalizer` to `Akeneo\Channel\Component\Normalizer\InternalApi\LocaleNormalizer`
- Move `Pim\Bundle\VersioningBundle\Normalizer\Flat` to `Akeneo\Channel\Component\Normalizer\Versioning`
- Move `Pim\Component\Catalog\Model\CurrencyInterface` to `Akeneo\Channel\Component\Model\CurrencyInterface`
- Move `Pim\Bundle\CatalogBundle\Doctrine\ORM\Repository\CurrencyRepository` to `Akeneo\Channel\Bundle\Doctrine\Repository\CurrencyRepository`
- Move `Pim\Bundle\CatalogBundle\EventSubscriber\CurrencyDisablingSubscriber` to `Akeneo\Channel\Bundle\EventListener\CurrencyDisablingSubscriber`
- Move `Akeneo\Tool\Component\Api\Normalizer\CurrencyNormalizer` to `Akeneo\Tool\Component\Api\Normalizer\CurrencyNormalizer`
- Move `Pim\Component\Catalog\Normalizer\Standard\CurrencyNormalizer` to `Akeneo\Channel\Component\Normalizer\Standard\CurrencyNormalizer`
- Move `Pim\Component\Catalog\Repository\CurrencyRepositoryInterface` to `Akeneo\Channel\Component\Repository\CurrencyRepositoryInterface`
- Move `Pim\Component\Catalog\Updater\CurrencyUpdater` to `Akeneo\Channel\Component\Updater\CurrencyUpdater`
- Move `Pim\Component\Connector\ArrayConverter\FlatToStandard\Channel` to `Akeneo\Channel\Component\ArrayConverter\FlatToStandard\Channel`
- Move `Pim\Component\Connector\ArrayConverter\FlatToStandard\Locale` to `Akeneo\Channel\Component\ArrayConverter\FlatToStandard\Locale`
- Move `Pim\Component\Connector\ArrayConverter\FlatToStandard\Currency` to `Akeneo\Channel\Component\ArrayConverter\FlatToStandard\Currency`
- Move `Pim\Component\Connector\ArrayConverter\StandardToFlat\Channel` to `Akeneo\Channel\Component\ArrayConverter\StandardToFlat\Channel`
- Move `Pim\Component\Connector\ArrayConverter\StandardToFlat\Locale` to `Akeneo\Channel\Component\ArrayConverter\StandardToFlat\Locale`
- Move `Pim\Component\Connector\ArrayConverter\StandardToFlat\Currency` to `Akeneo\Channel\Component\ArrayConverter\StandardToFlat\Currency`
- Move `Pim\Component\Catalog\Exception\LinkedChannelException` to `Akeneo\Channel\Component\Exception\LinkedChannelException`
- Move `Pim\Component\Catalog\Model\ReferableInterface` to `Akeneo\Tool\Component\StorageUtils\Model\ReferableInterface`
- Remove method `getChoiceValue` and `getChoiceLabel` from `Akeneo\Channel\Component\Model\Channel`
- Change the constructor of `Akeneo\Channel\Component\Normalizer\InternalApi\ChannelNormalizer` to replace `Pim\Bundle\VersioningBundle\Manager\VersionManager` by `Pim\Bundle\VersioningBundle\Repository\VersionRepositoryInterface`
- Change the constructor of `Akeneo\UserManagement\Bundle\Context\UserContext` to remove `Pim\Bundle\CatalogBundle\Builder\ChoicesBuilderInterface`
- Remove class `Pim\Bundle\CatalogBundle\Builder\ChoicesBuilder`
- Remove class `Pim\Bundle\CatalogBundle\Builder\ChoicesBuilderInterface`
- Remove class `Pim\Bundle\PdfGeneratorBundle\Twig\ImageExtension`
- Move `Pim\Bundle\CatalogBundle\Entity\Attribute` to `Akeneo\Pim\Structure\Component\Model\Attribute`
- Move `Pim\Component\Catalog\Model\AbstractAttribute` to `Akeneo\Pim\Structure\Component\Model\AbstractAttribute`
- Move `Pim\Component\Catalog\Model\AttributeInterface` to `Akeneo\Pim\Structure\Component\Model\AttributeInterface`
- Move `Pim\Component\Catalog\Model\AttributeOptionInterface` to `Akeneo\Pim\Structure\Component\Model\AttributeInterface`
- Move `Pim\Bundle\CatalogBundle\Entity\AttributeOption` to `Akeneo\Pim\Structure\Component\Model\AttributeOption`
- Move `Pim\Component\Catalog\Model\FamilyInterface` to `Akeneo\Pim\Structure\Component\Model\FamilyInterface`
- Move `Pim\Bundle\CatalogBundle\Entity\Family` to `Akeneo\Pim\Structure\Component\Model\Family`
- Move `Pim\Bundle\CatalogBundle\Entity\FamilyTranslation` to `Akeneo\Pim\Structure\Component\Model\FamilyTranslation`
- Move `Pim\Component\Catalog\Model\FamilyTranslationInterface` to `Akeneo\Pim\Structure\Component\Model\FamilyTranslationInterface`
- Move `Pim\Component\Catalog\Model\FamilyVariantInterface` to `Akeneo\Pim\Structure\Component\Model\FamilyVariantInterface`
- Move `Pim\Component\Catalog\Model\FamilyVariant` to `Akeneo\Pim\Structure\Component\Model\FamilyVariant`
- Move `Pim\Component\Catalog\Model\FamilyVariantTranslation` to `Akeneo\Pim\Structure\Component\Model\FamilyVariantTranslation`
- Move `Pim\Component\Catalog\Model\FamilyVariantTranslationInterface` to `Akeneo\Pim\Structure\Component\Model\FamilyVariantTranslationInterface`
- Move `Pim\Bundle\CatalogBundle\Entity\AttributeRequirement` to `Akeneo\Pim\Structure\Component\Model\AttributeRequirement`
- Move `Pim\Component\Catalog\Model\AttributeRequirementInterface` to `Akeneo\Pim\Structure\Component\Model\AttributeRequirementInterface`
- Move `Pim\Bundle\CatalogBundle\Entity\AttributeGroup` to `Akeneo\Pim\Structure\Component\Model\AttributeGroup`
- Move `Pim\Component\Catalog\Model\AttributeGroupInterface` to `Akeneo\Pim\Structure\Component\Model\AttributeGroupInterface`
- Move `Pim\Bundle\CatalogBundle\Entity\AttributeGroupTranslation` to `Akeneo\Pim\Structure\Component\Model\AttributeGroupTranslation`
- Move `Pim\Component\Catalog\Model\AttributeGroupTranslationInterface` to `Akeneo\Pim\Structure\Component\Model\AttributeGroupTranslationInterface`
- Move `Pim\Bundle\CatalogBundle\Entity\AttributeTranslation` to `Akeneo\Pim\Structure\Component\Model\AttributeTranslation`
- Move `Pim\Component\Catalog\Model\AttributeTranslationInterface` to `Akeneo\Pim\Structure\Component\Model\AttributeTranslationInterface`
- Move `Pim\Component\Catalog\Model\VariantAttributeSet` to `Akeneo\Pim\Structure\Component\Model\VariantAttributeSet`
- Move `Pim\Component\Catalog\Model\VariantAttributeSetInterface` to `Akeneo\Pim\Structure\Component\Model\VariantAttributeSetInterface`
- Move `Pim\Component\Catalog\Updater\AttributeUpdater` to `Akeneo\Pim\Structure\Component\Updater\AttributeUpdater`
- Move `Pim\Component\Catalog\Updater\AttributeOptionUpdater` to `Akeneo\Pim\Structure\Component\Updater\AttributeOptionUpdater`
- Move `Pim\Component\Catalog\Updater\FamilyUpdater` to `Akeneo\Pim\Structure\Component\Updater\FamilyUpdater`
- Move `Akeneo\Tool\Component\Api\Updater\FamilyVariantUpdater` to `Akeneo\Pim\Structure\Component\Updater\ExternalApi\FamilyVariantUpdater`
- Move `Pim\Component\Catalog\Updater\FamilyVariantUpdater` to `Akeneo\Pim\Structure\Component\Updater\FamilyVariantUpdater`
- Move `Akeneo\Tool\Component\Api\Normalizer\AttributeGroupNormalizer` to `Akeneo\Pim\Structure\Component\Normalizer\ExternalApi\AttributeGroupNormalizer`
- Move `Akeneo\Tool\Component\Api\Normalizer\AttributeNormalizer` to `Akeneo\Pim\Structure\Component\Normalizer\ExternalApi\AttributeNormalizer`
- Move `Akeneo\Tool\Component\Api\Normalizer\AttributeOptionNormalizer` to `Akeneo\Pim\Structure\Component\Normalizer\ExternalApi\AttributeOptionNormalizer`
- Move `Akeneo\Tool\Component\Api\Normalizer\FamilyNormalizer` to `Akeneo\Pim\Structure\Component\Normalizer\ExternalApi\FamilyNormalizer`
- Move `Akeneo\Tool\Component\Api\Normalizer\FamilyVariantNormalizer` to `Akeneo\Pim\Structure\Component\Normalizer\ExternalApi\FamilyVariantNormalizer`
- Move `Pim\Component\Catalog\Normalizer\Indexing\FamilyNormalizer` to `Akeneo\Pim\Structure\Component\Normalizer\Indexing\FamilyNormalizer`
- Move `Pim\Bundle\EnrichBundle\Normalizer\AttributeGroupNormalizer` to `Akeneo\Pim\Structure\Component\Normalizer\InternalApi\AttributeGroupNormalizer`
- Move `Pim\Bundle\EnrichBundle\Normalizer\AttributeNormalizer` to `Akeneo\Pim\Structure\Component\Normalizer\InternalApi\AttributeNormalizer`
- Move `Pim\Bundle\EnrichBundle\Normalizer\AttributeOptionNormalizer` to `Akeneo\Pim\Structure\Component\Normalizer\InternalApi\AttributeOptionNormalizer`
- Move `Pim\Bundle\EnrichBundle\Normalizer\FamilyNormalizer` to `Akeneo\Pim\Structure\Component\Normalizer\InternalApi\FamilyNormalizer`
- Move `Pim\Bundle\EnrichBundle\Normalizer\FamilyVariantNormalizer` to `Akeneo\Pim\Structure\Component\Normalizer\InternalApi\FamilyVariantNormalizer`
- Move `Pim\Component\Catalog\Normalizer\Standard\AttributeGroupNormalizer` to `Akeneo\Pim\Structure\Component\Normalizer\Standard\AttributeGroupNormalizer`
- Move `Pim\Component\Catalog\Normalizer\Standard\AttributeNormalizer` to `Akeneo\Pim\Structure\Component\Normalizer\Standard\AttributeNormalizer`
- Move `Pim\Component\Catalog\Normalizer\Standard\AttributeOptionNormalizer` to `Akeneo\Pim\Structure\Component\Normalizer\Standard\AttributeOptionNormalizer`
- Move `Pim\Component\Catalog\Normalizer\Standard\FamilyNormalizer` to `Akeneo\Pim\Structure\Component\Normalizer\Standard\FamilyNormalizer`
- Move `Pim\Component\Catalog\Normalizer\Standard\FamilyVariantNormalizer` to `Akeneo\Pim\Structure\Component\Normalizer\Standard\FamilyVariantNormalizer`
- Move `Pim\Component\Catalog\Normalizer\Storage\AttributeOptionNormalizer` to `Akeneo\Pim\Structure\Component\Normalizer\Storage\AttributeOptionNormalizer`
- Move `Pim\Bundle\VersioningBundle\Normalizer\Flat\AttributeGroupNormalizer` to `Akeneo\Pim\Structure\Component\Normalizer\Versioning\AttributeGroupNormalizer`
- Move `Pim\Bundle\VersioningBundle\Normalizer\Flat\AttributeNormalizer` to `Akeneo\Pim\Structure\Component\Normalizer\Versioning\AttributeNormalizer`
- Move `Pim\Bundle\VersioningBundle\Normalizer\Flat\AttributeOptionNormalizer` to `Akeneo\Pim\Structure\Component\Normalizer\Versioning\AttributeOptionNormalizer`
- Move `Pim\Bundle\VersioningBundle\Normalizer\Flat\FamilyNormalizer` to `Akeneo\Pim\Structure\Component\Normalizer\Versioning\FamilyNormalizer`
- Move `Pim\Bundle\ApiBundle\Controller\AttributeController` to `Akeneo\Pim\Structure\Bundle\Controller\ExternalApi\AttributeController`
- Move `Pim\Bundle\ApiBundle\Controller\AttributeGroupController` to `Akeneo\Pim\Structure\Bundle\Controller\ExternalApi\AttributeGroupController`
- Move `Pim\Bundle\ApiBundle\Controller\AttributeOptionController` to `Akeneo\Pim\Structure\Bundle\Controller\ExternalApi\AttributeOptionController`
- Move `Pim\Bundle\ApiBundle\Controller\FamilyController` to `Akeneo\Pim\Structure\Bundle\Controller\ExternalApi\FamilyController`
- Move `Pim\Bundle\ApiBundle\Controller\FamilyVariantController` to `Akeneo\Pim\Structure\Bundle\Controller\ExternalApi\FamilyVariantController`
- Move `Pim\Bundle\EnrichBundle\Controller\Rest\AttributeController` to `Akeneo\Pim\Structure\Bundle\Controller\InternalApi\AttributeController`
- Move `Pim\Bundle\EnrichBundle\Controller\Rest\AttributeGroupController` to `Akeneo\Pim\Structure\Bundle\Controller\InternalApi\AttributeGroupController`
- Move `Pim\Bundle\EnrichBundle\Controller\Rest\AttributeOptionController` to `Akeneo\Pim\Structure\Bundle\Controller\InternalApi\AttributeOptionController`
- Move `Pim\Bundle\EnrichBundle\Controller\Rest\FamilyController` to `Akeneo\Pim\Structure\Bundle\Controller\InternalApi\FamilyController`
- Move `Pim\Bundle\EnrichBundle\Controller\Rest\FamilyVariantController` to `Akeneo\Pim\Structure\Bundle\Controller\InternalApi\FamilyVariantController`
- Move `Pim\Bundle\EnrichBundle\Controller\Rest\AttributeTypeController` to `Akeneo\Pim\Structure\Bundle\Controller\InternalApi\AttributeTypeController`
- Move `Pim\Component\Catalog\AttributeTypeRegistry` to `Akeneo\Pim\Structure\Component\AttributeTypeRegistry`
- Remove class `Pim\Bundle\EnrichBundle\Controller\FamilyController`
- Remove class `Pim\Bundle\EnrichBundle\Controller\Rest\AttributeOptionController`
- Move `Pim\Bundle\CatalogBundle\Doctrine\ORM\Repository\AttributeOptionRepository` to `Akeneo\Pim\Structure\Bundle\Doctrine\ORM\Repository\AttributeOptionRepository`
- Move `Pim\Bundle\CatalogBundle\Doctrine\ORM\Repository\AttributeRequirementRepository` to `Akeneo\Pim\Structure\Bundle\Doctrine\ORM\Repository\AttributeRequirementRepository`
- Move `Pim\Bundle\CatalogBundle\Doctrine\Common\Saver\AttributeSaver` to `Akeneo\Pim\Structure\Bundle\Doctrine\ORM\Saver\AttributeSaver`
- Move `Pim\Bundle\CatalogBundle\Doctrine\Common\Saver\FamilySaver` to `Akeneo\Pim\Structure\Bundle\Doctrine\ORM\Saver\FamilySaver`
- Move `Pim\Component\Catalog\Repository\AttributeOptionRepositoryInterface` to `Akeneo\Pim\Structure\Component\Repository\AttributeOptionRepositoryInterface`
- Move `Pim\Component\Catalog\Repository\AttributeRequirementRepositoryInterface` to `Akeneo\Pim\Structure\Component\Repository\AttributeRequirementRepositoryInterface`
- Move `Pim\Bundle\ApiBundle\Doctrine\ORM\Repository\AttributeRepository` to `Akeneo\Pim\Structure\Bundle\Doctrine\ORM\Repository\ExternalApi\AttributeRepository`
- Move `Pim\Component\Api\Repository\AttributeRepositoryInterface` to `Akeneo\Pim\Structure\Component\Repository\ExternalApi\AttributeRepositoryInterface`
- Move `Pim\Bundle\EnrichBundle\Doctrine\ORM\Repository\AttributeGroupRepository` to `Akeneo\Pim\Structure\Bundle\Doctrine\ORM\Repository\InternalApi\AttributeGroupRepository`
- Move `Pim\Bundle\EnrichBundle\Doctrine\ORM\Repository\AttributeOptionSearchableRepository` to `Akeneo\Pim\Structure\Bundle\Doctrine\ORM\Repository\InternalApi\AttributeOptionSearchableRepository`
- Move `Pim\Bundle\EnrichBundle\Doctrine\ORM\Repository\AttributeRepository` to `Akeneo\Pim\Structure\Bundle\Doctrine\ORM\Repository\InternalApi\AttributeRepository`
- Move `Pim\Bundle\EnrichBundle\Doctrine\ORM\Repository\AttributeSearchableRepository` to `Akeneo\Pim\Structure\Bundle\Doctrine\ORM\Repository\InternalApi\AttributeSearchableRepository`
- Move `Pim\Bundle\EnrichBundle\Doctrine\ORM\Repository\FamilyRepository` to `Akeneo\Pim\Structure\Bundle\Doctrine\ORM\Repository\InternalApi\FamilyRepository`
- Move `Pim\Bundle\EnrichBundle\Doctrine\ORM\Repository\FamilySearchableRepository` to `Akeneo\Pim\Structure\Bundle\Doctrine\ORM\Repository\InternalApi\FamilySearchableRepository`
- Move `Pim\Bundle\EnrichBundle\Doctrine\ORM\Repository\FamilyVariantRepository` to `Akeneo\Pim\Structure\Bundle\Doctrine\ORM\Repository\InternalApi\FamilyVariantRepository`
- Move `Pim\Bundle\EnrichBundle\Doctrine\ORM\Repository\FamilyVariantSearchableRepository` to `Akeneo\Pim\Structure\Bundle\Doctrine\ORM\Repository\InternalApi\FamilyVariantSearchableRepository`
- Move `Pim\Bundle\EnrichBundle\Doctrine\ORM\Repository\AttributeGroupSearchableRepository` to `Akeneo\Pim\Structure\Bundle\Doctrine\ORM\Repository\InternalApi\AttributeGroupSearchableRepository`
- Move namespace `Pim\Bundle\CatalogBundle\AttributeType` to `Akeneo\Pim\Structure\Component\AttributeType`
- Move `Pim\Component\Connector\ArrayConverter\FlatToStandard\Attribute` to `Akeneo\Pim\Structure\Component\ArrayConverter\FlatToStandard\Attribute`
- Move `Pim\Component\Connector\ArrayConverter\FlatToStandard\FlatToStandard\AttributeGroup` to `Akeneo\Pim\Structure\Component\ArrayConverter\FlatToStandard\AttributeGroup`
- Move `Pim\Component\Connector\ArrayConverter\FlatToStandard\FlatToStandard\AttributeOption` to `Akeneo\Pim\Structure\Component\ArrayConverter\FlatToStandard\AttributeOption`
- Move `Pim\Component\Connector\ArrayConverter\FlatToStandard\FlatToStandard\Family` to `Akeneo\Pim\Structure\Component\ArrayConverter\FlatToStandard\Family`
- Move `Pim\Component\Connector\ArrayConverter\FlatToStandard\FlatToStandard\FamilyVariant` to `Akeneo\Pim\Structure\Component\ArrayConverter\FlatToStandard\FamilyVariant`
- Move `Pim\Component\Connector\ArrayConverter\StandardToFlat\FlatToStandard\Attribute` to `Akeneo\Pim\Structure\Component\ArrayConverter\StandardToFlat\Attribute`
- Move `Pim\Component\Connector\ArrayConverter\StandardToFlat\FlatToStandard\AttributeGroup` to `Akeneo\Pim\Structure\Component\ArrayConverter\StandardToFlat\AttributeGroup`
- Move `Pim\Component\Connector\ArrayConverter\StandardToFlat\FlatToStandard\AttributeOption` to `Akeneo\Pim\Structure\Component\ArrayConverter\StandardToFlat\AttributeOption`
- Move `Pim\Component\Connector\ArrayConverter\StandardToFlat\FlatToStandard\Family` to `Akeneo\Pim\Structure\Component\ArrayConverter\StandardToFlat\Family`
- Move `Pim\Component\Connector\ArrayConverter\StandardToFlat\FlatToStandard\FamilyVariant\FamilyVariant` to `Akeneo\Pim\Structure\Component\ArrayConverter\FamilyVariant\StandardToFlat\FamilyVariant`
- Move `Pim\Component\Connector\ArrayConverter\StandardToFlat\FlatToStandard\FamilyVariant\FieldSplitter` to `Akeneo\Pim\Structure\Component\ArrayConverter\FamilyVariant\StandardToFlat\FieldSplitter`
- Move `Pim\Component\Connector\Reader\Database\AttributeOptionReader` to `Akeneo\Pim\Structure\Component\Reader\Database\AttributeOptionReader`
- Move `Pim\Component\Connector\Writer\Database\AttributeGroupWriter` to `Akeneo\Pim\Structure\Component\Writer\Database\AttributeGroupWriter`
- Move `Pim\Bundle\CatalogBundle\DependencyInjection\Compiler\RegisterAttributeTypePass` to `Akeneo\Pim\Structure\Bundle\DependencyInjection\Compiler\RegisterAttributeTypePass`
- Move `Pim\Component\Catalog\Manager\AttributeOptionsSorter` to `Akeneo\Pim\Structure\Component\Manager\AttributeOptionsSorter`
- Move `Pim\Component\Catalog\Validator\Constraints\FamilyAttributeAsImage` to `Akeneo\Pim\Structure\Component\Validator\Constraints\FamilyAttributeAsImage`
- Move `Pim\Component\Catalog\Validator\Constraints\FamilyAttributeAsImageValidator` to `Akeneo\Pim\Structure\Component\Validator\Constraints\FamilyAttributeAsImageValidator`
- Move `Pim\Component\Catalog\Validator\Constraints\FamilyAttributeAsLabel` to `Akeneo\Pim\Structure\Component\Validator\Constraints\FamilyAttributeAsLabel`
- Move `Pim\Component\Catalog\Validator\Constraints\FamilyAttributeAsLabelValidator` to `Akeneo\Pim\Structure\Component\Validator\Constraints\FamilyAttributeAsLabelValidator`
- Move `Pim\Component\Catalog\Validator\Constraints\FamilyAttributeUsedAsAxis` to `Akeneo\Pim\Structure\Component\Validator\Constraints\FamilyAttributeUsedAsAxis`
- Move `Pim\Component\Catalog\Validator\Constraints\FamilyAttributeUsedAsAxisValidator` to `Akeneo\Pim\Structure\Component\Validator\Constraints\FamilyAttributeUsedAsAxisValidator`
- Move `Pim\Component\Catalog\Validator\Constraints\FamilyRequirements` to `Akeneo\Pim\Structure\Component\Validator\Constraints\FamilyRequirements`
- Move `Pim\Component\Catalog\Validator\Constraints\FamilyRequirementsValidator` to `Akeneo\Pim\Structure\Component\Validator\Constraints\FamilyRequirementsValidator`
- Move `Pim\Component\Catalog\Validator\Constraints\ImmutableVariantAxes` to `Akeneo\Pim\Structure\Component\Validator\Constraints\ImmutableVariantAxes`
- Move `Pim\Component\Catalog\Validator\Constraints\ImmutableVariantAxesValidator` to `Akeneo\Pim\Structure\Component\Validator\Constraints\ImmutableVariantAxesValidator`
- Remove `Pim\Component\Catalog\Model\AttributeTypeTranslationInterface`
- Move namespace `Pim\Bundle\VersioningBundle` to `Akeneo\Tool\Bundle\VersioningBundle`
- Remove `Pim\Bundle\PdfGeneratorBundle\PimPdfGeneratorBundle`
- Remove `Pim\Bundle\PdfGeneratorBundle\DependencyInjection\PimPdfGeneratorExtension`
- Move `Pim\Bundle\PdfGeneratorBundle\DependencyInjection\Compiler\RegisterRendererPass` to `Akeneo\Pim\Enrichment\Bundle\DependencyInjection\Compiler\RegisterRendererPass`
- Move `Pim\Bundle\PdfGeneratorBundle\Builder\DompdfBuilder` to `Akeneo\Pim\Enrichment\Bundle\PdfGeneration\Builder\DompdfBuilder`
- Move `Pim\Bundle\PdfGeneratorBundle\Builder\PdfBuilderInterface` to `Akeneo\Pim\Enrichment\Bundle\PdfGeneration\Builder\PdfBuilderInterface`
- Move `Pim\Bundle\PdfGeneratorBundle\Exception\RendererRequiredException` to `Akeneo\Pim\Enrichment\Bundle\PdfGeneration\Exception\RendererRequiredException`
- Move `Pim\Bundle\PdfGeneratorBundle\Renderer\ProductPdfRenderer` to `Akeneo\Pim\Enrichment\Bundle\PdfGeneration\Renderer\ProductPdfRenderer`
- Move `Pim\Bundle\PdfGeneratorBundle\Renderer\RendererInterface` to `Akeneo\Pim\Enrichment\Bundle\PdfGeneration\Renderer\RendererInterface`
- Move `Pim\Bundle\PdfGeneratorBundle\Renderer\RendererRegistry` to `Akeneo\Pim\Enrichment\Bundle\PdfGeneration\Renderer\RendererRegistry`
- Remove `Pim\Bundle\CommentBundle\PimCommentBundle`
- Remove `Pim\Bundle\CommentBundle\DependencyInjection\Compiler\ResolveDoctrineTargetModelPass`
- Remove `Pim\Bundle\CommentBundle\DependencyInjection\PimCommentExtension`
- Move `Pim\Bundle\CommentBundle\Controller\CommentController` to `Akeneo\Pim\Enrichment\Bundle\Controller\InternalApi\CommentController`
- Move `Pim\Bundle\CommentBundle\Repository\CommentRepository` to `Akeneo\Pim\Enrichment\Bundle\Doctrine\ORM\Repository\CommentRepository`
- Move `Pim\Bundle\CommentBundle\Form\Type\CommentType` to `Akeneo\Pim\Enrichment\Bundle\Form\Type\CommentType`
- Move `Pim\Bundle\CommentBundle\Builder\CommentBuilder` to `Akeneo\Pim\Enrichment\Component\Comment\Builder\CommentBuilder`
- Move `Pim\Bundle\CommentBundle\Entity\Comment` to `Akeneo\Pim\Enrichment\Component\Comment\Model\Comment`
- Move `Pim\Bundle\CommentBundle\Model\CommentInterface` to `Akeneo\Pim\Enrichment\Component\Comment\Model\CommentInterface`
- Move `Pim\Bundle\CommentBundle\Model\CommentSubjectInterface` to `Akeneo\Pim\Enrichment\Component\Comment\Model\CommentSubjectInterface`
- Move `Pim\Bundle\CommentBundle\Normalizer\Standard\CommentNormalizer` to `Akeneo\Pim\Enrichment\Component\Comment\Normalizer\Standard\CommentNormalizer`
- Move `Pim\Bundle\CommentBundle\Repository\CommentRepositoryInterface` to `Akeneo\Pim\Enrichment\Component\Comment\Repository\CommentRepositoryInterface`
- Move `Akeneo\Tool\Bundle\ApiBundle\Controller\CurrencyController` to `Akeneo\Channel\Bundle\Controller\ExternalApi\CurrencyController`
- Move `Akeneo\Tool\Bundle\ApiBundle\Controller\CategoryController` to `Akeneo\Pim\Enrichment\Bundle\Controller\ExternalApi\CategoryController`
- Move `Akeneo\Tool\Bundle\ApiBundle\Controller\ProductController` to `Akeneo\Pim\Enrichment\Bundle\Controller\ExternalApi\ProductController`
- Move `Akeneo\Tool\Bundle\ApiBundle\Controller\ProductModelController` to `Akeneo\Pim\Enrichment\Bundle\Controller\ExternalApi\ProductModelController`
- Move `Akeneo\Tool\Bundle\ApiBundle\Doctrine\ORM\Repository\ProductRepository` to `Akeneo\Pim\Enrichment\Bundle\Doctrine\ORM\Repository\ExternalApi\ProductRepository`
- Move `Akeneo\Tool\Component\Api\Normalizer\CategoryNormalizer` to `Akeneo\Pim\Enrichment\Component\Category\Normalizer\ExternalApi\CategoryNormalizer`
- Move `Akeneo\Tool\Component\Api\Normalizer\ProductNormalizer` to `Akeneo\Pim\Enrichment\Component\Product\Normalizer\ExternalApi\ProductNormalizer`
- Move `Akeneo\Tool\Component\Api\Normalizer\ProductModelNormalizer` to `Akeneo\Pim\Enrichment\Component\Product\Normalizer\ExternalApi\ProductModelNormalizer`
- Move `Akeneo\Tool\Component\Api\Repository\ProductRepositoryInterface` to `Akeneo\Pim\Enrichment\Component\Product\Repository\ExternalApi\ProductRepositoryInterface`
- Move `Akeneo\Tool\Component\Api\Updater\ProductModelUpdater` to `Akeneo\Pim\Enrichment\Component\Product\ExternalApi\Updater\ProductModelUpdater`
- Move `Pim\Component\Connector\ArrayConverter\FlatToStandard\Category` to `Akeneo\Pim\Enrichment\Component\Category\Connector\ArrayConverter\FlatToStandard\Category`
- Move `Pim\Component\Connector\ArrayConverter\StandardToFlat\Category` to `Akeneo\Pim\Enrichment\Component\Category\Connector\ArrayConverter\StandardToFlat\Category`
- Move `Pim\Component\Connector\Reader\Database\StandardToFlat\CategoryReader` to `Akeneo\Pim\Enrichment\Component\Category\Connector\Reader\Database\CategoryReader`
- Move `Pim\Component\Connector\ArrayConverter\FlatToStandard\Product\AssociationColumnsResolver` to `Akeneo\Pim\Enrichment\Component\Product\Connector\ArrayConverter\FlatToStandard\AttributeColumnInfoExtractor`
- Move `Pim\Component\Connector\ArrayConverter\FlatToStandard\Product\AttributeColumnInfoExtractor` to `Akeneo\Pim\Enrichment\Component\Product\Connector\ArrayConverter\FlatToStandard\AssociationColumnsResolver`
- Move `Pim\Component\Connector\ArrayConverter\FlatToStandard\Product\AttributeColumnsResolver` to `Akeneo\Pim\Enrichment\Component\Product\Connector\ArrayConverter\FlatToStandard\AttributeColumnsResolver`
- Move `Pim\Component\Connector\ArrayConverter\FlatToStandard\Product\ColumnsMerger` to `Akeneo\Pim\Enrichment\Component\Product\Connector\ArrayConverter\FlatToStandard\ColumnsMerger`
- Move `Pim\Component\Connector\ArrayConverter\FlatToStandard\Product\ColumnsMapper` to `Akeneo\Pim\Enrichment\Component\Product\Connector\ArrayConverter\FlatToStandard\ColumnsMapper`
- Move `Pim\Component\Connector\ArrayConverter\FlatToStandard\ConvertedField` to `Akeneo\Pim\Enrichment\Component\Product\Connector\ArrayConverter\FlatToStandard\ConvertedField`
- Move `Pim\Component\Connector\ArrayConverter\FlatToStandard\EntityWithValuesDelocalized` to `Akeneo\Pim\Enrichment\Component\Product\Connector\ArrayConverter\FlatToStandard\EntityWithValuesDelocalized`
- Move `Pim\Component\Connector\ArrayConverter\FlatToStandard\FieldConverterInterface` to `Akeneo\Pim\Enrichment\Component\Product\Connector\ArrayConverter\FlatToStandard\FieldConverterInterface`
- Move `Pim\Component\Connector\ArrayConverter\FlatToStandard\Product\FieldSplitter` to `Akeneo\Pim\Enrichment\Component\Product\Connector\ArrayConverter\FlatToStandard\FieldSplitter`
- Move `Pim\Component\Connector\ArrayConverter\FlatToStandard\Group` to `Akeneo\Pim\Enrichment\Component\Product\Connector\ArrayConverter\FlatToStandard\Group`
- Move `Pim\Component\Connector\ArrayConverter\FlatToStandard\Product` to `Akeneo\Pim\Enrichment\Component\Product\Connector\ArrayConverter\FlatToStandard\Product`
- Move `Pim\Component\Connector\ArrayConverter\FlatToStandard\ProductAssociation` to `Akeneo\Pim\Enrichment\Component\Product\Connector\ArrayConverter\FlatToStandard\ProductAssociation`
- Move `Pim\Component\Connector\ArrayConverter\FlatToStandard\Product\FieldConverter` to `Akeneo\Pim\Enrichment\Component\Product\Connector\ArrayConverter\FlatToStandard\FieldConverter`
- Move `Pim\Component\Connector\ArrayConverter\FlatToStandard\ProductModel\FieldConverter` to `Akeneo\Pim\Enrichment\Component\Product\Connector\ArrayConverter\FlatToStandard\ProductModel\FieldConverter`
- Move `Pim\Component\Connector\ArrayConverter\FlatToStandard\ProductModelAssociation` to `Akeneo\Pim\Enrichment\Component\Product\Connector\ArrayConverter\FlatToStandard\ProductModelAssociation`
- Move `Pim\Component\Connector\ArrayConverter\FlatToStandard\Value` to `Akeneo\Pim\Enrichment\Component\Product\Connector\ArrayConverter\FlatToStandard\Value`
- Move namespace `Pim\Component\Connector\ArrayConverter\FlatToStandard\Product\ValueConverter` to `Akeneo\Pim\Enrichment\Component\Product\Connector\ArrayConverter\FlatToStandard\ValueConverter`
- Move `Pim\Component\Connector\ArrayConverter\StandardToFlat\Group` to `Akeneo\Pim\Enrichment\Component\Product\Connector\ArrayConverter\StandardToFlat\Group`
- Move `Pim\Component\Connector\ArrayConverter\StandardToFlat\Product` to `Akeneo\Pim\Enrichment\Component\Product\Connector\ArrayConverter\StandardToFlat\Product`
- Move `Pim\Component\Connector\ArrayConverter\StandardToFlat\Product\ValueConverter\AbstractValueConverter` to `Akeneo\Pim\Enrichment\Component\Product\Connector\ArrayConverter\StandardToFlat\Product\ValueConverter\AbstractValueConverter`
- Move `Pim\Component\Connector\ArrayConverter\StandardToFlat\Product\ValueConverter\MediaConverter` to `Akeneo\Pim\Enrichment\Component\Product\Connector\ArrayConverter\StandardToFlat\Product\ValueConverter\MediaConverter`
- Move namespace `Pim\Component\Connector\ArrayConverter\StandardToFlat\Product\ValueConverter` to `Akeneo\Pim\Enrichment\Component\Product\Connector\ArrayConverter\StandardToFlat\Product\ValueConverter`
- Move `Pim\Component\Connector\ArrayConverter\StandardToFlat\ProductLocalized` to `Akeneo\Pim\Enrichment\Component\Product\Connector\ArrayConverter\StandardToFlat\ProductLocalized`
- Move `Pim\Component\Connector\ArrayConverter\StandardToFlat\ProductModel` to `Akeneo\Pim\Enrichment\Component\Product\Connector\ArrayConverter\StandardToFlat\ProductModel`
- Move `Pim\Component\Connector\Job\JobParameters\ConstraintCollectionProvider\ProductCsvExport` to `Akeneo\Pim\Enrichment\Component\Product\Connector\Job\JobParameters\ConstraintCollectionProvider\ProductCsvExport`
- Move `Pim\Component\Connector\Job\JobParameters\ConstraintCollectionProvider\ProductCsvImport` to `Akeneo\Pim\Enrichment\Component\Product\Connector\Job\JobParameters\ConstraintCollectionProvider\ProductCsvImport`
- Move `Pim\Component\Connector\Job\JobParameters\ConstraintCollectionProvider\ProductModelCsvExport` to `Akeneo\Pim\Enrichment\Component\Product\Connector\Job\JobParameters\ConstraintCollectionProvider\ProductModelCsvExport`
- Move `Pim\Component\Connector\Job\JobParameters\ConstraintCollectionProvider\ProductModelCsvImport` to `Akeneo\Pim\Enrichment\Component\Product\Connector\Job\JobParameters\ConstraintCollectionProvider\ProductModelCsvImport`
- Move `Pim\Component\Connector\Job\JobParameters\ConstraintCollectionProvider\ProductXlsxExport` to `Akeneo\Pim\Enrichment\Component\Product\Connector\Job\JobParameters\ConstraintCollectionProvider\ProductXlsxExport`
- Move `Pim\Component\Connector\Job\JobParameters\DefaultValuesProvider\ProductCsvImport` to `Akeneo\Pim\Enrichment\Component\Product\Connector\Job\JobParameters\DefaultValueProvider\ProductCsvImport`
- Move `Pim\Component\Connector\Job\JobParameters\DefaultValuesProvider\ProductModelCsvExport` to `Akeneo\Pim\Enrichment\Component\Product\Connector\Job\JobParameters\DefaultValueProvider\ProductModelCsvExport`
- Move `Pim\Component\Connector\Job\JobParameters\DefaultValuesProvider\ProductModelCsvImport` to `Akeneo\Pim\Enrichment\Component\Product\Connector\Job\JobParameters\DefaultValueProvider\ProductModelCsvImport`
- Move `Pim\Component\Connector\Job\JobParameters\DefaultValuesProvider\ProductXlsxExport` to `Akeneo\Pim\Enrichment\Component\Product\Connector\Job\JobParameters\DefaultValueProvider\ProductXlsxExport`
- Move `Pim\Component\Connector\Processor\Denormalization\Product\FindProductToImport` to `Akeneo\Pim\Enrichment\Component\Product\Connector\Processor\Denormalizer\FindProductToImport`
- Move `Pim\Component\Connector\Processor\Denormalization\ProductAssociationProcessor` to `Akeneo\Pim\Enrichment\Component\Product\Connector\Processor\Denormalizer\ProductAssociationProcessor`
- Move `Pim\Component\Connector\Processor\Denormalization\ProductModelAssociationProcessor` to `Akeneo\Pim\Enrichment\Component\Product\Connector\Processor\Denormalizer\ProductModelAssociationProcessor`
- Move `Pim\Component\Connector\Processor\Denormalization\ProductModelLoaderProcessor` to `Akeneo\Pim\Enrichment\Component\Product\Connector\Processor\Denormalizer\ProductModelLoaderProcessor`
- Move `Pim\Component\Connector\Processor\Denormalization\ProductModelProcessor` to `Akeneo\Pim\Enrichment\Component\Product\Connector\Processor\Denormalizer\ProductModelProcessor`
- Move `Pim\Component\Connector\Processor\Denormalization\ProductProcessor` to `Akeneo\Pim\Enrichment\Component\Product\Connector\Processor\Denormalizer\ProductProcessor`
- Move `Pim\Component\Connector\Processor\Normalization\ProductProcessor` to `Akeneo\Pim\Enrichment\Component\Product\Connector\Processor\Normalization\ProductProcessor`
- Move namespace`Pim\Component\Connector\Analyzer` to `Akeneo\Pim\Enrichment\Component\Product\Connector`
- Move `Pim\Component\Connector\Writer\File\ProductColumnSorter` to `Akeneo\Pim\Enrichment\Component\Product\Connector\ProductColumnSorter`
- Move `Pim\Component\Connector\Reader\Database\GroupReader` to `Akeneo\Pim\Enrichment\Component\Product\Connector\Reader\Database\GroupReader`
- Move `Pim\Component\Connector\Reader\Database\ProductReader` to `Akeneo\Pim\Enrichment\Component\Product\Connector\Reader\Database\ProductReader`
- Move `Pim\Component\Connector\Reader\File\Csv\ProductAssociationReader` to `Akeneo\Pim\Enrichment\Component\Product\Connector\Reader\File\Csv\ProductAssociationReader`
- Move `Pim\Component\Connector\Reader\File\Csv\ProductModelReader` to `Akeneo\Pim\Enrichment\Component\Product\Connector\Reader\File\Csv\ProductModelReader`
- Move `Pim\Component\ConnectoAkeneo\UserManagement\Component\Connector\ArrayConverter\FlatToStandard\Userr\Reader\File\Csv\ProductReader` to `Akeneo\Pim\Enrichment\Component\Product\Connector\Reader\File\Csv\ProductReader`
- Move `Pim\Component\Connector\Reader\File\Xlsx\ProductAssociationReader` to `Akeneo\Pim\Enrichment\Component\Product\Connector\Reader\File\Xlsx\ProductAssociationReader`
- Move `Pim\Component\Connector\Reader\File\Xlsx\ProductModelReader` to `Akeneo\Pim\Enrichment\Component\Product\Connector\Reader\File\Xlsx\ProductModelReader`
- Move `Pim\Component\Connector\Reader\File\Xlsx\ProductReader` to `Akeneo\Pim\Enrichment\Component\Product\Connector\Reader\File\Xlsx\ProductReader`
- Move `Pim\Component\Connector\Reader\File\Xlsx\ProductReader` to `Akeneo\Pim\Enrichment\Component\Product\Connector\Reader\File\Xlsx\ProductReader`
- Move `Pim\Component\Connector\Writer\Database\ProductAssociationWriter` to `Akeneo\Pim\Enrichment\Component\Product\Connector\Writer\Database\ProductAssociationWriter`
- Move `Pim\Component\Connector\Writer\Database\ProductModelDescendantsWriter` to `Akeneo\Pim\Enrichment\Component\Product\Connector\Writer\Database\ProductModelDescendantsWriter`
- Move `Pim\Component\Connector\Writer\Database\ProductModelWriter` to `Akeneo\Pim\Enrichment\Component\Product\Connector\Writer\Database\ProductModelWriter`
- Move `Pim\Component\Connector\Writer\Database\ProductWriter` to `Akeneo\Pim\Enrichment\Component\Product\Connector\Writer\Database\ProductWriter`
- Move `Pim\Component\Connector\Writer\File\Csv\ProductModelWriter` to `Akeneo\Pim\Enrichment\Component\Product\Connector\Writer\File\Csv\ProductModelWriter`
- Move `Pim\Component\Connector\Writer\File\Csv\ProductWriter` to `Akeneo\Pim\Enrichment\Component\Product\Connector\Writer\File\Csv\ProductWriter`
- Move `Pim\Component\Connector\Writer\File\Xlsx\ProductModelWriter` to `Akeneo\Pim\Enrichment\Component\Product\Connector\Writer\File\Xlsx\ProductModelWriter`
- Move `Pim\Component\Connector\Writer\File\Xlsx\ProductWriter` to `Akeneo\Pim\Enrichment\Component\Product\Connector\Writer\File\Xlsx\ProductWriter`
- Move namespace `Pim\Component\Connector\Validator\Constraints` to `Akeneo\Pim\Enrichment\Component\Product\Validator\Constraints`
- Move `Pim\Component\Connector\ArrayConverter\FlatToStandard\User` to `Akeneo\UserManagement\Component\Connector\ArrayConverter\FlatToStandard\User`
- Move `Pim\Component\Connector\ArrayConverter\StandardToFlat\User` to `Akeneo\UserManagement\Component\Connector\ArrayConverter\StandardToFlat\User`
- Move `Pim\Component\Connector\Job\ComputeDataRelatedToFamilyProductsTasklet` to `Akeneo\Pim\Enrichment\Component\Product\Connector\Job\ComputeDataRelatedToFamilyProductsTasklet`
- Move `Pim\Component\Connector\Job\ComputeDataRelatedToFamilyRootProductModelsTasklet` to `Akeneo\Pim\Enrichment\Component\Product\Connector\Job\ComputeDataRelatedToFamilyRootProductModelsTasklet`
- Move `Pim\Component\Connector\Job\ComputeDataRelatedToFamilySubProductModelsTasklet` to `Akeneo\Pim\Enrichment\Component\Product\Connector\Job\ComputeDataRelatedToFamilySubProductModelsTasklet`
- Move `Pim\Component\Connector\Analyzer\AnalyzerInterface` to `Akeneo\Tool\Component\Connector\Analyzer\AnalyzerInterface`
- Move `Pim\Component\Connector\Archiver\AbstractInvalidItemWriter` to `Akeneo\Tool\Component\Connector\Archiver\AbstractInvalidItemWriter`
- Move `Pim\Component\Connector\Archiver\AbstractFilesystemArchiver` to `Akeneo\Tool\Component\Connector\Archiver\AbstractFilesystemArchiver`
- Move `Pim\Component\Connector\Archiver\ArchivableFileWriterArchiver` to `Akeneo\Tool\Component\Connector\Archiver\ArchivableFileWriterArchiver`
- Move `Pim\Component\Connector\Archiver\ArchiverInterface` to `Akeneo\Tool\Component\Connector\Archiver\ArchiverInterface`
- Move `Pim\Component\Connector\Archiver\CsvInvalidItemWriter` to `Akeneo\Tool\Component\Connector\Archiver\CsvInvalidItemWriter`
- Move `Pim\Component\Connector\Archiver\FileReaderArchiver` to `Akeneo\Tool\Component\Connector\Archiver\FileReaderArchiver`
- Move `Pim\Component\Connector\Archiver\FileWriterArchiver` to `Akeneo\Tool\Component\Connector\Archiver\FileWriterArchiver`
- Move `Pim\Component\Connector\Archiver\XlsxInvalidItemWriter` to `Akeneo\Tool\Component\Connector\Archiver\XlsxInvalidItemWriter`
- Move `Pim\Component\Connector\Archiver\ZipFilesystemFactory` to `Akeneo\Tool\Component\Connector\Archiver\XlsxInvalidItemWriter`
- Move `Pim\Component\Connector\ArrayConverter\ArrayConverterInterface` to `Akeneo\Tool\Component\Connector\ArrayConverter\ArrayConverterInterface`
- Move `Pim\Component\Connector\ArrayConverter\DummyConverter` to `Akeneo\Tool\Component\Connector\ArrayConverter\DummyConverter`
- Move `Pim\Component\Connector\ArrayConverter\FieldSplitter` to `Akeneo\Tool\Component\Connector\ArrayConverter\FieldSplitter`
- Move `Pim\Component\Connector\ArrayConverter\FieldsRequirementChecker` to `Akeneo\Tool\Component\Connector\ArrayConverter\FieldsRequirementChecker`
- Move `Pim\Component\Connector\ArrayConverter\StandardToFlat\AbstractSimpleArrayConverter` to `Akeneo\Tool\Component\Connector\ArrayConverter\StandardToFlat\AbstractSimpleArrayConverter`
- Move `Pim\Component\Connector\Encoder\CsvEncoder` to `Akeneo\Tool\Component\Connector\Encoder\CsvEncoder`
- Move `Pim\Component\Connector\Exception\ArrayConversionException` to `Akeneo\Tool\Component\Connector\Exception\ArrayConversionException`
- Move `Pim\Component\Connector\Exception\CharsetException` to `Akeneo\Tool\Component\Connector\Exception\CharsetException`
- Move `Pim\Component\Connector\Exception\DataArrayConversionException` to `Akeneo\Tool\Component\Connector\Exception\DataArrayConversionException`
- Move `Pim\Component\Connector\Exception\InvalidItemFromViolationsException` to `Akeneo\Tool\Component\Connector\Exception\InvalidItemFromViolationsException`
- Move `Pim\Component\Connector\Exception\StructureArrayConversionException` to `Akeneo\Tool\Component\Connector\Exception\StructureArrayConversionException`
- Move `Pim\Component\Connector\Item\CharsetValidator` to `Akeneo\Tool\Component\Connector\Item\CharsetValidator`
- Move `Pim\Component\Connector\Job\JobParameters\ConstraintCollectionProvider\SimpleCsvExport` to `Akeneo\Tool\Component\Connector\Job\JobParameters\ConstraintCollectionProvider\SimpleCsvExport`
- Move `Pim\Component\Connector\Job\JobParameters\ConstraintCollectionProvider\SimpleCsvImport` to `Akeneo\Tool\Component\Connector\Job\JobParameters\ConstraintCollectionProvider\SimpleCsvImport`
- Move `Pim\Component\Connector\Job\JobParameters\ConstraintCollectionProvider\SimpleXlsxExport` to `Akeneo\Tool\Component\Connector\Job\JobParameters\ConstraintCollectionProvider\SimpleXlsxExport`
- Move `Pim\Component\Connector\Job\JobParameters\ConstraintCollectionProvider\SimpleXlsxImport` to `Akeneo\Tool\Component\Connector\Job\JobParameters\ConstraintCollectionProvider\SimpleXlsxImport`
- Move `Pim\Component\Connector\Job\JobParameters\ConstraintCollectionProvider\SimpleYamlExport` to `Akeneo\Tool\Component\Connector\Job\JobParameters\ConstraintCollectionProvider\SimpleYamlExport`
- Move `Pim\Component\Connector\Job\JobParameters\ConstraintCollectionProvider\SimpleYamlImport` to `Akeneo\Tool\Component\Connector\Job\JobParameters\ConstraintCollectionProvider\SimpleYamlImport`
- Move `Pim\Component\Connector\Job\JobParameters\DefaultValuesProvider\SimpleCsvExport` to `Akeneo\Tool\Component\Connector\Job\JobParameters\DefaultValuesProvider\SimpleCsvExport`
- Move `Pim\Component\Connector\Job\JobParameters\DefaultValuesProvider\SimpleCsvImport` to `Akeneo\Tool\Component\Connector\Job\JobParameters\DefaultValuesProvider\SimpleCsvImport`
- Move `Pim\Component\Connector\Job\JobParameters\DefaultValuesProvider\SimpleXlsxExport` to `Akeneo\Tool\Component\Connector\Job\JobParameters\DefaultValuesProvider\SimpleXlsxExport`
- Move `Pim\Component\Connector\Job\JobParameters\DefaultValuesProvider\SimpleXlsxImport` to `Akeneo\Tool\Component\Connector\Job\JobParameters\DefaultValuesProvider\SimpleXlsxImport`
- Move `Pim\Component\Connector\Job\JobParameters\DefaultValuesProvider\SimpleYamlExport` to `Akeneo\Tool\Component\Connector\Job\JobParameters\DefaultValuesProvider\SimpleYamlExport`
- Move `Pim\Component\Connector\Job\JobParameters\DefaultValuesProvider\SimpleYamlImport` to `Akeneo\Tool\Component\Connector\Job\JobParameters\DefaultValuesProvider\SimpleYamlImport`
- Move `Pim\Component\Connector\Processor\BulkMediaFetcher` to `Akeneo\Tool\Component\Connector\Processor\BulkMediaFetcher`
- Move `Pim\Component\Connector\Processor\Denormalization\AbstractProcessor` to `Akeneo\Tool\Component\Connector\Processor\Denormalization\AbstractProcessor`
- Move `Pim\Component\Connector\Processor\Denormalization\JobInstanceProcessor` to `Akeneo\Tool\Component\Connector\Processor\Denormalization\JobInstanceProcessor`
- Move `Pim\Component\Connector\Processor\Denormalization\Processor` to `Akeneo\Tool\Component\Connector\Processor\Denormalization\Processor`
- Move `Pim\Component\Connector\Processor\DummyItemProcessor` to `Akeneo\Tool\Component\Connector\Processor\DummyItemProcessor`
- Move `Pim\Component\Connector\Processor\Denormalization\Processor` to `Akeneo\Tool\Component\Connector\Processor\Denormalization\Processor`
- Move `Pim\Component\Connector\Reader\Database\AbstractReader` to `Akeneo\Tool\Component\Connector\Reader\Database\AbstractReader`
- Move `Pim\Component\Connector\Reader\DummyItemReader` to `Akeneo\Tool\Component\Connector\Reader\DummyItemReader`
- Move `Pim\Component\Connector\Reader\File\ArrayReader` to `Akeneo\Tool\Component\Connector\Reader\File\ArrayReader`
- Move `Pim\Component\Connector\Reader\File\Csv\Reader` to `Akeneo\Tool\Component\Connector\Reader\File\Csv\Reader`
- Move `Pim\Component\Connector\Reader\File\Xlsx\Reader` to `Akeneo\Tool\Component\Connector\Reader\File\Xlsx\Reader`
- Move `Pim\Component\Connector\Reader\File\Yaml\Reader` to `Akeneo\Tool\Component\Connector\Reader\File\Yaml\Reader`
- Move `Pim\Component\Connector\Reader\File\FileIteratorFactory` to `Akeneo\Tool\Component\Connector\Reader\File\FileIteratorFactory`
- Move `Pim\Component\Connector\Reader\File\FileIteratorInterface` to `Akeneo\Tool\Component\Connector\Reader\File\FileIteratorInterface`
- Move `Pim\Component\Connector\Reader\File\MediaPathTransformer` to `Akeneo\Tool\Component\Connector\Reader\File\MediaPathTransformer`
- Move `Pim\Component\Connector\Reader\File\Yaml\Reader` to `Akeneo\Tool\Component\Connector\Reader\File\Yaml\Reader`
- Move `Pim\Component\Connector\Step\TaskletInterface` to `Akeneo\Tool\Component\Connector\Step\TaskletInterface`
- Move `Pim\Component\Connector\Step\TaskletStep` to `Akeneo\Tool\Component\Connector\Step\TaskletStep`
- Move `Pim\Component\Connector\Step\ValidatorStep` to `Akeneo\Tool\Component\Connector\Step\ValidatorStep`
- Move `Pim\Component\Connector\Writer\Database\Writer` to `Akeneo\Tool\Component\Connector\Writer\Database\Writer`
- Move `Pim\Component\Connector\Writer\DummyItemWriter` to `Akeneo\Tool\Component\Connector\Writer\DummyItemWriter`
- Move `Pim\Component\Connector\Writer\File\AbstractFileWriter` to `Akeneo\Tool\Component\Connector\Writer\File\AbstractFileWriter`
- Move `Pim\Component\Connector\Writer\File\ArchivableWriterInterface` to `Akeneo\Tool\Component\Connector\Writer\File\ArchivableWriterInterface`
- Move `Pim\Component\Connector\Writer\File\ColumnSorterInterface` to `Akeneo\Tool\Component\Connector\Writer\File\ColumnSorterInterface`
- Move `Pim\Component\Connector\Writer\File\DefaultColumnSorter` to `Akeneo\Tool\Component\Connector\Writer\File\DefaultColumnSorter`
- Move `Pim\Component\Connector\Writer\File\FileExporterPathGeneratorInterface` to `Akeneo\Tool\Component\Connector\Writer\File\FileExporterPathGeneratorInterface`
- Move `Pim\Component\Connector\Writer\File\FlatItemBuffer` to `Akeneo\Tool\Component\Connector\Writer\File\FlatItemBuffer`
- Move `Pim\Component\Connector\Writer\File\FlatItemBufferFlusher` to `Akeneo\Tool\Component\Connector\Writer\File\FlatItemBufferFlusher`
- Move `Pim\Component\Connector\Writer\File\MediaExporterPathGenerator` to `Akeneo\Tool\Component\Connector\Writer\File\MediaExporterPathGenerator`
- Move `Pim\Component\Connector\Writer\File\Csv\Writer` to `Akeneo\Tool\Component\Connector\Writer\File\Csv\Writer`
- Move `Pim\Component\Connector\Writer\File\Yaml\Writer` to `Akeneo\Tool\Component\Connector\Writer\File\Yaml\Writer`
- Move `Pim\Bundle\ConnectorBundle\Command\AnalyzeProductCsvCommand` to `Akeneo\Tool\Bundle\ConnectorBundle\Command\AnalyzeProductCsvCommand`
- Move `Pim\Bundle\ConnectorBundle\DependencyInjection\Compiler\RegisterArchiversPass` to `Akeneo\Tool\Bundle\ConnectorBundle\DependencyInjection\Compiler\RegisterArchiversPass`
- Move `Pim\Bundle\ConnectorBundle\DependencyInjection\Compiler\RegisterStandardToFlatConverterPass` to `Akeneo\Tool\Bundle\ConnectorBundle\DependencyInjection\Compiler\RegisterStandardToFlatConverterPass`
- Move `Pim\Bundle\ConnectorBundle\DependencyInjection\Compiler\RegisterStandardToFlatConverterPass` to `Akeneo\Tool\Bundle\ConnectorBundle\DependencyInjection\Compiler\RegisterStandardToFlatConverterPass`
- Move `Pim\Bundle\ConnectorBundle\DependencyInjection\PimConnectorExtension` to `Akeneo\Tool\Bundle\ConnectorBundle\DependencyInjection\PimConnectorExtension`
- Move `Pim\Bundle\ConnectorBundle\Doctrine\UnitOfWorkAndRepositoriesClearer` to `Akeneo\Tool\Bundle\ConnectorBundle\Doctrine\UnitOfWorkAndRepositoriesClearer`
- Move `Pim\Bundle\ConnectorBundle\EventListener\ClearBatchCacheSubscriber` to `Akeneo\Tool\Bundle\ConnectorBundle\EventListener\ClearBatchCacheSubscriber`
- Move `Pim\Bundle\ConnectorBundle\EventListener\InvalidItemsCollector` to `Akeneo\Tool\Bundle\ConnectorBundle\EventListener\InvalidItemsCollector`
- Move `Pim\Bundle\ConnectorBundle\EventListener\JobExecutionAuthenticator` to `Akeneo\Tool\Bundle\ConnectorBundle\EventListener\JobExecutionAuthenticator`
- Move `Pim\Bundle\ConnectorBundle\EventListener\ResetProcessedItemsBatchSubscriber` to `Akeneo\Tool\Bundle\ConnectorBundle\EventListener\ResetProcessedItemsBatchSubscriber`
- Move `Pim\Bundle\ConnectorBundle\PimConnectorBundle` to `Akeneo\Tool\Bundle\ConnectorBundle\PimConnectorBundle`
- Split `pim_connector.job.job_parameters.default_values_provider.simple_csv_import` into `akeneo_channel.job.job_parameters.default_values_provider.simple_csv_import`, `akeneo_pim_enrichment.job.job_parameters.default_values_provider.simple_csv_import` and `akeneo_pim_structure.job.job_parameters.default_values_provider.simple_csv_import`
- Move `Pim\Bundle\NotificationBundle` to `Akeneo\Platform\Bundle\NotificationBundle`
- Move `Pim\Bundle\DashboardBundle\Widget\CompletenessWidget` to `Akeneo\Pim\Enrichment\Bundle\Widget\CompletenessWidget`
- Move `Pim\Bundle\DashboardBundle\Controller\WidgetController` to `Akeneo\Platform\Bundle\DashboardBundle\Controller\WidgetController`
- Move `Pim\Bundle\DashboardBundle\DependencyInjection\Compiler\RegisterWidgetsPass` to `Akeneo\Platform\Bundle\DashboardBundle\DependencyInjection\Compiler\RegisterWidgetsPass`
- Move `Pim\Bundle\DashboardBundle\DependencyInjection\PimDashboardExtension` to `Akeneo\Platform\Bundle\DashboardBundle\DependencyInjection\PimDashboardExtension`
- Move `Pim\Bundle\DashboardBundle\PimDashboardBundle` to `Akeneo\Platform\Bundle\DashboardBundle\PimDashboardBundle`
- Move `Pim\Bundle\DashboardBundle\Widget\LastOperationsWidget` to `Akeneo\Platform\Bundle\DashboardBundle\Widget\LastOperationsWidget`
- Move `Pim\Bundle\DashboardBundle\Widget\Registry` to `Akeneo\Platform\Bundle\DashboardBundle\Widget\Registry`
- Move `Pim\Bundle\DashboardBundle\Widget\WidgetInterface` to `Akeneo\Platform\Bundle\DashboardBundle\Widget\WidgetInterface`
- Move `Pim\Bundle\UIBundle` to `Akeneo\Platform\Bundle\UIBundle`
- Remove class `Pim\Bundle\NavigationBundle\PimNavigationBundle`
- Move `Pim\Bundle\ImportExportBundle` to `Akeneo\Platform\Bundle\ImportExportBundle`
- Move `Pim\Bundle\InstallerBundle` to `Akeneo\Platform\Bundle\InstallerBundle`
- Move `Pim\Bundle\AnalyticsBundle` to `Akeneo\Platform\Bundle\AnalyticsBundle`
- Move `Pim\Bundle\CatalogVolumeMonitoringBundle` to `Akeneo\Platform\Bundle\CatalogVolumeMonitoringBundle`
- Move `Pim\Component\CatalogVolumeMonitoring` to `Akeneo\Platform\Component\CatalogVolumeMonitoring`
- Change constructor of `Akeneo\Pim\Enrichment\Component\Product\Connector\Processor\Normalization\ProductProcessor`, remove `Akeneo\Tool\Component\StorageUtils\Cache\EntityManagerClearerInterface\EntityManagerClearerInterface` argument
- Change constructor of `Akeneo\Pim\Enrichment\Component\Product\Connector\Writer\Database\ProductModelDescendantsWriter`, remove `Akeneo\Tool\Component\StorageUtils\Cache\EntityManagerClearerInterface\EntityManagerClearerInterface` argument
- Change constructor of `Akeneo\Pim\Enrichment\Component\Product\Connector\Writer\Database\ProductModelWriter`, remove `Akeneo\Tool\Component\StorageUtils\Cache\EntityManagerClearerInterface\EntityManagerClearerInterface` argument
- Change constructor of `Pim\Bundle\EnrichBundle\Connector\Writer\MassEdit\ProductAndProductModelWriter`, remove `Akeneo\Tool\Component\StorageUtils\Cache\EntityManagerClearerInterface\EntityManagerClearerInterface` argument
- Change constructor of `Akeneo\Tool\Bundle\BatchQueueBundle\Queue\DatabaseJobExecutionQueue`, remove `Doctrine\ORM\EntityManagerInterface` argument
- Rename `Pim\Bundle\FilterBundle\Filter\CompletenessFilter` to `Oro\Bundle\PimFilterBundle\Filter\ProductCompletenessFilter`
- Move `Pim\Bundle\PimDataGridBundle` to `Oro\Bundle\PimDataGridBundle`
- Move `Pim\Bundle\PimFilterBundle` to `Oro\Bundle\PimFilterBundle`
- Change constructor of `Akeneo\Pim\Enrichment\Component\Product\Normalizer\Standard\TranslationNormalizer`, add `IdentifiableObjectRepositoryInterface` argument
- Change constructor of `Akeneo\Platform\Bundle\AnalyticsBundle\DataCollector\AttributeDataCollector`, add `AverageMaxQuery` argument 3 times
- Change constructor of `Akeneo\Platform\Bundle\AnalyticsBundle\DataCollector\DBDataCollector`, add `AverageMaxQuery` argument
- Change constructor of `Pim\Bundle\EnrichBundle\Connector\Writer\MassEdit\ProductAndProductModelWriter`, add `TokenStorageInterface`, `JobLauncherInterface`, `IdentifiableObjectRepositoryInterface` and `string` arguments
- Change constructor of `Pim\Bundle\EnrichBundle\Controller\Rest\ProductController`, add `AttributeFilterInterface` argument
- Change constructor of `Pim\Bundle\EnrichBundle\Controller\Rest\ProductModelController`, add `AttributeFilterInterface` argument
- Change constructor of `Pim\Bundle\EnrichBundle\Normalizer`, add `AttributeRepositoryInterface` and `UserContext` arguments
- Change constructor of `Pim\Bundle\EnrichBundle\ProductQueryBuilder\ProductAndProductModelQueryBuilder`, add `ProductAndProductModelSearchAggregator` argument
- Change constructor of `Pim\Bundle\EnrichBundle\Controller\Rest\JobExecutionController`, add `NormalizerInterface` argument
- Move `Pim\Bundle\EnrichBundle\Normalizer\CategoryNormalizer` to `Akeneo\Pim\Enrichment\Component\Category\Normalizer\InternalApi\CategoryNormalizer`
- Move `Pim\Bundle\EnrichBundle\Normalizer\CollectionNormalizer` to `Akeneo\Pim\Enrichment\Component\Product\Normalizer\InternalApi\CollectionNormalizer`
- Move `Pim\Bundle\EnrichBundle\Normalizer\CompletenessCollectionNormalizer` to `Akeneo\Pim\Enrichment\Component\Product\Normalizer\InternalApi\CompletenessCollectionNormalizer`
- Move `Pim\Bundle\EnrichBundle\Normalizer\CompletenessNormalizer` to `Akeneo\Pim\Enrichment\Component\Product\Normalizer\InternalApi\CompletenessNormalizer`
- Move `Pim\Bundle\EnrichBundle\Normalizer\EntityWithFamilyVariantNormalizer` to `Akeneo\Pim\Enrichment\Component\Product\Normalizer\InternalApi\EntityWithFamilyVariantNormalizer`
- Move `Pim\Bundle\EnrichBundle\Normalizer\GroupNormalizer` to `Akeneo\Pim\Enrichment\Component\Product\Normalizer\InternalApi\GroupNormalizer`
- Move `Pim\Bundle\EnrichBundle\Normalizer\GroupViolationNormalizer` to `Akeneo\Pim\Enrichment\Component\Product\Normalizer\InternalApi\GroupViolationNormalizer`
- Move `Pim\Bundle\EnrichBundle\Normalizer\ImageNormalizer` to `Akeneo\Pim\Enrichment\Component\Product\Normalizer\InternalApi\ImageNormalizer`
- Move `Pim\Bundle\EnrichBundle\Normalizer\IncompleteValuesNormalizer` to `Akeneo\Pim\Enrichment\Component\Product\Normalizer\InternalApi\IncompleteValuesNormalizer`
- Move `Pim\Bundle\EnrichBundle\Normalizer\ProductModelNormalizer` to `Akeneo\Pim\Enrichment\Component\Product\Normalizer\InternalApi\ProductModelNormalizer`
- Move `Pim\Bundle\EnrichBundle\Normalizer\ProductNormalizer` to `Akeneo\Pim\Enrichment\Component\Product\Normalizer\InternalApi\ProductNormalizer`
- Move `Pim\Bundle\EnrichBundle\Normalizer\ProductViolationNormalizer` to `Akeneo\Pim\Enrichment\Component\Product\Normalizer\InternalApi\ProductViolationNormalizer`
- Move `Pim\Bundle\EnrichBundle\Normalizer\VariantNavigationNormalizer` to `Akeneo\Pim\Enrichment\Component\Product\Normalizer\InternalApi\VariantNavigationNormalizer`
- Move `Pim\Bundle\EnrichBundle\Normalizer\VersionNormalizer` to `Akeneo\Pim\Enrichment\Component\Product\Normalizer\InternalApi\VersionNormalizer`
- Move `Pim\Bundle\EnrichBundle\Normalizer\ViolationNormalizer` to `Akeneo\Pim\Enrichment\Component\Product\Normalizer\InternalApi\ViolationNormalizer`
- Move `Pim\Bundle\EnrichBundle\Normalizer\AttributeOptionValueCollectionNormalizer` to `Akeneo\Pim\Structure\Component\Normalizer\InternalApi\AttributeOptionValueCollectionNormalizer`
- Move `Pim\Bundle\EnrichBundle\Normalizer\AttributeOptionValueNormalizer` to `Akeneo\Pim\Structure\Component\Normalizer\InternalApi\AttributeOptionValueNormalizer`
- Move `Pim\Bundle\EnrichBundle\Normalizer\VersionedAttributeNormalizer` to `Akeneo\Pim\Structure\Component\Normalizer\InternalApi\VersionedAttributeNormalizer`
- Move `Pim\Bundle\EnrichBundle\Normalizer\FileNormalizer` to `Akeneo\Pim\Enrichment\Component\Product\Normalizer\InternalApi\FileNormalizer`
- Move `Pim\Bundle\EnrichBundle\Normalizer\DatagridViewNormalizer` to `Oro\Bundle\PimDataGridBundle\Normalizer\InternalApi\DatagridViewNormalizer`
- Move `Pim\Bundle\EnrichBundle\Doctrine\ORM\Repository\ChannelRepository` to `Akeneo\Channel\Bundle\Doctrine\Repository\InternalApi\ChannelRepository`
- Move `Pim\Bundle\EnrichBundle\Doctrine\ORM\Repository\CurrencyRepository` to `Akeneo\Channel\Bundle\Doctrine\Repository\InternalApi\CurrencyRepository`
- Move `Pim\Bundle\EnrichBundle\Doctrine\ORM\Repository\LocaleRepository` to ` Akeneo\Channel\Bundle\Doctrine\Repository\InternalApi\LocaleRepository`
- Move `Pim\Bundle\EnrichBundle\Cursor\SequentialEditProduct` to `Akeneo\Pim\Enrichment\Bundle\Cursor\SequentialEditProduct`
- Move `Pim\Bundle\EnrichBundle\Doctrine\Counter\CategoryItemsCounter` to `Akeneo\Pim\Enrichment\Bundle\Doctrine\ORM\Counter\CategoryItemsCounter`
- Move `Pim\Bundle\EnrichBundle\Doctrine\Counter\CategoryItemsCounterInterface` to `Akeneo\Pim\Enrichment\Bundle\Doctrine\ORM\Counter\CategoryItemsCounterInterface`
- Move `Pim\Bundle\EnrichBundle\Doctrine\Counter\CategoryItemsCounterRegistry` to `Akeneo\Pim\Enrichment\Bundle\Doctrine\ORM\Counter\CategoryItemsCounterRegistry`
- Move `Pim\Bundle\EnrichBundle\Doctrine\Counter\CategoryItemsCounterRegistryInterface` to `Akeneo\Pim\Enrichment\Bundle\Doctrine\ORM\Counter\CategoryItemsCounterRegistryInterface`
- Move `Pim\Bundle\EnrichBundle\Doctrine\Counter\CategoryProductsCounter` to `Akeneo\Pim\Enrichment\Bundle\Doctrine\ORM\Counter\CategoryProductsCounter`
- Move `Pim\Bundle\EnrichBundle\Doctrine\ORM\Query\AscendantCategories` to `Akeneo\Pim\Enrichment\Bundle\Doctrine\ORM\Query\AscendantCategories`
- Move `Pim\Bundle\EnrichBundle\Doctrine\ORM\Query\CountImpactedProducts` to `Akeneo\Pim\Enrichment\Bundle\Doctrine\ORM\Query\CountImpactedProducts`
- Move `Pim\Bundle\EnrichBundle\Doctrine\ORM\Repository\CategoryRepository` to `Akeneo\Pim\Enrichment\Bundle\Doctrine\ORM\Repository\InternalApi\CategoryRepository`
- Move `Pim\Bundle\EnrichBundle\Doctrine\ORM\Repository\GroupRepository` to `Akeneo\Pim\Enrichment\Bundle\Doctrine\ORM\Repository\InternalApi\GroupRepository`
- Move `Pim\Bundle\EnrichBundle\Elasticsearch\FromSizeCursor` to `Akeneo\Pim\Enrichment\Bundle\Elasticsearch\FromSizeCursor`
- Move `Pim\Bundle\EnrichBundle\Elasticsearch\FromSizeCursorFactory` to `Akeneo\Pim\Enrichment\Bundle\Elasticsearch\FromSizeCursorFactory`
- Move `Pim\Bundle\EnrichBundle\Elasticsearch\Sorter\InGroupSorter` to `Akeneo\Pim\Enrichment\Bundle\Elasticsearch\Sorter\InGroupSorter`
- Move `Pim\Bundle\EnrichBundle\Doctrine\ORM\Repository\JobExecutionRepository` to `Akeneo\Platform\Bundle\ImportExportBundle\Repository\InternalApi\JobExecutionRepository`
- Move `Pim\Bundle\EnrichBundle\Doctrine\ORM\Repository\JobInstanceRepository` to `Akeneo\Platform\Bundle\ImportExportBundle\Repository\InternalApi\JobInstanceRepository`
- Move `Pim\Bundle\EnrichBundle\Doctrine\ORM\Repository\JobTrackerRepository` to `Akeneo\Platform\Bundle\ImportExportBundle\Repository\InternalApi\JobTrackerRepository`
- Move `Pim\Bundle\EnrichBundle\Doctrine\ORM\Query\CountImpactedProducts\ItemsCounter` to `Akeneo\Pim\Enrichment\Bundle\Doctrine\ORM\Query\CountImpactedProducts\ItemsCounter`
- Move `Pim\Bundle\EnrichBundle\Doctrine\ORM\Repository\ClientRepository` to `Oro\Bundle\PimDataGridBundle\Repository\ClientRepository`
- Remove `Pim\Bundle\EnrichBundle\Form\Handler\BaseHandler`
- Remove `Pim\Bundle\EnrichBundle\Form\Handler\HandlerInterface`
- Move `Pim\Bundle\EnrichBundle\Form\Handler\GroupHandler` to `Akeneo\Pim\Enrichment\Bundle\Form\Handler\GroupHandler`
- Move `Pim\Bundle\EnrichBundle\Form\Subscriber\BindAssociationTargetsSubscriber` to `Akeneo\Pim\Enrichment\Bundle\Form\Subscriber\BindAssociationTargetsSubscriber`
- Move `Pim\Bundle\EnrichBundle\Form\Subscriber\FilterLocaleSpecificValueSubscriber` to `Akeneo\Pim\Enrichment\Bundle\Form\Subscriber\FilterLocaleSpecificValueSubscriber`
- Move `Pim\Bundle\EnrichBundle\Form\Subscriber\FilterLocaleValueSubscriber` to `Akeneo\Pim\Enrichment\Bundle\Form\Subscriber\FilterLocaleValueSubscriber`
- Move `Pim\Bundle\EnrichBundle\Form\Subscriber\FixArrayToStringListener` to `Akeneo\Pim\Enrichment\Bundle\Form\Subscriber\FixArrayToStringListener`
- Move `Pim\Bundle\EnrichBundle\Form\Type\CategoryType` to `Akeneo\Pim\Enrichment\Bundle\Form\Type\CategoryType`
- Move `Pim\Bundle\EnrichBundle\Form\Type\GroupType` to `Akeneo\Pim\Enrichment\Bundle\Form\Type\GroupType`
- Move `Pim\Bundle\EnrichBundle\Form\Type\SelectFamilyType` to `Akeneo\Pim\Enrichment\Bundle\Form\Type\SelectFamilyType`
- Move `Pim\Bundle\EnrichBundle\Form\Type\AssociationTypeType` to `Akeneo\Pim\Structure\Bundle\Form\Type\AssociationTypeType`
- Move `Pim\Bundle\EnrichBundle\Form\Type\AvailableAttributesType` to `Akeneo\Pim\Structure\Bundle\Form\Type\AvailableAttributesType`
- Move `Pim\Bundle\EnrichBundle\Form\Exception\FormException` to `Akeneo\Platform\Bundle\UIBundle\Form\Exception\FormException`
- Move `Pim\Bundle\EnrichBundle\Form\Factory\IdentifiableModelTransformerFactory` to `Akeneo\Platform\Bundle\UIBundle\Form\Factory\IdentifiableModelTransformerFactory`
- Move `Pim\Bundle\EnrichBundle\Form\Subscriber\AddTranslatableFieldSubscriber` to `Akeneo\Platform\Bundle\UIBundle\Form\Subscriber\AddTranslatableFieldSubscriber`
- Move `Pim\Bundle\EnrichBundle\Form\Subscriber\DisableFieldSubscriber` to `Akeneo\Platform\Bundle\UIBundle\Form\Subscriber\DisableFieldSubscriber`
- Move `Pim\Bundle\EnrichBundle\Form\DataTransformer\ArrayToStringTransformer` to `Akeneo\Platform\Bundle\UIBundle\Form\Transformer\ArrayToStringTransformer`
- Move `Pim\Bundle\EnrichBundle\Form\DataTransformer\EntitiesToIdsTransformer` to `Akeneo\Platform\Bundle\UIBundle\Form\Transformer\EntitiesToIdsTransformer`
- Move `Pim\Bundle\EnrichBundle\Form\DataTransformer\EntityToIdTransformer` to `Akeneo\Platform\Bundle\UIBundle\Form\Transformer\EntityToIdTransformer`
- Move `Pim\Bundle\EnrichBundle\Form\DataTransformer\EntityToIdentifierTransformer` to `Akeneo\Platform\Bundle\UIBundle\Form\Transformer\EntityToIdentifierTransformer`
- Move `Pim\Bundle\EnrichBundle\Form\DataTransformer\IdentifiableModelTransformer` to `Akeneo\Platform\Bundle\UIBundle\Form\Transformer\IdentifiableModelTransformer`
- Move `Pim\Bundle\EnrichBundle\Form\DataTransformer\StringToBooleanTransformer` to `Akeneo\Platform\Bundle\UIBundle\Form\Transformer\StringToBooleanTransformer`
- Move `Pim\Bundle\EnrichBundle\Form\Type\AsyncSelectType` to `Akeneo\Platform\Bundle\UIBundle\Form\Type\AsyncSelectType`
- Move `Pim\Bundle\EnrichBundle\Form\Type\EntityIdentifierType` to `Akeneo\Platform\Bundle\UIBundle\Form\Type\EntityIdentifierType`
- Move `Pim\Bundle\EnrichBundle\Form\Type\LocalizedCollectionType` to `Akeneo\Platform\Bundle\UIBundle\Form\Type\LocalizedCollectionType`
- Move `Pim\Bundle\EnrichBundle\Form\Type\MediaType` to `Akeneo\Platform\Bundle\UIBundle\Form\Type\MediaType`
- Move `Pim\Bundle\EnrichBundle\Form\Type\ObjectIdentifierType` to `Akeneo\Platform\Bundle\UIBundle\Form\Type\ObjectIdentifierType`
- Move `Pim\Bundle\EnrichBundle\Form\Type\ProductGridFilterChoiceType` to `Akeneo\Platform\Bundle\UIBundle\Form\Type\ProductGridFilterChoiceType`
- Move `Pim\Bundle\EnrichBundle\Form\Type\UploadType` to `Akeneo\Platform\Bundle\UIBundle\Form\Type\UploadType`
- Move `Pim\Bundle\EnrichBundle\Provider\Form\ProductFormProvider` to `Akeneo\Pim\Enrichment\Bundle\Provider\Form\ProductFormProvider`
- Move `Pim\Bundle\EnrichBundle\Provider\Form\ProductModelFormProvider` to `Akeneo\Pim\Enrichment\Bundle\Provider\Form\ProductModelFormProvider`
- Move `Pim\Bundle\EnrichBundle\Provider\Form\JobInstanceFormProvider` to `Akeneo\Platform\Bundle\ImportExportBundle\Provider\Form\JobInstanceFormProvider`
- Move `Pim\Bundle\EnrichBundle\Provider\EmptyValue\BaseEmptyValueProvider` to `Akeneo\Platform\Bundle\UIBundle\Provider\EmptyValue\BaseEmptyValueProvider`
- Move `Pim\Bundle\EnrichBundle\Provider\EmptyValue\EmptyValueChainedProvider` to `Akeneo\Platform\Bundle\UIBundle\Provider\EmptyValue\EmptyValueChainedProvider`
- Move `Pim\Bundle\EnrichBundle\Provider\EmptyValue\EmptyValueProviderInterface` to `Akeneo\Platform\Bundle\UIBundle\Provider\EmptyValue\EmptyValueProviderInterface`
- Move `Pim\Bundle\EnrichBundle\Provider\Field\BaseFieldProvider` to `Akeneo\Platform\Bundle\UIBundle\Provider\Field\BaseFieldProvider`
- Move `Pim\Bundle\EnrichBundle\Provider\Field\FieldChainedProvider` to `Akeneo\Platform\Bundle\UIBundle\Provider\Field\FieldChainedProvider`
- Move `Pim\Bundle\EnrichBundle\Provider\Field\FieldProviderInterface` to `Akeneo\Platform\Bundle\UIBundle\Provider\Field\FieldProviderInterface`
- Move `Pim\Bundle\EnrichBundle\Provider\Field\WysiwygFieldProvider` to `Akeneo\Platform\Bundle\UIBundle\Provider\Field\WysiwygFieldProvider`
- Move `Pim\Bundle\EnrichBundle\Provider\Filter\BaseFilterProvider` to `Akeneo\Platform\Bundle\UIBundle\Provider\Filter\BaseFilterProvider`
- Move `Pim\Bundle\EnrichBundle\Provider\Filter\FilterChainedProvider` to `Akeneo\Platform\Bundle\UIBundle\Provider\Filter\FilterChainedProvider`
- Move `Pim\Bundle\EnrichBundle\Provider\Filter\FilterProviderInterface` to `Akeneo\Platform\Bundle\UIBundle\Provider\Filter\FilterProviderInterface`
- Move `Pim\Bundle\EnrichBundle\Provider\Form\FormChainedProvider` to `Akeneo\Platform\Bundle\UIBundle\Provider\Form\FormChainedProvider`
- Move `Pim\Bundle\EnrichBundle\Provider\Form\FormProviderInterface` to `Akeneo\Platform\Bundle\UIBundle\Provider\Form\FormProviderInterface`
- Move `Pim\Bundle\EnrichBundle\Provider\Form\NoCompatibleFormProviderFoundException` to `Akeneo\Platform\Bundle\UIBundle\Provider\Form\NoCompatibleFormProviderFoundException`
- Move `Pim\Bundle\EnrichBundle\Provider\FormExtensionProvider` to `Akeneo\Platform\Bundle\UIBundle\Provider\FormExtensionProvider`
- Move `Pim\Bundle\EnrichBundle\Provider\StructureVersion\StructureVersionProviderInterface` to `Akeneo\Platform\Bundle\UIBundle\Provider\StructureVersion\StructureVersionProviderInterface`
- Remove `Pim\Bundle\EnrichBundle\Provider\Form\AttributeFormProvider`
- Move `Pim\Bundle\EnrichBundle\Controller\Rest\CurrencyController` to `Akeneo\Channel\Bundle\Controller\InternalApi\CurrencyController`
- Move `Pim\Bundle\EnrichBundle\Controller\CurrencyController` to `Akeneo\Channel\Bundle\Controller\UI\CurrencyController`
- Move `Pim\Bundle\EnrichBundle\Controller\Rest\CategoryController` to `Akeneo\Pim\Enrichment\Bundle\Controller\InternalApi\CategoryController`
- Move `Pim\Bundle\EnrichBundle\Controller\Rest\GroupController` to `Akeneo\Pim\Enrichment\Bundle\Controller\InternalApi\GroupController`
- Move `Pim\Bundle\EnrichBundle\Controller\Rest\MassEditController` to `Akeneo\Pim\Enrichment\Bundle\Controller\InternalApi\MassEditController`
- Move `Pim\Bundle\EnrichBundle\Controller\Rest\MediaController` to `Akeneo\Pim\Enrichment\Bundle\Controller\InternalApi\MediaController`
- Move `Pim\Bundle\EnrichBundle\Controller\Rest\ProductCategoryController` to `Akeneo\Pim\Enrichment\Bundle\Controller\InternalApi\ProductCategoryController`
- Move `Pim\Bundle\EnrichBundle\Controller\Rest\ProductCommentController` to `Akeneo\Pim\Enrichment\Bundle\Controller\InternalApi\ProductCommentController`
- Move `Pim\Bundle\PdfGeneratorBundle\Controller\ProductController` to `Akeneo\Pim\Enrichment\Bundle\Controller\InternalApi\ProductPdfController`
- Move `Pim\Bundle\EnrichBundle\Controller\Rest\SequentialEditController` to `Akeneo\Pim\Enrichment\Bundle\Controller\InternalApi\SequentialEditController`
- Move `Pim\Bundle\EnrichBundle\Controller\Rest\ValuesController` to `Akeneo\Pim\Enrichment\Bundle\Controller\InternalApi\ValuesController`
- Move `Pim\Bundle\EnrichBundle\Controller\Rest\VersioningController` to `Akeneo\Pim\Enrichment\Bundle\Controller\InternalApi\VersioningController`
- Move `Pim\Bundle\EnrichBundle\Controller\AbstractListCategoryController` to `Akeneo\Pim\Enrichment\Bundle\Controller\Ui\AbstractListCategoryController`
- Move `Pim\Bundle\EnrichBundle\Controller\FileController` to `Akeneo\Pim\Enrichment\Bundle\Controller\Ui\FileController`
- Move `Pim\Bundle\EnrichBundle\Controller\ProductModelController` to `Akeneo\Pim\Enrichment\Bundle\Controller\Ui\ProductModelController`
- Move `Pim\Bundle\EnrichBundle\Controller\Rest\JobInstanceController` to `Akeneo\Platform\Bundle\ImportExportBundle\Controller\InternalApi\JobInstanceController`
- Move `Pim\Bundle\EnrichBundle\Controller\JobTrackerController` to `Akeneo\Platform\Bundle\ImportExportBundle\Controller\Ui\JobTrackerController`
- Move `Pim\Bundle\EnrichBundle\Controller\Rest\FormExtensionController` to `Akeneo\Platform\Bundle\UIBundle\Controller\InternalApi\FormExtensionController`
- Remove `Pim\Bundle\EnrichBundle\Controller\GroupController`
- Remove `Pim\Bundle\EnrichBundle\Controller\JobExecutionController`
- Remove `Pim\Bundle\EnrichBundle\Controller\ProductController`
- Move `Pim\Bundle\EnrichBundle\Twig\LocaleExtension` to `Akeneo\Channel\Bundle\Twig\LocaleExtension`
- Move `Pim\Bundle\EnrichBundle\Twig\CategoryExtension` to `Akeneo\Pim\Enrichment\Bundle\Twig\CategoryExtension`
- Move `Pim\Bundle\EnrichBundle\Twig\CategoryExtension` to `Akeneo\Pim\Structure\Bundle\Twig\CategoryExtension`
- Move `Pim\Bundle\EnrichBundle\Twig\ObjectClassExtension` to `Akeneo\Platform\Bundle\UIBundle\Twig\ObjectClassExtension`
- Move `Pim\Bundle\EnrichBundle\Twig\TranslationsExtension` to `Akeneo\Platform\Bundle\UIBundle\Twig\TranslationsExtension`
- Move `Pim\Bundle\EnrichBundle\Twig\VersionExtension` to `Akeneo\Platform\Bundle\UIBundle\Twig\VersionExtension`
- Move `Pim\Bundle\EnrichBundle\Twig\ViewElementExtension` to `Akeneo\Platform\Bundle\UIBundle\Twig\ViewElementExtension`
- Move `Pim\Bundle\EnrichBundle\Exception\MissingOptionException` to `Akeneo\Platform\Bundle\UIBundle\Exception\MissingOptionException`
- Remove `Pim\Bundle\EnrichBundle\Exception\DeleteException`
- Remove `Pim\Bundle\EnrichBundle\Event\CategoryEvents`
- Move `Pim\Bundle\EnrichBundle\File\DefaultImageProvider` to `Akeneo\Pim\Enrichment\Bundle\File\DefaultImageProvider`
- Move `Pim\Bundle\EnrichBundle\File\DefaultImageProviderInterface` to `Akeneo\Pim\Enrichment\Bundle\File\DefaultImageProviderInterface`
- Move `Pim\Bundle\EnrichBundle\File\FileTypeGuesser` to `Akeneo\Pim\Enrichment\Bundle\File\FileTypeGuesser`
- Move `Pim\Bundle\EnrichBundle\File\FileTypeGuesserInterface` to `Akeneo\Pim\Enrichment\Bundle\File\FileTypeGuesserInterface`
- Move `Pim\Bundle\EnrichBundle\File\FileTypes` to `Akeneo\Pim\Enrichment\Bundle\File\FileTypes`
- Move `Pim\Bundle\EnrichBundle\Event\AttributeGroupEvents` to `Akeneo\Pim\Structure\Bundle\Event\AttributeGroupEvents`
- Move `Pim\Bundle\EnrichBundle\Factory\MassEditNotificationFactory` to `Akeneo\Platform\Bundle\ImportExportBundle\Factory\MassEditNotificationFactory`
- Move `Pim\Bundle\EnrichBundle\Mailer\MailRecorder` to `Akeneo\Platform\Bundle\ImportExportBundle\Test\MailRecorder`
- Move `Pim\Bundle\EnrichBundle\Flash\Message` to `Akeneo\Platform\Bundle\UIBundle\Flash\Message`
- Move `Pim\Bundle\EnrichBundle\Filter\ProductEditDataFilter` to `Akeneo\Pim\Enrichment\Bundle\Filter\ProductEditDataFilter`
- Move `Pim\Bundle\EnrichBundle\Filter\ProductValuesEditDataFilter` to `Akeneo\Pim\Enrichment\Bundle\Filter\ProductValuesEditDataFilter`
- Move `Pim\Bundle\EnrichBundle\Imagine\Loader\FlysystemLoader` to `Akeneo\Platform\Bundle\UIBundle\Imagine\FlysystemLoader`
- Move `Pim\Bundle\EnrichBundle\Resolver\LocaleResolver` to `Akeneo\Platform\Bundle\UIBundle\Resolver\LocaleResolver`
- Move `Pim\Bundle\EnrichBundle\VersionStrategy\CacheBusterVersionStrategy` to `Akeneo\Platform\Bundle\UIBundle\VersionStrategy\CacheBusterVersionStrategy`
- Move namespace `Pim\Bundle\EnrichBundle\ViewElement` to `Akeneo\Platform\Bundle\UIBundle\ViewElement`
- Move `Pim\Bundle\EnrichBundle\Extension\Action\Actions\DeleteProductAction` to `Akeneo\Pim\Enrichment\Bundle\Extension\Action\DeleteProductAction`
- Move `Pim\Bundle\EnrichBundle\Extension\Action\Actions\EditInModalAction` to `Akeneo\Pim\Enrichment\Bundle\Extension\Action\EditInModalAction`
- Move `Pim\Bundle\EnrichBundle\Extension\Action\Actions\NavigateProductAndProductModelAction` to `Akeneo\Pim\Enrichment\Bundle\Extension\Action\NavigateProductAndProductModelAction`
- Move `Pim\Bundle\EnrichBundle\Extension\Action\Actions\ToggleProductAction` to `Akeneo\Pim\Enrichment\Bundle\Extension\Action\ToggleProductAction`
- Move `Pim\Bundle\EnrichBundle\MassEditAction\Operation\BatchableOperationInterface` to `Akeneo\Pim\Enrichment\Bundle\MassEditAction\Operation\BatchableOperationInterface`
- Move `Pim\Bundle\EnrichBundle\MassEditAction\Operation\MassEditOperation` to `Akeneo\Pim\Enrichment\Bundle\MassEditAction\Operation\MassEditOperation`
- Move `Pim\Bundle\EnrichBundle\MassEditAction\OperationJobLauncher` to `Akeneo\Pim\Enrichment\Bundle\MassEditAction\OperationJobLauncher`
- Move `Pim\Bundle\EnrichBundle\ProductQueryBuilder\Filter\DummyFilter` to `Akeneo\Pim\Enrichment\Bundle\ProductQueryBuilder\Filter\DummyFilter`
- Move `Pim\Bundle\EnrichBundle\ProductQueryBuilder\ProductAndProductModelQueryBuilder` to `Akeneo\Pim\Enrichment\Bundle\ProductQueryBuilder\ProductAndProductModelQueryBuilder`
- Move `Pim\Bundle\EnrichBundle\StructureVersion\EventListener\StructureVersionUpdater` to `Akeneo\Pim\Enrichment\Bundle\StructureVersion\EventListener\StructureVersionUpdater`
- Move `Pim\Bundle\EnrichBundle\StructureVersion\EventListener\TableCreator` to `Akeneo\Pim\Enrichment\Bundle\StructureVersion\EventListener\TableCreator`
- Move `Pim\Bundle\EnrichBundle\StructureVersion\Provider\StructureVersion` to `Akeneo\Pim\Enrichment\Bundle\StructureVersion\Provider\StructureVersion`
- Move `Pim\Bundle\EnrichBundle\EventListener\AddLocaleListener` to `Akeneo\Platform\Bundle\UIBundle\EventListener\AddLocaleListener`
- Move `Pim\Bundle\EnrichBundle\EventListener\CloseSessionListener` to `Akeneo\Platform\Bundle\UIBundle\EventListener\AddLocaleListener`
- Move `Pim\Bundle\EnrichBundle\EventListener\ExceptionListener` to `Akeneo\Platform\Bundle\UIBundle\EventListener\ExceptionListener`
- Move `Pim\Bundle\EnrichBundle\EventListener\TranslateFlashMessagesSubscriber` to `Akeneo\Platform\Bundle\UIBundle\EventListener\TranslateFlashMessagesSubscriber`
- Move `Pim\Bundle\EnrichBundle\EventListener\UserContextListener` to `Akeneo\Platform\Bundle\UIBundle\EventListener\UserContextListener`
- Remove `Pim\Bundle\EnrichBundle\EventListener\RequestListener`
- Remove `Pim\Component\Enrich\Model\ChosableInterface`
- Move `Pim\Component\Enrich\Converter\ConverterInterface` to `Akeneo\Pim\Enrichment\Component\Product\Converter\ConverterInterface`
- Move `Pim\Component\Enrich\Converter\InternalApiToStandard\ValueConverter` to `Akeneo\Pim\Enrichment\Component\Product\Converter\InternalApiToStandard\ValueConverter`
- Move `Pim\Component\Enrich\Converter\StandardToInternalApi\ValueConverter` to `Akeneo\Pim\Enrichment\Component\Product\Converter\StandardToInternalApi\ValueConverter`
- Move `Pim\Component\Enrich\Converter\MassOperationConverter` to `Akeneo\Pim\Enrichment\Component\Product\Converter\MassOperationConverter`
- Move `Pim\Component\Enrich\Job\DeleteProductsAndProductModelsTasklet` to `Akeneo\Pim\Enrichment\Component\Product\Job\DeleteProductsAndProductModelsTasklet`
- Move `Pim\Component\Enrich\Query\AscendantCategoriesInterface` to `Akeneo\Pim\Enrichment\Component\Category\Query\AscendantCategoriesInterface`
- Move `Pim\Component\Enrich\Model\AvailableAttributes` to `Akeneo\Pim\Structure\Component\Model\AvailableAttributes`
- Move `Pim\Component\Enrich\Provider\TranslatedLabelsProviderInterface` to `Akeneo\Platform\Bundle\UIBundle\Provider\TranslatedLabelsProviderInterface`
- Change method `create` of `Akeneo\Pim\Enrichment\Component\Product\Factory\Value\ValueFactoryInterface` To add a boolean parameter to determine if a unknown element of a collection must be ignored or not.
- Move `Akeneo\Pim\Enrichment\Component\Product\Query\Escaper\QueryString` to `Akeneo\Tool\Component\Elasticsearch\QueryString`
- Change constructor of `Akeneo\Pim\Enrichment\Component\Product\Factory\Value\PriceCollectionValueFactory`, add `Akeneo\Pim\Enrichment\Component\Product\Channel\Query\FindActivatedCurrenciesInterface` argument
- Change constructor of `Akeneo\Pim\Enrichment\Component\Product\Connector\Writer\Database\ProductWriter`, remove last argument `Akeneo\Tool\Component\StorageUtils\Cache\EntityManagerClearerInterface`
- Remove methods `generateMissingForProducts`, `generateMissingForChannel` and `generateMissing` from `Akeneo\Pim\Enrichment\Component\Product\Completeness\CompletenessGeneratorInterface`
    and `Akeneo\Pim\Enrichment\Component\Product\Completeness\CompletenessGenerator`
- Remove methods `generateMissingForProducts`, `generateMissingForChannel`, `generateMissing`, `schedule`, `bulkSchedule` and `scheduleForFamily` from `Akeneo\Pim\Enrichment\Component\Product\ManagerCompletenessManager`
- Change constructor of `Akeneo\Pim\Enrichment\Component\Product\Manager\`, remove arguments
    `Akeneo\Pim\Structure\Component\Repository\FamilyRepositoryInterface`,
    `Akeneo\Channel\Component\Repository\ChannelRepositoryInterface`,
    `Akeneo\Channel\Component\Repository\LocaleRepositoryInterface`,
    `Akeneo\Pim\Enrichment\Component\Product\Completeness\CompletenessRemoverInterface`
`\ValueCompleteCheckerInterface`
- Change constructor of `Akeneo\Pim\Enrichment\Component\Product\Connector\Reader\Database\ProductReader`, remove arguments `Akeneo\Pim\Enrichment\Component\Product\CompletenessManager` and last argument `bool`
- Change constructor of `Akeneo\Pim\Enrichment\Component\Product\Connector\Reader\Database\MassEdit\FilteredProductReader`, remove arguments `Akeneo\Pim\Enrichment\Component\Product\CompletenessManager` and last argument `bool`
- Change constructor of `Akeneo\Pim\Enrichment\Component\Product\Connector\Reader\Database\MassEdit\ProductAndProductModelReader`, remove argument `Akeneo\Pim\Enrichment\Component\Product\CompletenessManager`
- Change constructor of `Akeneo\Pim\Enrichment\Component\Product\Connector\Reader\Database\MassEdit\FilteredProductAndProductModelReader`, remove arguments `Akeneo\Pim\Enrichment\Component\Product\CompletenessManager` and fifth argument `bool`
- Change constructor of `Oro\Bundle\PimFilterBundle\Filter\ProductValue\ChoiceFilter`, add argument `Akeneo\Pim\Structure\Component\Repository\AttributeOptionRepositoryInterface` and remove fourth argument `string`
- Change constructor of `Oro\Bundle\PimFilterBundle\Filter\ProductValue\ReferenceDataFilter`, add argument `Akeneo\Pim\Structure\Component\Repository\AttributeOptionRepositoryInterface`
- Change constructor of `Akeneo\Tool\Component\StorageUtils\Saver\SaverInterface\FamilySaver`, remove second argument `Akeneo\Pim\Enrichment\Component\Product\Manager\CompletenessManager`
- Change constructor of `Akeneo\Pim\Enrichment\Component\Product\Validator\Constraints\FileValidator` to add an array of string (extension to mime type mapping)
- Add `pim_configuration` table. Don't forget to run the `doctrine:migrations:migrate` command.
- Remove methods `getBirthday` and `setBirthday` of `Akeneo\UserManagement\Component\Model\UserInterface` and `Akeneo\UserManagement\Component\Model\User`
- Change constructor of `Akeneo\Platform\Bundle\AnalyticsBundle\DataCollector\StorageDataCollector`, replace all arguments with `\Doctrine\DBAL\Connection`<|MERGE_RESOLUTION|>--- conflicted
+++ resolved
@@ -1,10 +1,5 @@
 # 3.0.x
 
-<<<<<<< HEAD
-## Bug fixes
-
-- PIM-8769: Fix 'SKU' filter disappearing from the filter options
-=======
 # 3.0.46 (2019-10-16)
 
 ## Bug fixes
@@ -19,7 +14,6 @@
 - PIM-8331: Fix display of category tree in the product grid when user does not have access to its default tree
 - PIM-8852: Locale specific and localized metric attribute is well displayed in product edit form.
 - PIM-8865: Forbid category codes (add case insensitive option)
->>>>>>> eb893d22
 
 # 3.0.44 (2019-10-02)
 
