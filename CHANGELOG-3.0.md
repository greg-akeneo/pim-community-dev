--- conflicted
+++ resolved
@@ -1,12 +1,10 @@
 # 3.0.x
 
-<<<<<<< HEAD
 ## Enhancements
 
 - PIM-8952: Freeze the first line and column of the attribute options tab
-=======
+
 # 3.0.66 (2020-02-06)
->>>>>>> 51e201d2
 
 # 3.0.65 (2020-02-03)
 
