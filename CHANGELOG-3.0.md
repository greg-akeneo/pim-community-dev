--- conflicted
+++ resolved
@@ -1,4 +1,8 @@
 # 3.0.x
+
+## Bug fixes
+
+- PIM-8631: Fix column selector in the case of an attribute code as integer
 
 # 3.0.36 (2019-08-08)
 
@@ -10,11 +14,7 @@
 - PIM-8623: Fix wysiwyg edit link modal on Firefox
 - PIM-8628: Display label translations on configuration screens even you don't have "Allowed to view information" permission on a locale
 - PIM-8624: Fix default product grid view selector in user profile when there is more than 20 views
-<<<<<<< HEAD
 - PIM-8632: Fix empty column in the product datagrid when product model doest not have any shared value
-=======
-- PIM-8631: Fix column selector in the case of an attribute code as integer
->>>>>>> d5828873
 
 # 3.0.35 (2019-08-05)
 
