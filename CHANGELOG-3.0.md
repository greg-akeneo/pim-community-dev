--- conflicted
+++ resolved
@@ -2,12 +2,9 @@
 
 ## Bug fixes
 
-<<<<<<< HEAD
 - PIM-8978: Fix the double loading of the product grid after login
-=======
 - PIM-8710: New converter to flatten invalid import values
 - PIM-8713: Fix category tree selector
->>>>>>> 62107072
 
 # 3.0.39 (2019-08-28)
 
