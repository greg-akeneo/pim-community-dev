<<<<<<< HEAD
# 1.3.x
=======
# 1.3.39 (2016-03-03)

## Bug fixes

- PIM-5610: Fix boolean filter on product grid

# 1.3.38 (2016-02-10)
>>>>>>> 9ed86c5f

## Bug fixes

- PIM-5532: Fix localized media thumbnail not displayable in grid

# 1.3.37 (2016-01-29)

## Bug fixes

- PIM-5161: Fix the is_associated sort on MongoDB association grid
- PIM-5150: Improve the product grid loading performance when a lot of attribute filters are available

# 1.3.36 (2016-01-15)

## Bug fixes

- PIM-5422: Fix memory leak on import product

# 1.3.35 (2015-12-29)

# 1.3.34 (2015-12-17)

## Bug fixes

- PIM-5335: Fix media save on variant group

# 1.3.33 (2015-11-25)

## Bug fixes

- PIM-5224: Fix first matching option on selects during filtering via the pqb

# 1.3.32 (2015-11-19)

## Technical improvements
- Introduction of a command to purge completenesses: `pim:completeness:purge`

## Bug fixes
- PIM-5190: Fix calculation error for MongoDB completeness with empty media attributes
- PIM-5197: Improve products export memory usage (backport PIM-5127 into 1.3)

# 1.3.31 (2015-11-12)

## Technical improvements
- Bump BatchBundle to not hydrate all JobExecution of a JobInstance during a the creation of a JobExecution

# 1.3.30 (2015-11-03)

## Bug fixes
- PIM-5054: Merge variant group imported template values

# 1.3.29 (2015-10-27)

## Bug fixes
- PIM-5062: Do not convert NULL metric value

# 1.3.28 (2015-10-22)

## Technical improvements
- PIM-5028: Fix log levels configuration for prod and dev environments
- PIM-5037: Do not cascade detach product associated entities

# 1.3.27 (2015-10-02)

## Bug fixes
PIM-4920: add translation keys

# 1.3.26 (2015-09-16)

# 1.3.25 (2015-09-14)

## Technical improvements
- PIM-4866: Added I should see the tab assertion method in behat

# 1.3.24 (2015-09-03)

## Bug fixes
- PIM-4845: Family menu access denied from the shortcut dashboard entry

# 1.3.23 (2015-08-31)

## Bug fixes
- PIM-4810: Correctly detach association reference when transformation fails

# 1.3.22 (2015-08-25)

## Bug fixes
- PIM-4612: Error on Quick Export (MongoDB)
- PIM-4803: Drag & Drop is too long when I filter on attribute group

# 1.3.21 (2015-08-17)

## Bug fixes
- PIM-4753: Fix updated date issues for Versionable objects

# 1.3.20 (2015-08-14)

## Bug fixes
- PIM-4737: Fix a bug with the select2 cache.

# 1.3.19 (2015-08-13)

## Bug fixes
- PIM-4706: Product association import error with identifier containing comma or semicolon
- PIM-4748: performances issues with product display with 8 locales (attribute and attribute group translations)
- PIM-4444: performances issues with product display with 10 locales (attribute and attribute group translations)
- PIM-4756: Filter issue with the option "start with" "0" on the product grid
- PIM-4758: Fixed attribute filtering on method getFullProducts (Github issue #3028)

# 1.3.18 (2015-07-09)

## Bug fixes
- PIM-4528: Fix attribute field display on error during mass edit
- PIM-4535: Fix font problems on pdf generation: you can now set a custom font by setting the %pim_pdf_generator_font% parameter.

# 1.3.17 (2015-07-07)

## Bug fixes
- PIM-4494: Fix loading page when family has been sorted

# 1.3.16 (2015-06-08)

## Bug fixes
- PIM-4312: Fix price indexes on MongoDB
- PIM-4112: Not translated Error message when wrong format import

# 1.3.15 (2015-06-05)

## Bug fixes
- PIM-4308: MongoDB indexes are removed on schema update
- PIM-4314: Added missing translation keys

# 1.3.14 (2015-06-03)

## Bug fixes
- PIM-4227: fix BC break introduced in 1.3.13
- PIM-4309: Fix bug processing media with a non existing media

# 1.3.13 (2015-05-29)

## Bug fixes
- PIM-4223: Fix grid sorting order initialization (changed to be consistent with Platform behavior)
- PIM-4227: Disable product versionning on category update (never used and very slow)

# 1.3.12 (2015-05-22)

## Bug fixes
- PIM-4182: Fix product values normalization when decimals are not allowed
- PIM-4203: fix mass edit of families after sorting by label
- PIM-4208: Fix js memory leak on a product edit form with scopable attributes

# 1.3.11 (2015-05-13)

## Bug fixes
- PIM-4044: Fix pressing Enter on a Product grid filter makes the page "unclickable"
- PIM-4146: Fix the delete confirmation message that was not translated
- PIM-4176: Fix context not keeped after product saving

# 1.3.10 (2015-05-05)

## Bug fixes
- PIM-4113: Initialize cursors on first item during creation
- PIM-4122: Preserve variant structure during an import containing empty values from a template

# 1.3.9 (2015-04-21)

## Bug fixes
- PIM-4082: Fix error translation keys when creating a job

# 1.3.8 (2015-04-14)

## Bug fixes
- PIM-4045: Fix completeness computation with behat
- PIM-4047: Missing translation key for a number value which should not be decimal in edit form
- PIM-3848: fix completeness not well calculated after attribute requirements deletion
- PIM-4050: Fix float val in range number error message

## Technical improvements
- rollback the visibility of the ProductRepository::buildByScope from protected to public (as in 1.2) to ensure connectors compatibility

# 1.3.7 (2015-04-03)

## Bug fixes
- PIM-3961: Fix inconsistencies in unique value constraint validator
- PIM-3416: Fix less / more than date filter
- PIM-4019: option code is properly displayed during option deletion in attribute edit form

# 1.3.6 (2015-04-01)

## Bug fixes
- PIM-2401: Association grid, add the Is associated sorter (MongoDB impl)
- PIM-3926: Set explicit message for 403 error
- PIM-3938: Querying products with PQB and using Sorters will not return an ordered Cursor
- PIM-3956: Fix user can add an attribute in a group even if he does not have the permission
- PIM-3965: Fix groups without labels are not displayed in the product grid cell
- PIM-3971: Cache results for Select2 on product edit form
- PIM-4017: Fix save an empty media attribute with variant group
- PIM-3931: Remove db query from CsvReader constructor

## BC breaks
- Change the constructor of `Pim\Bundle\EnrichBundle\Form\Subscriber\AddAttributeTypeRelatedFieldsSubscriber` to include `Oro\Bundle\SecurityBundle\SecurityFacade`and `Pim\Bundle\CatalogBundle\Repository\AttributeGroupRepositoryInterface`

# 1.3.5 (2015-03-19)

## Bug fixes
- PIM-2874: Fix bad title on failed submit
- PIM-3836: Fix translations of a custom job label instance
- PIM-3909: Keep channel filter between product datagrid and edit form
- PIM-3925: Do not show system menu if no item allowed

# 1.3.4 (2015-03-11)

## Bug fixes
- PIM-3806: Delete an attribute from a product template
- PIM-3843: Product deletion raise an exception
- PIM-3786: Attribute type should not be blank for import
- PIM-3437: Fix applying datagrid views and columns when not using hash navigation
- PIM-3817: Fix error when mass editing after refreshing the grid
- PIM-3849, PIM-3880: Fix bad completeness scope on mass edit actions

# 1.3.3 (2015-03-02)

## Bug fixes
- PIM-3837: Fix XSS vulnerability on user form

# 1.3.2 (2015-02-27)

## Bug fixes
- PIM-3665: Remove media even if file not on filesystem
- PIM-3834: add missing cascade detach product -> associations, product -> completenesses
- PIM-3820: Attribute option translation not well handled on import
- PIM-3762: Fix the bug on image not well displayed on pdf export

# 1.3.1 (2015-02-24)

## Bug fixes
- PIM-3775: Fix variant group import from an archive
- PIM-3783: Fix issue with Rest API and MediaNormalizer
- PIM-3791: Fix fatal error on MongoDB mass pending persister
- PIM-3757: Fix bugs on product query filter on multiple filter applied at once

# 1.3.0 - "Hare Force" (2015-02-12)

# 1.3.0-RC3 (2015-02-12)

## Technical improvements
- PIM-3482: clean composer.json

# 1.3.0-RC2 (2015-02-12)

## Bug fixes
- PIM-1235: Fix information message when trying to delete a category tree used by a channel
- PIM-3068: Darken navigation arrows in product grid
- PIM-2094: Regroup attributes validation properties in a subpanel
- PIM-3700: Fix comment display on long words
- PIM-2103: Display a loading when deleting a category tree
- PIM-3394: Improve forgotten password screen
- PIM-3398: Translate units on metric fields on product edit form
- PIM-3575: Sort csv column in a determinist way (alphabetically) on export
- PIM-3752: Fixed the hard coded entry `Select Job` on import/export creation
- PIM-3736: Fix wrong count of products in Variant group view
- PIM-3628: Fixed products not being versioned when modifing a metric, price or media value
- PIM-3753: Fix completeness filter

## BC breaks
- Change the constructor of `Pim/Bundle/CatalogBundle/Doctrine/Common/Remover/AttributeRemover` to accept `Pim/Bundle/CatalogBundle/Builder/ProductTemplateBuilder` as the fourth argument and accept `Pim/Bundle/CatalogBundle/Entity/Repository/ProductTemplateRepository` as the fifth argument
- Add a TranslatorInterface argument in MetricType::__construct
- Change of constructor of `Pim/Bundle/CommentBundle/Form/Type/CommentType` to accept `Pim\Bundle\CommentBundle\Entity` as a string for the third argument
- Added new constructor to `Pim/Bundle/DataGridBundle/Form/Type/DatagridViewType` to accept `Pim\Bundle\DataGridBundle\Entity\DataGridView` as a string for the first argument
- Change the constructor of `Pim/Bundle/EnrichBundle/Form/Type/AssociationType` to accept `Pim\Bundle\CatalogBundle\Model\Product` as a string for the third argument
- Change the constructor of `Pim/Bundle/EnrichBundle/Form/Type/AssociationType` to accept `Pim\Bundle\CatalogBundle\Entity\AssociationType` as a string for the fourth
- Change the constructor of `Pim/Bundle/EnrichBundle/Form/Type/AssociationType` to accept `Pim\Bundle\CatalogBundle\Entity\Group` as a string for the fifth argument
- Change the constructor of `Pim/Bundle/EnrichBundle/Form/Type/AssociationType` to accept `Pim\Bundle\CatalogBundle\Model\Association` as a string for the sixth argument
- Added new constructor to `Pim/Bundle/EnrichBundle/Form/Type/AssociationTypeType` to accept `Pim\Bundle\CatalogBundle\Model\AssociationType` as a string for the first argument
- Added new constructor to `Pim/Bundle/EnrichBundle/Form/Type/AttributeGroupType` to accept `Pim\Bundle\CatalogBundle\Entity\AttributeGroup` as a string for the first argument
- Added new constructor to `Pim/Bundle/EnrichBundle/Form/Type/AttributeOptionCreateType` to accept `Pim\Bundle\CatalogBundle\Entity\AttributeOption` as a string for the first argument
- Added new constructor to `Pim/Bundle/EnrichBundle/Form/Type/AttributeOptionType` to accept `Pim\Bundle\CatalogBundle\Entity\AttributeOption` as a string for the first argument
- Added new constructor to `Pim/Bundle/EnrichBundle/Form/Type/AttributeOptionValueType` to accept `Pim\Bundle\CatalogBundle\Entity\AttributeOptionValue` as a string for the first argument
- Added new constructor to `Pim/Bundle/EnrichBundle/Form/Type/AttributeRequirementType` to accept `Pim\Bundle\CatalogBundle\Entity\AttributeRequirement` as a string for the first argument
- Change the constructor of `Pim/Bundle/EnrichBundle/Form/Type/AttributeType` to accept `Pim\Bundle\CatalogBundle\Entity\AttributeTranslation` as a string for the third argument
- Change the constructor of `Pim/Bundle/EnrichBundle/Form/Type/AttributeType` to accept `Pim\Bundle\CatalogBundle\Entity\Attribute` as a string for the fourth argument
- Change the constructor of `Pim/Bundle/EnrichBundle/Form/Type/AttributeType` to accept `Pim\Bundle\CatalogBundle\Entity\AttributeGroup` as a string for the fifth argument
- Change the constructor of `Pim/Bundle/EnrichBundle/Form/Type/AvailableAttributesType` to accept `Pim\Bundle\CatalogBundle\Entity\Attribute` as a string for the third argument
- Change the constructor of `Pim/Bundle/EnrichBundle/Form/Type/AvailableAttributesType` to accept `Pim\Bundle\CatalogBundle\Model\AvailableAttribute` as a string for the fourth argument
- Change the constructor of `Pim/Bundle/EnrichBundle/Form/Type/CategoryType` to accept `Pim\Bundle\CatalogBundle\Entity\Category` as a string for the first argument
- Change the constructor of `Pim/Bundle/EnrichBundle/Form/Type/CategoryType` to accept `Pim\Bundle\CatalogBundle\Entity\CategoryTranslation` as a string for the second argument
- Change the constructor of `Pim/Bundle/EnrichBundle/Form/Type/ChannelType` to accept `Pim\Bundle\CatalogBundle\Entity\Category` as a string for the fourth argument
- Change the constructor of `Pim/Bundle/EnrichBundle/Form/Type/ChannelType` to accept `Pim\Bundle\CatalogBundle\Entity\Channel` as a string for the fifth argument
- Change the constructor of `Pim/Bundle/EnrichBundle/Form/Type/FamilyType` to accept `Pim\Bundle\CatalogBundle\Entity\Attribute` as a string for the fourth argument
- Change the constructor of `Pim/Bundle/EnrichBundle/Form/Type/FamilyType` to accept `Pim\Bundle\CatalogBundle\Entity\Family` as a string for the fifth argument
- Change the constructor of `Pim/Bundle/EnrichBundle/Form/Type/GroupType` to accept `Pim\Bundle\CatalogBundle\Entity\Attribute` as a string for the second argument
- Change the constructor of `Pim/Bundle/EnrichBundle/Form/Type/GroupType` to accept `Pim\Bundle\CatalogBundle\Entity\Group` as a string for the third argument
- Added new constructor to `Pim/Bundle/EnrichBundle/Form/Type/GroupTypeType` to accept `Pim\Bundle\CatalogBundle\Entity\GroupType` as a string for the first argument
- Added new constructor to `Pim/Bundle/EnrichBundle/Form/Type/ImageType` to accept `Pim\Bundle\CatalogBundle\Entity\ProductMedia` as a string for the fist argument
- Added new constructor to `Pim/Bundle/EnrichBundle/Form/Type/MassEditAction/AddToGroupsType` to accept `Pim\Bundle\CatalogBundle\Entity\Group` as a string for the first argument
- Added new constructor to `Pim/Bundle/EnrichBundle/Form/Type/MassEditAction/AddToGroupsType` to accept `Pim\Bundle\EnrichBundle\MassEditAction\Operation\AddToGroups` as a string for the second argument
- Added new constructor to `Pim/Bundle/EnrichBundle/Form/Type/MassEditAction/AddToVariantGroupType` to accept `Pim\Bundle\CatalogBundle\Entity\Group` as a string for the first argument
- Added new constructor to `Pim/Bundle/EnrichBundle/Form/Type/MassEditAction/AddToVariantGroupType` to accept `Pim\Bundle\EnrichBundle\MassEditAction\Operation\AddToVariantGroup` as a second for the third argument
- Added new constructor to `Pim/Bundle/EnrichBundle/Form/Type/MassEditAction/ChangeFamilyType` to accept `Pim\Bundle\EnrichBundle\MassEditAction\Operation\ChangeFamily` as a string for the first argument
- Added new constructor to `Pim/Bundle/EnrichBundle/Form/Type/MassEditAction/ChangeStatusType` to accept `Pim\Bundle\EnrichBundle\MassEditAction\Operation\ChangeStatus` as a string for the first argument
- Change the constructor of `Pim/Bundle/EnrichBundle/Form/Type/MassEditAction/ClassifyType` to accept ` Pim\Bundle\EnrichBundle\MassEditAction\Operation\Classify` as a string for the second argument
- Change the constructor of `Pim/Bundle/EnrichBundle/Form/Type/MassEditAction/EditCommonAttributesType` to accept `Pim\Bundle\EnrichBundle\MassEditAction\Operation\EditCommonAttributes` as a string for the fifth argument
- Added new constructor to `Pim/Bundle/EnrichBundle/Form/Type/MassEditAction/SetAttributeRequirementsType` to accept `Pim\Bundle\EnrichBundle\MassEditAction\Operation\SetAttributeRequirements` as a string for the first argument
- Added new constructor to `Pim/Bundle/EnrichBundle/Form/Type/MediaType` to accept `Pim\Bundle\CatalogBundle\Model\ProductMedia` as a string for the first argument
- Added new constructor to `Pim/Bundle/EnrichBundle/Form/Type/MetricType` to accept `Pim\Bundle\CatalogBundle\Model\Metric` as a string for the first argument
- Change the constructor of `Pim/Bundle/EnrichBundle/Form/Type/PriceType` to accept `Pim\Bundle\CatalogBundle\Model\Price` as a string for the first argument
- Change the constructor of `Pim/Bundle/ImportExportBundle/Form/Type/JobInstanceType` to accept `Symfony\Component\Translation\TranslatorInterface` as for the second argument
- Change the constructor of `Pim/Bundle/BaseConnectorBundle/Writer/Doctrine/ProductWriter` to accept `Pim\Bundle\CatalogBundle\Manager\MediaManager` as for the first argument instead of `Pim\Bundle\CatalogBundle\Manager\ProductManager`
- Change the constructor of `Pim/Bundle/CatalogBundle/Manager/AssociationTypeManager` to remove the $eventDispatcher argument from the constructor
- Change the constructor of `Pim/Bundle/CatalogBundle/Manager/AttributeManager` to remove the $eventDispatcher argument from the constructor
- Change the constructor of `Pim/Bundle/CatalogBundle/Manager/CategoryManager` to remove the $eventDispatcher argument from the constructor
- Change the constructor of `Pim/Bundle/CatalogBundle/Manager/GroupManager` to remove the $eventDispatcher argument from the constructor
- Change the constructor of `Pim/Bundle/CatalogBundle/Manager/FamilyManager` to remove the $eventDispatcher argument from the constructor
- Change the constructor of `Pim/Bundle/EnrichBundle/Controller/AttributeGroupController` to accept `Akeneo\Component\StorageUtils\Remover\RemoverInterface` and `Akeneo\Component\StorageUtils\Saver\BulkSaverInterface` as for the fourteenth and fifteenth argument
- Change the constructor of `Pim/Bundle/EnrichBundle/Controller/CategoryTreeController` to accept `Akeneo\Component\StorageUtils\Remover\RemoverInterface` and `Akeneo\Component\StorageUtils\Saver\SaverInterface` as for the fourteenth and fifteenth argument
- Change the constructor of `Pim/Bundle/EnrichBundle/Controller/FamilyController` to accept `Akeneo\Component\StorageUtils\Remover\RemoverInterface` and `Akeneo\Component\StorageUtils\Saver\SaverInterface` as for the fourteenth and fifteenth argument
- Change the constructor of `Pim/Bundle/EnrichBundle/Controller/GroupController` to accept `Akeneo\Component\StorageUtils\Remover\RemoverInterface` as for the fourteenth  argument
- Change the constructor of `Pim/Bundle/EnrichBundle/Controller/ProductController` to accept `Akeneo\Component\StorageUtils\Remover\RemoverInterface` as for the fourteenth  argument
- Change the constructor of `Pim/Bundle/EnrichBundle/Controller/VariantGroupController` to accept `Akeneo\Component\StorageUtils\Remover\RemoverInterface` as for the fourteenth  argument
- Change the constructor of `Pim/Bundle/EnrichBundle/Controller/VariantGroupController` and remove `Pim\Bundle\CatalogBundle\Builder\ProductTemplateBuilderInterface`

# 1.3.0-RC1 (2015-02-03)

## Features
- Export a product as PDF
- Add a widget in the navigation bar to display notifications when import/export jobs finish
- Add the sequential edit for a selected list of products
- Add comments on a product
- Load dashboard widgets asynchronously and allow to refresh the data
- Add filters for image and file attributes
- Add values to variant group and be able to apply them on products belonging to the variant group
- Remove deprecated attribute property *Usable as a grid column* because all attributes are now useable as columns
- Refactor of the attribute options screen to handle more than 100 options (AJAX)
- Load all product grid filters asynchronously
- Improve the UI of the datagrid column configuration popin
- Enhance the display of permissions in the role permissions edit form
- Better display on batch warnings
- Redesign of the loading box
- Add an information message when there is no common attribute in the mass-edit
- Add ACL on entity history
- Add a notice in manage attribute groups and manage categories
- Re-design select all options in grid filters
- Display symbol and not code for currencies in the grid
- Enhance the product edit form header on small resolutions (1024)

## Technical improvements
- Provide a cleaner ProductQueryBuilder API to ease the selection of products
- Provide a ProductUpdater API to mass update products
- Introduce the 'pim_validator' service to be able to validate products and cascade on values with dynamic constraints
- Introduce commands to ease developer's life (`pim:product:query`, `pim:product:query-help`, `pim:product:update`, `pim:product:validate`)
- Add flat / csv denormalizers for product data
- Remove the fixed mysql socket location
- Switch to stability stable
- Base template has been moved from `app/Resources/views` to `PimEnrichBundle/Resources/views`
- Make classes of `Pim\Bundle\CatalogBundle\Model` consistent with the interfaces
- Move filter transformation to CatalogBundle
- Re-work `Pim\Bundle\ImportExportBundle\Controller\JobProfileController` to make it more readable
- Re-work the `Pim\Bundle\CatalogBundle\Doctrine\Query\ProductQueryBuilder` to provide a clear and extensible API to query products
- Normalize the managers by introducing 4 interfaces, `Akeneo\Component\Persistence\SaverInterface`, `Akeneo\Component\Persistence\BulkSaverInterface`, `Akeneo\Component\Persistence\RemoverInterface` and `Pim\Component\Persistence\BulkRemoverInterface`
- Add a view manager to help integrators to override and add elements to the UI (tabs, buttons, etc)
- Add a check on passed values in ORM filters
- Add a requirement regarding the need of the `exec()` function (for job executions)
- Use `Pim\Bundle\CatalogBundle\Model\ProductInterface` instead of `Pim\Bundle\CatalogBundle\Model\AbstractProduct`
- Use `Pim\Bundle\CatalogBundle\Model\ProductValueInterface` instead of `Pim\Bundle\CatalogBundle\Model\AbstractProductValue`
- Use `Pim\Bundle\CatalogBundle\Model\ProductPriceInterface` instead of `Pim\Bundle\CatalogBundle\Model\AbstractProductPrice`
- Use `Pim\Bundle\CatalogBundle\Model\ProductMediaInterface` instead of `Pim\Bundle\CatalogBundle\Model\AbstractMetric`
- Use `Pim\Bundle\CatalogBundle\Model\AttributeInterface` instead of `Pim\Bundle\CatalogBundle\Model\AbstractAttribute`
- Use `Pim\Bundle\CatalogBundle\Model\CompletenessInterface` instead of `Pim\Bundle\CatalogBundle\Model\AbstractCompleteness`
- Allow to generate many versions in a single request
- Introduce `Pim\Bundle\CatalogBundle\Model\GroupInterface` instead of `Pim\Bundle\CatalogBundle\Entity\Group`
- Use `Pim\Bundle\CatalogBundle\Model\AttributeOptionInterface` instead of `Pim\Bundle\CatalogBundle\Entity\AttributeOption`
- Use `Pim\Bundle\CatalogBundle\Model\AttributeOptionValueInterface` instead of `Pim\Bundle\CatalogBundle\Entity\AttributeOptionValue`
- Use `Pim\Bundle\CatalogBundle\Model\AttributeRequirementInterface` instead of `Pim\Bundle\CatalogBundle\Entity\AttributeRequirement`
- Use `Pim\Bundle\CatalogBundle\Model\AssociationTypeInterface` instead of `Pim\Bundle\CatalogBundle\Entity\AssociationType`
- Use `Pim\Bundle\CatalogBundle\Model\GroupTypeInterface` instead of `Pim\Bundle\CatalogBundle\Entity\GroupType`
- Use `Pim\Bundle\CatalogBundle\Model\AttributeGroupInterface` instead of `Pim\Bundle\CatalogBundle\Entity\AttributeGroup`
- Use `Pim\Bundle\CatalogBundle\Model\ChannelInterface` instead of `Pim\Bundle\CatalogBundle\Entity\Channel`
- Use `Pim\Bundle\CatalogBundle\Model\CurrencyInterface` instead of `Pim\Bundle\CatalogBundle\Entity\Currency`
- Removed `icecat_demo` from fixtures

## BC breaks
- Rename `Pim\Bundle\CatalogBundle\DependencyInjection\Compiler\ResolveDoctrineOrmTargetEntitiesPass` to `Pim\Bundle\CatalogBundle\DependencyInjection\Compiler\ResolveDoctrineTargetModelsPass`
- Rename `Pim\Bundle\CatalogBundle\DependencyInjection\Compiler\AbstractResolveDoctrineOrmTargetEntitiesPass` to `Pim\Bundle\CatalogBundle\DependencyInjection\Compiler\AbstractResolveDoctrineTargetModelsPass`
- Rename `Pim\Bundle\UIBundle\Form\Transformer\IntegerTransformer` to `Pim\Bundle\UIBundle\Form\Transformer\NumberTransformer`
- Remove useless applySorterByAttribute, applySorterByField from Pim\Bundle\CatalogBundle\Doctrine\ORM\ProductRepository
- Introduce ``Pim\Bundle\CatalogBundle\Doctrine\Query\ProductQueryBuilderInterface`
- Change visibility of `Pim\Bundle\CatalogBundle\Doctrine\Query\ProductQueryBuilder::addAttributeFilter`, `Pim\Bundle\CatalogBundle\Doctrine\Query\ProductQueryBuilder::addFieldFilter` from public to protected
- Change visibility of `Pim\Bundle\CatalogBundle\Doctrine\Query\ProductQueryBuilder::addAttributeSorter`, `Pim\Bundle\CatalogBundle\Doctrine\Query\ProductQueryBuilder::addFieldSorter` from public to protected
- Remove `ProductManager` from `ProductFilterUtility::__construct` argument
- Remove `ProductFilterUtility::getAttribute()`
- Two new methods have been added to `Pim\Bundle\DashboardBundle\Widget\WidgetInterface`: `getAlias` and `getData`
- Constructor of `Pim\Bundle\DashboardBundle\Controller\WidgetController` has been changed (most dependencies have been removed)
- Method `Pim\Bundle\DashboardBundle\Controller\WidgetController::showAction()` has been removed in favor of `listAction` to render all widgets and `dataAction` to provide widget data
- Constructors of `Pim\Bundle\DashboardBundle\Widget\CompletenessWidget` and `Pim\Bundle\DashboardBundle\Widget\LastOperationsWidget` have been changed
- `Pim\Bundle\DashboardBundle\Widget\Registry:add()` now accepts the widget (`WidgetInterface`) as the first argument and position as the second
- Remove CatalogContext argument from ProductQueryBuilder::__construct
- Remove ProductRepository from Datagrid Sorters __construct
- Remove deprecated ProductRepositoryInterface::getProductQueryBuilder
- Replace setProductQueryBuilder by setProductQueryFactory and add a getObjectManager in ProductRepositoryInterface
- Add a ProductQueryFactoryInterface argument in ProductDatasource::__construct
- Add a $productOrmAdapterClass argument in DatasourceAdapterResolver::__construct
- Remove is_default, translatable from attributeOption mapping
- Remove AttributeOption::setDefault, AttributeOption::isDefault
- Remove AttributeInterface::getDefaultOptions
- Remove $optionClass and $optionValueClass arguments from the AttributeManager::__construct
- Remove createAttributeOption, createAttributeOptionValue, getAttributeOptionClass from the attributeManager (now in the attributeOptionManager)
- Add a $attributeOptionManager argument in AttributeController::__construct
- Remove MediaManager argument from CsvProductWriter::__construct
- Update CsvProductWriter::copyMedia argument to replace AbstractProductMedia by an array
- Change constructor of `Pim\Bundle\BaseConnectorBundle\Processor\TransformerProcessor`. `Doctrine\Common\Persistence\ManagerRegistry` is used as fourth argument and is mandatory now. The data class is the fifth argument.
- Change constructor of `Pim\Bundle\CatalogBundle\Doctrine\ORM\Filter\*` and `Pim\Bundle\CatalogBundle\Doctrine\ORM\Sorter\*` to remove the CatalogContext
- Remove ProductRepositoryInterface::findOneBy (still a native support for ORM)
- Add ProductRepositoryInterface::findOneByIdentifier and findOneById
- Remove ProductRepositoryInterface::buildByScope
- Remove ProductRepositoryInterface::findByExistingFamily
- Remove ProductRepositoryInterface::findAllByAttributes
- Move CatalogBundle/Doctrine/ORM/CompletenessJoin and CatalogBundle/Doctrine/ORM/ValueJoin to CatalogBundle/Doctrine/ORM/Join
- Move CatalogBundle/Doctrine/ORM/CriteriaCondition to CatalogBundle/Doctrine/ORM/Condition
- Remove the 'defaultValue' property of attributes and `Pim/Bundle/CatalogBundle/Model/AttributeInterface::setDefaultValue()` and `getDefaultValue()`
- Refactor `Pim\Bundle\EnrichBundle\Controller\SequentialEditController`
- Remove the `Pim\Bundle\CatalogBundle\Doctrine\(ORM|MongoDBODM)\Filter\BaseFilter` to use proper dedicated filters
- The parameter `category_id` for the route `pim_enrich_product_listcategories` has been renamed to `categoryId`
- Change constructor of `Pim\Bundle\BaseConnectorBundle\Reader\File\CsvProductReader`. Now `FieldNameBuilder`, channel, locale and currency entity classes are mandatory.
- AttributeTypeRegistry replaces AttributeTypeFactory, changed constructors for AttributeManager, ProductValueFormFactory, AddAttributeTypeRelatedFieldsSubscriber
- Drop Pim\Bundle\CatalogBundle\Doctrine\EntityRepository, ORM repositories now extends Doctrine\ORM\EntityRepository, no more access to buildAll(), build() and buildOne()
- Replace AssociationTypeRepository::buildMissingAssociationTypes by AssociationTypeRepository::findMissingAssociationTypes
- Replace AttributeGroupRepository::buildAllWithTranslations by AttributeGroupRepository::findAllWithTranslations
- Replace GroupTypeRepository::buildAll by GroupTypeRepository::getAllGroupsExceptVariantQB
- In AttributeGroupHandler::_construct, replace ObjectManager argument by AttributeGroupManager
- Remove unused ProductManager::removeAll() method
- Add an ObjectManager argument in DatagridViewManager::__construct
- Change of constructor of `Pim\Bundle\EnrichBundle\Form\Handler\ChannelHandler` to accept `Pim\Bundle\CatalogBundle\Manager\ChannelManager` as third argument
- Change of constructor of `Pim\Bundle\EnrichBundle\Form\Handler\FamilyHandler` to accept `Pim\Bundle\CatalogBundle\Manager\FamilyManager` as third argument
- Change of constructor of `Pim\Bundle\EnrichBundle\Form\Handler\GroupHandler` to accept `Pim\Bundle\CatalogBundle\Manager\GroupManager` as third argument and `Pim\Bundle\CatalogBundle\Manager\ProductManager` as fourth argument
- Change of constructor of `Pim\Bundle\CatalogBundle\Manager\FamilyManager` to accept `Pim\Bundle\CatalogBundle\Manager\CompletenessManager` as sixth argument
- Change of constructor of `Pim\Bundle\CatalogBundle\Manager\ChannelManager` to accept `Pim\Bundle\CatalogBundle\Entity\Repository\ChannelRepository` as second argument and `Pim\Bundle\CatalogBundle\Manager\CompletenessManager` as third argument
- Use `Pim\Bundle\EnrichBundle\Form\Handler\HandlerInterface` in constructors of AssociationTypeController, AttributeController, AttributeGroupController, ChannelController, FamilyController, GroupController, GroupTypeController
- Change of constructor of `Pim\Bundle\EnrichBundle\Controller\FamilyController` to remove `Pim\Bundle\CatalogBundle\Manager\CompletenessManager` argument
- Remove ObjectManager first argument of `Pim\Bundle\EnrichBundle\Builder\ProductBuilder` constructor and delete method removeAttributeFromProduct
- Change of constructor of `Pim\Bundle\CatalogBundle\Doctrine\MongoDBODM\CompletenessGenerator` to accept `Pim\Bundle\CatalogBundle\Entity\Repository\ChannelRepository` as third argument to replace `Pim\Bundle\CatalogBundle\Manager\ChannelManager` argument
- Method `Pim\Bundle\CatalogBundle\Entity\Category::addProduct()`, `Pim\Bundle\CatalogBundle\Entity\Category::removeProduct()`, `Pim\Bundle\CatalogBundle\Entity\Category::setProducts()` have been removed.
- We now use uniqid() to generate filename prefix (on media attributes)
- Change of constructor of `Pim\Bundle\EnrichBundle\Controller\ChannelController` to add a `RemoverInterface` as last argument
- Change of constructor of `Pim\Bundle\EnrichBundle\Controller\GroupTypeController.php` to add a `RemoverInterface` as last argument
- `ProductPersister` and `BasePersister` has been replaced by `ProductSaver` in CatalogBundle
- Add methods `execute()`, `getQueryBuilder()`, `setQueryBuilder()` in `ProductQueryBuilderInterface`
- Add `MediaFactory` and `ObjectManager` arguments in MediaManager contructor
- Change of constructor `Pim\Bundle\EnrichBundle\MassEditAction\Operation\EditCommonAttributes` to remove arguments `Pim\Bundle\CatalogBundle\Builder\ProductBuilder` and  `Pim\Bundle\CatalogBundle\Factory\MetricFactory`. `Pim\Bundle\CatalogBundle\Updater\ProductUpdaterInterface` is expected as second argument and `Symfony\Component\Serializer\Normalizer\NormalizerInterface` is expected as last but one.
- Enabled field in normalized data is now a boolean in mongodb. You can migrate your database with the script located at `./upgrades/1.2-1.3/mongodb/migrate_statuses.php`
- Change constructor of `Pim\Bundle\CatalogBundle\Manager\ProductManager` to accept a `Pim\Component\Resource\Model\SaverInterface` as second argument. Add a `Pim\Component\Resource\Model\BulkSaverInterface` as third argument
- FieldNameBuilder constructor now expects $channelClass and $localeClass FQCN
- The Pim\Bundle\VersioningBundle\UpdateGuesser\AttributeUpdateGuesser has been removed
- IndexCreator constructor now expects a LoggerInterface as last argument
- Add methods isLocaleSpecific and getLocaleSpecificCodes in AttributeInterface
- AssociationTransformer constructor now expects a $associationTypeClass as last argument
- Inject the GroupFactory as las constructor argument in GroupController and VariantGroupController
- (Akeneo storage) The following constants have been moved:
  * `DOCTRINE_ORM` and `DOCTRINE_MONGODB_ODM` from `Pim\Bundle\CatalogBundle\DependencyInjection\PimCatalogExtension` are now located in `Akeneo\Bundle\StorageUtilsBundle\DependencyInjection\AkeneoStorageUtilsExtension`
  * `DOCTRINE_MONGODB`, `ODM_ENTITIES_TYPE` and `ODM_ENTITY_TYPE` from `Pim\Bundle\CatalogBundle\PimCatalogBundle` are now located in `Akeneo\Bundle\StorageUtilsBundle\AkeneoStorageUtilsBundle`
- (Akeneo storage) The container parameter `pim_catalog.storage_driver` has been deleted
- (Akeneo storage) The following services have been renamed:
  * `pim_catalog.event_subscriber.resolve_target_repository` has been renamed to `akeneo_storage_utils.event_subscriber.resolve_target_repository`
  * `pim_catalog.doctrine.smart_manager_registry` has been renamed to `akeneo_storage_utils.doctrine.smart_manager_registry`
  * `pim_catalog.doctrine.table_name_builder` has been renamed to `akeneo_storage_utils.doctrine.table_name_builder`
  * `pim_catalog.factory.referenced_collection` has been renamed to `akeneo_storage_utils.factory.referenced_collection`
  * `pim_catalog.event_subscriber.mongodb.resolve_target_repositories` has been renamed to `akeneo_storage_utils.event_subscriber.mongodb.resolve_target_repository`
  * `pim_catalog.event_subscriber.mongodb.entities_type` has been renamed to `akeneo_storage_utils.event_subscriber.mongodb.entities_type`
  * `pim_catalog.event_subscriber.mongodb.entity_type` has been renamed to `akeneo_storage_utils.event_subscriber.mongodb.entity_type`
  * `pim_catalog.mongodb.mongo_objects_factory` has been renamed to `akeneo_storage_utils.mongodb.mongo_objects_factory`
- (Akeneo storage) The following classes have been renamed or moved:
  * `Pim\Bundle\CatalogBundle\MongoDB\MongoObjectsFactory` becomes `Akeneo\Bundle\StorageUtilsBundle\MongoDB\MongoObjectsFactory`
  * `Pim\Bundle\CatalogBundle\MongoDB\Type\Entities` becomes `Akeneo\Bundle\StorageUtilsBundle\MongoDB\Type\Entities`
  * `Pim\Bundle\CatalogBundle\MongoDB\Type\Entity` becomes `Akeneo\Bundle\StorageUtilsBundle\MongoDB\Type\Entity`
  * `Pim\Bundle\CatalogBundle\DependencyInjection\Compiler\AbstractResolveDoctrineTargetModelsPass` becomes `Akeneo\Bundle\StorageUtilsBundle\DependencyInjection\Compiler\AbstractResolveDoctrineTargetModelPass`
  * `Pim\Bundle\CatalogBundle\DependencyInjection\Compiler\ResolveDoctrineTargetRepositoriesPass` becomes `Akeneo\Bundle\StorageUtilsBundle\DependencyInjection\Compiler\ResolveDoctrineTargetRepositoryPass`
  * `Pim\Bundle\CatalogBundle\Doctrine\ReferencedCollection` becomes `Akeneo\Bundle\StorageUtilsBundle\Doctrine\ReferencedCollection`
  * `Pim\Bundle\CatalogBundle\Doctrine\ReferencedCollectionFactory` becomes `Akeneo\Bundle\StorageUtilsBundle\Doctrine\ReferencedCollectionFactory`
  * `Pim\Bundle\CatalogBundle\Doctrine\SmartManagerRegistry` becomes `Akeneo\Bundle\StorageUtilsBundle\Doctrine\SmartManagerRegistry`
  * `Pim\Bundle\CatalogBundle\Doctrine\TableNameBuilder` becomes `Akeneo\Bundle\StorageUtilsBundle\Doctrine\TableNameBuilder`
  * `Pim\Bundle\CatalogBundle\EventSubscriber\MongoDBODM\EntitiesTypeSubscriber` becomes `Akeneo\Bundle\StorageUtilsBundle\EventSubscriber\MongoDBODM\EntitiesTypeSubscriber`
  * `Pim\Bundle\CatalogBundle\EventSubscriber\MongoDBODM\EntityTypeSubscriber` becomes `Akeneo\Bundle\StorageUtilsBundle\EventSubscriber\MongoDBODM\EntityTypeSubscriber`
  * `Pim\Bundle\CatalogBundle\EventSubscriber\ResolveTargetRepositorySubscriber` becomes `Akeneo\Bundle\StorageUtilsBundle\EventSubscriber\ResolveTargetRepositorySubscriber`
- ProductBuilder now takes `Pim\Bundle\CatalogBundle\Entity\Repository\ChannelRepository`, `Pim\Bundle\CatalogBundle\Entity\Repository\CurrencyRepository`, `Pim\Bundle\CatalogBundle\Entity\Repository\LocaleRepository` and not anymore Managers
- constructor of `Pim\Bundle\EnrichBundle\MassEditAction\Operator\ProductMassEditOperator` to remove ProductManager
- following constructors have been changed to add `Akeneo\Component\Persistence\BulkSaverInterface` as argument:
  * `Pim\Bundle\EnrichBundle\MassEditAction\Operation\ChangeStatus`
  * `Pim\Bundle\EnrichBundle\MassEditAction\Operation\EditCommonAttributes`
  * `Pim\Bundle\EnrichBundle\MassEditAction\Operation\Classify`
  * `Pim\Bundle\EnrichBundle\MassEditAction\Operation\ChangeFamily`
  * `Pim\Bundle\EnrichBundle\MassEditAction\Operation\AddToGroups`
- removeAttributesAction and addAttributesAction have been move from `Pim\Bundle\EnrichBundle\Controller\ProductController` to a dedicated `Pim\Bundle\EnrichBundle\Controller\ProductAttributeController`
- constructor of `Pim\Bundle\EnrichBundle\Controller\ProductController` has been updated and now receives `Akeneo\Component\Persistence\SaverInterface`, `Pim\Bundle\CatalogBundle\Manager\MediaManager` and `Pim\Bundle\EnrichBundle\Manager\SequentialEditManager` as extra arguments
- the method execute() of `Pim\Bundle\CatalogBundle\Doctrine\Query\ProductQueryBuilderInterface` now return a `Akeneo\Bundle\StorageUtilsBundle\Cursor\CursorInterface`
- Added a new parameter in `src/Pim/Bundle/CatalogBundle/Manager/MediaManager` that gives the uploaded directory
- constructor of `Pim\Bundle\EnrichBundle\Form\View\ProductFormView` has been updated and now receives `Pim\Bundle\EnrichBundle\Form\View\ViewUpdater\ViewUpdaterRegistry`
- constructor of `Pim\Bundle\TransformBundle\Transformer\ProductTransformer` has been updated and now receives `Pim\Bundle\CatalogBundle\Updater\ProductTemplateUpdaterInterface`
- You cannot add product to multiple variant group anymore
- constructor of `Pim\Bundle\CatalogBundle\Entity\Repository\GroupRepository` to add ProductTemplateUpdaterInterface and Validator interface
- rename buildProductValueForm to createProductValueForm in `Pim\Bundle\EnrichBundle\Form\Factory\ProductValueFormFactory`
- The method `setContext` for the class `src/Pim/Bundle/VersioningBundle/Manager/VersionManager` has been moved to `src/Pim/Bundle/VersioningBundle/Manager/VersionContext` and renamed setContextInfo
- The method `getContext` for the class `src/Pim/Bundle/VersioningBundle/Manager/VersionManager` has been moved to `src/Pim/Bundle/VersioningBundle/Manager/VersionContext` and renamed getContextInfo
- constructor of `Pim/Bundle/CatalogBundle/Doctrine/Common/Saver/GroupSaver` has been updated and now receives `Pim\Bundle\VersioningBundle\Manager\VersionContext` instead of `Pim\Bundle\VersioningBundle\Manager\VersionManager`
- constructor of `Pim/Bundle/VersioningBundle/Doctrine/AbstractPendingMassPersister` has been updated and now receives `Pim\Bundle\VersioningBundle\Manager\VersionContext`
- constructor of `Pim/Bundle/VersioningBundle/Doctrine/ORM/PendingMassPersister` has been updated and now receives `Pim\Bundle\VersioningBundle\Manager\VersionContext`
- constructor of `Pim/Bundle/VersioningBundle/EventSubscriber/AddVersionSubscriber` has been updated and now receives `Pim\Bundle\VersioningBundle\Manager\VersionContext`
- constructor of `src/Pim/Bundle/VersioningBundle/EventSubscriber/MongoDBODM/AddProductVersionSubscriber.php` has been updated and now receives `Pim\Bundle\VersioningBundle\Manager\VersionContext`
- constructor of `src/Pim/Bundle/CatalogBundle/Manager/GroupManager` has been updated and now receives `Pim\Bundle\CatalogBundle\Repository\ProductRepositoryInterface`
- Added `getProductsByGroup` method in `Pim/Bundle/CatalogBundle/Repository/ProductRepositoryInterface`

## Bug fixes
- PIM-3332: Fix incompatibility with overriden category due to usage of ParamConverter in ProductController
- PIM-3069: Fix image file prefixes not well generated on product creation (import and fixtures)
- PIM-3548: Do not use the absolute file path of a media
- PIM-3730: Fix variant group link on product edit page
- PIM-3632: Correctly show scopable attribute icons on scope change
- PIM-3583: Fix the bad parsed filter value with spaces
<|MERGE_RESOLUTION|>--- conflicted
+++ resolved
@@ -1,6 +1,3 @@
-<<<<<<< HEAD
-# 1.3.x
-=======
 # 1.3.39 (2016-03-03)
 
 ## Bug fixes
@@ -8,7 +5,6 @@
 - PIM-5610: Fix boolean filter on product grid
 
 # 1.3.38 (2016-02-10)
->>>>>>> 9ed86c5f
 
 ## Bug fixes
 
