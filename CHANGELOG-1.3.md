<<<<<<< HEAD
=======
# 1.3.x

## Bug fixes

- PIM-5532: Fix localized media thumbnail not displayable in grid

# 1.3.37 (2016-01-29)

## Bug fixes

- PIM-5161: Fix the is_associated sort on MongoDB association grid
- PIM-5150: Improve the product grid loading performance when a lot of attribute filters are available

>>>>>>> 94906a49
# 1.3.36 (2016-01-15)

## Bug fixes

- PIM-5422: Fix memory leak on import product

# 1.3.35 (2015-12-29)

# 1.3.34 (2015-12-17)

## Bug fixes

- PIM-5335: Fix media save on variant group

# 1.3.33 (2015-11-25)

## Bug fixes

- PIM-5224: Fix first matching option on selects during filtering via the pqb

# 1.3.32 (2015-11-19)

## Technical improvements
- Introduction of a command to purge completenesses: `pim:completeness:purge`

## Bug fixes
- PIM-5190: Fix calculation error for MongoDB completeness with empty media attributes
- PIM-5197: Improve products export memory usage (backport PIM-5127 into 1.3)

# 1.3.31 (2015-11-12)

## Technical improvements
- Bump BatchBundle to not hydrate all JobExecution of a JobInstance during a the creation of a JobExecution

# 1.3.30 (2015-11-03)

## Bug fixes
- PIM-5054: Merge variant group imported template values

# 1.3.29 (2015-10-27)

## Bug fixes
- PIM-5062: Do not convert NULL metric value

# 1.3.28 (2015-10-22)

## Technical improvements
- PIM-5028: Fix log levels configuration for prod and dev environments
- PIM-5037: Do not cascade detach product associated entities

# 1.3.27 (2015-10-02)

## Bug fixes
PIM-4920: add translation keys

# 1.3.26 (2015-09-16)

# 1.3.25 (2015-09-14)

## Technical improvements
- PIM-4866: Added I should see the tab assertion method in behat

# 1.3.24 (2015-09-03)

## Bug fixes
- PIM-4845: Family menu access denied from the shortcut dashboard entry

# 1.3.23 (2015-08-31)

## Bug fixes
- PIM-4810: Correctly detach association reference when transformation fails

# 1.3.22 (2015-08-25)

## Bug fixes
- PIM-4612: Error on Quick Export (MongoDB)
- PIM-4803: Drag & Drop is too long when I filter on attribute group

# 1.3.21 (2015-08-17)

## Bug fixes
- PIM-4753: Fix updated date issues for Versionable objects

# 1.3.20 (2015-08-14)

## Bug fixes
- PIM-4737: Fix a bug with the select2 cache.

# 1.3.19 (2015-08-13)

## Bug fixes
- PIM-4706: Product association import error with identifier containing comma or semicolon
- PIM-4748: performances issues with product display with 8 locales (attribute and attribute group translations)
- PIM-4444: performances issues with product display with 10 locales (attribute and attribute group translations)
- PIM-4756: Filter issue with the option "start with" "0" on the product grid
- PIM-4758: Fixed attribute filtering on method getFullProducts (Github issue #3028)

# 1.3.18 (2015-07-09)

## Bug fixes
- PIM-4528: Fix attribute field display on error during mass edit
- PIM-4535: Fix font problems on pdf generation: you can now set a custom font by setting the %pim_pdf_generator_font% parameter.

# 1.3.17 (2015-07-07)

## Bug fixes
- PIM-4494: Fix loading page when family has been sorted

# 1.3.16 (2015-06-08)

## Bug fixes
- PIM-4312: Fix price indexes on MongoDB
- PIM-4112: Not translated Error message when wrong format import

# 1.3.15 (2015-06-05)

## Bug fixes
- PIM-4308: MongoDB indexes are removed on schema update
- PIM-4314: Added missing translation keys

# 1.3.14 (2015-06-03)

## Bug fixes
- PIM-4227: fix BC break introduced in 1.3.13
- PIM-4309: Fix bug processing media with a non existing media

# 1.3.13 (2015-05-29)

## Bug fixes
- PIM-4223: Fix grid sorting order initialization (changed to be consistent with Platform behavior)
- PIM-4227: Disable product versionning on category update (never used and very slow)

# 1.3.12 (2015-05-22)

## Bug fixes
- PIM-4182: Fix product values normalization when decimals are not allowed
- PIM-4203: fix mass edit of families after sorting by label
- PIM-4208: Fix js memory leak on a product edit form with scopable attributes

# 1.3.11 (2015-05-13)

## Bug fixes
- PIM-4044: Fix pressing Enter on a Product grid filter makes the page "unclickable"
- PIM-4146: Fix the delete confirmation message that was not translated
- PIM-4176: Fix context not keeped after product saving

# 1.3.10 (2015-05-05)

## Bug fixes
- PIM-4113: Initialize cursors on first item during creation
- PIM-4122: Preserve variant structure during an import containing empty values from a template

# 1.3.9 (2015-04-21)

## Bug fixes
- PIM-4082: Fix error translation keys when creating a job

# 1.3.8 (2015-04-14)

## Bug fixes
- PIM-4045: Fix completeness computation with behat
- PIM-4047: Missing translation key for a number value which should not be decimal in edit form
- PIM-3848: fix completeness not well calculated after attribute requirements deletion
- PIM-4050: Fix float val in range number error message

## Technical improvements
- rollback the visibility of the ProductRepository::buildByScope from protected to public (as in 1.2) to ensure connectors compatibility

# 1.3.7 (2015-04-03)

## Bug fixes
- PIM-3961: Fix inconsistencies in unique value constraint validator
- PIM-3416: Fix less / more than date filter
- PIM-4019: option code is properly displayed during option deletion in attribute edit form

# 1.3.6 (2015-04-01)

## Bug fixes
- PIM-2401: Association grid, add the Is associated sorter (MongoDB impl)
- PIM-3926: Set explicit message for 403 error
- PIM-3938: Querying products with PQB and using Sorters will not return an ordered Cursor
- PIM-3956: Fix user can add an attribute in a group even if he does not have the permission
- PIM-3965: Fix groups without labels are not displayed in the product grid cell
- PIM-3971: Cache results for Select2 on product edit form
- PIM-4017: Fix save an empty media attribute with variant group
- PIM-3931: Remove db query from CsvReader constructor

## BC breaks
- Change the constructor of `Pim\Bundle\EnrichBundle\Form\Subscriber\AddAttributeTypeRelatedFieldsSubscriber` to include `Oro\Bundle\SecurityBundle\SecurityFacade`and `Pim\Bundle\CatalogBundle\Repository\AttributeGroupRepositoryInterface`

# 1.3.5 (2015-03-19)

## Bug fixes
- PIM-2874: Fix bad title on failed submit
- PIM-3836: Fix translations of a custom job label instance
- PIM-3909: Keep channel filter between product datagrid and edit form
- PIM-3925: Do not show system menu if no item allowed

# 1.3.4 (2015-03-11)

## Bug fixes
- PIM-3806: Delete an attribute from a product template
- PIM-3843: Product deletion raise an exception
- PIM-3786: Attribute type should not be blank for import
- PIM-3437: Fix applying datagrid views and columns when not using hash navigation
- PIM-3817: Fix error when mass editing after refreshing the grid
- PIM-3849, PIM-3880: Fix bad completeness scope on mass edit actions

# 1.3.3 (2015-03-02)

## Bug fixes
- PIM-3837: Fix XSS vulnerability on user form

# 1.3.2 (2015-02-27)

## Bug fixes
- PIM-3665: Remove media even if file not on filesystem
- PIM-3834: add missing cascade detach product -> associations, product -> completenesses
- PIM-3820: Attribute option translation not well handled on import
- PIM-3762: Fix the bug on image not well displayed on pdf export

# 1.3.1 (2015-02-24)

## Bug fixes
- PIM-3775: Fix variant group import from an archive
- PIM-3783: Fix issue with Rest API and MediaNormalizer
- PIM-3791: Fix fatal error on MongoDB mass pending persister
- PIM-3757: Fix bugs on product query filter on multiple filter applied at once

# 1.3.0 - "Hare Force" (2015-02-12)

# 1.3.0-RC3 (2015-02-12)

## Technical improvements
- PIM-3482: clean composer.json

# 1.3.0-RC2 (2015-02-12)

## Bug fixes
- PIM-1235: Fix information message when trying to delete a category tree used by a channel
- PIM-3068: Darken navigation arrows in product grid
- PIM-2094: Regroup attributes validation properties in a subpanel
- PIM-3700: Fix comment display on long words
- PIM-2103: Display a loading when deleting a category tree
- PIM-3394: Improve forgotten password screen
- PIM-3398: Translate units on metric fields on product edit form
- PIM-3575: Sort csv column in a determinist way (alphabetically) on export
- PIM-3752: Fixed the hard coded entry `Select Job` on import/export creation
- PIM-3736: Fix wrong count of products in Variant group view
- PIM-3628: Fixed products not being versioned when modifing a metric, price or media value
- PIM-3753: Fix completeness filter

## BC breaks
- Change the constructor of `Pim/Bundle/CatalogBundle/Doctrine/Common/Remover/AttributeRemover` to accept `Pim/Bundle/CatalogBundle/Builder/ProductTemplateBuilder` as the fourth argument and accept `Pim/Bundle/CatalogBundle/Entity/Repository/ProductTemplateRepository` as the fifth argument
- Add a TranslatorInterface argument in MetricType::__construct
- Change of constructor of `Pim/Bundle/CommentBundle/Form/Type/CommentType` to accept `Pim\Bundle\CommentBundle\Entity` as a string for the third argument
- Added new constructor to `Pim/Bundle/DataGridBundle/Form/Type/DatagridViewType` to accept `Pim\Bundle\DataGridBundle\Entity\DataGridView` as a string for the first argument
- Change the constructor of `Pim/Bundle/EnrichBundle/Form/Type/AssociationType` to accept `Pim\Bundle\CatalogBundle\Model\Product` as a string for the third argument
- Change the constructor of `Pim/Bundle/EnrichBundle/Form/Type/AssociationType` to accept `Pim\Bundle\CatalogBundle\Entity\AssociationType` as a string for the fourth
- Change the constructor of `Pim/Bundle/EnrichBundle/Form/Type/AssociationType` to accept `Pim\Bundle\CatalogBundle\Entity\Group` as a string for the fifth argument
- Change the constructor of `Pim/Bundle/EnrichBundle/Form/Type/AssociationType` to accept `Pim\Bundle\CatalogBundle\Model\Association` as a string for the sixth argument
- Added new constructor to `Pim/Bundle/EnrichBundle/Form/Type/AssociationTypeType` to accept `Pim\Bundle\CatalogBundle\Model\AssociationType` as a string for the first argument
- Added new constructor to `Pim/Bundle/EnrichBundle/Form/Type/AttributeGroupType` to accept `Pim\Bundle\CatalogBundle\Entity\AttributeGroup` as a string for the first argument
- Added new constructor to `Pim/Bundle/EnrichBundle/Form/Type/AttributeOptionCreateType` to accept `Pim\Bundle\CatalogBundle\Entity\AttributeOption` as a string for the first argument
- Added new constructor to `Pim/Bundle/EnrichBundle/Form/Type/AttributeOptionType` to accept `Pim\Bundle\CatalogBundle\Entity\AttributeOption` as a string for the first argument
- Added new constructor to `Pim/Bundle/EnrichBundle/Form/Type/AttributeOptionValueType` to accept `Pim\Bundle\CatalogBundle\Entity\AttributeOptionValue` as a string for the first argument
- Added new constructor to `Pim/Bundle/EnrichBundle/Form/Type/AttributeRequirementType` to accept `Pim\Bundle\CatalogBundle\Entity\AttributeRequirement` as a string for the first argument
- Change the constructor of `Pim/Bundle/EnrichBundle/Form/Type/AttributeType` to accept `Pim\Bundle\CatalogBundle\Entity\AttributeTranslation` as a string for the third argument
- Change the constructor of `Pim/Bundle/EnrichBundle/Form/Type/AttributeType` to accept `Pim\Bundle\CatalogBundle\Entity\Attribute` as a string for the fourth argument
- Change the constructor of `Pim/Bundle/EnrichBundle/Form/Type/AttributeType` to accept `Pim\Bundle\CatalogBundle\Entity\AttributeGroup` as a string for the fifth argument
- Change the constructor of `Pim/Bundle/EnrichBundle/Form/Type/AvailableAttributesType` to accept `Pim\Bundle\CatalogBundle\Entity\Attribute` as a string for the third argument
- Change the constructor of `Pim/Bundle/EnrichBundle/Form/Type/AvailableAttributesType` to accept `Pim\Bundle\CatalogBundle\Model\AvailableAttribute` as a string for the fourth argument
- Change the constructor of `Pim/Bundle/EnrichBundle/Form/Type/CategoryType` to accept `Pim\Bundle\CatalogBundle\Entity\Category` as a string for the first argument
- Change the constructor of `Pim/Bundle/EnrichBundle/Form/Type/CategoryType` to accept `Pim\Bundle\CatalogBundle\Entity\CategoryTranslation` as a string for the second argument
- Change the constructor of `Pim/Bundle/EnrichBundle/Form/Type/ChannelType` to accept `Pim\Bundle\CatalogBundle\Entity\Category` as a string for the fourth argument
- Change the constructor of `Pim/Bundle/EnrichBundle/Form/Type/ChannelType` to accept `Pim\Bundle\CatalogBundle\Entity\Channel` as a string for the fifth argument
- Change the constructor of `Pim/Bundle/EnrichBundle/Form/Type/FamilyType` to accept `Pim\Bundle\CatalogBundle\Entity\Attribute` as a string for the fourth argument
- Change the constructor of `Pim/Bundle/EnrichBundle/Form/Type/FamilyType` to accept `Pim\Bundle\CatalogBundle\Entity\Family` as a string for the fifth argument
- Change the constructor of `Pim/Bundle/EnrichBundle/Form/Type/GroupType` to accept `Pim\Bundle\CatalogBundle\Entity\Attribute` as a string for the second argument
- Change the constructor of `Pim/Bundle/EnrichBundle/Form/Type/GroupType` to accept `Pim\Bundle\CatalogBundle\Entity\Group` as a string for the third argument
- Added new constructor to `Pim/Bundle/EnrichBundle/Form/Type/GroupTypeType` to accept `Pim\Bundle\CatalogBundle\Entity\GroupType` as a string for the first argument
- Added new constructor to `Pim/Bundle/EnrichBundle/Form/Type/ImageType` to accept `Pim\Bundle\CatalogBundle\Entity\ProductMedia` as a string for the fist argument
- Added new constructor to `Pim/Bundle/EnrichBundle/Form/Type/MassEditAction/AddToGroupsType` to accept `Pim\Bundle\CatalogBundle\Entity\Group` as a string for the first argument
- Added new constructor to `Pim/Bundle/EnrichBundle/Form/Type/MassEditAction/AddToGroupsType` to accept `Pim\Bundle\EnrichBundle\MassEditAction\Operation\AddToGroups` as a string for the second argument
- Added new constructor to `Pim/Bundle/EnrichBundle/Form/Type/MassEditAction/AddToVariantGroupType` to accept `Pim\Bundle\CatalogBundle\Entity\Group` as a string for the first argument
- Added new constructor to `Pim/Bundle/EnrichBundle/Form/Type/MassEditAction/AddToVariantGroupType` to accept `Pim\Bundle\EnrichBundle\MassEditAction\Operation\AddToVariantGroup` as a second for the third argument
- Added new constructor to `Pim/Bundle/EnrichBundle/Form/Type/MassEditAction/ChangeFamilyType` to accept `Pim\Bundle\EnrichBundle\MassEditAction\Operation\ChangeFamily` as a string for the first argument
- Added new constructor to `Pim/Bundle/EnrichBundle/Form/Type/MassEditAction/ChangeStatusType` to accept `Pim\Bundle\EnrichBundle\MassEditAction\Operation\ChangeStatus` as a string for the first argument
- Change the constructor of `Pim/Bundle/EnrichBundle/Form/Type/MassEditAction/ClassifyType` to accept ` Pim\Bundle\EnrichBundle\MassEditAction\Operation\Classify` as a string for the second argument
- Change the constructor of `Pim/Bundle/EnrichBundle/Form/Type/MassEditAction/EditCommonAttributesType` to accept `Pim\Bundle\EnrichBundle\MassEditAction\Operation\EditCommonAttributes` as a string for the fifth argument
- Added new constructor to `Pim/Bundle/EnrichBundle/Form/Type/MassEditAction/SetAttributeRequirementsType` to accept `Pim\Bundle\EnrichBundle\MassEditAction\Operation\SetAttributeRequirements` as a string for the first argument
- Added new constructor to `Pim/Bundle/EnrichBundle/Form/Type/MediaType` to accept `Pim\Bundle\CatalogBundle\Model\ProductMedia` as a string for the first argument
- Added new constructor to `Pim/Bundle/EnrichBundle/Form/Type/MetricType` to accept `Pim\Bundle\CatalogBundle\Model\Metric` as a string for the first argument
- Change the constructor of `Pim/Bundle/EnrichBundle/Form/Type/PriceType` to accept `Pim\Bundle\CatalogBundle\Model\Price` as a string for the first argument
- Change the constructor of `Pim/Bundle/ImportExportBundle/Form/Type/JobInstanceType` to accept `Symfony\Component\Translation\TranslatorInterface` as for the second argument
- Change the constructor of `Pim/Bundle/BaseConnectorBundle/Writer/Doctrine/ProductWriter` to accept `Pim\Bundle\CatalogBundle\Manager\MediaManager` as for the first argument instead of `Pim\Bundle\CatalogBundle\Manager\ProductManager`
- Change the constructor of `Pim/Bundle/CatalogBundle/Manager/AssociationTypeManager` to remove the $eventDispatcher argument from the constructor
- Change the constructor of `Pim/Bundle/CatalogBundle/Manager/AttributeManager` to remove the $eventDispatcher argument from the constructor
- Change the constructor of `Pim/Bundle/CatalogBundle/Manager/CategoryManager` to remove the $eventDispatcher argument from the constructor
- Change the constructor of `Pim/Bundle/CatalogBundle/Manager/GroupManager` to remove the $eventDispatcher argument from the constructor
- Change the constructor of `Pim/Bundle/CatalogBundle/Manager/FamilyManager` to remove the $eventDispatcher argument from the constructor
- Change the constructor of `Pim/Bundle/EnrichBundle/Controller/AttributeGroupController` to accept `Akeneo\Component\StorageUtils\Remover\RemoverInterface` and `Akeneo\Component\StorageUtils\Saver\BulkSaverInterface` as for the fourteenth and fifteenth argument
- Change the constructor of `Pim/Bundle/EnrichBundle/Controller/CategoryTreeController` to accept `Akeneo\Component\StorageUtils\Remover\RemoverInterface` and `Akeneo\Component\StorageUtils\Saver\SaverInterface` as for the fourteenth and fifteenth argument
- Change the constructor of `Pim/Bundle/EnrichBundle/Controller/FamilyController` to accept `Akeneo\Component\StorageUtils\Remover\RemoverInterface` and `Akeneo\Component\StorageUtils\Saver\SaverInterface` as for the fourteenth and fifteenth argument
- Change the constructor of `Pim/Bundle/EnrichBundle/Controller/GroupController` to accept `Akeneo\Component\StorageUtils\Remover\RemoverInterface` as for the fourteenth  argument
- Change the constructor of `Pim/Bundle/EnrichBundle/Controller/ProductController` to accept `Akeneo\Component\StorageUtils\Remover\RemoverInterface` as for the fourteenth  argument
- Change the constructor of `Pim/Bundle/EnrichBundle/Controller/VariantGroupController` to accept `Akeneo\Component\StorageUtils\Remover\RemoverInterface` as for the fourteenth  argument
- Change the constructor of `Pim/Bundle/EnrichBundle/Controller/VariantGroupController` and remove `Pim\Bundle\CatalogBundle\Builder\ProductTemplateBuilderInterface`

# 1.3.0-RC1 (2015-02-03)

## Features
- Export a product as PDF
- Add a widget in the navigation bar to display notifications when import/export jobs finish
- Add the sequential edit for a selected list of products
- Add comments on a product
- Load dashboard widgets asynchronously and allow to refresh the data
- Add filters for image and file attributes
- Add values to variant group and be able to apply them on products belonging to the variant group
- Remove deprecated attribute property *Usable as a grid column* because all attributes are now useable as columns
- Refactor of the attribute options screen to handle more than 100 options (AJAX)
- Load all product grid filters asynchronously
- Improve the UI of the datagrid column configuration popin
- Enhance the display of permissions in the role permissions edit form
- Better display on batch warnings
- Redesign of the loading box
- Add an information message when there is no common attribute in the mass-edit
- Add ACL on entity history
- Add a notice in manage attribute groups and manage categories
- Re-design select all options in grid filters
- Display symbol and not code for currencies in the grid
- Enhance the product edit form header on small resolutions (1024)

## Technical improvements
- Provide a cleaner ProductQueryBuilder API to ease the selection of products
- Provide a ProductUpdater API to mass update products
- Introduce the 'pim_validator' service to be able to validate products and cascade on values with dynamic constraints
- Introduce commands to ease developer's life (`pim:product:query`, `pim:product:query-help`, `pim:product:update`, `pim:product:validate`)
- Add flat / csv denormalizers for product data
- Remove the fixed mysql socket location
- Switch to stability stable
- Base template has been moved from `app/Resources/views` to `PimEnrichBundle/Resources/views`
- Make classes of `Pim\Bundle\CatalogBundle\Model` consistent with the interfaces
- Move filter transformation to CatalogBundle
- Re-work `Pim\Bundle\ImportExportBundle\Controller\JobProfileController` to make it more readable
- Re-work the `Pim\Bundle\CatalogBundle\Doctrine\Query\ProductQueryBuilder` to provide a clear and extensible API to query products
- Normalize the managers by introducing 4 interfaces, `Akeneo\Component\Persistence\SaverInterface`, `Akeneo\Component\Persistence\BulkSaverInterface`, `Akeneo\Component\Persistence\RemoverInterface` and `Pim\Component\Persistence\BulkRemoverInterface`
- Add a view manager to help integrators to override and add elements to the UI (tabs, buttons, etc)
- Add a check on passed values in ORM filters
- Add a requirement regarding the need of the `exec()` function (for job executions)
- Use `Pim\Bundle\CatalogBundle\Model\ProductInterface` instead of `Pim\Bundle\CatalogBundle\Model\AbstractProduct`
- Use `Pim\Bundle\CatalogBundle\Model\ProductValueInterface` instead of `Pim\Bundle\CatalogBundle\Model\AbstractProductValue`
- Use `Pim\Bundle\CatalogBundle\Model\ProductPriceInterface` instead of `Pim\Bundle\CatalogBundle\Model\AbstractProductPrice`
- Use `Pim\Bundle\CatalogBundle\Model\ProductMediaInterface` instead of `Pim\Bundle\CatalogBundle\Model\AbstractMetric`
- Use `Pim\Bundle\CatalogBundle\Model\AttributeInterface` instead of `Pim\Bundle\CatalogBundle\Model\AbstractAttribute`
- Use `Pim\Bundle\CatalogBundle\Model\CompletenessInterface` instead of `Pim\Bundle\CatalogBundle\Model\AbstractCompleteness`
- Allow to generate many versions in a single request
- Introduce `Pim\Bundle\CatalogBundle\Model\GroupInterface` instead of `Pim\Bundle\CatalogBundle\Entity\Group`
- Use `Pim\Bundle\CatalogBundle\Model\AttributeOptionInterface` instead of `Pim\Bundle\CatalogBundle\Entity\AttributeOption`
- Use `Pim\Bundle\CatalogBundle\Model\AttributeOptionValueInterface` instead of `Pim\Bundle\CatalogBundle\Entity\AttributeOptionValue`
- Use `Pim\Bundle\CatalogBundle\Model\AttributeRequirementInterface` instead of `Pim\Bundle\CatalogBundle\Entity\AttributeRequirement`
- Use `Pim\Bundle\CatalogBundle\Model\AssociationTypeInterface` instead of `Pim\Bundle\CatalogBundle\Entity\AssociationType`
- Use `Pim\Bundle\CatalogBundle\Model\GroupTypeInterface` instead of `Pim\Bundle\CatalogBundle\Entity\GroupType`
- Use `Pim\Bundle\CatalogBundle\Model\AttributeGroupInterface` instead of `Pim\Bundle\CatalogBundle\Entity\AttributeGroup`
- Use `Pim\Bundle\CatalogBundle\Model\ChannelInterface` instead of `Pim\Bundle\CatalogBundle\Entity\Channel`
- Use `Pim\Bundle\CatalogBundle\Model\CurrencyInterface` instead of `Pim\Bundle\CatalogBundle\Entity\Currency`
- Removed `icecat_demo` from fixtures

## BC breaks
- Rename `Pim\Bundle\CatalogBundle\DependencyInjection\Compiler\ResolveDoctrineOrmTargetEntitiesPass` to `Pim\Bundle\CatalogBundle\DependencyInjection\Compiler\ResolveDoctrineTargetModelsPass`
- Rename `Pim\Bundle\CatalogBundle\DependencyInjection\Compiler\AbstractResolveDoctrineOrmTargetEntitiesPass` to `Pim\Bundle\CatalogBundle\DependencyInjection\Compiler\AbstractResolveDoctrineTargetModelsPass`
- Rename `Pim\Bundle\UIBundle\Form\Transformer\IntegerTransformer` to `Pim\Bundle\UIBundle\Form\Transformer\NumberTransformer`
- Remove useless applySorterByAttribute, applySorterByField from Pim\Bundle\CatalogBundle\Doctrine\ORM\ProductRepository
- Introduce ``Pim\Bundle\CatalogBundle\Doctrine\Query\ProductQueryBuilderInterface`
- Change visibility of `Pim\Bundle\CatalogBundle\Doctrine\Query\ProductQueryBuilder::addAttributeFilter`, `Pim\Bundle\CatalogBundle\Doctrine\Query\ProductQueryBuilder::addFieldFilter` from public to protected
- Change visibility of `Pim\Bundle\CatalogBundle\Doctrine\Query\ProductQueryBuilder::addAttributeSorter`, `Pim\Bundle\CatalogBundle\Doctrine\Query\ProductQueryBuilder::addFieldSorter` from public to protected
- Remove `ProductManager` from `ProductFilterUtility::__construct` argument
- Remove `ProductFilterUtility::getAttribute()`
- Two new methods have been added to `Pim\Bundle\DashboardBundle\Widget\WidgetInterface`: `getAlias` and `getData`
- Constructor of `Pim\Bundle\DashboardBundle\Controller\WidgetController` has been changed (most dependencies have been removed)
- Method `Pim\Bundle\DashboardBundle\Controller\WidgetController::showAction()` has been removed in favor of `listAction` to render all widgets and `dataAction` to provide widget data
- Constructors of `Pim\Bundle\DashboardBundle\Widget\CompletenessWidget` and `Pim\Bundle\DashboardBundle\Widget\LastOperationsWidget` have been changed
- `Pim\Bundle\DashboardBundle\Widget\Registry:add()` now accepts the widget (`WidgetInterface`) as the first argument and position as the second
- Remove CatalogContext argument from ProductQueryBuilder::__construct
- Remove ProductRepository from Datagrid Sorters __construct
- Remove deprecated ProductRepositoryInterface::getProductQueryBuilder
- Replace setProductQueryBuilder by setProductQueryFactory and add a getObjectManager in ProductRepositoryInterface
- Add a ProductQueryFactoryInterface argument in ProductDatasource::__construct
- Add a $productOrmAdapterClass argument in DatasourceAdapterResolver::__construct
- Remove is_default, translatable from attributeOption mapping
- Remove AttributeOption::setDefault, AttributeOption::isDefault
- Remove AttributeInterface::getDefaultOptions
- Remove $optionClass and $optionValueClass arguments from the AttributeManager::__construct
- Remove createAttributeOption, createAttributeOptionValue, getAttributeOptionClass from the attributeManager (now in the attributeOptionManager)
- Add a $attributeOptionManager argument in AttributeController::__construct
- Remove MediaManager argument from CsvProductWriter::__construct
- Update CsvProductWriter::copyMedia argument to replace AbstractProductMedia by an array
- Change constructor of `Pim\Bundle\BaseConnectorBundle\Processor\TransformerProcessor`. `Doctrine\Common\Persistence\ManagerRegistry` is used as fourth argument and is mandatory now. The data class is the fifth argument.
- Change constructor of `Pim\Bundle\CatalogBundle\Doctrine\ORM\Filter\*` and `Pim\Bundle\CatalogBundle\Doctrine\ORM\Sorter\*` to remove the CatalogContext
- Remove ProductRepositoryInterface::findOneBy (still a native support for ORM)
- Add ProductRepositoryInterface::findOneByIdentifier and findOneById
- Remove ProductRepositoryInterface::buildByScope
- Remove ProductRepositoryInterface::findByExistingFamily
- Remove ProductRepositoryInterface::findAllByAttributes
- Move CatalogBundle/Doctrine/ORM/CompletenessJoin and CatalogBundle/Doctrine/ORM/ValueJoin to CatalogBundle/Doctrine/ORM/Join
- Move CatalogBundle/Doctrine/ORM/CriteriaCondition to CatalogBundle/Doctrine/ORM/Condition
- Remove the 'defaultValue' property of attributes and `Pim/Bundle/CatalogBundle/Model/AttributeInterface::setDefaultValue()` and `getDefaultValue()`
- Refactor `Pim\Bundle\EnrichBundle\Controller\SequentialEditController`
- Remove the `Pim\Bundle\CatalogBundle\Doctrine\(ORM|MongoDBODM)\Filter\BaseFilter` to use proper dedicated filters
- The parameter `category_id` for the route `pim_enrich_product_listcategories` has been renamed to `categoryId`
- Change constructor of `Pim\Bundle\BaseConnectorBundle\Reader\File\CsvProductReader`. Now `FieldNameBuilder`, channel, locale and currency entity classes are mandatory.
- AttributeTypeRegistry replaces AttributeTypeFactory, changed constructors for AttributeManager, ProductValueFormFactory, AddAttributeTypeRelatedFieldsSubscriber
- Drop Pim\Bundle\CatalogBundle\Doctrine\EntityRepository, ORM repositories now extends Doctrine\ORM\EntityRepository, no more access to buildAll(), build() and buildOne()
- Replace AssociationTypeRepository::buildMissingAssociationTypes by AssociationTypeRepository::findMissingAssociationTypes
- Replace AttributeGroupRepository::buildAllWithTranslations by AttributeGroupRepository::findAllWithTranslations
- Replace GroupTypeRepository::buildAll by GroupTypeRepository::getAllGroupsExceptVariantQB
- In AttributeGroupHandler::_construct, replace ObjectManager argument by AttributeGroupManager
- Remove unused ProductManager::removeAll() method
- Add an ObjectManager argument in DatagridViewManager::__construct
- Change of constructor of `Pim\Bundle\EnrichBundle\Form\Handler\ChannelHandler` to accept `Pim\Bundle\CatalogBundle\Manager\ChannelManager` as third argument
- Change of constructor of `Pim\Bundle\EnrichBundle\Form\Handler\FamilyHandler` to accept `Pim\Bundle\CatalogBundle\Manager\FamilyManager` as third argument
- Change of constructor of `Pim\Bundle\EnrichBundle\Form\Handler\GroupHandler` to accept `Pim\Bundle\CatalogBundle\Manager\GroupManager` as third argument and `Pim\Bundle\CatalogBundle\Manager\ProductManager` as fourth argument
- Change of constructor of `Pim\Bundle\CatalogBundle\Manager\FamilyManager` to accept `Pim\Bundle\CatalogBundle\Manager\CompletenessManager` as sixth argument
- Change of constructor of `Pim\Bundle\CatalogBundle\Manager\ChannelManager` to accept `Pim\Bundle\CatalogBundle\Entity\Repository\ChannelRepository` as second argument and `Pim\Bundle\CatalogBundle\Manager\CompletenessManager` as third argument
- Use `Pim\Bundle\EnrichBundle\Form\Handler\HandlerInterface` in constructors of AssociationTypeController, AttributeController, AttributeGroupController, ChannelController, FamilyController, GroupController, GroupTypeController
- Change of constructor of `Pim\Bundle\EnrichBundle\Controller\FamilyController` to remove `Pim\Bundle\CatalogBundle\Manager\CompletenessManager` argument
- Remove ObjectManager first argument of `Pim\Bundle\EnrichBundle\Builder\ProductBuilder` constructor and delete method removeAttributeFromProduct
- Change of constructor of `Pim\Bundle\CatalogBundle\Doctrine\MongoDBODM\CompletenessGenerator` to accept `Pim\Bundle\CatalogBundle\Entity\Repository\ChannelRepository` as third argument to replace `Pim\Bundle\CatalogBundle\Manager\ChannelManager` argument
- Method `Pim\Bundle\CatalogBundle\Entity\Category::addProduct()`, `Pim\Bundle\CatalogBundle\Entity\Category::removeProduct()`, `Pim\Bundle\CatalogBundle\Entity\Category::setProducts()` have been removed.
- We now use uniqid() to generate filename prefix (on media attributes)
- Change of constructor of `Pim\Bundle\EnrichBundle\Controller\ChannelController` to add a `RemoverInterface` as last argument
- Change of constructor of `Pim\Bundle\EnrichBundle\Controller\GroupTypeController.php` to add a `RemoverInterface` as last argument
- `ProductPersister` and `BasePersister` has been replaced by `ProductSaver` in CatalogBundle
- Add methods `execute()`, `getQueryBuilder()`, `setQueryBuilder()` in `ProductQueryBuilderInterface`
- Add `MediaFactory` and `ObjectManager` arguments in MediaManager contructor
- Change of constructor `Pim\Bundle\EnrichBundle\MassEditAction\Operation\EditCommonAttributes` to remove arguments `Pim\Bundle\CatalogBundle\Builder\ProductBuilder` and  `Pim\Bundle\CatalogBundle\Factory\MetricFactory`. `Pim\Bundle\CatalogBundle\Updater\ProductUpdaterInterface` is expected as second argument and `Symfony\Component\Serializer\Normalizer\NormalizerInterface` is expected as last but one.
- Enabled field in normalized data is now a boolean in mongodb. You can migrate your database with the script located at `./upgrades/1.2-1.3/mongodb/migrate_statuses.php`
- Change constructor of `Pim\Bundle\CatalogBundle\Manager\ProductManager` to accept a `Pim\Component\Resource\Model\SaverInterface` as second argument. Add a `Pim\Component\Resource\Model\BulkSaverInterface` as third argument
- FieldNameBuilder constructor now expects $channelClass and $localeClass FQCN
- The Pim\Bundle\VersioningBundle\UpdateGuesser\AttributeUpdateGuesser has been removed
- IndexCreator constructor now expects a LoggerInterface as last argument
- Add methods isLocaleSpecific and getLocaleSpecificCodes in AttributeInterface
- AssociationTransformer constructor now expects a $associationTypeClass as last argument
- Inject the GroupFactory as las constructor argument in GroupController and VariantGroupController
- (Akeneo storage) The following constants have been moved:
  * `DOCTRINE_ORM` and `DOCTRINE_MONGODB_ODM` from `Pim\Bundle\CatalogBundle\DependencyInjection\PimCatalogExtension` are now located in `Akeneo\Bundle\StorageUtilsBundle\DependencyInjection\AkeneoStorageUtilsExtension`
  * `DOCTRINE_MONGODB`, `ODM_ENTITIES_TYPE` and `ODM_ENTITY_TYPE` from `Pim\Bundle\CatalogBundle\PimCatalogBundle` are now located in `Akeneo\Bundle\StorageUtilsBundle\AkeneoStorageUtilsBundle`
- (Akeneo storage) The container parameter `pim_catalog.storage_driver` has been deleted
- (Akeneo storage) The following services have been renamed:
  * `pim_catalog.event_subscriber.resolve_target_repository` has been renamed to `akeneo_storage_utils.event_subscriber.resolve_target_repository`
  * `pim_catalog.doctrine.smart_manager_registry` has been renamed to `akeneo_storage_utils.doctrine.smart_manager_registry`
  * `pim_catalog.doctrine.table_name_builder` has been renamed to `akeneo_storage_utils.doctrine.table_name_builder`
  * `pim_catalog.factory.referenced_collection` has been renamed to `akeneo_storage_utils.factory.referenced_collection`
  * `pim_catalog.event_subscriber.mongodb.resolve_target_repositories` has been renamed to `akeneo_storage_utils.event_subscriber.mongodb.resolve_target_repository`
  * `pim_catalog.event_subscriber.mongodb.entities_type` has been renamed to `akeneo_storage_utils.event_subscriber.mongodb.entities_type`
  * `pim_catalog.event_subscriber.mongodb.entity_type` has been renamed to `akeneo_storage_utils.event_subscriber.mongodb.entity_type`
  * `pim_catalog.mongodb.mongo_objects_factory` has been renamed to `akeneo_storage_utils.mongodb.mongo_objects_factory`
- (Akeneo storage) The following classes have been renamed or moved:
  * `Pim\Bundle\CatalogBundle\MongoDB\MongoObjectsFactory` becomes `Akeneo\Bundle\StorageUtilsBundle\MongoDB\MongoObjectsFactory`
  * `Pim\Bundle\CatalogBundle\MongoDB\Type\Entities` becomes `Akeneo\Bundle\StorageUtilsBundle\MongoDB\Type\Entities`
  * `Pim\Bundle\CatalogBundle\MongoDB\Type\Entity` becomes `Akeneo\Bundle\StorageUtilsBundle\MongoDB\Type\Entity`
  * `Pim\Bundle\CatalogBundle\DependencyInjection\Compiler\AbstractResolveDoctrineTargetModelsPass` becomes `Akeneo\Bundle\StorageUtilsBundle\DependencyInjection\Compiler\AbstractResolveDoctrineTargetModelPass`
  * `Pim\Bundle\CatalogBundle\DependencyInjection\Compiler\ResolveDoctrineTargetRepositoriesPass` becomes `Akeneo\Bundle\StorageUtilsBundle\DependencyInjection\Compiler\ResolveDoctrineTargetRepositoryPass`
  * `Pim\Bundle\CatalogBundle\Doctrine\ReferencedCollection` becomes `Akeneo\Bundle\StorageUtilsBundle\Doctrine\ReferencedCollection`
  * `Pim\Bundle\CatalogBundle\Doctrine\ReferencedCollectionFactory` becomes `Akeneo\Bundle\StorageUtilsBundle\Doctrine\ReferencedCollectionFactory`
  * `Pim\Bundle\CatalogBundle\Doctrine\SmartManagerRegistry` becomes `Akeneo\Bundle\StorageUtilsBundle\Doctrine\SmartManagerRegistry`
  * `Pim\Bundle\CatalogBundle\Doctrine\TableNameBuilder` becomes `Akeneo\Bundle\StorageUtilsBundle\Doctrine\TableNameBuilder`
  * `Pim\Bundle\CatalogBundle\EventSubscriber\MongoDBODM\EntitiesTypeSubscriber` becomes `Akeneo\Bundle\StorageUtilsBundle\EventSubscriber\MongoDBODM\EntitiesTypeSubscriber`
  * `Pim\Bundle\CatalogBundle\EventSubscriber\MongoDBODM\EntityTypeSubscriber` becomes `Akeneo\Bundle\StorageUtilsBundle\EventSubscriber\MongoDBODM\EntityTypeSubscriber`
  * `Pim\Bundle\CatalogBundle\EventSubscriber\ResolveTargetRepositorySubscriber` becomes `Akeneo\Bundle\StorageUtilsBundle\EventSubscriber\ResolveTargetRepositorySubscriber`
- ProductBuilder now takes `Pim\Bundle\CatalogBundle\Entity\Repository\ChannelRepository`, `Pim\Bundle\CatalogBundle\Entity\Repository\CurrencyRepository`, `Pim\Bundle\CatalogBundle\Entity\Repository\LocaleRepository` and not anymore Managers
- constructor of `Pim\Bundle\EnrichBundle\MassEditAction\Operator\ProductMassEditOperator` to remove ProductManager
- following constructors have been changed to add `Akeneo\Component\Persistence\BulkSaverInterface` as argument:
  * `Pim\Bundle\EnrichBundle\MassEditAction\Operation\ChangeStatus`
  * `Pim\Bundle\EnrichBundle\MassEditAction\Operation\EditCommonAttributes`
  * `Pim\Bundle\EnrichBundle\MassEditAction\Operation\Classify`
  * `Pim\Bundle\EnrichBundle\MassEditAction\Operation\ChangeFamily`
  * `Pim\Bundle\EnrichBundle\MassEditAction\Operation\AddToGroups`
- removeAttributesAction and addAttributesAction have been move from `Pim\Bundle\EnrichBundle\Controller\ProductController` to a dedicated `Pim\Bundle\EnrichBundle\Controller\ProductAttributeController`
- constructor of `Pim\Bundle\EnrichBundle\Controller\ProductController` has been updated and now receives `Akeneo\Component\Persistence\SaverInterface`, `Pim\Bundle\CatalogBundle\Manager\MediaManager` and `Pim\Bundle\EnrichBundle\Manager\SequentialEditManager` as extra arguments
- the method execute() of `Pim\Bundle\CatalogBundle\Doctrine\Query\ProductQueryBuilderInterface` now return a `Akeneo\Bundle\StorageUtilsBundle\Cursor\CursorInterface`
- Added a new parameter in `src/Pim/Bundle/CatalogBundle/Manager/MediaManager` that gives the uploaded directory
- constructor of `Pim\Bundle\EnrichBundle\Form\View\ProductFormView` has been updated and now receives `Pim\Bundle\EnrichBundle\Form\View\ViewUpdater\ViewUpdaterRegistry`
- constructor of `Pim\Bundle\TransformBundle\Transformer\ProductTransformer` has been updated and now receives `Pim\Bundle\CatalogBundle\Updater\ProductTemplateUpdaterInterface`
- You cannot add product to multiple variant group anymore
- constructor of `Pim\Bundle\CatalogBundle\Entity\Repository\GroupRepository` to add ProductTemplateUpdaterInterface and Validator interface
- rename buildProductValueForm to createProductValueForm in `Pim\Bundle\EnrichBundle\Form\Factory\ProductValueFormFactory`
- The method `setContext` for the class `src/Pim/Bundle/VersioningBundle/Manager/VersionManager` has been moved to `src/Pim/Bundle/VersioningBundle/Manager/VersionContext` and renamed setContextInfo
- The method `getContext` for the class `src/Pim/Bundle/VersioningBundle/Manager/VersionManager` has been moved to `src/Pim/Bundle/VersioningBundle/Manager/VersionContext` and renamed getContextInfo
- constructor of `Pim/Bundle/CatalogBundle/Doctrine/Common/Saver/GroupSaver` has been updated and now receives `Pim\Bundle\VersioningBundle\Manager\VersionContext` instead of `Pim\Bundle\VersioningBundle\Manager\VersionManager`
- constructor of `Pim/Bundle/VersioningBundle/Doctrine/AbstractPendingMassPersister` has been updated and now receives `Pim\Bundle\VersioningBundle\Manager\VersionContext`
- constructor of `Pim/Bundle/VersioningBundle/Doctrine/ORM/PendingMassPersister` has been updated and now receives `Pim\Bundle\VersioningBundle\Manager\VersionContext`
- constructor of `Pim/Bundle/VersioningBundle/EventSubscriber/AddVersionSubscriber` has been updated and now receives `Pim\Bundle\VersioningBundle\Manager\VersionContext`
- constructor of `src/Pim/Bundle/VersioningBundle/EventSubscriber/MongoDBODM/AddProductVersionSubscriber.php` has been updated and now receives `Pim\Bundle\VersioningBundle\Manager\VersionContext`
- constructor of `src/Pim/Bundle/CatalogBundle/Manager/GroupManager` has been updated and now receives `Pim\Bundle\CatalogBundle\Repository\ProductRepositoryInterface`
- Added `getProductsByGroup` method in `Pim/Bundle/CatalogBundle/Repository/ProductRepositoryInterface`

## Bug fixes
- PIM-3332: Fix incompatibility with overriden category due to usage of ParamConverter in ProductController
- PIM-3069: Fix image file prefixes not well generated on product creation (import and fixtures)
- PIM-3548: Do not use the absolute file path of a media
- PIM-3730: Fix variant group link on product edit page
- PIM-3632: Correctly show scopable attribute icons on scope change
- PIM-3583: Fix the bad parsed filter value with spaces
<|MERGE_RESOLUTION|>--- conflicted
+++ resolved
@@ -1,5 +1,3 @@
-<<<<<<< HEAD
-=======
 # 1.3.x
 
 ## Bug fixes
@@ -13,7 +11,6 @@
 - PIM-5161: Fix the is_associated sort on MongoDB association grid
 - PIM-5150: Improve the product grid loading performance when a lot of attribute filters are available
 
->>>>>>> 94906a49
 # 1.3.36 (2016-01-15)
 
 ## Bug fixes
