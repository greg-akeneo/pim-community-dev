--- conflicted
+++ resolved
@@ -59,14 +59,9 @@
             provider:                       chain_provider
             form_login:
                 csrf_token_generator:       security.csrf.token_manager
-<<<<<<< HEAD
                 check_path:                 pim_user_security_check
                 login_path:                 pim_user_security_login
-=======
-                check_path:                 oro_user_security_check
-                login_path:                 oro_user_security_login
                 use_forward:                true
->>>>>>> 8542441e
             logout:
                 path:                       pim_user_security_logout
             remember_me:
