--- conflicted
+++ resolved
@@ -141,14 +141,8 @@
         options:
             file_path:        %kernel.root_dir%/cache/lock
 
-<<<<<<< HEAD
-pim_demo:
-    load_data: %load_demo_data%
-
 pim_catalog:
     storage_driver: 'doctrine/mongodb-odm'
 
-=======
->>>>>>> a31eb2d7
 oro_batch:
     enable_mail_notification: true