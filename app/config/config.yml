--- conflicted
+++ resolved
@@ -191,10 +191,6 @@
             alias:   pim_filesystem
 
 pim_import_export:
-<<<<<<< HEAD
-    exports:
-        product:
-=======
     encoders:
         csv:
             delimiter: ';'
@@ -203,7 +199,6 @@
     exporters:
         product:
             format: csv
->>>>>>> 60bcfd5a
             reader:
                 type: Pim\Bundle\ImportExportBundle\Reader\DoctrineReader
                 options:
