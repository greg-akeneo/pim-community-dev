--- conflicted
+++ resolved
@@ -78,11 +78,8 @@
             new Pim\Bundle\EnrichBundle\PimEnrichBundle(),
             new Pim\Bundle\BaseConnectorBundle\PimBaseConnectorBundle(),
             new Pim\Bundle\TransformBundle\PimTransformBundle(),
-<<<<<<< HEAD
-            new Pim\Bundle\PdfGeneratorBundle\PimPdfGeneratorBundle(),
-=======
             new Pim\Bundle\CommentBundle\PimCommentBundle(),
->>>>>>> 47f6bb43
+            new Pim\Bundle\PdfGeneratorBundle\PimPdfGeneratorBundle()
         );
 
         $bundles = array_merge($bundles, $pimBundles);
