--- conflicted
+++ resolved
@@ -21,22 +21,7 @@
      */
     public function registerBundles()
     {
-        $bundles = array(
-<<<<<<< HEAD
-        );
-=======
-            new Symfony\Bundle\FrameworkBundle\FrameworkBundle(),
-            new Symfony\Bundle\SecurityBundle\SecurityBundle(),
-            new Symfony\Bundle\TwigBundle\TwigBundle(),
-            new Symfony\Bundle\MonologBundle\MonologBundle(),
-            new Symfony\Bundle\SwiftmailerBundle\SwiftmailerBundle(),
-            new Symfony\Bundle\AsseticBundle\AsseticBundle(),
-            new Doctrine\Bundle\DoctrineBundle\DoctrineBundle(),
-            new Doctrine\Bundle\FixturesBundle\DoctrineFixturesBundle(),
-            // Uncomment the following line to use MongoDB implementation
-            // new Doctrine\Bundle\MongoDBBundle\DoctrineMongoDBBundle(),
-            new Sensio\Bundle\FrameworkExtraBundle\SensioFrameworkExtraBundle(),
->>>>>>> d050f277
+        $bundles = array();
 
         if (in_array($this->getEnvironment(), array('dev', 'test', 'behat'))) {
             $bundles[] = new Symfony\Bundle\WebProfilerBundle\WebProfilerBundle();
@@ -47,7 +32,8 @@
         $bundles = array_merge(parent::registerBundles(), $bundles);
 
         $pimDepBundles = array(
-            new Doctrine\Bundle\MongoDBBundle\DoctrineMongoDBBundle(),
+            // Uncomment the following line to use MongoDB implementation
+            // new Doctrine\Bundle\MongoDBBundle\DoctrineMongoDBBundle(),
             new Knp\Bundle\GaufretteBundle\KnpGaufretteBundle(),
             new APY\JsFormValidationBundle\APYJsFormValidationBundle(),
         );
