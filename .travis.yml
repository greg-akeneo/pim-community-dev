language: php
php:
    - "5.4"
    - "5.5"
    - "5.6"
    - "hhvm"

# Allow to use container infrastructure
sudo: false

matrix:
    allow_failures:
        - php: "hhvm"

cache:
  directories:
    - $HOME/.composer/cache

before_script:
    - echo -e "Host github.com\n\tStrictHostKeyChecking no\n" >> ~/.ssh/config
    - composer self-update --no-interaction
    - sh -c 'if [ "$TRAVIS_PHP_VERSION" != "hhvm" ]; then echo "extension = mongo.so" >> ~/.phpenv/versions/$(phpenv version-name)/etc/php.ini; fi;'
    - sh -c 'if [ "$TRAVIS_PHP_VERSION" != "hhvm" ]; then composer require --no-update doctrine/mongodb-odm v1.0.0-beta12@dev; fi;'
    - sh -c 'if [ "$TRAVIS_PHP_VERSION" != "hhvm" ]; then composer require --no-update doctrine/mongodb-odm-bundle v3.0.0-BETA6@dev; fi;'
    - sh -c 'if [ "$TRAVIS_PHP_VERSION" != "hhvm" ]; then composer update --prefer-dist --no-interaction; else composer update --prefer-dist --no-interaction --no-scripts; fi;'
    - sh -c 'if [ "$TRAVIS_PHP_VERSION" != "hhvm" ]; then ./app/console oro:requirejs:generate-config; fi;'
    - npm install -g grunt-cli
    - npm install
    - curl http://get.sensiolabs.org/php-cs-fixer.phar -o php-cs-fixer

script:
    - ./bin/phpunit -c app/phpunit.travis.xml --testsuite PIM_Unit_Test
    - ./phpspec-fix
<<<<<<< HEAD
    - php php-cs-fixer fix --dry-run -v --diff --config-file=.php_cs.php
=======
    - php php-cs-fixer fix --level=psr2 --dry-run -v --diff --config-file=.php_cs.php
    - ./app/Resources/jenkins/interface_check.sh src/
    - sh -c 'if [ "$TRAVIS_PHP_VERSION" != "hhvm" ]; then grunt travis; else grunt codestyle; fi;'
>>>>>>> 46f3de49

notifications:
  slack: akeneo:fDZaQeRRj1gVtXCW3f2kQAxo<|MERGE_RESOLUTION|>--- conflicted
+++ resolved
@@ -31,13 +31,8 @@
 script:
     - ./bin/phpunit -c app/phpunit.travis.xml --testsuite PIM_Unit_Test
     - ./phpspec-fix
-<<<<<<< HEAD
-    - php php-cs-fixer fix --dry-run -v --diff --config-file=.php_cs.php
-=======
     - php php-cs-fixer fix --level=psr2 --dry-run -v --diff --config-file=.php_cs.php
-    - ./app/Resources/jenkins/interface_check.sh src/
     - sh -c 'if [ "$TRAVIS_PHP_VERSION" != "hhvm" ]; then grunt travis; else grunt codestyle; fi;'
->>>>>>> 46f3de49
 
 notifications:
   slack: akeneo:fDZaQeRRj1gVtXCW3f2kQAxo