language: php
php:
    - "5.4"
    - "5.5"
    - "5.6"
    - "hhvm"

# Allow to use container infrastructure
sudo: false

matrix:
    allow_failures:
        - php: "hhvm"

cache:
  directories:
    - $HOME/.composer/cache

before_script:
    - echo -e "Host github.com\n\tStrictHostKeyChecking no\n" >> ~/.ssh/config
    - composer self-update --no-interaction
    - sh -c 'if [ "$TRAVIS_PHP_VERSION" != "hhvm" ]; then echo "extension = mongo.so" >> ~/.phpenv/versions/$(phpenv version-name)/etc/php.ini; fi;'
    - sh -c 'if [ "$TRAVIS_PHP_VERSION" != "hhvm" ]; then composer require --no-update doctrine/mongodb-odm v1.0.0-beta12@dev; fi;'
    - sh -c 'if [ "$TRAVIS_PHP_VERSION" != "hhvm" ]; then composer require --no-update doctrine/mongodb-odm-bundle v3.0.0-BETA6@dev; fi;'
    - composer update --prefer-dist --no-scripts --no-interaction
    - curl http://get.sensiolabs.org/php-cs-fixer.phar -o php-cs-fixer

script:
    - ./bin/phpunit -c app/phpunit.travis.xml --testsuite PIM_Unit_Test
    - ./phpspec-fix
<<<<<<< HEAD
    - sh -c 'if [ "$TRAVIS_PHP_VERSION" != "hhvm" ]; then php php-cs-fixer fix --dry-run -v --diff --config-file=.php_cs.php; fi;'
=======
    - php php-cs-fixer fix --level=psr2 --dry-run -v --diff --config-file=.php_cs.php
>>>>>>> 8f411425
    - ./app/Resources/jenkins/interface_check.sh src/

notifications:
  slack: akeneo:fDZaQeRRj1gVtXCW3f2kQAxo<|MERGE_RESOLUTION|>--- conflicted
+++ resolved
@@ -28,11 +28,7 @@
 script:
     - ./bin/phpunit -c app/phpunit.travis.xml --testsuite PIM_Unit_Test
     - ./phpspec-fix
-<<<<<<< HEAD
-    - sh -c 'if [ "$TRAVIS_PHP_VERSION" != "hhvm" ]; then php php-cs-fixer fix --dry-run -v --diff --config-file=.php_cs.php; fi;'
-=======
     - php php-cs-fixer fix --level=psr2 --dry-run -v --diff --config-file=.php_cs.php
->>>>>>> 8f411425
     - ./app/Resources/jenkins/interface_check.sh src/
 
 notifications:
