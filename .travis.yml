--- conflicted
+++ resolved
@@ -22,16 +22,11 @@
     - sh -c 'if [ "$TRAVIS_PHP_VERSION" != "hhvm" ]; then echo "extension = mongo.so" >> ~/.phpenv/versions/$(phpenv version-name)/etc/php.ini; fi;'
     - sh -c 'if [ "$TRAVIS_PHP_VERSION" != "hhvm" ]; then composer require --no-update doctrine/mongodb-odm v1.0.0-beta12@dev; fi;'
     - sh -c 'if [ "$TRAVIS_PHP_VERSION" != "hhvm" ]; then composer require --no-update doctrine/mongodb-odm-bundle v3.0.0-BETA6@dev; fi;'
-<<<<<<< HEAD
     - sh -c 'if [ "$TRAVIS_PHP_VERSION" != "hhvm" ]; then composer update --prefer-dist --no-interaction; else composer update --prefer-dist --no-interaction --no-scripts; fi;'
-    - sh -c 'if [ "$TRAVIS_PHP_VERSION" != "hhvm" ]; then curl http://get.sensiolabs.org/php-cs-fixer.phar -o php-cs-fixer; fi;'
     - sh -c 'if [ "$TRAVIS_PHP_VERSION" != "hhvm" ]; then ./app/console oro:requirejs:generate-config; fi;'
     - npm install -g grunt-cli
     - npm install
-=======
-    - composer update --prefer-dist --no-scripts --no-interaction
     - curl http://get.sensiolabs.org/php-cs-fixer.phar -o php-cs-fixer
->>>>>>> d4876520
 
 script:
     - ./bin/phpunit -c app/phpunit.travis.xml --testsuite PIM_Unit_Test
