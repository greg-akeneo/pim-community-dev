# 1.7.x

## Bug fixes

<<<<<<< HEAD
- Fix XLSX product export to allow decimal separator configuration (Thanks [wa-daniel-fahl](https://github.com/wa-daniel-fahl)!
=======
- PIM-7069: Fix Channel export regarding conversion_units output

# 1.7.19 (2018-02-27)

## Improvements

- IM-824: Change message when the user or email is not valid to a more generic message

## Bug Fixes

- PIM-7188: Avoid duplicate products during import
- PIM-7164: Fix a memory leak on product export caused by associated products not being detached
- PIM-7134: Fix a memory leak when purging version history (MongoDB)

# 1.7.18 (2018-02-22)

# 1.7.17 (2018-02-01)

## Bug Fixes

- PIM-7130: Fix product update when association type code is an integer
>>>>>>> 0780d7c1

# 1.7.16 (2018-01-11)

## Bug Fixes

- PIM-7347: Fix the edit form of multi-select attributes with a lot of options
- PIM-7031: Removes 'required' label for product grid filters on user creation
- PIM-7064: Keep family attribute panel state on edit

## BC-break:

- Remove class `Pim\Bundle\EnrichBundle\Form\Type\AttributeProperty\OptionsType` and service `pim_enrich.form.type.options`

# 1.7.15 (2017-12-18)

- GITHUB-7202: Ensure commit batch size value is always an int, cheers @bghitulescu!
- PIM-7017: Permission on "Add attribute to a product" is not properly applied
- PIM-7054: Optimize completeness generator

# 1.7.14 (2017-11-21)

## Bug Fixes

- PIM-6995: fix memory leak in the MongoDB product association import (it bypasses a Doctrine bug about the detach method).

# 1.7.13 (2017-11-09)

## Bug Fixes

- PIM-6904: Product Grid - Horizontal scrollbar should be at the bottom of the screen instead to be at the end of the grid
- PIM-6960: fix association type deletion when it's the first item of the list
- API-216: add application/x-www-form-urlencoded as allowed Content-Type when getting a token with the API
- GITHUB-6414: fix the deletion of a newly created import/export profile, cheers @latenzio!

## Improvements

- PIM-6973: Manage removed association types with `pim:mongodb:clean` command

# 1.7.12 (2017-10-25)

## Bug Fixes

PIM-6939: fix sort order on export
SDS-1772: Removes query cache use on PQB to avoid memory leak

# 1.7.11 (2017-10-16)

## Bug Fixes

PIM-6901: Fix ACL with a new role when we want to edit users

# 1.7.10 (2017-10-10)

## Bug Fixes

- PIM-6823: Add missing "decimal separator" field on xlsx profil import

# 1.7.9 (2017-09-27)

## Bug Fixes

- PIM-6491: Fix file extension validation on import job upload
- PIM-6798: Fix the simple-select and multi-select copiers
- PIM-6804: Fix the positioning (z-index) of the datafilter widgets
- PIM-6820: During an import, prevent to add in a variant group two products with same variant axes
- PIM-6822: Fix the product conversion from standard to flat format when the product is in one or several groups, but no variant group

# 1.7.8 (2017-08-22)

## Bug Fixes

- PIM-6568: Fix import items invalid data that were no longer saved
- PIM-6744: Fix field configuration of xlsx product import job edit form
- PIM-6757: Fix scalability issue on product deletion

## Improvements

- GITHUB-6570: Make Attribute option labels longer, cheers @fitn!

# 1.7.7 (2017-08-03)

## Bug Fixes

- PIM-6525: Fix issue with select attribute type which never open in PEF.
- PIM-6420: Fix simple and multi select auto sorting.
- PIM-6620: Fix simple select attribute option sorting in products grid.

# 1.7.6 (2017-06-30)

## Bug Fixes

- PIM-6420: Fix autosorting of attribute options
- PIM-6470: Correctly translate default filters on user profile

# 1.7.5 (2017-06-02)

## Bug Fixes

- PIM-6394: Fix email validation when creating a user in order to be less restrictive
- GITHUB-6161: Fix JobInstance class hardcoded in `Akeneo\Bundle\BatchBundle\Command\BatchCommand::execute`
- GITHUB-6151: Fix Mongo TimestampableSubscriber to properly update the CreatedAt date of a product
- PIM-6254: Fix pagination on the API when filters are applied
- PIM-6196: Fix collection filters used on `Family` screen
- GITHUB-6069: Fix Pim\Bundle\EnrichBundle\Controller\Rest\JobInstanceController::getValidationErrors by preventing to fail when no raw parameters are defined for the job, cheers @aistis-!
- PIM-6392: Fix output buffering error when updating a list of resources from the API
- PIM-6426: Fix issue when downloading a media file while output buffering is disabled
- PIM-6413: Fix to ensure that attribute options codes are no longer updated in MongoDB
- PIM-6285: Fix content type validation in the API
- PIM-6434: Fix attribute group order in Product Edit Form
- PIM-6436: Fix attribute group limit in Product Edit Form
- PIM-6428: Fix usage of unique attributes on Product Edit Form and Family edition
- PIM-6399: Stores images as PNG instead of JPG
- PIM-6414: Fix datetime filter display issue
- PIM-6384: Fix product export builder localisable and scopable fields display issue
- IM-809: Fix missing shadows behind dialog popins
- PIM-6423: Fix select2 display on attribute edition

# 1.7.4 (2017-05-10)

## Bug Fixes

- PIM-6322: Add output for attribute option form validation
- PIM-6378: Fix translations for channel labels in export builder
- PIM-6377: Fix potential notice in price property formatter
- PIM-6387: Fix HTTP code returned when the token is invalid or expired
- PIM-6388: Fix parameters inversion in Pim\Component\Catalog\Builder\ProductBuilder::createProductValue
- PIM-6381: Fix `Delete` button is visible on channel create screen
- PIM-6398: Fix Summernote (WYSIWYG) style (backport GITHUB-6101 into 1.7)
- PIM-6402: Clean attribute properties according to new validation rules during migration

# 1.7.3 (2017-04-14)

## Bug Fixes

- PIM-6277: Use catalogLocale for channel and scopable attribute labels
- PIM-6324: Fix invalid field focus after creating an attribute with missing data
- PIM-6286: Fix User repository
- GITHUB-6061: Fix menu display for big words
- PIM-5709: Fix clicking date picker also opens date picker in compare panel

# 1.7.2 (2017-04-07)

## Functional improvements

- PIM-6119: Family mass edit - add attributes by attribute group
- PIM-6118: Improve attribute add select to avoid performance impact
- GITHUB-5716: Redo family mass edit form using backbonejs architecture and internal REST API

## Bug Fixes

- PIM-6270: Fix sequential edit style
- PIM-6265: Fix user menu navigation
- GITHUB-5307: Fix sort order in field "Attribute group"
- PIM-6240: Display the code instead of undefined if channel's locale is not filled for the given locale
- PIM-6071: Hide add option icon for non-editable fields
- PIM-6273: Enable removing attributes in mass edit products form
- PIM-6277: Display channel labels in completeness tab
- PIM-6275: Fix variations not visible on Variant Group properties tab
- PIM-6283: Fix a bug where SKUs of products in the Variant Group edit page were not displayed
- PIM-6274: Successfully validate products with a custom validation on identifier
- PIM-6199: Fix product mass edit attribute add select clickable on confirmation page
- PIM-6282: Fix attribute menu Firefox bug
- PIM-6284: Fix display of scopable information for fields
- PIM-6309: Enlarge the attribute type selection panel
- PIM-6271: Fix locking fields in mass edit product form

# 1.7.1 (2017-03-23)

## Bug Fixes

- PIM-6085: Association import step is not working with custom column name.
- PIM-6207: Correctly dismiss "Unsaved changes" message on system configuration.
- PIM-6213: Remove ticks on published form
- PIM-6242: Fix UI glitch on TWA completeness filter search field
- PIM-6239: Translate scope with catalog locale
- GITHUB-3435: Sort order products datagrid `Manage filter` options
- PIM-6250: Fix attribute export.
- GITHUB-5538: User without permissions access to import/export jobs through `Process tracker`
- PIM-6258: Fix permissions issue for listing locales, associations, families to display correctly the pef
- PIM-6253: Add missing permissions on entities of the API
- PIM-6252: Fix Summernote (WYSIWYG) style
- PIM-6249: Correctly load more results from select2 when needed in the View Selector

# 1.7.0 (2017-03-14)

## Functional improvements

- API-84: As Julia, I would like to list/get/download a media file
- API-85: As Julia, I would like to create a media file
- API-76: As Julia, I would like to list locales
- API-31: As Julia, I would like to list attribute options
- API-126: Change attribute form "scope" input to a yes/no switch

## Bug Fixes

- PIM-6210: fix unused fields on import profiles
- PIM-6203: Fix various design bugs
- PIM-6200: Only the owner of a view can save and remove it.

## BC breaks

### Methods

- Remove `getApi` and `setApi` methods from `Pim\Bundle\UserBundle\Entity\UserInterface`

### Classes

- Remove class `Oro\Bundle\UserBundle\Entity\UserApi`
- Remove class `Oro\Bundle\UserBundle\Form\EventListener\UserApiSubscriber`
- Remove class `Oro\Bundle\UserBundle\Form\Type\UserApiType`
- Remove class `Oro\Bundle\UserBundle\Command\GenerateWSSEHeaderCommand`
- Remove class `Oro\Bundle\UserBundle\Security\WsseAuthListener`
- Remove class `Oro\Bundle\UserBundle\Security\WsseUserProvider`
- Remove Class `Pim\Bundle\UserBundle\Security\WsseUserProvider`

# 1.7.0-BETA2 (2017-03-06)

# 1.7.0-BETA1 (2017-03-02)

## Functional improvements

- AMS-27: Add badges next to fields to inform the user that the field need to be filled.

## Web API

- API-47: Use OAuth2 to authenticate users on the web API
- API-48: As Peter, I would like to generate client_id and secret keys for OAuth2
- API-63: As Peter, I would like to manage who can access to the web API
- API-18: As Julia, I would like to list and filter products
- API-9: As Julia, I would like to get/create/update/delete a product
- API-16: As Julia, I would like to list families
- API-23: As Julia, I would like to get/create/update a family
- API-15: As Julia, I would like to list attributes
- API-22: As Julia, I would like to get/create/update an attribute
- API-17: As Julia, I would like to list categories
- API-29: As Julia, I would like to get/create/update a category
- API-75: As Julia, I would like to list channels
- API-77: As Filips, I would like to discover all routes in the API

# 1.7.0-ALPHA1 (2017-02-23)

## Bug Fixes

- PIM-6161: Fix Tooltips and errors rendering on Import/Export Builder
- GITHUB-5038: Fixed job name visibility checker to also check additional config
- GITHUB-5062: Fixed unit conversion for ElectricCharge, cheers @gplanchat!
- GITHUB-5294: Fixed infinite loading if no attribute is configured as a product identifier, cheers @gplanchat!
- GITHUB-5337: Fixed Widget Registry. Priority is now taken in account.
- PIM-6127: In the family import, the attributes required should be in the family
- PIM-6125: In the family import, the attribute_as_label has to be in the family and its type has to be identifier or text
- GITHUB-4772: Switching between tabs of family edit form removes newly added attributes

## Functional improvements

- PIM-6106: As Peter, I would like to remove the escape parameter not usefull in the XLSX connector
- PIM-6081: As Julia, when I use a multiselect filter in a grid, I would like to automatically unchecked ALL
- PIM-6058: As Julia, I would like to define as default a view I have not created
- PIM-6090: As Julia, I would like to see my dashboard according to my rights
- PIM-6093: As Peter, I would like to know the imports/exports or mass actions with warnings
- PIM-6088: As Julia, I would like to change the view per page by default to 25
- PIM-6052: As Julia, I would like to use filters "is not empty" in the product grid
- PIM-6075: As Julia, I would like to view the asset thumbnail in the proposals
- Change the loading message by a more humanized message to share our love.
- Add Energy measure family and conversions cheers @JulienDotDev!
- Complete Duration measure family with week, month, year and related conversions cheers @JulienDotDev!
- Add CaseBox measure family and conversions, cheers @gplanchat!
- Add history support for the channel conversion units.
- Add warning count on export execution grid and dashboard
- Add not empty filter operator on product grid and product export builder
- PIM-6095: Selector on family attribute's tab to add all attributes of an attribute group

## Technical improvements

- TIP-682: Update to Symfony 2.7.23
- TIP-666: Implement BEM methodology for CSS
- TIP-575: Rename FileIterator classes to FlatFileIterator and changes the reader/processor behavior to iterate over the item's position in the file instead of the item's line number in the file.
- TIP-662: Removed the WITH_REQUIRED_IDENTIFIER option from `Pim\Component\Connector\ArrayConverter\FlatToStandard\Product` as it was not used anymore.
- TIP-667: Introduce a product value factory service to instanciate product values.
- TIP-652: Redo the import/export screens in new PEF architecture
- GITHUB-5380: Add `Pim\Component\User\Model\GroupInterface`
- GITHUB-4696: Ping the server before updating job and step execution data to prevent "MySQL Server has gone away" issue cheers @qrz-io!
- GITHUB-5391: Redo association type edit form using backbonejs architecture and internal REST API
- GITHUB-5455: Redo channel edit form using backbonejs architecture and internal REST API, implement `Pim\Bundle\CatalogBundle\Doctrine\Common\Remover\ChannelRemover` and move validation logic from controller to newly created remover
- GITHUB-5573: Redo family edit form using backbonejs architecture and internal REST API, implement `Pim\Bundle\EnrichBundle\Doctrine\ORM\Repository\AttributeGroupSearchableRepository`

## Deprecations

- In the _Product Query Builder_, aka _PQB_, (`Pim\Component\Catalog\Query\ProductQueryBuilderInterface`), filtering products by the following filters is now deprecated: `categories.id`, `family.id`, `groups.id`.
  Filters `categories`, `family` and `groups` have been introduced and the _PQB_ now uses them by default. The filters `categories.code`, `family.code` and `groups.code` are deprecated.
  In the next version, the deprecated filters will be removed.
- As it's not needed anymore to convert `codes` to `ids` in order to filter products, `Pim\Bundle\CatalogBundle\Doctrine\Common\Filter\ObjectIdResolver` and `Pim\Bundle\CatalogBundle\Doctrine\Common\Filter\ObjectIdResolverInterface` are now deprecated.
- Creating a product value with the ProductBuilder (`Pim\Component\Catalog\Denormalizer\Standard\ProductValueDenormalizer`) using the `createProductValue` method is now deprecated. It is advised to use the ProductValueFactory (`Pim\Component\Catalog\Factory\ProductValueFactory`) instead.
- `Pim\Component\Catalog\Model\AttributeInterface::setAttributeType()` has been deprecated in favor of `Pim\Component\Catalog\Model\AttributeInterface::setType()`
- `Pim\Component\Catalog\Model\AttributeInterface::getAttributeType()` has been deprecated in favor of `Pim\Component\Catalog\Model\AttributeInterface::getType()`

## BC breaks

### Bundles

- Remove deprecated bundle `Pim\Bundle\WebServiceBundle\PimWebServiceBundle`
- Remove deprecated bundle `Oro\Bundle\UIBundle\OroUIBundle`
- Remove deprecated bundle `Oro\Bundle\FormBundle\OroFormBundle`

### Routing

- Change route from `pim_user_user_rest_get` to `pim_user_user_rest_get_current`. Route `pim_user_user_rest_get` now fetch a user the given username.
- Change route `pim_enrich_channel_edit` to use `code` identifier instead of `id`
- Change association type route to use `code` instead of `id` for fetching

### Dependency Injection

- Remove services `oro_user.role_manager` and `oro_user.group_manager`
- Remove services `pim_enrich.form.view.view_updater.registry` and `pim_enrich.form.view.view_updater.variant`
- Remove service and parameter: `pim_enrich_image` and `pim_enrich.form.type.image.class`
- Rename service `pim_serializer.normalizer.job_instance` to `pim_catalog.normalizer.standard.job_instance`
- Rename service `pim_connector.array_converter.structured.job_instance` to `pim_connector.array_converter.standard.job_instance`
- Rename service `pim_serializer.normalizer.association_type` to `pim_catalog.normalizer.standard.association_type`
- Rename service `pim_serializer.normalizer.attribute` to `pim_catalog.normalizer.standard.attribute`
- Rename service `pim_serializer.normalizer.attribute_group` to `pim_catalog.normalizer.standard.attribute_group`
- Rename service `pim_serializer.normalizer.attribute_option` to `pim_catalog.normalizer.standard.attribute_option`
- Rename service `pim_serializer.normalizer.category` to `pim_catalog.normalizer.standard.category`
- Rename service `pim_serializer.normalizer.channel` to `pim_catalog.normalizer.standard.channel`
- Rename service `pim_serializer.normalizer.datetime` to `pim_catalog.normalizer.standard.datetime`
- Rename service `pim_serializer.normalizer.family` to `pim_catalog.normalizer.standard.family`
- Rename service `pim_serializer.normalizer.group` to `pim_catalog.normalizer.standard.proxy_group`
- Rename service `pim_serializer.normalizer.product` to `pim_catalog.normalizer.standard.product`
- Rename service `pim_serializer.normalizer.product_properties` to `pim_catalog.normalizer.standard.product.properties`
- Rename service `pim_serializer.normalizer.product_associations` to `pim_catalog.normalizer.standard.product.associations`
- Rename service `pim_serializer.normalizer.product_values` to `pim_catalog.normalizer.standard.product.product_values`
- Rename service `pim_serializer.normalizer.product_value` to `pim_catalog.normalizer.standard.product.product_value`
- Rename service `pim_serializer.normalizer.product_price` to `pim_catalog.normalizer.standard.product.price`
- Rename service `pim_serializer.normalizer.metric` to `pim_catalog.normalizer.standard.product.metric`
- Rename service `pim_serializer.normalizer.file` to `pim_catalog.normalizer.standard.file`
- Rename service `pim_serializer.normalizer.currency` to `pim_catalog.normalizer.standard.currency`
- Rename service `pim_serializer.normalizer.group_type` to `pim_catalog.normalizer.standard.group_type`
- Rename service `pim_serializer.normalizer.locale` to `pim_catalog.normalizer.standard.locale`
- Rename service `pim_serializer.normalizer.label_translation` to `pim_catalog.normalizer.standard.translation`
- Rename service `pim_serializer.normalizer.comment` to `pim_comment.normalizer.standard.comment`


### Classes

- Remove class `Pim\Component\ReferenceData\Normalizer\Structured\ReferenceDataNormalizer`
- Remove class `Oro\Bundle\UserBundle\Entity\Manager\GroupManager`
- Remove class `Oro\Bundle\UserBundle\Entity\Manager\RoleManager`
- Remove class `Pim\Bundle\ImportExportBundle\DependencyInjection\Compiler\RegisterJobNameVisibilityCheckerPass`
- Remove class `Pim\Bundle\ImportExportBundle\DependencyInjection\Compiler\RegisterJobParametersFormsOptionsPass`
- Remove class `Pim\Bundle\ImportExportBundle\DependencyInjection\Compiler\RegisterJobParametersModelTransformersPass`
- Remove class `Pim\Bundle\ImportExportBundle\DependencyInjection\Compiler\RegisterJobTemplatePass`
- Remove class `Pim\Bundle\ImportExportBundle\Form\DataTransformer\ConfigurationToJobParametersTransformer`
- Remove class `Pim\Bundle\ImportExportBundle\Form\Type\JobParameter\LocaleChoiceType`
- Remove class `Pim\Bundle\ImportExportBundle\Form\Type\JobParametersType`
- Remove class `Pim\Bundle\ImportExportBundle\JobParameters\FormConfigurationProvider\ProductCsvExport`
- Remove class `Pim\Bundle\ImportExportBundle\JobParameters\FormConfigurationProvider\ProductCsvImport`
- Remove class `Pim\Bundle\ImportExportBundle\JobParameters\FormConfigurationProvider\ProductXlsxExport`
- Remove class `Pim\Bundle\ImportExportBundle\JobParameters\FormConfigurationProvider\SimpleCsvExport`
- Remove class `Pim\Bundle\ImportExportBundle\JobParameters\FormConfigurationProvider\SimpleCsvImport`
- Remove class `Pim\Bundle\ImportExportBundle\JobParameters\FormConfigurationProvider\SimpleXlsxExport`
- Remove class `Pim\Bundle\ImportExportBundle\JobParameters\FormConfigurationProvider\SimpleXlsxImport`
- Remove class `Pim\Bundle\ImportExportBundle\JobParameters\FormConfigurationProvider\SimpleYamlExport`
- Remove class `Pim\Bundle\ImportExportBundle\JobParameters\FormConfigurationProvider\SimpleYamlImport`
- Remove class `Pim\Bundle\ImportExportBundle\JobParameters\FormConfigurationProvider\VariantGroupCsvExport`
- Remove class `Pim\Bundle\ImportExportBundle\JobParameters\FormConfigurationProvider\VariantGroupCsvImport`
- Remove class `Pim\Bundle\ImportExportBundle\JobParameters\FormConfigurationProvider\VariantGroupXlsxExport`
- Remove class `Pim\Bundle\ImportExportBundle\JobParameters\FormConfigurationProviderInterface`
- Remove class `Pim\Bundle\ImportExportBundle\JobParameters\FormConfigurationProviderRegistry`
- Remove class `Pim\Bundle\ImportExportBundle\JobTemplate\JobTemplateProvider`
- Remove class `Pim\Bundle\ImportExportBundle\JobTemplate\JobTemplateProviderInterface`
- Remove class `Pim\Bundle\ImportExportBundle\Twig\NormalizeConfigurationExtension`
- Remove class `Pim\Bundle\ImportExportBundle\ViewElement\Checker\JobNameVisibilityChecker`
- Remove class `Pim\Bundle\EnrichBundle\DependencyInjection\Compiler\RegisterViewUpdatersPass`
- Remove class `Pim\Bundle\EnrichBundle\Form\View\ProductFormViewInterface`
- Remove class `Pim\Bundle\EnrichBundle\Form\View\ViewUpdater\VariantViewUpdater`
- Remove class `Pim\Bundle\EnrichBundle\Form\View\ViewUpdater\ViewUpdaterInterface`
- Remove class `Pim\Bundle\EnrichBundle\Form\View\ViewUpdater\ViewUpdaterRegistry`
- Remove class `Pim\Bundle\EnrichBundle\Form\Type\ProductCreateType`
- Remove class `Pim\Bundle\EnrichBundle\Form\Type\ChannelType`
- Remove class `Pim\Bundle\EnrichBundle\Form\Type\ConversionUnitsType`
- Remove class `Pim\Bundle\NotificationBundle\Manager\NotificationManager`
- Remove class `Pim\Bundle\EnrichBundle\Form\Subscriber\AddAttributeAsLabelSubscriber`
- Remove class `Pim\Bundle\EnrichBundle\Form\Subscriber\AddAttributeRequirementsSubscriber`
- Remove class `Pim\Bundle\EnrichBundle\Form\Subscriber\DisableFamilyFieldsSubscriber`
- Remove interface `Pim\Bundle\UIBundle\Entity\Repository\OptionRepositoryInterface`
- Move all classes in `Pim\Component\Catalog\Denormalizer\Structured\` to `Pim\Component\Catalog\Denormalizer\Standard\`
- Move all classes in `Pim\Component\ReferenceData\Denormalizer\Structured\` to `Pim\Component\ReferenceData\Denormalizer\Standard\`
- Move `Akeneo\Component\Batch\Normalizer\Structured\JobInstanceNormalizer` to `Akeneo\Component\Batch\Normalizer\Standard\JobInstanceNormalizer`
- Move `Pim\Component\Catalog\Normalizer\Structured\AssociationTypeNormalizer` to `Pim\Component\Catalog\Normalizer\Standard\AssociationTypeNormalizer`
- Move `Pim\Component\Catalog\Normalizer\Structured\AttributeGroupNormalizer` to `Pim\Component\Catalog\Normalizer\Standard\AttributeGroupNormalizer`
- Move `Pim\Component\Catalog\Normalizer\Structured\AttributeNormalizer` to `Pim\Component\Catalog\Normalizer\Standard\AttributeNormalizer`
- Move `Pim\Component\Catalog\Normalizer\Structured\AttributeOptionNormalizer` to `Pim\Component\Catalog\Normalizer\Standard\AttributeOptionNormalizer`
- Move `Pim\Component\Catalog\Normalizer\Structured\CategoryNormalizer` to `Pim\Component\Catalog\Normalizer\Standard\CategoryNormalizer`
- Move `Pim\Component\Catalog\Normalizer\Structured\ChannelNormalizer` to `Pim\Component\Catalog\Normalizer\Structured\ChannelNormalizer`.
- Move `Pim\Component\Catalog\Normalizer\Structured\CurrencyNormalizer` to `Pim\Component\Catalog\Normalizer\Standard\CurrencyNormalizer`
- Move `Pim\Component\Catalog\Normalizer\Structured\DateTimeNormalizer` to `Pim\Component\Catalog\Normalizer\Standard\DateTimeNormalizer`
- Move `Pim\Component\Catalog\Normalizer\Structured\FamilyNormalizer` to `Pim\Component\Catalog\Normalizer\Standard\FamilyNormalizer`
- Move `Pim\Component\Catalog\Normalizer\Structured\FileNormalizer` to `Pim\Component\Catalog\Normalizer\Standard\FileNormalizer`
- Move `Pim\Component\Catalog\Normalizer\Structured\GroupNormalizer` to `Pim\Component\Catalog\Normalizer\Standard\ProxyGroupNormalizer`. Remove `Symfony\Component\Serializer\Normalizer\DenormalizerInterface`, `Symfony\Component\Serializer\Normalizer\NormalizerInterface` and `Symfony\Component\Serializer\Normalizer\SerializerAwareNormalizer` from the constructor and add `Symfony\Component\Serializer\Normalizer\NormalizerInterface` as first and second parameters.
- Move `Pim\Component\Catalog\Normalizer\Structured\GroupTypeNormalizer` to `Pim\Component\Catalog\Normalizer\Standard\GroupTypeNormalizer`
- Move `Pim\Component\Catalog\Normalizer\Structured\LocaleNormalizer` to `Pim\Component\Catalog\Normalizer\Standard\LocaleNormalizer`
- Move `Pim\Component\Catalog\Normalizer\Structured\MetricNormalizer` to `Pim\Component\Catalog\Normalizer\Standard\Product\MetricNormalizer`
- Move `Pim\Component\Catalog\Normalizer\Structured\ProductAssociationsNormalizer` to `Pim\Component\Catalog\Normalizer\Standard\Product\AssociationsNormalizer`
- Move `Pim\Component\Catalog\Normalizer\Structured\ProductNormalizer` to `Pim\Component\Catalog\Normalizer\Standard\ProductNormalizer`
- Move `Pim\Component\Catalog\Normalizer\Structured\ProductPriceNormalizer` to `Pim\Component\Catalog\Normalizer\Standard\Product\PriceNormalizer`
- Move `Pim\Component\Catalog\Normalizer\Structured\ProductPropertiesNormalizer` to `Pim\Component\Catalog\Normalizer\Standard\Product\PropertiesNormalizer`
- Move `Pim\Component\Catalog\Normalizer\Structured\ProductValueNormalizer` to `Pim\Component\Catalog\Normalizer\Standard\Product\ProductValueNormalizer`
- Move `Pim\Component\Catalog\Normalizer\Structured\ProductValuesNormalizer` to `Pim\Component\Catalog\Normalizer\Standard\Product\ProductValuesNormalizer`
- Move `Pim\Component\Catalog\Normalizer\Structured\TranslationNormalizer` to `Pim\Component\Catalog\Normalizer\Standard\TranslationNormalizer`
- Move `Pim\Bundle\CommentBundle\Normalizer\Structured\CommentNormalizer` to `Pim\Bundle\CommentBundle\Normalizer\Standard\CommentNormalizer` and remove `Akeneo\Component\Localization\Presenter\PresenterInterface` and `Pim\Bundle\EnrichBundle\Resolver\LocaleResolver` from constructor.
- Move `Pim\Bundle\UserBundle\Entity\Repository\GroupRepository` to `Pim\Bundle\UserBundle\Doctrine\ORM\Repository\GroupRepository`
- Move `Pim\Bundle\UserBundle\Entity\Repository\RoleRepository` to `Pim\Bundle\UserBundle\Doctrine\ORM\Repository\RoleRepository`
- Move `Pim\Bundle\UserBundle\Entity\Repository\UserRepository` to `Pim\Bundle\UserBundle\Doctrine\ORM\Repository\UserRepository`
- Move `Pim\Bundle\UserBundle\Entity\Repository\UserRepositoryInterface` to `Pim\Bundle\Repository\UserRepositoryInterface`
- `Pim\Component\Catalog\Model\ChannelInterface` implements `Akeneo\Component\Localization\Model\TranslatableInterface`
- Update classes and services to use the interface `Pim\Component\User\Model\GroupInterface` in place of `Oro\Bundle\UserBundle\Entity\Group`

### Constructors

- Change the constructor of `Pim\Component\Catalog\Updater\ChannelUpdater` to add `Pim\Component\Catalog\Repositor\AttributeRepositoryInterface` and add `Akeneo\Bundle\MeasureBundle\Manager\MeasureManager`
- Change the constructor of `Pim\Component\Catalog\Denormalizer\Standard\ProductValueDenormalizer` to add `Pim\Component\Catalog\Factory\ProductValueFactory`
- Change the constructor of `Pim\Component\Catalog\Builder\ProductBuilder` to add `Pim\Component\Catalog\Factory\ProductValueFactory`
- Change the constructor of `Pim\Bundle\FilterBundle\Filter\Product\InGroupFilter` to add `Pim\Bundle\CatalogBundle\Doctrine\Common\Filter\ObjectCodeResolver`
- Change the constructor of `Pim\Component\Connector\Writer\File\Yaml\Writer` to add `Pim\Component\Connector\ArrayConverter\ArrayConverterInterface`
- Change the constructor of `Pim\Bundle\VersioningBundle\Normalizer\Flat\AssociationTypeNormalizer` to add `Symfony\Component\Serializer\Normalizer\NormalizerInterface`
- Change the constructor of `Pim\Bundle\VersioningBundle\Normalizer\Flat\AttributeGroupNormalizer` to add `Symfony\Component\Serializer\Normalizer\NormalizerInterface`
- Change the constructor of `Pim\Bundle\VersioningBundle\Normalizer\Flat\Attribute` to add `Symfony\Component\Serializer\Normalizer\NormalizerInterface`
- Change the constructor of `Pim\Bundle\VersioningBundle\Normalizer\Flat\CategoryNormalizer` to add `Symfony\Component\Serializer\Normalizer\NormalizerInterface`
- Change the constructor of `Pim\Bundle\VersioningBundle\Normalizer\Flat\ChannelNormalizer` to add `Symfony\Component\Serializer\Normalizer\NormalizerInterface`
- Change the constructor of `Pim\Bundle\VersioningBundle\Normalizer\Flat\FamilyNormalizer` to add `Symfony\Component\Serializer\Normalizer\NormalizerInterface`
- Change the constructor of `Pim\Bundle\VersioningBundle\Normalizer\Flat\FileNormalizer` to remove `Pim\Component\Connector\Writer\File\FileExporterPathGeneratorInterface`
- Change the constructor of `Pim\Bundle\VersioningBundle\Normalizer\Flat\GroupNormalizer` to add `Symfony\Component\Serializer\Normalizer\NormalizerInterface`
- Change the constructor of `Pim\Bundle\VersioningBundle\Normalizer\Flat\LocaleNormalizer` to add `Symfony\Component\Serializer\Normalizer\NormalizerInterface`
- Change the constructor of `Pim\Bundle\VersioningBundle\Normalizer\Flat\ProductValueNormalizer` to remove `Pim\Component\Catalog\Localization\Localizer\LocalizerRegistryInterface`
- Change the constructor of `Pim\Bundle\DashboardBundle\Widget\CompletenessWidget` to add the FQCN `Pim\Bundle\CatalogBundle\Entity\ChannelTranslation` (string)
- Change the constructor of `Pim\Bundle\EnrichBundle\Form\Type\ChannelType` to add `Pim\Bundle\UserBundle\Context\UserContext`
- Change the constructor of `Pim\Component\Connector\ArrayConverter\FlatToStandard\ProductAssociation` to remove `Pim\Component\Connector\ArrayConverter\FlatToStandard\Product\AttributeColumnsResolver`
- Change the constructor of `Pim\Component\Connector\ArrayConverter\FlatToStandard\Product`. Add `Pim\Component\Catalog\Repository\AttributeRepositoryInterface` and `Pim\Component\Connector\ArrayConverter\ArrayConverterInterface`. Remove `Pim\Component\Connector\ArrayConverter\FlatToStandard\Product\ValueConverter\ValueConverterRegistryInterface` and `Pim\Component\Connector\ArrayConverter\FlatToStandard\Product\AttributeColumnInfoExtractor`
- Change the constructor of `Pim\Bundle\DataGridBundle\Controller\DatagridViewController` to keep `Symfony\Bundle\FrameworkBundle\Templating\EngineInterface` as the only argument
- Change the constructor of `Pim\Bundle\DataGridBundle\Controller\Rest\DatagridViewController`add `Akeneo\Component\StorageUtils\Updater\ObjectUpdaterInterface` and `Akeneo\Component\StorageUtils\Factory\SimpleFactoryInterface`
- Change the constructor of `Pim\Bundle\EnrichBundle\Controller\Rest\CategoryController` to add `Symfony\Component\Serializer\Normalizer\NormalizerInterface`
- Change the constructor of `Pim\Bundle\EnrichBundle\Controller\Rest\ProductCommentController`. Add `Akeneo\Component\Localization\Presenter\PresenterInterface` and `Pim\Bundle\EnrichBundle\Resolver\LocaleResolver`.
- Change the constructor of `Pim\Bundle\EnrichBundle\Controller\Rest\ProductController` to add `Pim\Component\Enrich\Converter\ConverterInterface`
- Change the constructor of `Pim\Bundle\EnrichBundle\Controller\Rest\VariantGroupController` to add `Pim\Component\Enrich\Converter\ConverterInterface`
- Change the constructor of `Pim\Bundle\EnrichBundle\MassEditAction\Operation\EditCommonAttributes` to remove the tenth argument `tmpStorageDir` and add `Pim\Component\Enrich\Converter\ConverterInterface`
- Change the constructor of `Pim\Bundle\EnrichBundle\Normalizer\GroupNormalizer` to add `Pim\Component\Enrich\Converter\ConverterInterface`
- Change the constructor of `Pim\Bundle\EnrichBundle\Normalizer\ProductNormalizer` to add `Pim\Component\Enrich\Converter\ConverterInterface`
- Change the constructor of `Pim\Bundle\EnrichBundle\Normalizer\AssociationTypeNormalizer` to add `versionManager` and `versionNormalizer`
- Change the constructor of `Pim\Bundle\EnrichBundle\Controller\Rest\AssociationTypeController` to add `remover`, `updater`, `saver`, `validator` and `userContext`
- Change the constructor of `Pim\Bundle\ImportExportBundle\Controller\JobProfileController` to remove `Akeneo\Bundle\BatchBundle\Launcher\JobLauncherInterface`, `Symfony\Component\HttpFoundation\Request`, `Symfony\Component\EventDispatcher\EventDispatcherInterface`, `Symfony\Component\Validator\Validator\ValidatorInterface`, `Pim\Bundle\ImportExportBundle\JobTemplate\JobTemplateProviderInterface`, `Pim\Bundle\ImportExportBundle\Entity\Repository\JobInstanceRepository`, `Symfony\Component\Security\Core\Authentication\Token\Storage\TokenStorageInterface`, `Akeneo\Component\Batch\Job\JobParametersValidator`
- Change the constructor of `Pim\Component\Catalog\Updater\AssociationTypeUpdater` to remove `Akeneo\Component\StorageUtils\Repository\IdentifiableObjectRepositoryInterface`
- Change the constructor of `Pim\Bundle\DashboardBundle\Widget\LinksWidget` to add `Oro\Bundle\SecurityBundle\SecurityFacade` and array parameters
- Change the constructor of `Pim\Bundle\DashboardBundle\Widget\CompletenessWidget` to add `Pim\Bundle\CatalogBundle\Filter\ObjectFilterInterface`
- Change the constructor of `Pim\Bundle\DashboardBundle\Widget\LastOperationsWidget` to add `Oro\Bundle\SecurityBundle\SecurityFacade` and array parameters
- Change the constructor of `Pim\Bundle\EnrichBundle\Controller\Rest\ChannelController` to add `Pim\Component\Catalog\Updater\ChannelUpdater`, `Akeneo\Component\StorageUtils\Saver\SaverInterface`, `Akeneo\Component\StorageUtils\Remover\RemoverInterface`, `Akeneo\Component\StorageUtils\Factory\SimpleFactoryInterface`, `Symfony\Component\Validator\Validator\ValidatorInterface`
- Change the constructor of `Pim\Bundle\EnrichBundle\Controller\ChannelController` to remove all dependencies
- Change the constructor of `Pim\Bundle\EnrichBundle\Normalizer\ChannelNormalizer` to add `Pim\Bundle\VersioningBundle\Manager\VersionManager` and `Symfony\Component\Serializer\Normalizer\NormalizerInterface`
- Change the constructor of `Pim\Bundle\DataGridBundle\Manager\DatagridViewManager` to remove `Akeneo\Component\StorageUtils\Saver\SaverInterface` and `Akeneo\Component\StorageUtils\Remover\RemoverInterface`
- Change the constructor of `Pim\Bundle\EnrichBundle\Manager\SequentialEditManager` to remove `Akeneo\Component\StorageUtils\Saver\SaverInterface`
- Change the constructor of `Pim\Bundle\EnrichBundle\Controller\SequentialEditController` to add `Akeneo\Component\StorageUtils\Saver\SaverInterface`
- Update the constructor of `Pim\Bundle\UIBundle\Form\Transformer\AjaxEntityTransformer` first parameter to `Pim\Bundle\CatalogBundle\Doctrine\ORM\Repository\AttributeOptionRepository`
- Change the constructor of `Pim\Bundle\EnrichBundle\Controller\FamilyController` to remove `formFactory`, `templating`, `translator`, `doctrine`, `channelRepository`, `attributeClass`, `familySaver`, `familyRemover`, `familyClass`, `attributeRepo`, `familyRepository`, `validator`
- Change the constructor of `Pim\Bundle\EnrichBundle\Controller\Rest\FamilyController` to add `updater`, `saver`, `remover`, `validator`, `securityFacade`
- Change the constructor of `Pim\Bundle\EnrichBundle\Form\Type\FamilyType` to remove `requireSubscriber`, `attributeClass`, `fieldSubscriber`, `labelSubscriber`
- Change the constructor of `Pim\Bundle\EnrichBundle\Controller\Rest\AttributeGroupController` to add `attributeGroupSearchableRepository`

### Methods

- Remove `createDatagridQueryBuilder` method from `Pim\Component\Catalog\Repository\CurrencyRepositoryInterface`
- Remove `createDatagridQueryBuilder` method from `Pim\Component\Catalog\Repository\LocaleInterface`
- Remove `createDatagridQueryBuilder` method from `Pim\Component\Catalog\Repository\AssociationTypeRepositoryInterface`
- Remove `createDatagridQueryBuilder` method from `Pim\Component\Catalog\Repository\AttributeRepositoryInterface`
- Remove `createDatagridQueryBuilder` method from `Pim\Component\Catalog\Repository\ChannelRepositoryInterface`
- Remove `createDatagridQueryBuilder` method from `Pim\Component\Catalog\Repository\FamilyRepositoryInterface`
- Remove `createDatagridQueryBuilder` method from `Pim\Component\Catalog\Repository\GroupRepositoryInterface`
- Remove `createDatagridQueryBuilder` method from `Pim\Component\Catalog\Repository\GroupTypeRepositoryInterface`
- Remove methods `listColumnsAction` and  `removeAction` of the `Pim\Bundle\DataGridBundle\Controller\DatagridViewController`
- Remove unused `findCommonAttributeIds` method from `Pim\Component\Catalog\Repository\ProductMassActionRepositoryInterface`
- Remove deprecated `findAllWithAttribute` method from `Pim\Component\Catalog\Repository\ProductRepositoryInterface`
- Remove deprecated `findAllWithAttributeOption` method from `Pim\Component\Catalog\Repository\ProductRepositoryInterface`
- Remove deprecated method `getDeletedLocaleIdsForChannel` from `Pim\Bundle\CatalogBundle\Doctrine\ORM\Repository\ChannelRepository` and `Pim\Component\Catalog\Repository\ChannelRepositoryInterface`
- Remove deprecated method `removeAttributeFromProduct` from `Pim\Component\Catalog\Builder\ProductBuilder` and `Pim\Component\Catalog\Builder\ProductBuilderInterface`
- Remove deprecated methods `addAttribute`, `removeAttribute`, `getAttributes`, `setAttributes` and `getAttributeIds` from `Pim\Bundle\CatalogBundle\Entity\Group` and `Pim\Component\Catalog\Model\GroupInterface`
- Change the constructor of `Pim\Component\Catalog\Updater\ProductUpdater` to add an array parameter
- Add a new argument `$localeCode` (string) in `Pim\Component\Catalog\Repository\ChannelRepositoryInterface::getLabelsIndexedByCode()`
- Add a new argument `$localeCode` (string) in `Pim\Component\Catalog\Repository\CompletenessRepositoryInterface::getProductsCountPerChannels()` and `Pim\Component\Catalog\CompletenessRepositoryInterface::getCompleteProductsCountPerChannels()`
- Add method `getAllChildrenCodes` to `Akeneo\Component\Classification\Repository\CategoryRepositoryInterface`
- Add method `findDatagridViewBySearch` to `Pim\Bundle\DataGridBundle\Repository\DatagridViewRepositoryInterface`
- Remove `removeAction` method of `Pim\Bundle\EnrichBundle\Controller\ChannelController`
- Change `Pim\Bundle\EnrichBundle\Controller\AssociationTypeController` to remove `removeAction` and change `editAction`
- Change method `indexAction` of `Pim\Bundle\EnrichBundle\Controller\Rest\LocaleController` to return all locales by default and only activated if `activated` parameter `true`
- Rename method `findDatagridViewByUserAndAlias` to `findDatagridViewByAlias` and removed the UserInterface parameter

### Exceptions

- Change exception `\InvalidArgumentException` by `Akeneo\Component\StorageUtils\Exception\PropertyException` thrown by `Akeneo\Component\StorageUtils\Updater\ObjectUpdaterInterface:update()`
- Change exception `Pim\Component\Catalog\Exception\InvalidArgumentException` and `\RuntimeException` by `Akeneo\Component\StorageUtils\Exception\PropertyException` thrown by `Pim\Component\Catalog\Updater\Copier\AttributeCopierInterface:copyAttributeData()`
- Change exception `Pim\Component\Catalog\Exception\InvalidArgumentException` and `\RuntimeException` by `Akeneo\Component\StorageUtils\Exception\PropertyException` thrown by `Pim\Component\Catalog\Updater\Copier\FieldCopierInterface:copyFieldData()`
- Replace arguments `$action, $type` by `$className` (string) on `Pim\Component\Catalog\Exception\InvalidArgumentException`
- Add exception `Akeneo\Component\StorageUtils\Exception\PropertyException` thrown by `Pim\Component\Catalog\Updater\Adder\AttributeAdderInterface:addAttributeData()`
- Add exception `Akeneo\Component\StorageUtils\Exception\PropertyException` thrown by `Pim\Component\Catalog\Updater\Adder\FieldAdderInterface:addFieldData()`
- Add exception `Akeneo\Component\StorageUtils\Exception\PropertyException` thrown by `Pim\Component\Catalog\Updater\Remover\AttributeRemoverInterface:removeAttributeData()`
- Add exception `Akeneo\Component\StorageUtils\Exception\PropertyException` thrown by `Pim\Component\Catalog\Updater\Remover\FieldRemoverInterface:removeFieldData()`
- Add exception `Akeneo\Component\StorageUtils\Exception\PropertyException` thrown by `Pim\Component\Catalog\Updater\Setter\AttributeSetterInterface:setAttributeData()`
- Add exception `Akeneo\Component\StorageUtils\Exception\PropertyException` thrown by `Pim\Component\Catalog\Updater\Setter\FieldSetterInterface:setFieldData()`

### Configuration

- Remove `wsse_secured` firewall in security.yml<|MERGE_RESOLUTION|>--- conflicted
+++ resolved
@@ -2,9 +2,7 @@
 
 ## Bug fixes
 
-<<<<<<< HEAD
-- Fix XLSX product export to allow decimal separator configuration (Thanks [wa-daniel-fahl](https://github.com/wa-daniel-fahl)!
-=======
+- GITHUB-7507: Fix XLSX product export to allow decimal separator configuration (Thanks [wa-daniel-fahl](https://github.com/wa-daniel-fahl)!
 - PIM-7069: Fix Channel export regarding conversion_units output
 
 # 1.7.19 (2018-02-27)
@@ -26,7 +24,6 @@
 ## Bug Fixes
 
 - PIM-7130: Fix product update when association type code is an integer
->>>>>>> 0780d7c1
 
 # 1.7.16 (2018-01-11)
 
