--- conflicted
+++ resolved
@@ -7,11 +7,8 @@
 - PIM-6213: Remove ticks on published form
 - PIM-6242: Fix UI glitch on TWA completeness filter search field
 - PIM-6239: Translate scope with catalog locale
-<<<<<<< HEAD
 - GITHUB-3435: Sort order products datagrid `Manage filter` options
-=======
 - GITHUB-5538: User without permissions access to import/export jobs through `Process tracker`
->>>>>>> fad795e6
 
 # 1.7.0 (2017-03-14)
 
