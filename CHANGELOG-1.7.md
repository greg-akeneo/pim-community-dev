--- conflicted
+++ resolved
@@ -21,8 +21,8 @@
 - PIM-6199: Fix product mass edit attribute add select clickable on confirmation page
 - PIM-6282: Fix attribute menu Firefox bug
 - PIM-6284: Fix display of scopable information for fields
-<<<<<<< HEAD
 - PIM-6309: Enlarge the attribute type selection panel
+- PIM-6271: Fix locking fields in mass edit product form
 
 ## BC breaks
 
@@ -33,9 +33,6 @@
 ### Constructors
 
 - Change the constructor of `Pim\Bundle\EnrichBundle\MassEditAction\Operation\SetAttributeRequirements` to remove `Pim\Component\Catalog\Repository\AttributeRepositoryInterface` and remove `Pim\Component\Catalog\Factory\AttributeRequirementFactory`
-=======
-- PIM-6271: Fix locking fields in mass edit product form
->>>>>>> 4b10e4ec
 
 # 1.7.1 (2017-03-23)
 
