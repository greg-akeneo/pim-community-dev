<<<<<<< HEAD
=======
# 1.7.29 (2018-08-01)

## Bug fixes

- PIM-7538: Fix persistent grid filters

# 1.7.28 (2018-07-26)

## Bug fixes

- PIM-7453: Forbid to remove a role if user won't have role after deletion
- PIM-7532: Improve the standard format for products associated to avoid performance impact
- PIM-7540: Fix translations of boolean attributes

# 1.7.27 (2018-07-24)

## Bug fixes

- GITHUB-8521: Update reference data configuration following the PIM-7456

>>>>>>> 3be3826e
# 1.7.26 (2018-07-23)

## Bug fixes

- PIM-7429: Fix category tab in product edit form
- PIM-7523: Fix accessibility for boolean switches
- PIM-7473: Enables cache to avoid reloading validation mapping files
- PIM-7459: Fix completeness performances issues with high number of locales on MongoDB
- PIM-7525: Add loading mask to avoid multiple import launches
<<<<<<< HEAD
=======
- PIM-7456: Security vulnerabilities in dependencies.

## BC breaks:

### AppKernel

- Remove `Pim\Bundle\JsFormValidationBundle\PimJsFormValidationBundle` and `APY\JsFormValidationBundle\APYJsFormValidationBundle`

### Routing

- Remove routing from `APYJsFormValidationBundle`
>>>>>>> 3be3826e

# 1.7.25 (2018-07-06)

## Bug fixes

- PIM-7466: do not escape quotes for translation
- PIM-7474: Show job name label in job profile header

# 1.7.24 (2018-07-05)

## Bug fixes

- PIM-7461: Allow to avoid type check on category filter
- PIM-7366: Fix performance issue related to reloading of selected category children ids on the grid
- PIM-7373: Fix deletion and reinsertion of all attributes relations at family save time
- PIM-7474: Show job profile label instead of code in the headers
- PIM-7466: do not escape quotes for translation
- PIM-7470: reduce loading time for family selects
- PIM-7475: Add family to Families edit history

# 1.7.23 (2018-06-25)

## Bug fixes

- PIM-7400: Fix 'ensure-indexes' timeout command
- PIM-7456: Security vulnerabilities in dependencies

# 1.7.22 (2018-06-05)

## Bug fixes

- PIM-7336: Fix channel update with "do not convert" values for conversion units
- PIM-7385: Fix memory leak on purge job command
- PIM-7375: Fix metric unit values on export/import with empty values
- PIM-7370: disable multisorting on group/user and role/user grid for a better sort experience
- PIM-7394: add slash as an allowed character for the identifier of a product in the API

# 1.7.21 (2018-04-23)

## Bug fixes

- GITHUB-7750: Fix the fatal error when having violations during a bulk action on families (Thanks [FabienSalles](https://github.com/FabienSalles)!)
- PIM-7279: Fix XSS issue on history grid
- SDS-3172: Fix ObjectDetacher::detach() for MongoODM storage

# 1.7.20 (2018-04-03)

## Bug fixes

- PIM-6825: Fix cancel button redirection when editing a user
- GITHUB-7507: Fix XLSX product export to allow decimal separator configuration (Thanks [wa-daniel-fahl](https://github.com/wa-daniel-fahl)!)
- PIM-7069: Fix Channel export regarding conversion_units output
- PIM-7119: Fix missing translation on filters
- PIM-7264: Fix validation on import decimal number greater than limit in database (MySQL)
- PIM-7162: Fix issue with CSS on reset password form
- PIM-7239: Change batch size of jobs and add a parameter to edit it
- GITHUB-7203: Fix comparators not ordered by priority (Thanks [Bogdan Ghitulescu](https://github.com/bghitulescu)!)

# 1.7.19 (2018-02-27)

## Improvements

- IM-824: Change message when the user or email is not valid to a more generic message
- PIM-7253: Do not schedule mongo queries to update normalizedData for newly created entities

## Bug Fixes

- PIM-7188: Avoid duplicate products during import
- PIM-7164: Fix a memory leak on product export caused by associated products not being detached
- PIM-7134: Fix a memory leak when purging version history (MongoDB)

# 1.7.18 (2018-02-22)

# 1.7.17 (2018-02-01)

## Bug Fixes

- PIM-7130: Fix product update when association type code is an integer

# 1.7.16 (2018-01-11)

## Bug Fixes

- PIM-7347: Fix the edit form of multi-select attributes with a lot of options
- PIM-7031: Removes 'required' label for product grid filters on user creation
- PIM-7064: Keep family attribute panel state on edit

## BC-break:

- Remove class `Pim\Bundle\EnrichBundle\Form\Type\AttributeProperty\OptionsType` and service `pim_enrich.form.type.options`

# 1.7.15 (2017-12-18)

- GITHUB-7202: Ensure commit batch size value is always an int, cheers @bghitulescu!
- PIM-7017: Permission on "Add attribute to a product" is not properly applied
- PIM-7054: Optimize completeness generator

# 1.7.14 (2017-11-21)

## Bug Fixes

- PIM-6995: fix memory leak in the MongoDB product association import (it bypasses a Doctrine bug about the detach method).

# 1.7.13 (2017-11-09)

## Bug Fixes

- PIM-6904: Product Grid - Horizontal scrollbar should be at the bottom of the screen instead to be at the end of the grid
- PIM-6960: fix association type deletion when it's the first item of the list
- API-216: add application/x-www-form-urlencoded as allowed Content-Type when getting a token with the API
- GITHUB-6414: fix the deletion of a newly created import/export profile, cheers @latenzio!

## Improvements

- PIM-6973: Manage removed association types with `pim:mongodb:clean` command

# 1.7.12 (2017-10-25)

## Bug Fixes

PIM-6939: fix sort order on export
SDS-1772: Removes query cache use on PQB to avoid memory leak

# 1.7.11 (2017-10-16)

## Bug Fixes

PIM-6901: Fix ACL with a new role when we want to edit users

# 1.7.10 (2017-10-10)

## Bug Fixes

- PIM-6823: Add missing "decimal separator" field on xlsx profil import

# 1.7.9 (2017-09-27)

## Bug Fixes

- PIM-6491: Fix file extension validation on import job upload
- PIM-6798: Fix the simple-select and multi-select copiers
- PIM-6804: Fix the positioning (z-index) of the datafilter widgets
- PIM-6820: During an import, prevent to add in a variant group two products with same variant axes
- PIM-6822: Fix the product conversion from standard to flat format when the product is in one or several groups, but no variant group

# 1.7.8 (2017-08-22)

## Bug Fixes

- PIM-6568: Fix import items invalid data that were no longer saved
- PIM-6744: Fix field configuration of xlsx product import job edit form
- PIM-6757: Fix scalability issue on product deletion

## Improvements

- GITHUB-6570: Make Attribute option labels longer, cheers @fitn!

# 1.7.7 (2017-08-03)

## Bug Fixes

- PIM-6525: Fix issue with select attribute type which never open in PEF.
- PIM-6420: Fix simple and multi select auto sorting.
- PIM-6620: Fix simple select attribute option sorting in products grid.

# 1.7.6 (2017-06-30)

## Bug Fixes

- PIM-6420: Fix autosorting of attribute options
- PIM-6470: Correctly translate default filters on user profile

# 1.7.5 (2017-06-02)

## Bug Fixes

- PIM-6394: Fix email validation when creating a user in order to be less restrictive
- GITHUB-6161: Fix JobInstance class hardcoded in `Akeneo\Bundle\BatchBundle\Command\BatchCommand::execute`
- GITHUB-6151: Fix Mongo TimestampableSubscriber to properly update the CreatedAt date of a product
- PIM-6254: Fix pagination on the API when filters are applied
- PIM-6196: Fix collection filters used on `Family` screen
- GITHUB-6069: Fix Pim\Bundle\EnrichBundle\Controller\Rest\JobInstanceController::getValidationErrors by preventing to fail when no raw parameters are defined for the job, cheers @aistis-!
- PIM-6392: Fix output buffering error when updating a list of resources from the API
- PIM-6426: Fix issue when downloading a media file while output buffering is disabled
- PIM-6413: Fix to ensure that attribute options codes are no longer updated in MongoDB
- PIM-6285: Fix content type validation in the API
- PIM-6434: Fix attribute group order in Product Edit Form
- PIM-6436: Fix attribute group limit in Product Edit Form
- PIM-6428: Fix usage of unique attributes on Product Edit Form and Family edition
- PIM-6399: Stores images as PNG instead of JPG
- PIM-6414: Fix datetime filter display issue
- PIM-6384: Fix product export builder localisable and scopable fields display issue
- IM-809: Fix missing shadows behind dialog popins
- PIM-6423: Fix select2 display on attribute edition

# 1.7.4 (2017-05-10)

## Bug Fixes

- PIM-6322: Add output for attribute option form validation
- PIM-6378: Fix translations for channel labels in export builder
- PIM-6377: Fix potential notice in price property formatter
- PIM-6387: Fix HTTP code returned when the token is invalid or expired
- PIM-6388: Fix parameters inversion in Pim\Component\Catalog\Builder\ProductBuilder::createProductValue
- PIM-6381: Fix `Delete` button is visible on channel create screen
- PIM-6398: Fix Summernote (WYSIWYG) style (backport GITHUB-6101 into 1.7)
- PIM-6402: Clean attribute properties according to new validation rules during migration

# 1.7.3 (2017-04-14)

## Bug Fixes

- PIM-6277: Use catalogLocale for channel and scopable attribute labels
- PIM-6324: Fix invalid field focus after creating an attribute with missing data
- PIM-6286: Fix User repository
- GITHUB-6061: Fix menu display for big words
- PIM-5709: Fix clicking date picker also opens date picker in compare panel

# 1.7.2 (2017-04-07)

## Functional improvements

- PIM-6119: Family mass edit - add attributes by attribute group
- PIM-6118: Improve attribute add select to avoid performance impact
- GITHUB-5716: Redo family mass edit form using backbonejs architecture and internal REST API

## Bug Fixes

- PIM-6270: Fix sequential edit style
- PIM-6265: Fix user menu navigation
- GITHUB-5307: Fix sort order in field "Attribute group"
- PIM-6240: Display the code instead of undefined if channel's locale is not filled for the given locale
- PIM-6071: Hide add option icon for non-editable fields
- PIM-6273: Enable removing attributes in mass edit products form
- PIM-6277: Display channel labels in completeness tab
- PIM-6275: Fix variations not visible on Variant Group properties tab
- PIM-6283: Fix a bug where SKUs of products in the Variant Group edit page were not displayed
- PIM-6274: Successfully validate products with a custom validation on identifier
- PIM-6199: Fix product mass edit attribute add select clickable on confirmation page
- PIM-6282: Fix attribute menu Firefox bug
- PIM-6284: Fix display of scopable information for fields
- PIM-6309: Enlarge the attribute type selection panel
- PIM-6271: Fix locking fields in mass edit product form

## BC breaks

### Classes

- Remove class `Pim\Bundle\EnrichBundle\Form\Type\AttributeRequirementType` 

### Constructors

- Change the constructor of `Pim\Bundle\EnrichBundle\MassEditAction\Operation\SetAttributeRequirements` to remove `Pim\Component\Catalog\Repository\AttributeRepositoryInterface` and remove `Pim\Component\Catalog\Factory\AttributeRequirementFactory`

# 1.7.1 (2017-03-23)

## Bug Fixes

- PIM-6085: Association import step is not working with custom column name.
- PIM-6207: Correctly dismiss "Unsaved changes" message on system configuration.
- PIM-6213: Remove ticks on published form
- PIM-6242: Fix UI glitch on TWA completeness filter search field
- PIM-6239: Translate scope with catalog locale
- GITHUB-3435: Sort order products datagrid `Manage filter` options
- PIM-6250: Fix attribute export.
- GITHUB-5538: User without permissions access to import/export jobs through `Process tracker`
- PIM-6258: Fix permissions issue for listing locales, associations, families to display correctly the pef
- PIM-6253: Add missing permissions on entities of the API
- PIM-6252: Fix Summernote (WYSIWYG) style
- PIM-6249: Correctly load more results from select2 when needed in the View Selector

# 1.7.0 (2017-03-14)

## Functional improvements

- API-84: As Julia, I would like to list/get/download a media file
- API-85: As Julia, I would like to create a media file
- API-76: As Julia, I would like to list locales
- API-31: As Julia, I would like to list attribute options
- API-126: Change attribute form "scope" input to a yes/no switch

## Bug Fixes

- PIM-6210: fix unused fields on import profiles
- PIM-6203: Fix various design bugs
- PIM-6200: Only the owner of a view can save and remove it.

## BC breaks

### Methods

- Remove `getApi` and `setApi` methods from `Pim\Bundle\UserBundle\Entity\UserInterface`

### Classes

- Remove class `Oro\Bundle\UserBundle\Entity\UserApi`
- Remove class `Oro\Bundle\UserBundle\Form\EventListener\UserApiSubscriber`
- Remove class `Oro\Bundle\UserBundle\Form\Type\UserApiType`
- Remove class `Oro\Bundle\UserBundle\Command\GenerateWSSEHeaderCommand`
- Remove class `Oro\Bundle\UserBundle\Security\WsseAuthListener`
- Remove class `Oro\Bundle\UserBundle\Security\WsseUserProvider`
- Remove Class `Pim\Bundle\UserBundle\Security\WsseUserProvider`

# 1.7.0-BETA2 (2017-03-06)

# 1.7.0-BETA1 (2017-03-02)

## Functional improvements

- AMS-27: Add badges next to fields to inform the user that the field need to be filled.

## Web API

- API-47: Use OAuth2 to authenticate users on the web API
- API-48: As Peter, I would like to generate client_id and secret keys for OAuth2
- API-63: As Peter, I would like to manage who can access to the web API
- API-18: As Julia, I would like to list and filter products
- API-9: As Julia, I would like to get/create/update/delete a product
- API-16: As Julia, I would like to list families
- API-23: As Julia, I would like to get/create/update a family
- API-15: As Julia, I would like to list attributes
- API-22: As Julia, I would like to get/create/update an attribute
- API-17: As Julia, I would like to list categories
- API-29: As Julia, I would like to get/create/update a category
- API-75: As Julia, I would like to list channels
- API-77: As Filips, I would like to discover all routes in the API

# 1.7.0-ALPHA1 (2017-02-23)

## Bug Fixes

- PIM-6161: Fix Tooltips and errors rendering on Import/Export Builder
- GITHUB-5038: Fixed job name visibility checker to also check additional config
- GITHUB-5062: Fixed unit conversion for ElectricCharge, cheers @gplanchat!
- GITHUB-5294: Fixed infinite loading if no attribute is configured as a product identifier, cheers @gplanchat!
- GITHUB-5337: Fixed Widget Registry. Priority is now taken in account.
- PIM-6127: In the family import, the attributes required should be in the family
- PIM-6125: In the family import, the attribute_as_label has to be in the family and its type has to be identifier or text
- GITHUB-4772: Switching between tabs of family edit form removes newly added attributes

## Functional improvements

- PIM-6106: As Peter, I would like to remove the escape parameter not usefull in the XLSX connector
- PIM-6081: As Julia, when I use a multiselect filter in a grid, I would like to automatically unchecked ALL
- PIM-6058: As Julia, I would like to define as default a view I have not created
- PIM-6090: As Julia, I would like to see my dashboard according to my rights
- PIM-6093: As Peter, I would like to know the imports/exports or mass actions with warnings
- PIM-6088: As Julia, I would like to change the view per page by default to 25
- PIM-6052: As Julia, I would like to use filters "is not empty" in the product grid
- PIM-6075: As Julia, I would like to view the asset thumbnail in the proposals
- Change the loading message by a more humanized message to share our love.
- Add Energy measure family and conversions cheers @JulienDotDev!
- Complete Duration measure family with week, month, year and related conversions cheers @JulienDotDev!
- Add CaseBox measure family and conversions, cheers @gplanchat!
- Add history support for the channel conversion units.
- Add warning count on export execution grid and dashboard
- Add not empty filter operator on product grid and product export builder
- PIM-6095: Selector on family attribute's tab to add all attributes of an attribute group

## Technical improvements

- TIP-682: Update to Symfony 2.7.23
- TIP-666: Implement BEM methodology for CSS
- TIP-575: Rename FileIterator classes to FlatFileIterator and changes the reader/processor behavior to iterate over the item's position in the file instead of the item's line number in the file.
- TIP-662: Removed the WITH_REQUIRED_IDENTIFIER option from `Pim\Component\Connector\ArrayConverter\FlatToStandard\Product` as it was not used anymore.
- TIP-667: Introduce a product value factory service to instanciate product values.
- TIP-652: Redo the import/export screens in new PEF architecture
- GITHUB-5380: Add `Pim\Component\User\Model\GroupInterface`
- GITHUB-4696: Ping the server before updating job and step execution data to prevent "MySQL Server has gone away" issue cheers @qrz-io!
- GITHUB-5391: Redo association type edit form using backbonejs architecture and internal REST API
- GITHUB-5455: Redo channel edit form using backbonejs architecture and internal REST API, implement `Pim\Bundle\CatalogBundle\Doctrine\Common\Remover\ChannelRemover` and move validation logic from controller to newly created remover
- GITHUB-5573: Redo family edit form using backbonejs architecture and internal REST API, implement `Pim\Bundle\EnrichBundle\Doctrine\ORM\Repository\AttributeGroupSearchableRepository`

## Deprecations

- In the _Product Query Builder_, aka _PQB_, (`Pim\Component\Catalog\Query\ProductQueryBuilderInterface`), filtering products by the following filters is now deprecated: `categories.id`, `family.id`, `groups.id`.
  Filters `categories`, `family` and `groups` have been introduced and the _PQB_ now uses them by default. The filters `categories.code`, `family.code` and `groups.code` are deprecated.
  In the next version, the deprecated filters will be removed.
- As it's not needed anymore to convert `codes` to `ids` in order to filter products, `Pim\Bundle\CatalogBundle\Doctrine\Common\Filter\ObjectIdResolver` and `Pim\Bundle\CatalogBundle\Doctrine\Common\Filter\ObjectIdResolverInterface` are now deprecated.
- Creating a product value with the ProductBuilder (`Pim\Component\Catalog\Denormalizer\Standard\ProductValueDenormalizer`) using the `createProductValue` method is now deprecated. It is advised to use the ProductValueFactory (`Pim\Component\Catalog\Factory\ProductValueFactory`) instead.
- `Pim\Component\Catalog\Model\AttributeInterface::setAttributeType()` has been deprecated in favor of `Pim\Component\Catalog\Model\AttributeInterface::setType()`
- `Pim\Component\Catalog\Model\AttributeInterface::getAttributeType()` has been deprecated in favor of `Pim\Component\Catalog\Model\AttributeInterface::getType()`

## BC breaks

### Bundles

- Remove deprecated bundle `Pim\Bundle\WebServiceBundle\PimWebServiceBundle`
- Remove deprecated bundle `Oro\Bundle\UIBundle\OroUIBundle`
- Remove deprecated bundle `Oro\Bundle\FormBundle\OroFormBundle`

### Routing

- Change route from `pim_user_user_rest_get` to `pim_user_user_rest_get_current`. Route `pim_user_user_rest_get` now fetch a user the given username.
- Change route `pim_enrich_channel_edit` to use `code` identifier instead of `id`
- Change association type route to use `code` instead of `id` for fetching

### Dependency Injection

- Remove services `oro_user.role_manager` and `oro_user.group_manager`
- Remove services `pim_enrich.form.view.view_updater.registry` and `pim_enrich.form.view.view_updater.variant`
- Remove service and parameter: `pim_enrich_image` and `pim_enrich.form.type.image.class`
- Rename service `pim_serializer.normalizer.job_instance` to `pim_catalog.normalizer.standard.job_instance`
- Rename service `pim_connector.array_converter.structured.job_instance` to `pim_connector.array_converter.standard.job_instance`
- Rename service `pim_serializer.normalizer.association_type` to `pim_catalog.normalizer.standard.association_type`
- Rename service `pim_serializer.normalizer.attribute` to `pim_catalog.normalizer.standard.attribute`
- Rename service `pim_serializer.normalizer.attribute_group` to `pim_catalog.normalizer.standard.attribute_group`
- Rename service `pim_serializer.normalizer.attribute_option` to `pim_catalog.normalizer.standard.attribute_option`
- Rename service `pim_serializer.normalizer.category` to `pim_catalog.normalizer.standard.category`
- Rename service `pim_serializer.normalizer.channel` to `pim_catalog.normalizer.standard.channel`
- Rename service `pim_serializer.normalizer.datetime` to `pim_catalog.normalizer.standard.datetime`
- Rename service `pim_serializer.normalizer.family` to `pim_catalog.normalizer.standard.family`
- Rename service `pim_serializer.normalizer.group` to `pim_catalog.normalizer.standard.proxy_group`
- Rename service `pim_serializer.normalizer.product` to `pim_catalog.normalizer.standard.product`
- Rename service `pim_serializer.normalizer.product_properties` to `pim_catalog.normalizer.standard.product.properties`
- Rename service `pim_serializer.normalizer.product_associations` to `pim_catalog.normalizer.standard.product.associations`
- Rename service `pim_serializer.normalizer.product_values` to `pim_catalog.normalizer.standard.product.product_values`
- Rename service `pim_serializer.normalizer.product_value` to `pim_catalog.normalizer.standard.product.product_value`
- Rename service `pim_serializer.normalizer.product_price` to `pim_catalog.normalizer.standard.product.price`
- Rename service `pim_serializer.normalizer.metric` to `pim_catalog.normalizer.standard.product.metric`
- Rename service `pim_serializer.normalizer.file` to `pim_catalog.normalizer.standard.file`
- Rename service `pim_serializer.normalizer.currency` to `pim_catalog.normalizer.standard.currency`
- Rename service `pim_serializer.normalizer.group_type` to `pim_catalog.normalizer.standard.group_type`
- Rename service `pim_serializer.normalizer.locale` to `pim_catalog.normalizer.standard.locale`
- Rename service `pim_serializer.normalizer.label_translation` to `pim_catalog.normalizer.standard.translation`
- Rename service `pim_serializer.normalizer.comment` to `pim_comment.normalizer.standard.comment`


### Classes

- Remove class `Pim\Component\ReferenceData\Normalizer\Structured\ReferenceDataNormalizer`
- Remove class `Oro\Bundle\UserBundle\Entity\Manager\GroupManager`
- Remove class `Oro\Bundle\UserBundle\Entity\Manager\RoleManager`
- Remove class `Pim\Bundle\ImportExportBundle\DependencyInjection\Compiler\RegisterJobNameVisibilityCheckerPass`
- Remove class `Pim\Bundle\ImportExportBundle\DependencyInjection\Compiler\RegisterJobParametersFormsOptionsPass`
- Remove class `Pim\Bundle\ImportExportBundle\DependencyInjection\Compiler\RegisterJobParametersModelTransformersPass`
- Remove class `Pim\Bundle\ImportExportBundle\DependencyInjection\Compiler\RegisterJobTemplatePass`
- Remove class `Pim\Bundle\ImportExportBundle\Form\DataTransformer\ConfigurationToJobParametersTransformer`
- Remove class `Pim\Bundle\ImportExportBundle\Form\Type\JobParameter\LocaleChoiceType`
- Remove class `Pim\Bundle\ImportExportBundle\Form\Type\JobParametersType`
- Remove class `Pim\Bundle\ImportExportBundle\JobParameters\FormConfigurationProvider\ProductCsvExport`
- Remove class `Pim\Bundle\ImportExportBundle\JobParameters\FormConfigurationProvider\ProductCsvImport`
- Remove class `Pim\Bundle\ImportExportBundle\JobParameters\FormConfigurationProvider\ProductXlsxExport`
- Remove class `Pim\Bundle\ImportExportBundle\JobParameters\FormConfigurationProvider\SimpleCsvExport`
- Remove class `Pim\Bundle\ImportExportBundle\JobParameters\FormConfigurationProvider\SimpleCsvImport`
- Remove class `Pim\Bundle\ImportExportBundle\JobParameters\FormConfigurationProvider\SimpleXlsxExport`
- Remove class `Pim\Bundle\ImportExportBundle\JobParameters\FormConfigurationProvider\SimpleXlsxImport`
- Remove class `Pim\Bundle\ImportExportBundle\JobParameters\FormConfigurationProvider\SimpleYamlExport`
- Remove class `Pim\Bundle\ImportExportBundle\JobParameters\FormConfigurationProvider\SimpleYamlImport`
- Remove class `Pim\Bundle\ImportExportBundle\JobParameters\FormConfigurationProvider\VariantGroupCsvExport`
- Remove class `Pim\Bundle\ImportExportBundle\JobParameters\FormConfigurationProvider\VariantGroupCsvImport`
- Remove class `Pim\Bundle\ImportExportBundle\JobParameters\FormConfigurationProvider\VariantGroupXlsxExport`
- Remove class `Pim\Bundle\ImportExportBundle\JobParameters\FormConfigurationProviderInterface`
- Remove class `Pim\Bundle\ImportExportBundle\JobParameters\FormConfigurationProviderRegistry`
- Remove class `Pim\Bundle\ImportExportBundle\JobTemplate\JobTemplateProvider`
- Remove class `Pim\Bundle\ImportExportBundle\JobTemplate\JobTemplateProviderInterface`
- Remove class `Pim\Bundle\ImportExportBundle\Twig\NormalizeConfigurationExtension`
- Remove class `Pim\Bundle\ImportExportBundle\ViewElement\Checker\JobNameVisibilityChecker`
- Remove class `Pim\Bundle\EnrichBundle\DependencyInjection\Compiler\RegisterViewUpdatersPass`
- Remove class `Pim\Bundle\EnrichBundle\Form\View\ProductFormViewInterface`
- Remove class `Pim\Bundle\EnrichBundle\Form\View\ViewUpdater\VariantViewUpdater`
- Remove class `Pim\Bundle\EnrichBundle\Form\View\ViewUpdater\ViewUpdaterInterface`
- Remove class `Pim\Bundle\EnrichBundle\Form\View\ViewUpdater\ViewUpdaterRegistry`
- Remove class `Pim\Bundle\EnrichBundle\Form\Type\ProductCreateType`
- Remove class `Pim\Bundle\EnrichBundle\Form\Type\ChannelType`
- Remove class `Pim\Bundle\EnrichBundle\Form\Type\ConversionUnitsType`
- Remove class `Pim\Bundle\NotificationBundle\Manager\NotificationManager`
- Remove class `Pim\Bundle\EnrichBundle\Form\Subscriber\AddAttributeAsLabelSubscriber`
- Remove class `Pim\Bundle\EnrichBundle\Form\Subscriber\AddAttributeRequirementsSubscriber`
- Remove class `Pim\Bundle\EnrichBundle\Form\Subscriber\DisableFamilyFieldsSubscriber`
- Remove interface `Pim\Bundle\UIBundle\Entity\Repository\OptionRepositoryInterface`
- Move all classes in `Pim\Component\Catalog\Denormalizer\Structured\` to `Pim\Component\Catalog\Denormalizer\Standard\`
- Move all classes in `Pim\Component\ReferenceData\Denormalizer\Structured\` to `Pim\Component\ReferenceData\Denormalizer\Standard\`
- Move `Akeneo\Component\Batch\Normalizer\Structured\JobInstanceNormalizer` to `Akeneo\Component\Batch\Normalizer\Standard\JobInstanceNormalizer`
- Move `Pim\Component\Catalog\Normalizer\Structured\AssociationTypeNormalizer` to `Pim\Component\Catalog\Normalizer\Standard\AssociationTypeNormalizer`
- Move `Pim\Component\Catalog\Normalizer\Structured\AttributeGroupNormalizer` to `Pim\Component\Catalog\Normalizer\Standard\AttributeGroupNormalizer`
- Move `Pim\Component\Catalog\Normalizer\Structured\AttributeNormalizer` to `Pim\Component\Catalog\Normalizer\Standard\AttributeNormalizer`
- Move `Pim\Component\Catalog\Normalizer\Structured\AttributeOptionNormalizer` to `Pim\Component\Catalog\Normalizer\Standard\AttributeOptionNormalizer`
- Move `Pim\Component\Catalog\Normalizer\Structured\CategoryNormalizer` to `Pim\Component\Catalog\Normalizer\Standard\CategoryNormalizer`
- Move `Pim\Component\Catalog\Normalizer\Structured\ChannelNormalizer` to `Pim\Component\Catalog\Normalizer\Structured\ChannelNormalizer`.
- Move `Pim\Component\Catalog\Normalizer\Structured\CurrencyNormalizer` to `Pim\Component\Catalog\Normalizer\Standard\CurrencyNormalizer`
- Move `Pim\Component\Catalog\Normalizer\Structured\DateTimeNormalizer` to `Pim\Component\Catalog\Normalizer\Standard\DateTimeNormalizer`
- Move `Pim\Component\Catalog\Normalizer\Structured\FamilyNormalizer` to `Pim\Component\Catalog\Normalizer\Standard\FamilyNormalizer`
- Move `Pim\Component\Catalog\Normalizer\Structured\FileNormalizer` to `Pim\Component\Catalog\Normalizer\Standard\FileNormalizer`
- Move `Pim\Component\Catalog\Normalizer\Structured\GroupNormalizer` to `Pim\Component\Catalog\Normalizer\Standard\ProxyGroupNormalizer`. Remove `Symfony\Component\Serializer\Normalizer\DenormalizerInterface`, `Symfony\Component\Serializer\Normalizer\NormalizerInterface` and `Symfony\Component\Serializer\Normalizer\SerializerAwareNormalizer` from the constructor and add `Symfony\Component\Serializer\Normalizer\NormalizerInterface` as first and second parameters.
- Move `Pim\Component\Catalog\Normalizer\Structured\GroupTypeNormalizer` to `Pim\Component\Catalog\Normalizer\Standard\GroupTypeNormalizer`
- Move `Pim\Component\Catalog\Normalizer\Structured\LocaleNormalizer` to `Pim\Component\Catalog\Normalizer\Standard\LocaleNormalizer`
- Move `Pim\Component\Catalog\Normalizer\Structured\MetricNormalizer` to `Pim\Component\Catalog\Normalizer\Standard\Product\MetricNormalizer`
- Move `Pim\Component\Catalog\Normalizer\Structured\ProductAssociationsNormalizer` to `Pim\Component\Catalog\Normalizer\Standard\Product\AssociationsNormalizer`
- Move `Pim\Component\Catalog\Normalizer\Structured\ProductNormalizer` to `Pim\Component\Catalog\Normalizer\Standard\ProductNormalizer`
- Move `Pim\Component\Catalog\Normalizer\Structured\ProductPriceNormalizer` to `Pim\Component\Catalog\Normalizer\Standard\Product\PriceNormalizer`
- Move `Pim\Component\Catalog\Normalizer\Structured\ProductPropertiesNormalizer` to `Pim\Component\Catalog\Normalizer\Standard\Product\PropertiesNormalizer`
- Move `Pim\Component\Catalog\Normalizer\Structured\ProductValueNormalizer` to `Pim\Component\Catalog\Normalizer\Standard\Product\ProductValueNormalizer`
- Move `Pim\Component\Catalog\Normalizer\Structured\ProductValuesNormalizer` to `Pim\Component\Catalog\Normalizer\Standard\Product\ProductValuesNormalizer`
- Move `Pim\Component\Catalog\Normalizer\Structured\TranslationNormalizer` to `Pim\Component\Catalog\Normalizer\Standard\TranslationNormalizer`
- Move `Pim\Bundle\CommentBundle\Normalizer\Structured\CommentNormalizer` to `Pim\Bundle\CommentBundle\Normalizer\Standard\CommentNormalizer` and remove `Akeneo\Component\Localization\Presenter\PresenterInterface` and `Pim\Bundle\EnrichBundle\Resolver\LocaleResolver` from constructor.
- Move `Pim\Bundle\UserBundle\Entity\Repository\GroupRepository` to `Pim\Bundle\UserBundle\Doctrine\ORM\Repository\GroupRepository`
- Move `Pim\Bundle\UserBundle\Entity\Repository\RoleRepository` to `Pim\Bundle\UserBundle\Doctrine\ORM\Repository\RoleRepository`
- Move `Pim\Bundle\UserBundle\Entity\Repository\UserRepository` to `Pim\Bundle\UserBundle\Doctrine\ORM\Repository\UserRepository`
- Move `Pim\Bundle\UserBundle\Entity\Repository\UserRepositoryInterface` to `Pim\Bundle\Repository\UserRepositoryInterface`
- `Pim\Component\Catalog\Model\ChannelInterface` implements `Akeneo\Component\Localization\Model\TranslatableInterface`
- Update classes and services to use the interface `Pim\Component\User\Model\GroupInterface` in place of `Oro\Bundle\UserBundle\Entity\Group`

### Constructors

- Change the constructor of `Pim\Component\Catalog\Updater\ChannelUpdater` to add `Pim\Component\Catalog\Repositor\AttributeRepositoryInterface` and add `Akeneo\Bundle\MeasureBundle\Manager\MeasureManager`
- Change the constructor of `Pim\Component\Catalog\Denormalizer\Standard\ProductValueDenormalizer` to add `Pim\Component\Catalog\Factory\ProductValueFactory`
- Change the constructor of `Pim\Component\Catalog\Builder\ProductBuilder` to add `Pim\Component\Catalog\Factory\ProductValueFactory`
- Change the constructor of `Pim\Bundle\FilterBundle\Filter\Product\InGroupFilter` to add `Pim\Bundle\CatalogBundle\Doctrine\Common\Filter\ObjectCodeResolver`
- Change the constructor of `Pim\Component\Connector\Writer\File\Yaml\Writer` to add `Pim\Component\Connector\ArrayConverter\ArrayConverterInterface`
- Change the constructor of `Pim\Bundle\VersioningBundle\Normalizer\Flat\AssociationTypeNormalizer` to add `Symfony\Component\Serializer\Normalizer\NormalizerInterface`
- Change the constructor of `Pim\Bundle\VersioningBundle\Normalizer\Flat\AttributeGroupNormalizer` to add `Symfony\Component\Serializer\Normalizer\NormalizerInterface`
- Change the constructor of `Pim\Bundle\VersioningBundle\Normalizer\Flat\Attribute` to add `Symfony\Component\Serializer\Normalizer\NormalizerInterface`
- Change the constructor of `Pim\Bundle\VersioningBundle\Normalizer\Flat\CategoryNormalizer` to add `Symfony\Component\Serializer\Normalizer\NormalizerInterface`
- Change the constructor of `Pim\Bundle\VersioningBundle\Normalizer\Flat\ChannelNormalizer` to add `Symfony\Component\Serializer\Normalizer\NormalizerInterface`
- Change the constructor of `Pim\Bundle\VersioningBundle\Normalizer\Flat\FamilyNormalizer` to add `Symfony\Component\Serializer\Normalizer\NormalizerInterface`
- Change the constructor of `Pim\Bundle\VersioningBundle\Normalizer\Flat\FileNormalizer` to remove `Pim\Component\Connector\Writer\File\FileExporterPathGeneratorInterface`
- Change the constructor of `Pim\Bundle\VersioningBundle\Normalizer\Flat\GroupNormalizer` to add `Symfony\Component\Serializer\Normalizer\NormalizerInterface`
- Change the constructor of `Pim\Bundle\VersioningBundle\Normalizer\Flat\LocaleNormalizer` to add `Symfony\Component\Serializer\Normalizer\NormalizerInterface`
- Change the constructor of `Pim\Bundle\VersioningBundle\Normalizer\Flat\ProductValueNormalizer` to remove `Pim\Component\Catalog\Localization\Localizer\LocalizerRegistryInterface`
- Change the constructor of `Pim\Bundle\DashboardBundle\Widget\CompletenessWidget` to add the FQCN `Pim\Bundle\CatalogBundle\Entity\ChannelTranslation` (string)
- Change the constructor of `Pim\Bundle\EnrichBundle\Form\Type\ChannelType` to add `Pim\Bundle\UserBundle\Context\UserContext`
- Change the constructor of `Pim\Component\Connector\ArrayConverter\FlatToStandard\ProductAssociation` to remove `Pim\Component\Connector\ArrayConverter\FlatToStandard\Product\AttributeColumnsResolver`
- Change the constructor of `Pim\Component\Connector\ArrayConverter\FlatToStandard\Product`. Add `Pim\Component\Catalog\Repository\AttributeRepositoryInterface` and `Pim\Component\Connector\ArrayConverter\ArrayConverterInterface`. Remove `Pim\Component\Connector\ArrayConverter\FlatToStandard\Product\ValueConverter\ValueConverterRegistryInterface` and `Pim\Component\Connector\ArrayConverter\FlatToStandard\Product\AttributeColumnInfoExtractor`
- Change the constructor of `Pim\Bundle\DataGridBundle\Controller\DatagridViewController` to keep `Symfony\Bundle\FrameworkBundle\Templating\EngineInterface` as the only argument
- Change the constructor of `Pim\Bundle\DataGridBundle\Controller\Rest\DatagridViewController`add `Akeneo\Component\StorageUtils\Updater\ObjectUpdaterInterface` and `Akeneo\Component\StorageUtils\Factory\SimpleFactoryInterface`
- Change the constructor of `Pim\Bundle\EnrichBundle\Controller\Rest\CategoryController` to add `Symfony\Component\Serializer\Normalizer\NormalizerInterface`
- Change the constructor of `Pim\Bundle\EnrichBundle\Controller\Rest\ProductCommentController`. Add `Akeneo\Component\Localization\Presenter\PresenterInterface` and `Pim\Bundle\EnrichBundle\Resolver\LocaleResolver`.
- Change the constructor of `Pim\Bundle\EnrichBundle\Controller\Rest\ProductController` to add `Pim\Component\Enrich\Converter\ConverterInterface`
- Change the constructor of `Pim\Bundle\EnrichBundle\Controller\Rest\VariantGroupController` to add `Pim\Component\Enrich\Converter\ConverterInterface`
- Change the constructor of `Pim\Bundle\EnrichBundle\MassEditAction\Operation\EditCommonAttributes` to remove the tenth argument `tmpStorageDir` and add `Pim\Component\Enrich\Converter\ConverterInterface`
- Change the constructor of `Pim\Bundle\EnrichBundle\Normalizer\GroupNormalizer` to add `Pim\Component\Enrich\Converter\ConverterInterface`
- Change the constructor of `Pim\Bundle\EnrichBundle\Normalizer\ProductNormalizer` to add `Pim\Component\Enrich\Converter\ConverterInterface`
- Change the constructor of `Pim\Bundle\EnrichBundle\Normalizer\AssociationTypeNormalizer` to add `versionManager` and `versionNormalizer`
- Change the constructor of `Pim\Bundle\EnrichBundle\Controller\Rest\AssociationTypeController` to add `remover`, `updater`, `saver`, `validator` and `userContext`
- Change the constructor of `Pim\Bundle\ImportExportBundle\Controller\JobProfileController` to remove `Akeneo\Bundle\BatchBundle\Launcher\JobLauncherInterface`, `Symfony\Component\HttpFoundation\Request`, `Symfony\Component\EventDispatcher\EventDispatcherInterface`, `Symfony\Component\Validator\Validator\ValidatorInterface`, `Pim\Bundle\ImportExportBundle\JobTemplate\JobTemplateProviderInterface`, `Pim\Bundle\ImportExportBundle\Entity\Repository\JobInstanceRepository`, `Symfony\Component\Security\Core\Authentication\Token\Storage\TokenStorageInterface`, `Akeneo\Component\Batch\Job\JobParametersValidator`
- Change the constructor of `Pim\Component\Catalog\Updater\AssociationTypeUpdater` to remove `Akeneo\Component\StorageUtils\Repository\IdentifiableObjectRepositoryInterface`
- Change the constructor of `Pim\Bundle\DashboardBundle\Widget\LinksWidget` to add `Oro\Bundle\SecurityBundle\SecurityFacade` and array parameters
- Change the constructor of `Pim\Bundle\DashboardBundle\Widget\CompletenessWidget` to add `Pim\Bundle\CatalogBundle\Filter\ObjectFilterInterface`
- Change the constructor of `Pim\Bundle\DashboardBundle\Widget\LastOperationsWidget` to add `Oro\Bundle\SecurityBundle\SecurityFacade` and array parameters
- Change the constructor of `Pim\Bundle\EnrichBundle\Controller\Rest\ChannelController` to add `Pim\Component\Catalog\Updater\ChannelUpdater`, `Akeneo\Component\StorageUtils\Saver\SaverInterface`, `Akeneo\Component\StorageUtils\Remover\RemoverInterface`, `Akeneo\Component\StorageUtils\Factory\SimpleFactoryInterface`, `Symfony\Component\Validator\Validator\ValidatorInterface`
- Change the constructor of `Pim\Bundle\EnrichBundle\Controller\ChannelController` to remove all dependencies
- Change the constructor of `Pim\Bundle\EnrichBundle\Normalizer\ChannelNormalizer` to add `Pim\Bundle\VersioningBundle\Manager\VersionManager` and `Symfony\Component\Serializer\Normalizer\NormalizerInterface`
- Change the constructor of `Pim\Bundle\DataGridBundle\Manager\DatagridViewManager` to remove `Akeneo\Component\StorageUtils\Saver\SaverInterface` and `Akeneo\Component\StorageUtils\Remover\RemoverInterface`
- Change the constructor of `Pim\Bundle\EnrichBundle\Manager\SequentialEditManager` to remove `Akeneo\Component\StorageUtils\Saver\SaverInterface`
- Change the constructor of `Pim\Bundle\EnrichBundle\Controller\SequentialEditController` to add `Akeneo\Component\StorageUtils\Saver\SaverInterface`
- Update the constructor of `Pim\Bundle\UIBundle\Form\Transformer\AjaxEntityTransformer` first parameter to `Pim\Bundle\CatalogBundle\Doctrine\ORM\Repository\AttributeOptionRepository`
- Change the constructor of `Pim\Bundle\EnrichBundle\Controller\FamilyController` to remove `formFactory`, `templating`, `translator`, `doctrine`, `channelRepository`, `attributeClass`, `familySaver`, `familyRemover`, `familyClass`, `attributeRepo`, `familyRepository`, `validator`
- Change the constructor of `Pim\Bundle\EnrichBundle\Controller\Rest\FamilyController` to add `updater`, `saver`, `remover`, `validator`, `securityFacade`
- Change the constructor of `Pim\Bundle\EnrichBundle\Form\Type\FamilyType` to remove `requireSubscriber`, `attributeClass`, `fieldSubscriber`, `labelSubscriber`
- Change the constructor of `Pim\Bundle\EnrichBundle\Controller\Rest\AttributeGroupController` to add `attributeGroupSearchableRepository`

### Methods

- Remove `createDatagridQueryBuilder` method from `Pim\Component\Catalog\Repository\CurrencyRepositoryInterface`
- Remove `createDatagridQueryBuilder` method from `Pim\Component\Catalog\Repository\LocaleInterface`
- Remove `createDatagridQueryBuilder` method from `Pim\Component\Catalog\Repository\AssociationTypeRepositoryInterface`
- Remove `createDatagridQueryBuilder` method from `Pim\Component\Catalog\Repository\AttributeRepositoryInterface`
- Remove `createDatagridQueryBuilder` method from `Pim\Component\Catalog\Repository\ChannelRepositoryInterface`
- Remove `createDatagridQueryBuilder` method from `Pim\Component\Catalog\Repository\FamilyRepositoryInterface`
- Remove `createDatagridQueryBuilder` method from `Pim\Component\Catalog\Repository\GroupRepositoryInterface`
- Remove `createDatagridQueryBuilder` method from `Pim\Component\Catalog\Repository\GroupTypeRepositoryInterface`
- Remove methods `listColumnsAction` and  `removeAction` of the `Pim\Bundle\DataGridBundle\Controller\DatagridViewController`
- Remove unused `findCommonAttributeIds` method from `Pim\Component\Catalog\Repository\ProductMassActionRepositoryInterface`
- Remove deprecated `findAllWithAttribute` method from `Pim\Component\Catalog\Repository\ProductRepositoryInterface`
- Remove deprecated `findAllWithAttributeOption` method from `Pim\Component\Catalog\Repository\ProductRepositoryInterface`
- Remove deprecated method `getDeletedLocaleIdsForChannel` from `Pim\Bundle\CatalogBundle\Doctrine\ORM\Repository\ChannelRepository` and `Pim\Component\Catalog\Repository\ChannelRepositoryInterface`
- Remove deprecated method `removeAttributeFromProduct` from `Pim\Component\Catalog\Builder\ProductBuilder` and `Pim\Component\Catalog\Builder\ProductBuilderInterface`
- Remove deprecated methods `addAttribute`, `removeAttribute`, `getAttributes`, `setAttributes` and `getAttributeIds` from `Pim\Bundle\CatalogBundle\Entity\Group` and `Pim\Component\Catalog\Model\GroupInterface`
- Change the constructor of `Pim\Component\Catalog\Updater\ProductUpdater` to add an array parameter
- Add a new argument `$localeCode` (string) in `Pim\Component\Catalog\Repository\ChannelRepositoryInterface::getLabelsIndexedByCode()`
- Add a new argument `$localeCode` (string) in `Pim\Component\Catalog\Repository\CompletenessRepositoryInterface::getProductsCountPerChannels()` and `Pim\Component\Catalog\CompletenessRepositoryInterface::getCompleteProductsCountPerChannels()`
- Add method `getAllChildrenCodes` to `Akeneo\Component\Classification\Repository\CategoryRepositoryInterface`
- Add method `findDatagridViewBySearch` to `Pim\Bundle\DataGridBundle\Repository\DatagridViewRepositoryInterface`
- Remove `removeAction` method of `Pim\Bundle\EnrichBundle\Controller\ChannelController`
- Change `Pim\Bundle\EnrichBundle\Controller\AssociationTypeController` to remove `removeAction` and change `editAction`
- Change method `indexAction` of `Pim\Bundle\EnrichBundle\Controller\Rest\LocaleController` to return all locales by default and only activated if `activated` parameter `true`
- Rename method `findDatagridViewByUserAndAlias` to `findDatagridViewByAlias` and removed the UserInterface parameter

### Exceptions

- Change exception `\InvalidArgumentException` by `Akeneo\Component\StorageUtils\Exception\PropertyException` thrown by `Akeneo\Component\StorageUtils\Updater\ObjectUpdaterInterface:update()`
- Change exception `Pim\Component\Catalog\Exception\InvalidArgumentException` and `\RuntimeException` by `Akeneo\Component\StorageUtils\Exception\PropertyException` thrown by `Pim\Component\Catalog\Updater\Copier\AttributeCopierInterface:copyAttributeData()`
- Change exception `Pim\Component\Catalog\Exception\InvalidArgumentException` and `\RuntimeException` by `Akeneo\Component\StorageUtils\Exception\PropertyException` thrown by `Pim\Component\Catalog\Updater\Copier\FieldCopierInterface:copyFieldData()`
- Replace arguments `$action, $type` by `$className` (string) on `Pim\Component\Catalog\Exception\InvalidArgumentException`
- Add exception `Akeneo\Component\StorageUtils\Exception\PropertyException` thrown by `Pim\Component\Catalog\Updater\Adder\AttributeAdderInterface:addAttributeData()`
- Add exception `Akeneo\Component\StorageUtils\Exception\PropertyException` thrown by `Pim\Component\Catalog\Updater\Adder\FieldAdderInterface:addFieldData()`
- Add exception `Akeneo\Component\StorageUtils\Exception\PropertyException` thrown by `Pim\Component\Catalog\Updater\Remover\AttributeRemoverInterface:removeAttributeData()`
- Add exception `Akeneo\Component\StorageUtils\Exception\PropertyException` thrown by `Pim\Component\Catalog\Updater\Remover\FieldRemoverInterface:removeFieldData()`
- Add exception `Akeneo\Component\StorageUtils\Exception\PropertyException` thrown by `Pim\Component\Catalog\Updater\Setter\AttributeSetterInterface:setAttributeData()`
- Add exception `Akeneo\Component\StorageUtils\Exception\PropertyException` thrown by `Pim\Component\Catalog\Updater\Setter\FieldSetterInterface:setFieldData()`

### Configuration

- Remove `wsse_secured` firewall in security.yml<|MERGE_RESOLUTION|>--- conflicted
+++ resolved
@@ -1,5 +1,3 @@
-<<<<<<< HEAD
-=======
 # 1.7.29 (2018-08-01)
 
 ## Bug fixes
@@ -20,7 +18,6 @@
 
 - GITHUB-8521: Update reference data configuration following the PIM-7456
 
->>>>>>> 3be3826e
 # 1.7.26 (2018-07-23)
 
 ## Bug fixes
@@ -30,8 +27,6 @@
 - PIM-7473: Enables cache to avoid reloading validation mapping files
 - PIM-7459: Fix completeness performances issues with high number of locales on MongoDB
 - PIM-7525: Add loading mask to avoid multiple import launches
-<<<<<<< HEAD
-=======
 - PIM-7456: Security vulnerabilities in dependencies.
 
 ## BC breaks:
@@ -43,7 +38,6 @@
 ### Routing
 
 - Remove routing from `APYJsFormValidationBundle`
->>>>>>> 3be3826e
 
 # 1.7.25 (2018-07-06)
 
