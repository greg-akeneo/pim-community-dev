# 1.7.x

## Bug Fixes

- PIM-6270: Fix sequential edit style
- PIM-6265: Fix user menu navigation
- GITHUB-5307: Fix sort order in field "Attribute group"
- PIM-6240: Display the code instead of undefined if channel's locale is not filled for the given locale
<<<<<<< HEAD
- PIM-6273: Enable removing attributes in mass edit products form
=======
- PIM-6071: Hide add option icon for non-editable fields
>>>>>>> 91f43333

# 1.7.1 (2017-03-23)

## Bug Fixes

- PIM-6085: Association import step is not working with custom column name.
- PIM-6207: Correctly dismiss "Unsaved changes" message on system configuration.
- PIM-6213: Remove ticks on published form
- PIM-6242: Fix UI glitch on TWA completeness filter search field
- PIM-6239: Translate scope with catalog locale
- GITHUB-3435: Sort order products datagrid `Manage filter` options
- PIM-6250: Fix attribute export.
- GITHUB-5538: User without permissions access to import/export jobs through `Process tracker`
- PIM-6258: Fix permissions issue for listing locales, associations, families to display correctly the pef
- PIM-6253: Add missing permissions on entities of the API
- PIM-6252: Fix Summernote (WYSIWYG) style
- PIM-6249: Correctly load more results from select2 when needed in the View Selector

# 1.7.0 (2017-03-14)

## Functional improvements

- API-84: As Julia, I would like to list/get/download a media file
- API-85: As Julia, I would like to create a media file
- API-76: As Julia, I would like to list locales
- API-31: As Julia, I would like to list attribute options
- API-126: Change attribute form "scope" input to a yes/no switch

## Bug Fixes

- PIM-6210: fix unused fields on import profiles
- PIM-6203: Fix various design bugs
- PIM-6200: Only the owner of a view can save and remove it.

## BC breaks

### Methods

- Remove `getApi` and `setApi` methods from `Pim\Bundle\UserBundle\Entity\UserInterface`

### Classes

- Remove class `Oro\Bundle\UserBundle\Entity\UserApi`
- Remove class `Oro\Bundle\UserBundle\Form\EventListener\UserApiSubscriber`
- Remove class `Oro\Bundle\UserBundle\Form\Type\UserApiType`
- Remove class `Oro\Bundle\UserBundle\Command\GenerateWSSEHeaderCommand`
- Remove class `Oro\Bundle\UserBundle\Security\WsseAuthListener`
- Remove class `Oro\Bundle\UserBundle\Security\WsseUserProvider`
- Remove Class `Pim\Bundle\UserBundle\Security\WsseUserProvider`

# 1.7.0-BETA2 (2017-03-06)

# 1.7.0-BETA1 (2017-03-02)

## Functional improvements

- AMS-27: Add badges next to fields to inform the user that the field need to be filled.

## Web API

- API-47: Use OAuth2 to authenticate users on the web API
- API-48: As Peter, I would like to generate client_id and secret keys for OAuth2
- API-63: As Peter, I would like to manage who can access to the web API
- API-18: As Julia, I would like to list and filter products
- API-9: As Julia, I would like to get/create/update/delete a product
- API-16: As Julia, I would like to list families
- API-23: As Julia, I would like to get/create/update a family
- API-15: As Julia, I would like to list attributes
- API-22: As Julia, I would like to get/create/update an attribute
- API-17: As Julia, I would like to list categories
- API-29: As Julia, I would like to get/create/update a category
- API-75: As Julia, I would like to list channels
- API-77: As Filips, I would like to discover all routes in the API

# 1.7.0-ALPHA1 (2017-02-23)

## Bug Fixes

- PIM-6161: Fix Tooltips and errors rendering on Import/Export Builder
- GITHUB-5038: Fixed job name visibility checker to also check additional config
- GITHUB-5062: Fixed unit conversion for ElectricCharge, cheers @gplanchat!
- GITHUB-5294: Fixed infinite loading if no attribute is configured as a product identifier, cheers @gplanchat!
- GITHUB-5337: Fixed Widget Registry. Priority is now taken in account.
- PIM-6127: In the family import, the attributes required should be in the family
- PIM-6125: In the family import, the attribute_as_label has to be in the family and its type has to be identifier or text
- GITHUB-4772: Switching between tabs of family edit form removes newly added attributes

## Functional improvements

- PIM-6106: As Peter, I would like to remove the escape parameter not usefull in the XLSX connector
- PIM-6081: As Julia, when I use a multiselect filter in a grid, I would like to automatically unchecked ALL
- PIM-6058: As Julia, I would like to define as default a view I have not created
- PIM-6090: As Julia, I would like to see my dashboard according to my rights
- PIM-6093: As Peter, I would like to know the imports/exports or mass actions with warnings
- PIM-6088: As Julia, I would like to change the view per page by default to 25
- PIM-6052: As Julia, I would like to use filters "is not empty" in the product grid
- PIM-6075: As Julia, I would like to view the asset thumbnail in the proposals
- Change the loading message by a more humanized message to share our love.
- Add Energy measure family and conversions cheers @JulienDotDev!
- Complete Duration measure family with week, month, year and related conversions cheers @JulienDotDev!
- Add CaseBox measure family and conversions, cheers @gplanchat!
- Add history support for the channel conversion units.
- Add warning count on export execution grid and dashboard
- Add not empty filter operator on product grid and product export builder
- PIM-6095: Selector on family attribute's tab to add all attributes of an attribute group

## Technical improvements

- TIP-682: Update to Symfony 2.7.23
- TIP-666: Implement BEM methodology for CSS
- TIP-575: Rename FileIterator classes to FlatFileIterator and changes the reader/processor behavior to iterate over the item's position in the file instead of the item's line number in the file.
- TIP-662: Removed the WITH_REQUIRED_IDENTIFIER option from `Pim\Component\Connector\ArrayConverter\FlatToStandard\Product` as it was not used anymore.
- TIP-667: Introduce a product value factory service to instanciate product values.
- TIP-652: Redo the import/export screens in new PEF architecture
- GITHUB-5380: Add `Pim\Component\User\Model\GroupInterface`
- GITHUB-4696: Ping the server before updating job and step execution data to prevent "MySQL Server has gone away" issue cheers @qrz-io!
- GITHUB-5391: Redo association type edit form using backbonejs architecture and internal REST API
- GITHUB-5455: Redo channel edit form using backbonejs architecture and internal REST API, implement `Pim\Bundle\CatalogBundle\Doctrine\Common\Remover\ChannelRemover` and move validation logic from controller to newly created remover
- GITHUB-5573: Redo family edit form using backbonejs architecture and internal REST API, implement `Pim\Bundle\EnrichBundle\Doctrine\ORM\Repository\AttributeGroupSearchableRepository`

## Deprecations

- In the _Product Query Builder_, aka _PQB_, (`Pim\Component\Catalog\Query\ProductQueryBuilderInterface`), filtering products by the following filters is now deprecated: `categories.id`, `family.id`, `groups.id`.
  Filters `categories`, `family` and `groups` have been introduced and the _PQB_ now uses them by default. The filters `categories.code`, `family.code` and `groups.code` are deprecated.
  In the next version, the deprecated filters will be removed.
- As it's not needed anymore to convert `codes` to `ids` in order to filter products, `Pim\Bundle\CatalogBundle\Doctrine\Common\Filter\ObjectIdResolver` and `Pim\Bundle\CatalogBundle\Doctrine\Common\Filter\ObjectIdResolverInterface` are now deprecated.
- Creating a product value with the ProductBuilder (`Pim\Component\Catalog\Denormalizer\Standard\ProductValueDenormalizer`) using the `createProductValue` method is now deprecated. It is advised to use the ProductValueFactory (`Pim\Component\Catalog\Factory\ProductValueFactory`) instead.
- `Pim\Component\Catalog\Model\AttributeInterface::setAttributeType()` has been deprecated in favor of `Pim\Component\Catalog\Model\AttributeInterface::setType()`
- `Pim\Component\Catalog\Model\AttributeInterface::getAttributeType()` has been deprecated in favor of `Pim\Component\Catalog\Model\AttributeInterface::getType()`

## BC breaks

### Bundles

- Remove deprecated bundle `Pim\Bundle\WebServiceBundle\PimWebServiceBundle`
- Remove deprecated bundle `Oro\Bundle\UIBundle\OroUIBundle`
- Remove deprecated bundle `Oro\Bundle\FormBundle\OroFormBundle`

### Routing

- Change route from `pim_user_user_rest_get` to `pim_user_user_rest_get_current`. Route `pim_user_user_rest_get` now fetch a user the given username.
- Change route `pim_enrich_channel_edit` to use `code` identifier instead of `id`
- Change association type route to use `code` instead of `id` for fetching

### Dependency Injection

- Remove services `oro_user.role_manager` and `oro_user.group_manager`
- Remove services `pim_enrich.form.view.view_updater.registry` and `pim_enrich.form.view.view_updater.variant`
- Remove service and parameter: `pim_enrich_image` and `pim_enrich.form.type.image.class`
- Rename service `pim_serializer.normalizer.job_instance` to `pim_catalog.normalizer.standard.job_instance`
- Rename service `pim_connector.array_converter.structured.job_instance` to `pim_connector.array_converter.standard.job_instance`
- Rename service `pim_serializer.normalizer.association_type` to `pim_catalog.normalizer.standard.association_type`
- Rename service `pim_serializer.normalizer.attribute` to `pim_catalog.normalizer.standard.attribute`
- Rename service `pim_serializer.normalizer.attribute_group` to `pim_catalog.normalizer.standard.attribute_group`
- Rename service `pim_serializer.normalizer.attribute_option` to `pim_catalog.normalizer.standard.attribute_option`
- Rename service `pim_serializer.normalizer.category` to `pim_catalog.normalizer.standard.category`
- Rename service `pim_serializer.normalizer.channel` to `pim_catalog.normalizer.standard.channel`
- Rename service `pim_serializer.normalizer.datetime` to `pim_catalog.normalizer.standard.datetime`
- Rename service `pim_serializer.normalizer.family` to `pim_catalog.normalizer.standard.family`
- Rename service `pim_serializer.normalizer.group` to `pim_catalog.normalizer.standard.proxy_group`
- Rename service `pim_serializer.normalizer.product` to `pim_catalog.normalizer.standard.product`
- Rename service `pim_serializer.normalizer.product_properties` to `pim_catalog.normalizer.standard.product.properties`
- Rename service `pim_serializer.normalizer.product_associations` to `pim_catalog.normalizer.standard.product.associations`
- Rename service `pim_serializer.normalizer.product_values` to `pim_catalog.normalizer.standard.product.product_values`
- Rename service `pim_serializer.normalizer.product_value` to `pim_catalog.normalizer.standard.product.product_value`
- Rename service `pim_serializer.normalizer.product_price` to `pim_catalog.normalizer.standard.product.price`
- Rename service `pim_serializer.normalizer.metric` to `pim_catalog.normalizer.standard.product.metric`
- Rename service `pim_serializer.normalizer.file` to `pim_catalog.normalizer.standard.file`
- Rename service `pim_serializer.normalizer.currency` to `pim_catalog.normalizer.standard.currency`
- Rename service `pim_serializer.normalizer.group_type` to `pim_catalog.normalizer.standard.group_type`
- Rename service `pim_serializer.normalizer.locale` to `pim_catalog.normalizer.standard.locale`
- Rename service `pim_serializer.normalizer.label_translation` to `pim_catalog.normalizer.standard.translation`
- Rename service `pim_serializer.normalizer.comment` to `pim_comment.normalizer.standard.comment`


### Classes

- Remove class `Pim\Component\ReferenceData\Normalizer\Structured\ReferenceDataNormalizer`
- Remove class `Oro\Bundle\UserBundle\Entity\Manager\GroupManager`
- Remove class `Oro\Bundle\UserBundle\Entity\Manager\RoleManager`
- Remove class `Pim\Bundle\ImportExportBundle\DependencyInjection\Compiler\RegisterJobNameVisibilityCheckerPass`
- Remove class `Pim\Bundle\ImportExportBundle\DependencyInjection\Compiler\RegisterJobParametersFormsOptionsPass`
- Remove class `Pim\Bundle\ImportExportBundle\DependencyInjection\Compiler\RegisterJobParametersModelTransformersPass`
- Remove class `Pim\Bundle\ImportExportBundle\DependencyInjection\Compiler\RegisterJobTemplatePass`
- Remove class `Pim\Bundle\ImportExportBundle\Form\DataTransformer\ConfigurationToJobParametersTransformer`
- Remove class `Pim\Bundle\ImportExportBundle\Form\Type\JobParameter\LocaleChoiceType`
- Remove class `Pim\Bundle\ImportExportBundle\Form\Type\JobParametersType`
- Remove class `Pim\Bundle\ImportExportBundle\JobParameters\FormConfigurationProvider\ProductCsvExport`
- Remove class `Pim\Bundle\ImportExportBundle\JobParameters\FormConfigurationProvider\ProductCsvImport`
- Remove class `Pim\Bundle\ImportExportBundle\JobParameters\FormConfigurationProvider\ProductXlsxExport`
- Remove class `Pim\Bundle\ImportExportBundle\JobParameters\FormConfigurationProvider\SimpleCsvExport`
- Remove class `Pim\Bundle\ImportExportBundle\JobParameters\FormConfigurationProvider\SimpleCsvImport`
- Remove class `Pim\Bundle\ImportExportBundle\JobParameters\FormConfigurationProvider\SimpleXlsxExport`
- Remove class `Pim\Bundle\ImportExportBundle\JobParameters\FormConfigurationProvider\SimpleXlsxImport`
- Remove class `Pim\Bundle\ImportExportBundle\JobParameters\FormConfigurationProvider\SimpleYamlExport`
- Remove class `Pim\Bundle\ImportExportBundle\JobParameters\FormConfigurationProvider\SimpleYamlImport`
- Remove class `Pim\Bundle\ImportExportBundle\JobParameters\FormConfigurationProvider\VariantGroupCsvExport`
- Remove class `Pim\Bundle\ImportExportBundle\JobParameters\FormConfigurationProvider\VariantGroupCsvImport`
- Remove class `Pim\Bundle\ImportExportBundle\JobParameters\FormConfigurationProvider\VariantGroupXlsxExport`
- Remove class `Pim\Bundle\ImportExportBundle\JobParameters\FormConfigurationProviderInterface`
- Remove class `Pim\Bundle\ImportExportBundle\JobParameters\FormConfigurationProviderRegistry`
- Remove class `Pim\Bundle\ImportExportBundle\JobTemplate\JobTemplateProvider`
- Remove class `Pim\Bundle\ImportExportBundle\JobTemplate\JobTemplateProviderInterface`
- Remove class `Pim\Bundle\ImportExportBundle\Twig\NormalizeConfigurationExtension`
- Remove class `Pim\Bundle\ImportExportBundle\ViewElement\Checker\JobNameVisibilityChecker`
- Remove class `Pim\Bundle\EnrichBundle\DependencyInjection\Compiler\RegisterViewUpdatersPass`
- Remove class `Pim\Bundle\EnrichBundle\Form\View\ProductFormViewInterface`
- Remove class `Pim\Bundle\EnrichBundle\Form\View\ViewUpdater\VariantViewUpdater`
- Remove class `Pim\Bundle\EnrichBundle\Form\View\ViewUpdater\ViewUpdaterInterface`
- Remove class `Pim\Bundle\EnrichBundle\Form\View\ViewUpdater\ViewUpdaterRegistry`
- Remove class `Pim\Bundle\EnrichBundle\Form\Type\ProductCreateType`
- Remove class `Pim\Bundle\EnrichBundle\Form\Type\ChannelType`
- Remove class `Pim\Bundle\EnrichBundle\Form\Type\ConversionUnitsType`
- Remove class `Pim\Bundle\NotificationBundle\Manager\NotificationManager`
- Remove class `Pim\Bundle\EnrichBundle\Form\Subscriber\AddAttributeAsLabelSubscriber`
- Remove class `Pim\Bundle\EnrichBundle\Form\Subscriber\AddAttributeRequirementsSubscriber`
- Remove class `Pim\Bundle\EnrichBundle\Form\Subscriber\DisableFamilyFieldsSubscriber`
- Remove interface `Pim\Bundle\UIBundle\Entity\Repository\OptionRepositoryInterface`
- Move all classes in `Pim\Component\Catalog\Denormalizer\Structured\` to `Pim\Component\Catalog\Denormalizer\Standard\`
- Move all classes in `Pim\Component\ReferenceData\Denormalizer\Structured\` to `Pim\Component\ReferenceData\Denormalizer\Standard\`
- Move `Akeneo\Component\Batch\Normalizer\Structured\JobInstanceNormalizer` to `Akeneo\Component\Batch\Normalizer\Standard\JobInstanceNormalizer`
- Move `Pim\Component\Catalog\Normalizer\Structured\AssociationTypeNormalizer` to `Pim\Component\Catalog\Normalizer\Standard\AssociationTypeNormalizer`
- Move `Pim\Component\Catalog\Normalizer\Structured\AttributeGroupNormalizer` to `Pim\Component\Catalog\Normalizer\Standard\AttributeGroupNormalizer`
- Move `Pim\Component\Catalog\Normalizer\Structured\AttributeNormalizer` to `Pim\Component\Catalog\Normalizer\Standard\AttributeNormalizer`
- Move `Pim\Component\Catalog\Normalizer\Structured\AttributeOptionNormalizer` to `Pim\Component\Catalog\Normalizer\Standard\AttributeOptionNormalizer`
- Move `Pim\Component\Catalog\Normalizer\Structured\CategoryNormalizer` to `Pim\Component\Catalog\Normalizer\Standard\CategoryNormalizer`
- Move `Pim\Component\Catalog\Normalizer\Structured\ChannelNormalizer` to `Pim\Component\Catalog\Normalizer\Structured\ChannelNormalizer`.
- Move `Pim\Component\Catalog\Normalizer\Structured\CurrencyNormalizer` to `Pim\Component\Catalog\Normalizer\Standard\CurrencyNormalizer`
- Move `Pim\Component\Catalog\Normalizer\Structured\DateTimeNormalizer` to `Pim\Component\Catalog\Normalizer\Standard\DateTimeNormalizer`
- Move `Pim\Component\Catalog\Normalizer\Structured\FamilyNormalizer` to `Pim\Component\Catalog\Normalizer\Standard\FamilyNormalizer`
- Move `Pim\Component\Catalog\Normalizer\Structured\FileNormalizer` to `Pim\Component\Catalog\Normalizer\Standard\FileNormalizer`
- Move `Pim\Component\Catalog\Normalizer\Structured\GroupNormalizer` to `Pim\Component\Catalog\Normalizer\Standard\ProxyGroupNormalizer`. Remove `Symfony\Component\Serializer\Normalizer\DenormalizerInterface`, `Symfony\Component\Serializer\Normalizer\NormalizerInterface` and `Symfony\Component\Serializer\Normalizer\SerializerAwareNormalizer` from the constructor and add `Symfony\Component\Serializer\Normalizer\NormalizerInterface` as first and second parameters.
- Move `Pim\Component\Catalog\Normalizer\Structured\GroupTypeNormalizer` to `Pim\Component\Catalog\Normalizer\Standard\GroupTypeNormalizer`
- Move `Pim\Component\Catalog\Normalizer\Structured\LocaleNormalizer` to `Pim\Component\Catalog\Normalizer\Standard\LocaleNormalizer`
- Move `Pim\Component\Catalog\Normalizer\Structured\MetricNormalizer` to `Pim\Component\Catalog\Normalizer\Standard\Product\MetricNormalizer`
- Move `Pim\Component\Catalog\Normalizer\Structured\ProductAssociationsNormalizer` to `Pim\Component\Catalog\Normalizer\Standard\Product\AssociationsNormalizer`
- Move `Pim\Component\Catalog\Normalizer\Structured\ProductNormalizer` to `Pim\Component\Catalog\Normalizer\Standard\ProductNormalizer`
- Move `Pim\Component\Catalog\Normalizer\Structured\ProductPriceNormalizer` to `Pim\Component\Catalog\Normalizer\Standard\Product\PriceNormalizer`
- Move `Pim\Component\Catalog\Normalizer\Structured\ProductPropertiesNormalizer` to `Pim\Component\Catalog\Normalizer\Standard\Product\PropertiesNormalizer`
- Move `Pim\Component\Catalog\Normalizer\Structured\ProductValueNormalizer` to `Pim\Component\Catalog\Normalizer\Standard\Product\ProductValueNormalizer`
- Move `Pim\Component\Catalog\Normalizer\Structured\ProductValuesNormalizer` to `Pim\Component\Catalog\Normalizer\Standard\Product\ProductValuesNormalizer`
- Move `Pim\Component\Catalog\Normalizer\Structured\TranslationNormalizer` to `Pim\Component\Catalog\Normalizer\Standard\TranslationNormalizer`
- Move `Pim\Bundle\CommentBundle\Normalizer\Structured\CommentNormalizer` to `Pim\Bundle\CommentBundle\Normalizer\Standard\CommentNormalizer` and remove `Akeneo\Component\Localization\Presenter\PresenterInterface` and `Pim\Bundle\EnrichBundle\Resolver\LocaleResolver` from constructor.
- Move `Pim\Bundle\UserBundle\Entity\Repository\GroupRepository` to `Pim\Bundle\UserBundle\Doctrine\ORM\Repository\GroupRepository`
- Move `Pim\Bundle\UserBundle\Entity\Repository\RoleRepository` to `Pim\Bundle\UserBundle\Doctrine\ORM\Repository\RoleRepository`
- Move `Pim\Bundle\UserBundle\Entity\Repository\UserRepository` to `Pim\Bundle\UserBundle\Doctrine\ORM\Repository\UserRepository`
- Move `Pim\Bundle\UserBundle\Entity\Repository\UserRepositoryInterface` to `Pim\Bundle\Repository\UserRepositoryInterface`
- `Pim\Component\Catalog\Model\ChannelInterface` implements `Akeneo\Component\Localization\Model\TranslatableInterface`
- Update classes and services to use the interface `Pim\Component\User\Model\GroupInterface` in place of `Oro\Bundle\UserBundle\Entity\Group`

### Constructors

- Change the constructor of `Pim\Component\Catalog\Updater\ChannelUpdater` to add `Pim\Component\Catalog\Repositor\AttributeRepositoryInterface` and add `Akeneo\Bundle\MeasureBundle\Manager\MeasureManager`
- Change the constructor of `Pim\Component\Catalog\Denormalizer\Standard\ProductValueDenormalizer` to add `Pim\Component\Catalog\Factory\ProductValueFactory`
- Change the constructor of `Pim\Component\Catalog\Builder\ProductBuilder` to add `Pim\Component\Catalog\Factory\ProductValueFactory`
- Change the constructor of `Pim\Bundle\FilterBundle\Filter\Product\InGroupFilter` to add `Pim\Bundle\CatalogBundle\Doctrine\Common\Filter\ObjectCodeResolver`
- Change the constructor of `Pim\Component\Connector\Writer\File\Yaml\Writer` to add `Pim\Component\Connector\ArrayConverter\ArrayConverterInterface`
- Change the constructor of `Pim\Bundle\VersioningBundle\Normalizer\Flat\AssociationTypeNormalizer` to add `Symfony\Component\Serializer\Normalizer\NormalizerInterface`
- Change the constructor of `Pim\Bundle\VersioningBundle\Normalizer\Flat\AttributeGroupNormalizer` to add `Symfony\Component\Serializer\Normalizer\NormalizerInterface`
- Change the constructor of `Pim\Bundle\VersioningBundle\Normalizer\Flat\Attribute` to add `Symfony\Component\Serializer\Normalizer\NormalizerInterface`
- Change the constructor of `Pim\Bundle\VersioningBundle\Normalizer\Flat\CategoryNormalizer` to add `Symfony\Component\Serializer\Normalizer\NormalizerInterface`
- Change the constructor of `Pim\Bundle\VersioningBundle\Normalizer\Flat\ChannelNormalizer` to add `Symfony\Component\Serializer\Normalizer\NormalizerInterface`
- Change the constructor of `Pim\Bundle\VersioningBundle\Normalizer\Flat\FamilyNormalizer` to add `Symfony\Component\Serializer\Normalizer\NormalizerInterface`
- Change the constructor of `Pim\Bundle\VersioningBundle\Normalizer\Flat\FileNormalizer` to remove `Pim\Component\Connector\Writer\File\FileExporterPathGeneratorInterface`
- Change the constructor of `Pim\Bundle\VersioningBundle\Normalizer\Flat\GroupNormalizer` to add `Symfony\Component\Serializer\Normalizer\NormalizerInterface`
- Change the constructor of `Pim\Bundle\VersioningBundle\Normalizer\Flat\LocaleNormalizer` to add `Symfony\Component\Serializer\Normalizer\NormalizerInterface`
- Change the constructor of `Pim\Bundle\VersioningBundle\Normalizer\Flat\ProductValueNormalizer` to remove `Pim\Component\Catalog\Localization\Localizer\LocalizerRegistryInterface`
- Change the constructor of `Pim\Bundle\DashboardBundle\Widget\CompletenessWidget` to add the FQCN `Pim\Bundle\CatalogBundle\Entity\ChannelTranslation` (string)
- Change the constructor of `Pim\Bundle\EnrichBundle\Form\Type\ChannelType` to add `Pim\Bundle\UserBundle\Context\UserContext`
- Change the constructor of `Pim\Component\Connector\ArrayConverter\FlatToStandard\ProductAssociation` to remove `Pim\Component\Connector\ArrayConverter\FlatToStandard\Product\AttributeColumnsResolver`
- Change the constructor of `Pim\Component\Connector\ArrayConverter\FlatToStandard\Product`. Add `Pim\Component\Catalog\Repository\AttributeRepositoryInterface` and `Pim\Component\Connector\ArrayConverter\ArrayConverterInterface`. Remove `Pim\Component\Connector\ArrayConverter\FlatToStandard\Product\ValueConverter\ValueConverterRegistryInterface` and `Pim\Component\Connector\ArrayConverter\FlatToStandard\Product\AttributeColumnInfoExtractor`
- Change the constructor of `Pim\Bundle\DataGridBundle\Controller\DatagridViewController` to keep `Symfony\Bundle\FrameworkBundle\Templating\EngineInterface` as the only argument
- Change the constructor of `Pim\Bundle\DataGridBundle\Controller\Rest\DatagridViewController`add `Akeneo\Component\StorageUtils\Updater\ObjectUpdaterInterface` and `Akeneo\Component\StorageUtils\Factory\SimpleFactoryInterface`
- Change the constructor of `Pim\Bundle\EnrichBundle\Controller\Rest\CategoryController` to add `Symfony\Component\Serializer\Normalizer\NormalizerInterface`
- Change the constructor of `Pim\Bundle\EnrichBundle\Controller\Rest\ProductCommentController`. Add `Akeneo\Component\Localization\Presenter\PresenterInterface` and `Pim\Bundle\EnrichBundle\Resolver\LocaleResolver`.
- Change the constructor of `Pim\Bundle\EnrichBundle\Controller\Rest\ProductController` to add `Pim\Component\Enrich\Converter\ConverterInterface`
- Change the constructor of `Pim\Bundle\EnrichBundle\Controller\Rest\VariantGroupController` to add `Pim\Component\Enrich\Converter\ConverterInterface`
- Change the constructor of `Pim\Bundle\EnrichBundle\MassEditAction\Operation\EditCommonAttributes` to remove the tenth argument `tmpStorageDir` and add `Pim\Component\Enrich\Converter\ConverterInterface`
- Change the constructor of `Pim\Bundle\EnrichBundle\Normalizer\GroupNormalizer` to add `Pim\Component\Enrich\Converter\ConverterInterface`
- Change the constructor of `Pim\Bundle\EnrichBundle\Normalizer\ProductNormalizer` to add `Pim\Component\Enrich\Converter\ConverterInterface`
- Change the constructor of `Pim\Bundle\EnrichBundle\Normalizer\AssociationTypeNormalizer` to add `versionManager` and `versionNormalizer`
- Change the constructor of `Pim\Bundle\EnrichBundle\Controller\Rest\AssociationTypeController` to add `remover`, `updater`, `saver`, `validator` and `userContext`
- Change the constructor of `Pim\Bundle\ImportExportBundle\Controller\JobProfileController` to remove `Akeneo\Bundle\BatchBundle\Launcher\JobLauncherInterface`, `Symfony\Component\HttpFoundation\Request`, `Symfony\Component\EventDispatcher\EventDispatcherInterface`, `Symfony\Component\Validator\Validator\ValidatorInterface`, `Pim\Bundle\ImportExportBundle\JobTemplate\JobTemplateProviderInterface`, `Pim\Bundle\ImportExportBundle\Entity\Repository\JobInstanceRepository`, `Symfony\Component\Security\Core\Authentication\Token\Storage\TokenStorageInterface`, `Akeneo\Component\Batch\Job\JobParametersValidator`
- Change the constructor of `Pim\Component\Catalog\Updater\AssociationTypeUpdater` to remove `Akeneo\Component\StorageUtils\Repository\IdentifiableObjectRepositoryInterface`
- Change the constructor of `Pim\Bundle\DashboardBundle\Widget\LinksWidget` to add `Oro\Bundle\SecurityBundle\SecurityFacade` and array parameters
- Change the constructor of `Pim\Bundle\DashboardBundle\Widget\CompletenessWidget` to add `Pim\Bundle\CatalogBundle\Filter\ObjectFilterInterface`
- Change the constructor of `Pim\Bundle\DashboardBundle\Widget\LastOperationsWidget` to add `Oro\Bundle\SecurityBundle\SecurityFacade` and array parameters
- Change the constructor of `Pim\Bundle\EnrichBundle\Controller\Rest\ChannelController` to add `Pim\Component\Catalog\Updater\ChannelUpdater`, `Akeneo\Component\StorageUtils\Saver\SaverInterface`, `Akeneo\Component\StorageUtils\Remover\RemoverInterface`, `Akeneo\Component\StorageUtils\Factory\SimpleFactoryInterface`, `Symfony\Component\Validator\Validator\ValidatorInterface`
- Change the constructor of `Pim\Bundle\EnrichBundle\Controller\ChannelController` to remove all dependencies
- Change the constructor of `Pim\Bundle\EnrichBundle\Normalizer\ChannelNormalizer` to add `Pim\Bundle\VersioningBundle\Manager\VersionManager` and `Symfony\Component\Serializer\Normalizer\NormalizerInterface`
- Change the constructor of `Pim\Bundle\DataGridBundle\Manager\DatagridViewManager` to remove `Akeneo\Component\StorageUtils\Saver\SaverInterface` and `Akeneo\Component\StorageUtils\Remover\RemoverInterface`
- Change the constructor of `Pim\Bundle\EnrichBundle\Manager\SequentialEditManager` to remove `Akeneo\Component\StorageUtils\Saver\SaverInterface`
- Change the constructor of `Pim\Bundle\EnrichBundle\Controller\SequentialEditController` to add `Akeneo\Component\StorageUtils\Saver\SaverInterface`
- Update the constructor of `Pim\Bundle\UIBundle\Form\Transformer\AjaxEntityTransformer` first parameter to `Pim\Bundle\CatalogBundle\Doctrine\ORM\Repository\AttributeOptionRepository`
- Change the constructor of `Pim\Bundle\EnrichBundle\Controller\FamilyController` to remove `formFactory`, `templating`, `translator`, `doctrine`, `channelRepository`, `attributeClass`, `familySaver`, `familyRemover`, `familyClass`, `attributeRepo`, `familyRepository`, `validator`
- Change the constructor of `Pim\Bundle\EnrichBundle\Controller\Rest\FamilyController` to add `updater`, `saver`, `remover`, `validator`, `securityFacade`
- Change the constructor of `Pim\Bundle\EnrichBundle\Form\Type\FamilyType` to remove `requireSubscriber`, `attributeClass`, `fieldSubscriber`, `labelSubscriber`
- Change the constructor of `Pim\Bundle\EnrichBundle\Controller\Rest\AttributeGroupController` to add `attributeGroupSearchableRepository`

### Methods

- Remove `createDatagridQueryBuilder` method from `Pim\Component\Catalog\Repository\CurrencyRepositoryInterface`
- Remove `createDatagridQueryBuilder` method from `Pim\Component\Catalog\Repository\LocaleInterface`
- Remove `createDatagridQueryBuilder` method from `Pim\Component\Catalog\Repository\AssociationTypeRepositoryInterface`
- Remove `createDatagridQueryBuilder` method from `Pim\Component\Catalog\Repository\AttributeRepositoryInterface`
- Remove `createDatagridQueryBuilder` method from `Pim\Component\Catalog\Repository\ChannelRepositoryInterface`
- Remove `createDatagridQueryBuilder` method from `Pim\Component\Catalog\Repository\FamilyRepositoryInterface`
- Remove `createDatagridQueryBuilder` method from `Pim\Component\Catalog\Repository\GroupRepositoryInterface`
- Remove `createDatagridQueryBuilder` method from `Pim\Component\Catalog\Repository\GroupTypeRepositoryInterface`
- Remove methods `listColumnsAction` and  `removeAction` of the `Pim\Bundle\DataGridBundle\Controller\DatagridViewController`
- Remove unused `findCommonAttributeIds` method from `Pim\Component\Catalog\Repository\ProductMassActionRepositoryInterface`
- Remove deprecated `findAllWithAttribute` method from `Pim\Component\Catalog\Repository\ProductRepositoryInterface`
- Remove deprecated `findAllWithAttributeOption` method from `Pim\Component\Catalog\Repository\ProductRepositoryInterface`
- Remove deprecated method `getDeletedLocaleIdsForChannel` from `Pim\Bundle\CatalogBundle\Doctrine\ORM\Repository\ChannelRepository` and `Pim\Component\Catalog\Repository\ChannelRepositoryInterface`
- Remove deprecated method `removeAttributeFromProduct` from `Pim\Component\Catalog\Builder\ProductBuilder` and `Pim\Component\Catalog\Builder\ProductBuilderInterface`
- Remove deprecated methods `addAttribute`, `removeAttribute`, `getAttributes`, `setAttributes` and `getAttributeIds` from `Pim\Bundle\CatalogBundle\Entity\Group` and `Pim\Component\Catalog\Model\GroupInterface`
- Change the constructor of `Pim\Component\Catalog\Updater\ProductUpdater` to add an array parameter
- Add a new argument `$localeCode` (string) in `Pim\Component\Catalog\Repository\ChannelRepositoryInterface::getLabelsIndexedByCode()`
- Add a new argument `$localeCode` (string) in `Pim\Component\Catalog\Repository\CompletenessRepositoryInterface::getProductsCountPerChannels()` and `Pim\Component\Catalog\CompletenessRepositoryInterface::getCompleteProductsCountPerChannels()`
- Add method `getAllChildrenCodes` to `Akeneo\Component\Classification\Repository\CategoryRepositoryInterface`
- Add method `findDatagridViewBySearch` to `Pim\Bundle\DataGridBundle\Repository\DatagridViewRepositoryInterface`
- Remove `removeAction` method of `Pim\Bundle\EnrichBundle\Controller\ChannelController`
- Change `Pim\Bundle\EnrichBundle\Controller\AssociationTypeController` to remove `removeAction` and change `editAction`
- Change method `indexAction` of `Pim\Bundle\EnrichBundle\Controller\Rest\LocaleController` to return all locales by default and only activated if `activated` parameter `true`
- Rename method `findDatagridViewByUserAndAlias` to `findDatagridViewByAlias` and removed the UserInterface parameter

### Exceptions

- Change exception `\InvalidArgumentException` by `Akeneo\Component\StorageUtils\Exception\PropertyException` thrown by `Akeneo\Component\StorageUtils\Updater\ObjectUpdaterInterface:update()`
- Change exception `Pim\Component\Catalog\Exception\InvalidArgumentException` and `\RuntimeException` by `Akeneo\Component\StorageUtils\Exception\PropertyException` thrown by `Pim\Component\Catalog\Updater\Copier\AttributeCopierInterface:copyAttributeData()`
- Change exception `Pim\Component\Catalog\Exception\InvalidArgumentException` and `\RuntimeException` by `Akeneo\Component\StorageUtils\Exception\PropertyException` thrown by `Pim\Component\Catalog\Updater\Copier\FieldCopierInterface:copyFieldData()`
- Replace arguments `$action, $type` by `$className` (string) on `Pim\Component\Catalog\Exception\InvalidArgumentException`
- Add exception `Akeneo\Component\StorageUtils\Exception\PropertyException` thrown by `Pim\Component\Catalog\Updater\Adder\AttributeAdderInterface:addAttributeData()`
- Add exception `Akeneo\Component\StorageUtils\Exception\PropertyException` thrown by `Pim\Component\Catalog\Updater\Adder\FieldAdderInterface:addFieldData()`
- Add exception `Akeneo\Component\StorageUtils\Exception\PropertyException` thrown by `Pim\Component\Catalog\Updater\Remover\AttributeRemoverInterface:removeAttributeData()`
- Add exception `Akeneo\Component\StorageUtils\Exception\PropertyException` thrown by `Pim\Component\Catalog\Updater\Remover\FieldRemoverInterface:removeFieldData()`
- Add exception `Akeneo\Component\StorageUtils\Exception\PropertyException` thrown by `Pim\Component\Catalog\Updater\Setter\AttributeSetterInterface:setAttributeData()`
- Add exception `Akeneo\Component\StorageUtils\Exception\PropertyException` thrown by `Pim\Component\Catalog\Updater\Setter\FieldSetterInterface:setFieldData()`

### Configuration

- Remove `wsse_secured` firewall in security.yml<|MERGE_RESOLUTION|>--- conflicted
+++ resolved
@@ -6,11 +6,9 @@
 - PIM-6265: Fix user menu navigation
 - GITHUB-5307: Fix sort order in field "Attribute group"
 - PIM-6240: Display the code instead of undefined if channel's locale is not filled for the given locale
-<<<<<<< HEAD
+- PIM-6071: Hide add option icon for non-editable fields
 - PIM-6273: Enable removing attributes in mass edit products form
-=======
-- PIM-6071: Hide add option icon for non-editable fields
->>>>>>> 91f43333
+- PIM-6277: Display channel labels in completeness tab
 
 # 1.7.1 (2017-03-23)
 
