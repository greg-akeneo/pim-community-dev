--- conflicted
+++ resolved
@@ -4,11 +4,8 @@
 
 - PIM-6958: fix loading a product with a reference data that is not available (simpleselect or multiselect)
 
-<<<<<<< HEAD
-=======
 # 2.0.7 (2017-11-23)
 
->>>>>>> c60157d1
 ## Better manage products with variants!
 
 - PIM-6567: Add edition capabilities to family variants from the UI (distribution of the attributes)
