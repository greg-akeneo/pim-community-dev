--- conflicted
+++ resolved
@@ -2,11 +2,8 @@
 
 ## Bug fixes
 
-<<<<<<< HEAD
-- PIM-7300: fix the status filter on product grid for products with parent
-=======
+- PIM-7300: fix the status filter on product grid for products with parent.
 - PIM-7282: Add validation on the code value during the attribute creation to prohibit the "entity_type" value.
->>>>>>> 25dc8aa1
 
 # 2.0.21 (2018-04-10)
 
