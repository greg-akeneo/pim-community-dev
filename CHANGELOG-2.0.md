--- conflicted
+++ resolved
@@ -3,7 +3,7 @@
 ## Better manage products with variants!
 
 - PIM-6341: Allow cascade deletion of product models via the grid and PEF
-
+- PIM-6357: Adds mass edit of attributes for product and product models
 
 ## BC breaks
 
@@ -21,11 +21,7 @@
 ## Better manage products with variants!
 
 - PIM-6349: Adds mass edit to add products to an existing product model
-<<<<<<< HEAD
-- PIM-6357: Adds mass edit of attributes for product and product models
-=======
 - PIM-6791: Change a product in a variant product by import
->>>>>>> f6aa9d3c
 
 ## Update jobs
 
