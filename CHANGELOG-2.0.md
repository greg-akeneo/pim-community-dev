# 2.0.x

## Bug fixes

- PIM-7111: Fix display bug on variant axis completeness
<<<<<<< HEAD
=======
- PIM-6908: Fix cancel button on unsaved changes dialog
- PIM-6913: Fix incorrect product completeness percentage
>>>>>>> 222595b9

# 2.0.12 (2018-01-12)

## Bug fixes

- PIM-7102: Fix product categories and groups being lost when attaching a product to a product model
- PIM-6874: Fix select attribute groups from PEF when there are more than 25
- PIM-7086: Fix enable loading message in system configuration
- API-567: Fix validation of product-models on API
- PIM-7085: Fix translation missing
- PIM-6965: Show short view|project name in the grid
- PIM-7083: fix access to product edit form if no right to view default locale
- PIM-7082: remove double user menu on product import edit form
- PIM-7084: fix attribute suppression
- PIM-6355: Fix the count by categories on the product grid
- PIM-7105: Fix un-index variant product on deletion

## Improvements

- PIM-7103: Improve product datagrid performance

## Better manage products with variants!

- API-516: be able to add a parent to a product via API
- API-566: "updated" filter works on product variant if its product models were updated

## BC Breaks

- Changes the constructor of `Pim\Bundle\ApiBundle\Controller\ProductController` to add `Pim\Component\Catalog\EntityWithFamilyVariant\AddParent`
- Changes the service `pim_enrich.doctrine.counter.category_product` first argument to a `@pim_catalog.query.product_query_builder_factory`

# 2.0.11 (2018-01-05)

## Bug fixes

- API-568: Forbid the use of an non existing attribute in product creation and update
- API-544: Forbid the use of an non existing attribute in product models creation and update
- PIM-7062: Allow to delete attributes contained in a family variant
- PIM-6944: Fix delta export for variant products
- PIM-7070: Fix sequential edit when selecting multiple product models
- PIM-6812: Change the message when delete an attribute as variant axis
- PIM-7048: Fix cascade persist issue during import of families with variant
- PIM-7049: Fix random order of attribute options
- PIM-7080: Fix memory leak on product export
- PIM-6955: Fix delete user
- PIM-7065: Fix versioning when attribute codes are numerics.
- PIM-7087: Fix completeness normalization when channel code is numeric.
- PIM-6968: Fix mass delete product

## Improvements

- PIM-7079: Improve indexation performance of ValueCollection when deleting values

## BC breaks

- Changes the constructor of  `Pim\Component\Catalog\ProductModel\Filter\ProductAttributeFilter` add `Akeneo\Component\StorageUtils\Repository\IdentifiableObjectRepositoryInterface`
- Changes the constructor of  `Pim\Component\Catalog\ProductModel\Filter\ProductModelAttributeFilter` add `Akeneo\Component\StorageUtils\Repository\IdentifiableObjectRepositoryInterface`
- Changes the constructor of `Pim\Bundle\EnrichBundle\Controller\Rest\AttributeController` add `Doctrine\ORM\EntityManagerInterface` and `Symfony\Component\Translation\TranslatorInterface`
- Changes the constructor of `Pim\Bundle\CatalogBundle\EventSubscriber\SaveFamilyVariantOnFamilyUpdateSubscriber` add `Akeneo\Component\StorageUtils\Detacher\BulkObjectDetacherInterface`
- Changes the constructor of `Pim/Bundle/DataGridBundle/Extension/MassAction/Handler/DeleteProductsMassActionHandler` to add `Akeneo\Component\StorageUtils\Cursor\CursorFactoryInterface`
- Changes the constructor of `Pim\Bundle\ApiBundle\Controller\MediaFileController` to add `Akeneo\Component\StorageUtils\Repository\IdentifiableObjectRepositoryInterface`
- Changes the constructor of `Pim\Bundle\ApiBundle\Controller\MediaFileController` to add `Akeneo\Component\StorageUtils\Updater\ObjectUpdaterInterface`
- Changes the constructor of `Pim\Bundle\ApiBundle\Controller\MediaFileController` to add `Akeneo\Component\StorageUtils\Saver\SaverInterface`

## Better manage products with variants!

- API-543: update product model with media file via API

# 2.0.10 (2017-12-22)

## Bug fixes

- PIM-7032: Fix close button when clicking on "Compare/Translate" option on the product edit form
- PIM-7063: Add validation for AttributeGroup - cannot remove AttributeGroup containing attributes and cannot remove AttributGroup "other"

# 2.0.9 (2017-12-15)

## Bug fixes

- PIM-7037: Allows code to be an integer on product model import
- PIM-7011: XLSX Options Import - Simple select attribute option cannot be updated for options with numeric codes
- PIM-7039: Association grid, scopable attributes used as labels do not appear
- PIM-6980: Missing labels for attribute prevent you from creating a variant family
- PIM-7030: Not allow empty Metric value as axis for variant products

## Better manage products with variants!

- PIM-6341: Allow cascade deletion of product models via the grid and PEF
- PIM-6357: Adds mass edit of attributes for product and product models

## BC breaks

- MySQL table constraints and elasticsearch indexes have changed. Please execute the pending migrations using the `doctrine:migrations:migrate` console command.

# 2.0.8 (2017-12-07)

## Bug fixes

- PIM-7035: fix reset login page style and error 500 thrown after submitting form
- PIM-7045: fix memory leak in step `Compute product model descendants` for product model import
- PIM-6958: fix loading a product with a reference data that is not available (simpleselect or multiselect)

## Better manage products with variants!

- PIM-6349: Adds mass edit to add products to an existing product model
- PIM-6791: Change a product in a variant product by import

## Update jobs

IMPORTANT: In order to use the new mass edit, please execute `bin/console akeneo:batch:create-job internal add_to_existing_product_model mass_edit add_to_existing_product_model '{}' 'Add products to an existing product model' --env=prod`

## BC breaks

- Changes the constructor of `Pim\Bundle\EnrichBundle\Controller\Rest\ProductModelController` to add `Pim\Component\Catalog\Repository\FamilyVariantRepositoryInterface`
- Changes the constructor of `Akeneo\Bundle\ElasticsearchBundle\Cursor\CursorFactory` to add `Akeneo\Component\StorageUtils\Repository\CursorableRepositoryInterface` and remove `Doctrine\Common\Persistence\ObjectManager` and string `$entityClassName`
- Changes the constructor of `Akeneo\Bundle\ElasticsearchBundle\Cursor\FromSizeCursorFactory` to add `Akeneo\Component\StorageUtils\Repository\CursorableRepositoryInterface` and remove `Doctrine\Common\Persistence\ObjectManager` and string `$entityClassName`
- Changes the constructor of `Akeneo\Bundle\ElasticsearchBundle\Cursor\SearchAfterSizeCursorFactory` to add `Akeneo\Component\StorageUtils\Repository\CursorableRepositoryInterface` and remove `Doctrine\Common\Persistence\ObjectManager` and string `$entityClassName`
- Deletes `Pim\Component\Catalog\Repository\ProductRepositoryInterface::getAssociatedProductIds()`
- Changes the constructor of `Pim\Component\Catalog\Validator\Constraints\ImmutableVariantAxesValuesValidator` to remove `Doctrine\ORM\EntityManagerInterface`


# 2.0.7 (2017-11-23)

## Better manage products with variants!

- PIM-6567: Add edition capabilities to family variants from the UI (distribution of the attributes)
- PIM-6460: Preventing from deleting attributes used as axis from the family and remove the deleted attributes from the family variants
- PIM-6986: Change the image in add variant modal
- API-400: Update partially a family variant with the API
- API-401: Update partially a list of family variants with the API
- PIM-6357: Show the right count when selecting product and product models on mass edit

## Bug fixes

- PIM-6489: fix the sort of attributes in attribute groups
- PIM-6997: fixes product model indexing CLI command slowness
- PIM-6959: fix getting the product label according to the scope if needed

## Improvements

- IM-825: allow concurrent AJAX requests by closing the session in a listener
- PIM-6838: Display completeness panel after Attributes in the PEF
- PIM-6891: On the grid, execute the ES query only once, not twice
- PIM-6967: Allow category panels to be resized
- PIM-6585: Add help center link in menu
- PIM-6833: Aligns technical requirements with documentation
- PIM-6992: Keep category panel open
- PIM-6791: Change a product in a variant product by import

## BC breaks

- New data has been indexed in Elasticsearch. Please re-index the products and product models by launching the commands `pim:product:index --all -e prod` and `pim:product-model:index --all -e prod`.
- Change the constructor of `Pim\Bundle\ApiBundle\Controller\FamilyVariantController` to add `Pim\Bundle\ApiBundle\Stream\StreamResourceResponse`.
- Replace `Pim\Component\Catalog\Builder\ProductBuilderInterface` by `Pim\Component\Connector\Processor\Denormalization\Product\AddParent` and `Pim\Component\Connector\Processor\Denormalization\Product\FindProductToImport` in `Pim\Component\Connector\Processor\Denormalization\ProductProcessor`
- Change method signature from `Pim\Component\Catalog\Model\ProductInterface::setAssociations(array $associations)` to `Pim\Component\Catalog\Model\ProductInterface::setAssociations(Collection $associations)`

# 2.0.6 (2017-11-03)

## Better manage products with variants!

- PIM-6354: Adds product models during quick exports.
- PIM-6449: Adds a sub product model to a product model.
- PIM-6450: Adds a variant product to a product model.

## Bug fixes

- PIM-6948: Use search after method for products and product models indexing instead of offset limit
- PIM-6922: Fix sort order on attribute groups
- PIM-6880: Remove the old variation asset icon
- PIM-6914: Default UI locale for a new user is en_US but fix display of saved UI locale for user

## Improvements

- TIP-824: Increase CLI products indexing performance by 20%
- IMP-6932: Fix product model actions on products grid

## BC breaks

- Rename `Pim\Bundle\EnrichBundle\Connector\Job\JobParameters\ConstraintCollectionProvider\ProductQuickExport` to `ProductAndProductModelQuickExport`
- Rename `Pim\Bundle\EnrichBundle\Connector\Processor\QuickExport\ProductProcessor` to `ProductAndProductModelProcessor`
- Updates quick export configurations to remove `filePath` and add `filePathProduct` and `filePathProductModel`.
- Adds `Pim\Component\Catalog\Repository\ProductRepositoryInterface.php::searchAfter()` and `Pim\Component\Catalog\Repository\ProductModelRepositoryInterface::searchAfter()` methods
- Deletes `Pim\Component\Catalog\Repository\ProductRepositoryInterface.php::findAllWithOffsetAndSize()` and `Pim\Component\Catalog\Repository\ProductModelRepositoryInterface::findRootProductModelsWithOffsetAndSize()` methods.
- Change the constructor of `Pim\Bundle\EnrichBundle\Controller\Rest\ProductController` to add `Pim\Component\Catalog\Builder\ProductBuilderInterface`.

## Update jobs

IMPORTANT: In order to use the new quick exports, please execute `bin/console doctrine:migrations:migrate` to migrate your configurations.
IMPORTANT: In order for your PIM to work properly, you will need to run the following commands to add the missing job instances.
- Add the job instance `compute_family_variant_structure_changes`: `bin/console akeneo:batch:create-job "internal" "compute_family_variant_structure_changes" "compute_family_variant_structure_changes" "compute_family_variant_structure_changes" '{"family_variant_codes":["null"]}' "Compute family variant structure changes" --env=prod`

# 2.0.5 (2017-10-26)

## Bug fixes

- GITHUB-7035: Change class alias for proper LocaleType form parent indication, cheers @mkilmanas!
- PIM-6567: Fix attributes filter to not remove axes
- API-411: Fix error 500 when product model has no values
- API-408: Fix too many error messages
- API-407: Fix too many error messages when trying to create a product model that extends a product model with a parent
- PIM-6933: Fix menu display in case of acl restriction
- PIM-6923: Fix search on all grids when returning on it
- PIM-6878: Fix attribute creation popin not extensible

# Improvements
 - TIP-819: 3x indexing performance on command by not waiting for index refresh (Product, ProductModel and PublishedProduct indexing commands)

## Better manage products with variants!

- PIM-6773: Add the missing required attributes filter in the product model edit form
- PIM-6806: Update product completenesses whenever the attribute requirements of a family are updated
- PIM-6492: search products with variants according to the completeness
- PIM-6337: Create a product model from the UI
- API-405: Update partially a list of product models

## BC breaks

- `Refresh::disabled()` rename to `Refresh::disable()`, to make it homogeneous with `Refresh::enable()` and `Refresh::waitFor()`
- Change the constructor of `Pim\Component\Catalog\Completeness\CompletenessCalculator`. Remove `Pim\Component\Catalog\Factory\ValueFactory` and both `Akeneo\Component\StorageUtils\Repository\CachedObjectRepositoryInterface`. Add `Pim\Component\Catalog\EntityWithFamily\IncompleteValueCollectionFactory` and `Pim\Component\Catalog\EntityWithFamily\RequiredValueCollectionFactory`.
- Change the constructor of `Pim\Bundle\EnrichBundle\Normalizer\ProductModelNormalizer` to add `Symfony\Component\Serializer\Normalizer\NormalizerInterface`.
- Move `Pim\Bundle\CatalogBundle\Elasticsearch\Filter\Field\CompletenessFilter` to `Pim\Bundle\CatalogBundle\Elasticsearch\Filter\Field\CompletenessFilter`
- Move `Pim\Bundle\FilterBundle\Filter\Product\CompletenessFilter` to `Pim\Bundle\FilterBundle\Filter\CompletenessFilter`
- Change the constructor of `Pim\Bundle\EnrichBundle\Controller\Rest\ProductModelController` to add `Akeneo\Component\StorageUtils\Factory\SimpleFactoryInterface` and `Symfony\Component\Serializer\Normalizer\NormalizerInterface`

## New jobs
IMPORTANT: In order for your PIM to work properly, you will need to run the following commands to add the missing job instances.
- Add the job instance `compute_completeness_of_products_family`: `bin/console akeneo:batch:create-job "internal" "compute_completeness_of_products_family" "compute_completeness_of_products_family" "compute_completeness_of_products_family" '{"family_code":"null"}' "compute completeness of products family" --env=prod`

# 2.0.4 (2017-10-19)

# 2.0.3 (2017-10-19)

## Bug fixes

- PIM-6898: Fixes some data can break ES index and crashes new products indexing
- PIM-6918: Fix error when deleteing boolean attribute linked to a published product
- PIM-5817: move datepicker above field instead of under

## Better manage products with variants!

- API-381: Create family variant via API.
- API-399: Create a product model via API.
- PIM-6903: Adds compare/translate functionality for product models
- API-404: Update partially a single product model via API
- PIM-6892: Forbids users to unselect categories of parent product models
- PIM-6896: Remove the button restore displayed on product models
- PIM-6891: Keep the tab context between product and product model forms

## Better UI\UX!

- PIM-6667: Update loading mask design
- PIM-6504: Update action icons on datagrids
- PIM-6848: Fix design on export builder fields
- PIM-6868: CSS glitches compilation
- PIM-6909: Replace 'products' by 'results' in products indexes

## BC breaks

- Change the constructor of `Pim\Bundle\EnrichBundle\Normalizer\ProductModelNormalizer` to add `Pim\Component\Enrich\Query\AscendantCategoriesInterface`

# 2.0.2 (2017-10-12)

## Tech improvements

- TIP-808: Add version strategy for js and css assets, no more need to ask final users to refresh their browser cache when applying a new patch!
- PRE_SAVE and POST_SAVE events dispatched by instances of BaseSaver now include an "is_new" argument indicating if entities are being inserted or updated.
- TIP-813: Move attribute form fields to make them generic
- PIM-6589: Add new template for confirmation modals

## Bug Fixes

- PIM-6865: Fix ACL on import profile page
- PIM-6876: Escape u001f character to workaround a mysql bug
- TIP-810: Add Symfony command to reset the ES indexes
- TIP-809: Prevents ES from using the scoring system and bypass the max_clause_count limit.
- PIM-6872: Fix PQB sorters with Elasticsearch
- PIM-6859: Fix missing attribute values in PDF
- PIM-6894: Allow any special characters in password field
- PIM-6821: Options "Edit attributes" and "classify the product" not working on the Product grid

## Better UI\UX!

- PIM-6584: Update main menu order
- API-398: As Mary, I want to only see my launched exports/imports
- API-397: As Mary, I want to only see my launched jobs in the dashboard
- API-389: As Mary, I want to only see my launched jobs in the process tracker
- PIM-6881: Fix common attributes design
- PIM-6851: Fix completeness panel in case of a big number of channels
- PIM-6895: Improve performances on products datagrid
- PIM-6539: Update cross icons with new design
- PIM-6776: Missing translations for page titles

## Better manage products with variants!

- PIM-6343: Classify product models via the product form in the tab "categories"
- PIM-6327: Create a family variant from the UI (without distribution of the attributes)
- PIM-6857: Display a family variant from the UI
- PIM-6346: Add history on product model form
- PIM-6863: Hide "Variant" meta in non variant products
- PIM-6816: Manage validation error messages for product models
- PIM-6893: Fix cannot create a variant product if the axes combination already exist
- API-394: Warn API user if they try to use `variant_group` field on product POST/PATCH
- API-395: Get list of product models via API
- API-373: Update a single variant product via API
- API-376: Update a list of variant products via API

## BC breaks

- Throw exception when trying to create or update a product with the `variant_group` field through the API, now you have to use `parent` field [please see the link below](http://api.akeneo.com/documentation/products-with-variants.html)
- Change the constructor of `Pim\Bundle\EnrichBundle\Controller\ProductController` to add `Oro\Bundle\SecurityBundle\SecurityFacade`, an acl and a template
- Change the constructor of `Pim\Bundle\EnrichBundle\Controller\Rest\AttributeGroupController` to add `Symfony\Component\EventDispatcher\EventDispatcherInterface` and `Pim\Bundle\CatalogBundle\Filter\CollectionFilterInterface`
- Change the constructor of `Pim\Bundle\EnrichBundle\Controller\Rest\JobInstanceController` to add `Symfony\Component\EventDispatcher\EventDispatcherInterface` and `Pim\Bundle\CatalogBundle\Filter\CollectionFilterInterface`
- Change the constructor of `Pim\Bundle\CatalogBundle\Doctrine\ORM\Repository\EntityWithFamilyVariantRepository` to add `Pim\Component\Catalog\Repository\VariantProductRepositoryInterface`
- Change the constructor of `Pim\Component\Catalog\ProductModel\Filter` to add `Akeneo\Component\StorageUtils\Repository\IdentifiableObjectRepositoryInterface`
- Move `Pim\Component\Connector\Processor\Denormalization\AttributeFilter\AttributeFilterInterface` to `Pim\Component\Catalog\ProductModel\Filter\AttributeFilter\AttributeFilterInterface`
- Move `Pim\Component\Connector\Processor\Denormalization\AttributeFilter\ProductAttributeFilter` to `Pim\Component\Catalog\ProductModel\Filter\AttributeFilter\ProductAttributeFilter`
- Move `Pim\Component\Connector\Processor\Denormalization\AttributeFilter\ProductModelAttributeFilter` to `Pim\Component\Catalog\ProductModel\Filter\AttributeFilter\ProductModelAttributeFilter`
- Rename `Pim\Component\Catalog\Validator\Constraints\SiblingUniqueVariantAxes` into `Pim\Component\Catalog\Validator\Constraints\UniqueVariantAxis`
- Rename service `pim_catalog.validator.constraint.sibling_unique_variant_axes` into `pim_catalog.validator.constraint.unique_variant_axes`
- Rename class parameter `pim_catalog.validator.constraint.sibling_unique_variant_axes.class` into `pim_catalog.validator.constraint.unique_variant_axes.class`
- Replace the class parameter of the service `pim_catalog.repository.variant_product` with `pim_catalog.repository.variant_product.class`
- Add method `getCodesIfExist` to `Akeneo\Component\Classification\Repository\CategoryRepositoryInterface`
- Rename `Pim\Bundle\EnrichBundle\Controller\Rest\ValueController` to `Pim\Bundle\EnrichBundle\Controller\Rest\ValuesController`
- Remove method `Pim\Component\Catalog\Repository\ProductRepositoryInterface::setProductQueryBuilderFactory()`
- Remove method `Pim\Bundle\CatalogBundle\Doctrine\ORM\Repository\ProductRepository::setReferenceDataRegistry()`

# 2.0.1 (2017-10-05)

## Bug Fixes

- PIM-6446: fix variant family code uniqueness
- GITHUB-6866: Fix the QueryProductCommand, cheers @LeoBenoist!
- API-393: Add prefix "akeneo:batch" to the command "publish-job-to-queue"
- PIM-6843: Update delete buttons in category, user, role and group pages
- PIM-6861: Correctly display a product model if it has no product children
- PIM-6862: Save products on "pim:completeness:calculate" command
- PIM-6866: Fix PQB sorter when attribute is not localizable and/or not scopable
- PIM-6348: Display a red label in the variant navigation if no variant product is complete
- PIM-6451: Now display variant axes coming from parent as "Variant Axis" on the product edit form
- PIM-6847: Fix variant product history
- PIM-6867: Fix validation of variant product, now it's impossible to have a root product model as parent if there are 2 levels of variation
- PIM-6816: Add validation error messages on product model edit form

## Tech improvements

- GITHUB-6639: Fix Job throwing exception, cheers @dnd-tyler!
- GITHUB-6824: Update gitignore for web-server-bundle, cheers @xElysioN!
- API-377: Get a single product model via API
- API-379: Get a single family variant via API
- API-380: Get a list of family variants via API
- API-369: Get a list of variant products
- API-370: Get a single variant product
- API-371: Delete single variant product
- API-372: Create a variant product

## Better manage products with variants!

- PIM-6343: Classify product models by import and export product models with their categories
- PIM-6356: Display the image of the 1st variant product created in the grid and on the PEF for product models
- PIM-6856: List family variants created by import in a new tab "variants" in the family
- PIM-6797: Automatically add "unique value" and identifier attributes at the last variant product level in family variants

## Better UI\UX!

- TIP-807: Improve menu to pass parameters for routes, cheers @MarieMinasyan!
- PIM-6839: Fix the design for large titles
- PIM-6595: Add missing breadcrumb or user navigation on every page
- PIM-6841: Add custom pictures for entities creation
- PIM-6832: Fix the column category display when category node is expanded
- PIM-6835: CSS Glitch compilation
- PIM-6853: Remove the checkboxes from the attributes grids
- PIM-6534: Move the user status to context dropzone
- PIM-6537: Wrong display of Role / Permission
- PIM-6618: Edit attribute options icons

## BC breaks

- Change constructor of `Pim\Bundle\DataGridBundle\Normalizer\ProductModelNormalizer` to add `Pim\Component\Catalog\ProductModel\ImageAsLabel`
- Change constructor of `Pim\Bundle\EnrichBundle\Normalizer\EntityWithFamilyVariantNormalizer` to add `Pim\Component\Catalog\ProductModel\ImageAsLabel`
- Change constructor of `Pim\Bundle\EnrichBundle\Normalizer\ProductModelNormalizer` to add `Pim\Component\Catalog\ProductModel\ImageAsLabel`
- Rename `Pim\Component\Catalog\Validator\Constraints\SiblingUniqueVariantAxesValidator` to `Pim\Component\Catalog\Validator\Constraints\UniqueVariantAxisValidator`
- PIM-6446: fix variant family code uniqueness, beware, this changes the MySQL table

## Remove dead code (Variant Group Feature)

- Rename `Pim\Bundle\EnrichBundle\Controller\Rest\ProductTemplateController` to `Pim\Bundle\EnrichBundle\Controller\Rest\ValueController`
- Remove class `Pim\Bundle\VersioningBundle\Normalizer\Flat\ProxyGroupNormalizer`
- Remove class `Pim\Component\Catalog\Normalizer\Standard\ProxyGroupNormalizer`
- Remove class `Pim\Bundle\CatalogBundle\Command\CleanProductTemplateCommand`
- Remove class `Pim\Bundle\CatalogBundle\Command\CopyVariantGroupValuesCommand`
- Remove class `Pim\Bundle\CatalogBundle\Doctrine\ORM\Repository\ProductTemplateRepository`
- Remove class `Pim\Bundle\CatalogBundle\Entity\ProductTemplate`
- Remove class `Pim\Bundle\CatalogBundle\EventSubscriber\ComputeProductTemplateRawValuesSubscriber`
- Remove class `Pim\Bundle\CatalogBundle\EventSubscriber\LoadProductTemplateValuesSubscriber`
- Remove class `Pim\Bundle\CatalogBundle\EventSubscriber\ProductTemplateAttributeSubscriber`
- Remove class `Pim\Component\Catalog\Builder\ProductTemplateBuilder`
- Remove class `Pim\Component\Catalog\Builder\ProductTemplateBuilderInterface`
- Remove class `Pim\Component\Catalog\Factory\ProductTemplateFactory`
- Remove class `Pim\Component\Catalog\Manager\ProductTemplateApplier`
- Remove class `Pim\Component\Catalog\Manager\ProductTemplateApplierInterface`
- Remove class `Pim\Component\Catalog\Manager\ProductTemplateApplierInterface`
- Remove class `Pim\Component\Catalog\Manager\ProductTemplateMediaManager`
- Remove class `Pim\Component\Catalog\Model\ProductTemplateInterface`
- Remove class `Pim\Component\Catalog\Repository\ProductTemplateRepositoryInterface`
- Remove class `Pim\Component\Catalog\Updater\ProductTemplateUpdater`
- Remove class `Pim\Component\Catalog\Updater\ProductTemplateUpdaterInterface`
- Remove class `Pim\Component\Catalog\Validator\Constraints\UniqueVariantGroup`
- Remove class `Pim\Component\Catalog\Validator\Constraints\VariantGroupValues`
- Remove class `Pim\Bundle\DataGridBundle\Datasource\VariantGroupProductDatasource`
- Remove class `Pim\Bundle\VersioningBundle\Normalizer\Flat\VariantGroupNormalizer`
- Remove class `Pim\Component\Catalog\Normalizer\Standard\VariantGroupNormalizer`
- Remove class `Pim\Component\Catalog\Updater\Setter\VariantGroupFieldSetter`
- Remove class `Pim\Component\Catalog\Updater\VariantGroupUpdater`
- Remove class `Pim\Component\Catalog\Validator\Constraints\HasVariantAxes`
- Remove class `Pim\Component\Catalog\Validator\Constraints\HasVariantAxesValidator`
- Remove class `Pim\Component\Catalog\Validator\Constraints\UniqueVariantGroupType`
- Remove class `Pim\Component\Catalog\Validator\Constraints\UniqueVariantGroupTypeValidator`
- Remove class `Pim\Component\Catalog\Validator\Constraints\UniqueVariantGroupValidator`
- Remove class `Pim\Component\Catalog\Validator\Constraints\VariantGroupAxis`
- Remove class `Pim\Component\Catalog\Validator\Constraints\VariantGroupAxisValidator`
- Remove class `Pim\Component\Catalog\Validator\Constraints\VariantGroupValuesValidator`
- Remove class `Pim\Component\Catalog\Manager\VariantGroupAttributesResolver`
- Remove method `getTypeByGroup` from `Pim\Component\Catalog\Repository\GroupTypeRepositoryInterface`
- Remove method `getAllGroupsExceptVariantQB` from `Pim\Component\Catalog\Repository\GroupTypeRepositoryInterface`
- Remove `$isVariant` to `Pim\Component\Catalog\Repository\GroupTypeRepositoryInterface::findTypeIds()`
- Remove method `addAxisAttribute` from `Pim\Component\Catalog\Model\GroupInterface`
- Remove method `removeAxisAttribute` from `Pim\Component\Catalog\Model\GroupInterface`
- Remove method `getAxisAttributes` from `Pim\Component\Catalog\Model\GroupInterface`
- Remove method `setAxisAttributes` from `Pim\Component\Catalog\Model\GroupInterface`
- Remove method `getProductTemplate` from `Pim\Component\Catalog\Model\GroupInterface`
- Remove method `setProductTemplate` from `Pim\Component\Catalog\Model\GroupInterface`
- Remove method `isVariant` from `Pim\Component\Catalog\Model\GroupTypeInterface`
- Remove method `setVariant` from `Pim\Component\Catalog\Model\GroupTypeInterface`
- Remove method `getVariantGroup` from `Pim\Component\Catalog\Model\ProductInterface`
- Remove method `hasAttributeInVariantGroup` from `Pim\Component\Catalog\Model\ProductInterface`
- Remove method `findAllForVariantGroup` from `Pim\Component\Catalog\Repository\ProductRepositoryInterface`
- Remove method `getEligibleProductsForVariantGroup` from `Pim\Component\Catalog\Repository\ProductRepositoryInterface`
- Remove method `findProductIdsForVariantGroup` from `Pim\Component\Catalog\Repository\ProductRepositoryInterface`
- Change `Pim\Component\Connector\ArrayConverter\FlatToStandard\FieldConverterInterface::convert()` signature, it return `Pim\Component\Connector\ArrayConverter\FlatToStandard\ConvertedField` instead of an array

# 2.0.0 (2017-09-28)

# 2.0.0-BETA1 (2017-09-28)

## Better manage products with variants!

- PIM-6560: Product model - As Julia, I would like to have the "complete variant products" on a product model
- PIM-6451: Variant product - As Julia, I would like to enrich a variant product

# 2.0.0-ALPHA1 (2017-09-25)

## Better manage products with variants!

- PIM-6330: Family variant - As Julia I would like to import a new variant of a family
- PIM-6331: Family variant - As Julia, I would like to export a family variant
- PIM-6333: Import - As Julia, I would like to import products models from my ERP
- PIM-6335: Import - As Julia, I would like to import variant products from my ERP
- PIM-6336: Export - As Julia, I would like to export variant products
- PIM-6338: Product model - As Julia I would like to enrich a product model
- PIM-6347: Variant product - As Julia, I would like to have a global completeness on a variant product
- PIM-6348: Variant product - As Julia, I would like to navigate to my product model and variant products
- PIM-6352: Grid - As Julia, I would like to display the products models in the grid
- PIM-6353: Grid - As Julia, I would like to search products with variants on custom attributes
- PIM-6360: Bulk actions - As Julia, I would like to edit some products models sequentially
- PIM-6441: Fixtures catalog
- PIM-6442: Extract values behavior from product
- PIM-6444: No variant group - Remove the entry menu + the screens
- PIM-6455: Family variant - As Julia, I would like to update a family variant by import
- PIM-6669: Product model - As Julia I would like to enrich a sub product model
- PIM-6674: No bulk actions managed with products models
- PIM-6732: No variant group - Remove the bulk operation "Add to a variant group"
- PIM-6734: No variant group - Remove the CE permissions for variant groups
- PIM-6735: No variant group - Remove the variant groups exports and imports
- PIM-6737: Export - As Julia, I would like to export products models
- PIM-6741: Product model - Add product model code in the PEF header
- PIM-6742: Import - As Julia, I would like to update products models by import from my ERP
- PIM-6743: Import - As Julia I would like to update variant products from my ERP
- PIM-6768: Grid - ID column with "product model code" or "product identifier"
- PIM-6793: Grid - Different display for products models
- PIM-6801: Settings - As Julia I would like to create an attribute with the code "parent"
- PIM-6818: No mass delete with product models

## Better UI\UX!

- PIM-6288: Update flash messages design
- PIM-6289: Update JSTree design
- PIM-6294: Update switch design
- PIM-6374: Add columns for product navigation
- PIM-6391: Update comments design
- PIM-6403: Update panels design to use dropdown selectors
- PIM-6404: Update buttons design
- PIM-6409: Update all the title containers design
- PIM-6290: Update the main navigation design
- PIM-6397: Enable Search filter on all grids
- PIM-6406: Update job profile show page to include last executions
- TIP-764: Mass edit has been redone
- PIM-6412: GRID Change product information -  As Julia, I would like to use the mass edit with a new UI
- PIM-6474: [IMP] Main menu does not display the "highlighted" elements
- PIM-6486: [IMP] There are remaining borders in some tabs
- PIM-6495: PEF HEADER- As Julia, I would like to enrich product in a brand new UI
- PIM-6505: GRID - As Julia I would like to switch to another working context
- PIM-6506: PEF ATTRIBUTE- As Julia, I would like to enrich product in a brand new UI
- PIM-6507: PEF COMPLETENESS - As Julia, I would like to display product completeness in a brand new UI
- PIM-6508: PEF CATEGORY - As Julia, I would like to enrich product in a brand new UI
- PIM-6513: [IMP] Display no result screen with the grid header
- PIM-6517: GRID FILTERS - As Julia, I would like to Manage filters on the product grid
- PIM-6521: GRID EXPORT - As Julia, I would like to quick export products from the grid
- PIM-6524: GRID VIEW - As Julia, I would like to create a view
- PIM-6533: [IMP] Export and Import icons are mixed in the menu
- PIM-6535: [IMP] Import / Export: display the Profile's name in purple
- PIM-6545: ASSET GRID- As Julia, I would like to display the assets in a brand new grid
- PIM-6551: PEF ASSOCIATION - As Julia, I would like to view Association in a new UI
- PIM-6552: PEF ASSOCIATION  - As Julia, I would like to add/remove an association
- PIM-6553: GRID VIEW - As Julia I would like to update a view
- PIM-6554: PUBLISHED Products GRID - As Julia, I would like to check the published products
- PIM-6555: GRID VIEW - As Julia, I would like to display a view list
- PIM-6556: PEF COMPARE - As Julia, I would like to copy product information from a locale/ or a channel
- PIM-6570: [IMP] PEF - Completeness is not updated after a single Save
- PIM-6574: GRID CATEGORY - As Julia, I would like to display the Category panel in the product grid
- PIM-6575: GRID VIEW - As Julia, I would like to delete a view
- PIM-6576: GRID PRODUCT - As Julia, I would like to create a product in a brand new UI
- PIM-6577: PEF - As Julia I would like to add an option to a simple or multiselect attribute with a new design
- PIM-6578: PEF - As Julia I would like to view the product's version content in a new UI
- PIM-6579: *** PEF HIGHLIGHT - As Julia, I would like to see at a glance empty required attributes
- PIM-6580: PEF COMMENT - As Julia, I would like to add a comment on a product
- PIM-6581: PEF COMMENT - As Julia, I would like to reply to a comment
- PIM-6582: PEF Restore - As Julia, I would like to restore a product version in a new UI
- PIM-6587: GRID - As Julia, I would like to switch from View to Project
- PIM-6606: IMPORT EXPORT - As Julia, I would like to search for a profile in a new designed drop-down
- PIM-6607: IMPORT - As Julia I would like to upload a file
- PIM-6608: IMPORT EXPORT - As Julia I would like to edit an import or export profile properties & settings in a new UI
- PIM-6613: [IMP] Settings Attributes - Attribute's name isn't display in purple
- PIM-6614: [IMP] Settings Attributes - type and group dropdowns don't have the right design
- PIM-6619: ATTRIBUTE CREATION - As Julia, I would like to create an attribute
- PIM-6631: GROUP TYPE CREATION - As Julia, I would like to create a group type
- PIM-6640: CHANNEL SEARCH - As Julia, I would like to look for a channel using its label
- PIM-6643: [IMP] wrong design when you log out
- PIM-6645: PEF SEQ EDIT- As Julia, I would like to edit sequentially products
- PIM-6653: FAMILY EDIT - As Julia, I would like to mass edit families
- PIM-6658: PEF COMPLETENESS & FILTER
- PIM-6694: Add UX Design
- PIM-6746: PEF/ Grid - As Julia, I would like to keep the working context in the header
- PIM-6749: PEF - As Mary, I would like to send a comment with my proposal in a new UI
- PIM-6751: PEF - As Mary, I would like to click on a new designed button to send my proposal
- PIM-6753: COMMON - As Julia I would like "empty" screen to be displayed in a new UI
- PIM-6755: COMMON - As Julia I would like "no result" screen to be displayed in a new UI
- PIM-6758: PEF - As Julia, I would like to see the missing required attributes in the PEF header
- PIM-6778: PEF HEADER - As Julia, I would like to view the identifier in the PEF header

## New API endpoints

- API-347: [Migration script] Label is now mandatory when generating clientId via cmd line
- API-351: As Peter/Philip, I want that API connection revocation takes effect instantly
- API-324: Label is now mandatory when generating client Id via command line
- API-335: Refactor the ProductController in ApiBundle
- API-312: Add UI to manage (create/revoke) API connections
- API-218: Get the list of measure families with their respecting units
- API-252: Get a single measure family
- API-161: Update partially a list of channels
- API-205: Update partially a single channel
- API-159: Update partially a list of association types
- API-184: Get a single association type
- API-160: Get a list of association types
- API-207: Update partially a single association type
- API-206: Create a new association type
- API-204: Create a new channel
- API-202: Create a new attribute group
- API-182: Get a single currency
- API-165: Get a list of currencies
- API-163: Update partially a list of attribute groups
- API-203: Update partially a single attribute group
- API-183: Get a single attribute group
- API-166: Get a list of attribute groups

## Other Functional Improvements

- API-324: Convert label option to mandatory argument in command `pim:oauth-server:create-client`
- TIP-718: Update group types form
- PIM-6291: Adds attribute used as the main picture in the UI for each family (attribute_as_image)
- GITHUB-4877: Update some tooltips messages of the export builder, Cheers @Milie44!
- GITHUB-5949: Fix the deletion of a job instance (import\export) from the job edit page, cheers @BatsaxIV !
- PIM-6531: Have English language as default language for new users
- PIM-6761: Add filter on required attributes

## Technical improvements

- TIP-711: Rework job execution reporting page with the new PEF architecture
- TIP-724: Refactoring of the 'Settings\Association types' index screen using 'pim\common\grid'
- TIP-725: Generalization of the refactoring made in the TIP-724 for all screen containing a simple grid
- TIP-734: Menu and index page is now using the new PEF architecture
- GITHUB-6174: Show a loading mask during the file upload in the import jobs
- TIP-730: Reworking of the creation popin for basic entities
- TIP-732: Rework the attribute form using the PEF architecture
- PIM-6448: Product model CRUD API
- TIP-747: Migrate to Symfony 3.3
- PIM-6740: Separe installation state (installed) from config file
- API-359: Move notified user of a job into the configuration parameters of the job
- TIP-733: Replace `oro/datafilter-builder` with `filters-list` and `filters-button`
- PIM-6645: removed all backend related sequential edit classes. It's now managed in the frontend.
- API-331: As a devops, I should be able to configure where files generated by jobs are archived
- API-334: Execution jobs should have all the information to be launched in background
- API-362: Push job executions into a queue that will be consumed by a daemon
- API-359: Configure notification user of a job in the raw_parameters instead of user column

## Remove MongoDB product storage

- Remove container parameter `pim_catalog_product_storage_driver`

- Remove model `src/Pim/Bundle/CatalogBundle/Resources/config/model/doctrine/Association.mongodb.yml`
- Remove model `src/Pim/Bundle/CatalogBundle/Resources/config/model/doctrine/Completeness.mongodb.yml`
- Remove model `src/Pim/Bundle/CatalogBundle/Resources/config/model/doctrine/Product.mongodb.yml`
- Remove model `src/Pim/Bundle/VersioningBundle/Resources/config/model/doctrine/Version.mongodb.yml`

- Remove constants `DOCTRINE_ORM` and `DOCTRINE_MONGODB_ODM` from `Akeneo\Bundle\StorageUtilsBundle\DependencyInjection\AkeneoStorageUtilsExtension`

- Remove class `Akeneo\Bundle\StorageUtilsBundle\Doctrine\SmartManagerRegistry`
- Remove service `akeneo_storage_utils.doctrine.smart_manager_registry`

- Remove repository `Akeneo\Bundle\ClassificationBundle\Doctrine\Mongo\Repository\AbstractItemCategoryRepository`
- Remove repository `Pim\Bundle\ApiBundle\Doctrine\MongoDBODM\Repository\ProductRepository`
- Remove repository `Pim\Bundle\CatalogBundle\Doctrine\MongoDBODM\ProductRepositoryInterface`
- Remove repository `Pim\Bundle\CatalogBundle\Doctrine\MongoDBODM\Repository\CompletenessRepository`
- Remove repository `Pim\Bundle\CatalogBundle\Doctrine\MongoDBODM\Repository\ProductCategoryRepository`
- Remove repository `Pim\Bundle\CatalogBundle\Doctrine\MongoDBODM\Repository\ProductMassActionRepository`
- Remove repository `Pim\Bundle\CatalogBundle\Doctrine\MongoDBODM\Repository\ProductRepository`
- Remove repository `Pim\Bundle\CatalogBundle\Doctrine\MongoDBODM\Repository\ProductValueCounterRepository`
- Remove repository `Pim\Bundle\CatalogBundle\spec\Doctrine\MongoDBODM\Repository\CompletenessRepositorySpec`
- Remove repository `Pim\Bundle\CatalogBundle\spec\Doctrine\MongoDBODM\Repository\ProductRepositorySpec`
- Remove repository `Pim\Bundle\VersioningBundle\Doctrine\MongoDBODM\VersionRepository`

- Remove event listener `Akeneo\Bundle\StorageUtilsBundle\EventListener\MongoDBODM\ResolveTargetEntityListener`
- Remove event listener `Pim\Bundle\DataGridBundle\EventListener\MongoDB\ConfigureHistoryGridListener`
- Remove event subscriber `Akeneo\Bundle\StorageUtilsBundle\EventSubscriber\MongoDBODM\EntitiesTypeSubscriber`
- Remove event subscriber `Akeneo\Bundle\StorageUtilsBundle\EventSubscriber\MongoDBODM\EntityTypeSubscriber`
- Remove event subscriber `Pim\Bundle\CatalogBundle\EventSubscriber\MongoDBODM\EnsureIndexesSubscriber`
- Remove event subscriber `Pim\Bundle\CatalogBundle\EventSubscriber\MongoDBODM\ProductRelatedEntityRemovalSubscriber`
- Remove event subscriber `Pim\Bundle\CatalogBundle\EventSubscriber\MongoDBODM\RemoveOutdatedProductsFromAssociationsSubscriber`
- Remove event subscriber `Pim\Bundle\CatalogBundle\EventSubscriber\MongoDBODM\SetNormalizedProductDataSubscriber`
- Remove event subscriber `Pim\Bundle\CatalogBundle\EventSubscriber\MongoDBODM\SetProductsSubscriber`
- Remove event subscriber `Pim\Bundle\CatalogBundle\EventSubscriber\MongoDBODM\TimestampableSubscriber`
- Remove event subscriber `Pim\Bundle\CatalogBundle\EventSubscriber\MongoDBODM\UpdateNormalizedProductDataSubscriber`
- Remove event subscriber `Pim\Bundle\CatalogBundle\EventSubscriber\ORM\InjectProductReferenceSubscriber`
- Remove event subscriber `Pim\Bundle\VersioningBundle\EventSubscriber\MongoDBODM\AddProductVersionSubscriber`

- Remove class `Akeneo\Bundle\StorageUtilsBundle\Doctrine\MongoDBODM\Collections\ReferencedCollectionFactory`
- Remove class `Akeneo\Bundle\StorageUtilsBundle\Doctrine\MongoDBODM\Collections\ReferencedCollection`
- Remove class `Akeneo\Bundle\StorageUtilsBundle\Doctrine\MongoDBODM\Cursor\CursorFactory`
- Remove class `Akeneo\Bundle\StorageUtilsBundle\Doctrine\MongoDBODM\Cursor\Cursor`
- Remove class `Akeneo\Bundle\StorageUtilsBundle\Doctrine\MongoDBODM\MappingsOverrideConfigurator`
- Remove class `Akeneo\Bundle\StorageUtilsBundle\Doctrine\MongoDBODM\Types\Entities`
- Remove class `Akeneo\Bundle\StorageUtilsBundle\Doctrine\MongoDBODM\Types\Entity`
- Remove class `Akeneo\Bundle\StorageUtilsBundle\MongoDB\MongoObjectsFactory`
- Remove class `Pim\Bundle\CatalogBundle\Command\CleanMongoDBCommand`
- Remove class `Pim\Bundle\CatalogBundle\Command\MongoDBIndexCreatorCommand`
- Remove class `Pim\Bundle\CatalogBundle\Doctrine\MongoDBODM\CompletenessGenerator`
- Remove class `Pim\Bundle\CatalogBundle\Doctrine\MongoDBODM\Filter\AbstractAttributeFilter`
- Remove class `Pim\Bundle\CatalogBundle\Doctrine\MongoDBODM\Filter\AbstractFieldFilter`
- Remove class `Pim\Bundle\CatalogBundle\Doctrine\MongoDBODM\Filter\AbstractFilter`
- Remove class `Pim\Bundle\CatalogBundle\Doctrine\MongoDBODM\Filter\BooleanFilter`
- Remove class `Pim\Bundle\CatalogBundle\Doctrine\MongoDBODM\Filter\CompletenessFilter`
- Remove class `Pim\Bundle\CatalogBundle\Doctrine\MongoDBODM\Filter\DateFilter`
- Remove class `Pim\Bundle\CatalogBundle\Doctrine\MongoDBODM\Filter\DateTimeFilter`
- Remove class `Pim\Bundle\CatalogBundle\Doctrine\MongoDBODM\Filter\FamilyFilter`
- Remove class `Pim\Bundle\CatalogBundle\Doctrine\MongoDBODM\Filter\GroupsFilter`
- Remove class `Pim\Bundle\CatalogBundle\Doctrine\MongoDBODM\Filter\MediaFilter`
- Remove class `Pim\Bundle\CatalogBundle\Doctrine\MongoDBODM\Filter\MetricFilter`
- Remove class `Pim\Bundle\CatalogBundle\Doctrine\MongoDBODM\Filter\NumberFilter`
- Remove class `Pim\Bundle\CatalogBundle\Doctrine\MongoDBODM\Filter\OptionFilter`
- Remove class `Pim\Bundle\CatalogBundle\Doctrine\MongoDBODM\Filter\OptionsFilter`
- Remove class `Pim\Bundle\CatalogBundle\Doctrine\MongoDBODM\Filter\PriceFilter`
- Remove class `Pim\Bundle\CatalogBundle\Doctrine\MongoDBODM\Filter\ProductIdFilter`
- Remove class `Pim\Bundle\CatalogBundle\Doctrine\MongoDBODM\Filter\StringFilter`
- Remove class `Pim\Bundle\CatalogBundle\Doctrine\MongoDBODM\IndexCreator`
- Remove class `Pim\Bundle\CatalogBundle\Doctrine\MongoDBODM\IndexPurger`
- Remove class `Pim\Bundle\CatalogBundle\Doctrine\MongoDBODM\NamingUtility`
- Remove class `Pim\Bundle\CatalogBundle\Doctrine\MongoDBODM\QueryGenerator\AbstractQueryGenerator`
- Remove class `Pim\Bundle\CatalogBundle\Doctrine\MongoDBODM\QueryGenerator\AttributeAsLabelUpdatedQueryGenerator`
- Remove class `Pim\Bundle\CatalogBundle\Doctrine\MongoDBODM\QueryGenerator\AttributeDeletedQueryGenerator`
- Remove class `Pim\Bundle\CatalogBundle\Doctrine\MongoDBODM\QueryGenerator\ChannelDeletedQueryGenerator`
- Remove class `Pim\Bundle\CatalogBundle\Doctrine\MongoDBODM\QueryGenerator\FamilyDeletedQueryGenerator`
- Remove class `Pim\Bundle\CatalogBundle\Doctrine\MongoDBODM\QueryGenerator\FamilyLabelUpdatedQueryGenerator`
- Remove class `Pim\Bundle\CatalogBundle\Doctrine\MongoDBODM\QueryGenerator\MultipleOptionCodeUpdatedQueryGenerator`
- Remove class `Pim\Bundle\CatalogBundle\Doctrine\MongoDBODM\QueryGenerator\MultipleOptionDeletedQueryGenerator`
- Remove class `Pim\Bundle\CatalogBundle\Doctrine\MongoDBODM\QueryGenerator\MultipleOptionValueUpdatedQueryGenerator`
- Remove class `Pim\Bundle\CatalogBundle\Doctrine\MongoDBODM\QueryGenerator\NormalizedDataQueryGeneratorInterface`
- Remove class `Pim\Bundle\CatalogBundle\Doctrine\MongoDBODM\QueryGenerator\OptionCodeUpdatedQueryGenerator`
- Remove class `Pim\Bundle\CatalogBundle\Doctrine\MongoDBODM\QueryGenerator\OptionDeletedQueryGenerator`
- Remove class `Pim\Bundle\CatalogBundle\Doctrine\MongoDBODM\QueryGenerator\OptionValueUpdatedQueryGenerator`
- Remove class `Pim\Bundle\CatalogBundle\Doctrine\MongoDBODM\Saver\ProductSaver`
- Remove class `Pim\Bundle\CatalogBundle\Doctrine\MongoDBODM\Sorter\BaseSorter`
- Remove class `Pim\Bundle\CatalogBundle\Doctrine\MongoDBODM\Sorter\CompletenessSorter`
- Remove class `Pim\Bundle\CatalogBundle\Doctrine\MongoDBODM\Sorter\FamilySorter`
- Remove class `Pim\Bundle\CatalogBundle\Doctrine\MongoDBODM\Sorter\InGroupSorter`
- Remove class `Pim\Bundle\CatalogBundle\MongoDB\Normalizer\Document\AssociationNormalizer`
- Remove class `Pim\Bundle\CatalogBundle\MongoDB\Normalizer\Document\DateTimeNormalizer`
- Remove class `Pim\Bundle\CatalogBundle\MongoDB\Normalizer\Document\GenericNormalizer`
- Remove class `Pim\Bundle\CatalogBundle\MongoDB\Normalizer\Document\MetricNormalizer`
- Remove class `Pim\Bundle\CatalogBundle\MongoDB\Normalizer\Document\ProductNormalizer`
- Remove class `Pim\Bundle\CatalogBundle\MongoDB\Normalizer\Document\ProductPriceNormalizer`
- Remove class `Pim\Bundle\CatalogBundle\MongoDB\Normalizer\Document\ProductValueNormalizer`
- Remove class `Pim\Bundle\CatalogBundle\MongoDB\Normalizer\Document\VersionNormalizer`
- Remove class `Pim\Bundle\CatalogBundle\MongoDB\Normalizer\NormalizedData\AttributeOptionNormalizer`
- Remove class `Pim\Bundle\CatalogBundle\MongoDB\Normalizer\NormalizedData\CompletenessNormalizer`
- Remove class `Pim\Bundle\CatalogBundle\MongoDB\Normalizer\NormalizedData\DateTimeNormalizer`
- Remove class `Pim\Bundle\CatalogBundle\MongoDB\Normalizer\NormalizedData\FamilyNormalizer`
- Remove class `Pim\Bundle\CatalogBundle\MongoDB\Normalizer\NormalizedData\FileNormalizer`
- Remove class `Pim\Bundle\CatalogBundle\MongoDB\Normalizer\NormalizedData\GroupNormalizer`
- Remove class `Pim\Bundle\CatalogBundle\MongoDB\Normalizer\NormalizedData\MetricNormalizer`
- Remove class `Pim\Bundle\CatalogBundle\MongoDB\Normalizer\NormalizedData\ProductNormalizer`
- Remove class `Pim\Bundle\CatalogBundle\MongoDB\Normalizer\NormalizedData\ProductPriceNormalizer`
- Remove class `Pim\Bundle\CatalogBundle\MongoDB\Normalizer\NormalizedData\ProductValueNormalizer`
- Remove class `Pim\Bundle\DataGridBundle\Datasource\ResultRecord\MongoDbOdm\AssociatedProductHydrator`
- Remove class `Pim\Bundle\DataGridBundle\Datasource\ResultRecord\MongoDbOdm\ObjectHydrator`
- Remove class `Pim\Bundle\DataGridBundle\Datasource\ResultRecord\MongoDbOdm\ObjectIdHydrator`
- Remove class `Pim\Bundle\DataGridBundle\Datasource\ResultRecord\MongoDbOdm\Product\AssociationTransformer`
- Remove class `Pim\Bundle\DataGridBundle\Datasource\ResultRecord\MongoDbOdm\Product\CompletenessTransformer`
- Remove class `Pim\Bundle\DataGridBundle\Datasource\ResultRecord\MongoDbOdm\Product\DateTimeTransformer`
- Remove class `Pim\Bundle\DataGridBundle\Datasource\ResultRecord\MongoDbOdm\Product\FamilyTransformer`
- Remove class `Pim\Bundle\DataGridBundle\Datasource\ResultRecord\MongoDbOdm\Product\FieldsTransformer`
- Remove class `Pim\Bundle\DataGridBundle\Datasource\ResultRecord\MongoDbOdm\Product\GroupsTransformer`
- Remove class `Pim\Bundle\DataGridBundle\Datasource\ResultRecord\MongoDbOdm\ProductHydrator`
- Remove class `Pim\Bundle\DataGridBundle\Datasource\ResultRecord\MongoDbOdm\Product\OptionsTransformer`
- Remove class `Pim\Bundle\DataGridBundle\Datasource\ResultRecord\MongoDbOdm\Product\ValuesTransformer`
- Remove class `Pim\Bundle\DataGridBundle\DependencyInjection\Compiler\ResolverPass`
- Remove class `Pim\Bundle\DataGridBundle\Extension\Pager\MongoDbOdm\Pager`
- Remove class `Pim\Bundle\DataGridBundle\Extension\Sorter\MongoDbOdm\FieldSorter`
- Remove class `Pim\Bundle\FilterBundle\Datasource\MongoDbOdm\OdmFilterDatasourceAdapter`
- Remove class `Pim\Bundle\FilterBundle\Datasource\MongoDbOdm\OdmFilterProductDatasourceAdapter`
- Remove class `Pim\Bundle\ReferenceDataBundle\DataGrid\Datasource\ResultRecord\MongoDbOdm\Product\ReferenceDataTransformer`
- Remove class `Pim\Bundle\ReferenceDataBundle\Doctrine\MongoDB\Filter\ReferenceDataFilter`
- Remove class `Pim\Bundle\ReferenceDataBundle\Doctrine\MongoDB\Sorter\ReferenceDataSorter`
- Remove class `Pim\Bundle\ReferenceDataBundle\MongoDB\Normalizer\Document\ReferenceDataNormalizer`
- Remove class `Pim\Bundle\ReferenceDataBundle\MongoDB\Normalizer\NormalizedData\ReferenceDataNormalizer`
- Remove class `Pim\Bundle\VersioningBundle\Doctrine\MongoDBODM\BulkVersionBuilder`
- Remove class `Pim\Bundle\VersioningBundle\Doctrine\MongoDBODM\Saver\BulkVersionSaver`
- Remove class `Pim\Bundle\VersioningBundle\UpdateGuesser\MongoDBODM\ContainsProductsUpdateGuesser`
- Remove class `upgrades/UpgradeHelper.php`
- Remove class `Pim\Bundle\DataGridBundle\Datasource\DatasourceSupportResolver`
- Remove class `Pim\Bundle\CatalogBundle\Doctrine\Common\Filter\CategoryFilter`
- Remove class `Pim\Bundle\CatalogBundle\Doctrine\ORM\Condition\CriteriaCondition`
- Remove class `Pim\Bundle\CatalogBundle\Doctrine\ORM\Filter\AbstractAttributeFilter`
- Remove class `Pim\Bundle\CatalogBundle\Doctrine\ORM\Filter\AbstractFieldFilter`
- Remove class `Pim\Bundle\CatalogBundle\Doctrine\ORM\Filter\AbstractFilter`
- Remove class `Pim\Bundle\CatalogBundle\Doctrine\ORM\Filter\BooleanFilter`
- Remove class `Pim\Bundle\CatalogBundle\Doctrine\ORM\Filter\CompletenessFilter`
- Remove class `Pim\Bundle\CatalogBundle\Doctrine\ORM\Filter\DateFilter`
- Remove class `Pim\Bundle\CatalogBundle\Doctrine\ORM\Filter\DateTimeFilter`
- Remove class `Pim\Bundle\CatalogBundle\Doctrine\ORM\Filter\FamilyFilter`
- Remove class `Pim\Bundle\CatalogBundle\Doctrine\ORM\Filter\GroupsFilter`
- Remove class `Pim\Bundle\CatalogBundle\Doctrine\ORM\Filter\IdentifierFilter`
- Remove class `Pim\Bundle\CatalogBundle\Doctrine\ORM\Filter\MediaFilter`
- Remove class `Pim\Bundle\CatalogBundle\Doctrine\ORM\Filter\MetricFilter`
- Remove class `Pim\Bundle\CatalogBundle\Doctrine\ORM\Filter\NumberFilter`
- Remove class `Pim\Bundle\CatalogBundle\Doctrine\ORM\Filter\OptionFilter`
- Remove class `Pim\Bundle\CatalogBundle\Doctrine\ORM\Filter\OptionsFilter`
- Remove class `Pim\Bundle\CatalogBundle\Doctrine\ORM\Filter\PriceFilter`
- Remove class `Pim\Bundle\CatalogBundle\Doctrine\ORM\Filter\ProductIdFilter`
- Remove class `Pim\Bundle\CatalogBundle\Doctrine\ORM\Join\CompletenessJoin`
- Remove class `Pim\Bundle\CatalogBundle\Doctrine\ORM\Join\ValueJoin`
- Remove class `Pim\Bundle\CatalogBundle\Doctrine\ORM\Sorter\BaseSorter`
- Remove class `Pim\Bundle\CatalogBundle\Doctrine\ORM\Sorter\CompletenessSorter`
- Remove class `Pim\Bundle\CatalogBundle\Doctrine\ORM\Sorter\EntitySorter`
- Remove class `Pim\Bundle\CatalogBundle\Doctrine\ORM\Sorter\FamilySorter`
- Remove class `Pim\Bundle\CatalogBundle\Doctrine\ORM\Sorter\InGroupSorter`
- Remove class `Pim\Bundle\CatalogBundle\Doctrine\ORM\Sorter\IsAssociatedSorter`
- Remove class `Pim\Bundle\CatalogBundle\Doctrine\ORM\Sorter\MetricSorter`
- Remove class `ReferenceDataBundle\Doctrine\ORM\Filter\ReferenceDataFilter`
- Remove class `ReferenceDataBundle\Doctrine\ORM\Sorter\ReferenceDataSorter`

- Change the constructor of `Akeneo\Bundle\StorageUtilsBundle\Doctrine\TableNameBuilder` to replace `Doctrine\Common\Persistence\ManagerRegistry` by `Doctrine\Common\Persistence\ObjectManager`
- Change the constructor of `Akeneo\Bundle\StorageUtilsBundle\Doctrine\Common\Detacher\ObjectDetacher` to replace `Doctrine\Common\Persistence\ManagerRegistry` by `Doctrine\Common\Persistence\ObjectManager`
- Change the constructor of `Pim\Bundle\CatalogBundle\Doctrine\Common\Filter\ObjectCodeResolver` to replace `Doctrine\Common\Persistence\ManagerRegistry` by `Doctrine\Common\Persistence\ObjectManager`
- Change the constructor of `Pim\Bundle\CommentBundle\Controller\CommentController` to replace `Doctrine\Common\Persistence\ManagerRegistry` by `Doctrine\Common\Persistence\ObjectManager`
- Change the constructor of `Pim\Bundle\VersioningBundle\UpdateGuesser\VariantGroupUpdateGuesser` to replace `Doctrine\Common\Persistence\ManagerRegistry` by `Pim\Component\Catalog\Repository\GroupRepositoryInterface` and to remove the `$groupClass` argument
- Change the constructor of `Pim\Bundle\CatalogBundle\Doctrine\Common\Filter\ObjectIdResolver` to replace `Doctrine\Common\Persistence\ManagerRegistry` by `Doctrine\Common\Persistence\ObjectManager`
- Change the constructor of `Oro\Bundle\SecurityBundle\Acl\Extension\EntityClassResolver` to replace `Doctrine\Common\Persistence\ManagerRegistry` by `Symfony\Bridge\Doctrine\RegistryInterface\RegistryInterface`
- Change the constructor of `Pim\Bundle\DataGridBundle\EventListener\ConfigureSortersListener` to remove `Pim\Bundle\DataGridBundle\Datasource\DatasourceSupportResolver`
- Change the constructor of `Pim\Bundle\DataGridBundle\Datasource\DatasourceAdapterResolver` to remove `Pim\Bundle\DataGridBundle\Datasource\DatasourceSupportResolver`

## Remove variant groups

- Remove methods `countVariantGroupAxis`, `getAllGroupsExceptVariant`, ``, `getAllVariantGroups`, `hasAttribute` and `getVariantGroupByProductTemplate` from `Pim\Component\Catalog\Repository\GroupRepositoryInterface`
- Remove method `hasAttributeInVariantGroup` from `Pim\Component\Catalog\Repository\ProductRepositoryInterface`

- Remove class `Pim\Component\Connector\ArrayConverter\FlatToStandard\VariantGroup`
- Remove class `Pim\Component\Connector\ArrayConverter\StandardToFlat\VariantGroup`
- Remove class `Pim\Component\Connector\Job\JobParameters\ConstraintCollectionProvider\VariantGroupCsvExport`
- Remove class `Pim\Component\Connector\Job\JobParameters\ConstraintCollectionProvider\VariantGroupXlsxExport`
- Remove class `Pim\Component\Connector\Job\JobParameters\ConstraintCollectionProvider\VariantGroupCsvImport`
- Remove class `Pim\Component\Connector\Job\JobParameters\DefaultValuesProvider\VariantGroupCsvExport`
- Remove class `Pim\Component\Connector\Job\JobParameters\DefaultValuesProvider\VariantGroupXlsxExport`
- Remove class `Pim\Component\Connector\Job\JobParameters\DefaultValuesProvider\VariantGroupCsvImport`
- Remove class `Pim\Component\Connector\Job\JobParameters\DefaultValuesProvider\VariantGroupXlsxImport`
- Remove class `Pim\Component\Connector\Processor\Denormalization\VariantGroupProcessor`
- Remove class `Pim\Component\Connector\Processor\Normalization\VariantGroupProcessor`
- Remove class `Pim\Component\Connector\Reader\Database\VariantGroupReader`
- Remove class `Pim\Component\Connector\Reader\File\Csv\VariantGroupReader`
- Remove class `Pim\Component\Connector\Writer\Database\VariantGroupWriter`
- Remove class `Pim\Component\Connector\Writer\File\CSV\VariantGroupWriter`
- Remove class `Pim\Component\Connector\Writer\File\XLSX\VariantGroupWriter`
- Remove class `Pim\Bundle\EnrichBundle\Connector\Processor\MassEdit\Product\AddProductToVariantGroupProcessor`
- Remove class `Pim\Bundle\EnrichBundle\Connector\Reader\MassEdit\FilteredVariantGroupProductReader`
- Remove class `Pim\Bundle\EnrichBundle\Controller\Rest\VariantGroupAttributeController`
- Remove class `Pim\Bundle\EnrichBundle\Controller\Rest\VariantGroupController`
- Remove class `Pim\Bundle\EnrichBundle\Filter\VariantGroupEditDataFilter`
- Remove class `Pim\Bundle\EnrichBundle\Form\Subscriber\AddVariantGroupAxesSubscriber`
- Remove class `Pim\Bundle\EnrichBundle\Form\Type\VariantGroupType`
- Remove class `Pim\Bundle\VersioningBundle\UpdateGuesser\VariantGroupUpdateGuesser`

- Rename class `Pim\Bundle\EnrichBundle\Normalizer\VariantGroupNormalizer` into `Pim\Bundle\EnrichBundle\Normalizer\GroupNormalizer`

- Remove service `pim_connector.array_converter.flat_to_standard.variant_group` and class parameter `pim_connector.array_converter.flat_to_standard.variant_group.class`
- Remove service `pim_connector.array_converter.standard_to_flat.variant_group` and class parameter `pim_connector.array_converter.standard_to_flat.variant_group.class`
- Remove service `pim_connector.job.job_parameters.constraint_collection_provider.variant_group_csv_export` and class parameter `pim_connector.job.job_parameters.constraint_collection_provider.variant_group_csv_export.class`
- Remove service `pim_connector.job.job_parameters.constraint_collection_provider.variant_group_xlsx_export` and class parameter `pim_connector.job.job_parameters.constraint_collection_provider.variant_group_xlsx_export.class`
- Remove service `pim_connector.job.job_parameters.constraint_collection_provider.variant_group_csv_import` and class parameter `pim_connector.job.job_parameters.constraint_collection_provider.variant_group_csv_import.class`
- Remove service `pim_connector.job.job_parameters.constraint_collection_provider.variant_group_xlsx_import` and class parameter `pim_connector.job.job_parameters.constraint_collection_provider.variant_group_xlsx_import.class`
- Remove service `pim_connector.job.job_parameters.default_values_provider.variant_group_csv_export` and class parameter `pim_connector.job.job_parameters.default_values_provider.variant_group_csv_export.class`
- Remove service `pim_connector.job.job_parameters.default_values_provider.variant_group_xlsx_export` and class parameter `pim_connector.job.job_parameters.default_values_provider.variant_group_xlsx_export.class`
- Remove service `pim_connector.job.job_parameters.default_values_provider.variant_group_csv_import` and class parameter `pim_connector.job.job_parameters.default_values_provider.variant_group_csv_import.class`
- Remove service `pim_connector.job.job_parameters.default_values_provider.variant_group_xlsx_import` and class parameter `pim_connector.job.job_parameters.default_values_provider.variant_group_xlsx_import.class`
- Remove service `pim_connector.processor.denormalization.variant_group` and class parameter `pim_connector.processor.denormalization.variant_group.class`
- Remove service `pim_connector.processor.normalization.variant_group` and class parameter `pim_connector.processor.normalization.variant_group.class`
- Remove service `pim_connector.reader.database.variant_group` and class parameter `pim_connector.reader.database.variant_group.class`
- Remove service `pim_connector.reader.file.csv_variant_group` and class parameter `pim_connector.reader.file.csv_variant_group.class`
- Remove service `pim_connector.writer.database.variant_group` and class parameter `pim_connector.writer.database.variant_group.class`
- Remove service `pim_connector.writer.file.csv_variant_group` and class parameter `pim_connector.writer.file.csv_variant_group.class`
- Remove service `pim_connector.writer.file.xlsx_variant_group` and class parameter `pim_connector.writer.file.xlsx_variant_group.class`
- Remove service `pim_enrich.connector.processor.mass_edit.product.add_to_variant_group` and class parameter `pim_enrich.connector.processor.mass_edit.product.add_to_variant_group.class`
- Remove service `pim_enrich.connector.reader.mass_edit.variant_group_product` and class parameter `pim_enrich.connector.reader.mass_edit.variant_group_product.class`
- Remove service `pim_enrich.controller.rest.variant_group` and class parameter `pim_enrich.controller.rest.variant_group.class`
- Remove service `pim_enrich.controller.rest.variant_group_attribute` and class parameter `pim_enrich.controller.rest.variant_group_attribute.class`
- Remove service `pim_enrich.filter.variant_group_edit_data` and class parameter `pim_enrich.filter.variant_group_edit_data.class`
- Remove service `pim_enrich.form.subscriber.add_variant_group_axes` and class parameter `pim_enrich.form.subscriber.add_variant_group_axes.class`
- Remove service `pim_enrich.form.type.variant_group` and class parameter `pim_enrich.form.type.variant_group.class`
- Remove service `pim_versioning.update_guesser.variant_group` and class parameter `pim_versioning.update_guesser.variant_group.class`

- Remove service `pim_connector.reader.file.xlsx_variant_group`
- Remove service `pim_connector.job.csv_variant_group_export`
- Remove service `pim_connector.job.xlsx_variant_group_export`
- Remove service `pim_connector.job.csv_variant_group_import`
- Remove service `pim_connector.job.xlsx_variant_group_import`
- Remove service `pim_connector.step.csv_variant_group.import`
- Remove service `pim_connector.step.xlsx_variant_group.import`
- Remove service `pim_connector.step.csv_variant_group.export`
- Remove service `pim_connector.step.xlsx_variant_group.export`
- Remove service `pim_enrich.form.variant_group`
- Remove service `pim_enrich.form.handler.variant_group`
- Remove service `pim_enrich.job.add_to_variant_group`
- Remove service `pim_enrich.normalizer.variant_group_violation`
- Remove service `pim_enrich.step.add_to_variant_group.mass_edit`
- Remove service `pim_installer.job_parameters.constraints.variant_group_csv_import`
- Remove service `pim_installer.job_parameters.defaults.variant_group_csv_import`
- Remove service `pim_installer.job.fixtures_variant_group_csv`

- Rename service `pim_enrich.provider.structure_version.variant_group` into `pim_enrich.provider.structure_version.group`

- Remove parameter `pim_installer.job_name.fixtures_variant_group_csv`

- Rename class parameter `pim_enrich.normalizer.variant_group_violation.class` into `pim_enrich.normalizer.group_violation.class`

## BC breaks

### Doctrine mapping

- PIM-6448: `Pim\Component\Catalog\Model\AbstractProduct` becomes a Doctrine mapped superclass

### Classes

- Remove class `Pim\Bundle\EnrichBundle\Form\Type\AttributeRequirementType`
- PIM-6442: Rename `Pim\Bundle\VersioningBundle\Normalizer\Flat\AbstractProductValueDataNormalizer` to `Pim\Bundle\VersioningBundle\Normalizer\Flat\AbstractValueDataNormalizer`
- PIM-6442: Rename `Pim\Bundle\VersioningBundle\Normalizer\Flat\ProductValueNormalizer` to `Pim\Bundle\VersioningBundle\Normalizer\Flat\ValueNormalizer`
- PIM-6442: Rename `Pim\Component\Catalog\Completeness\Checker\ProductValueCompleteChecker` to `Pim\Component\Catalog\Completeness\Checker\ValueCompleteChecker`
- PIM-6442: Rename `Pim\Component\Catalog\Completeness\Checker\ProductValueCompleteCheckerInterface` to `Pim\Component\Catalog\Completeness\Checker\ValueCompleteCheckerInterface`
- PIM-6442: Rename `Pim\Component\Catalog\Factory\ProductValue\DateProductValueFactory` to `Pim\Component\Catalog\Factory\Value\DateValueFactory`
- PIM-6442: Rename `Pim\Component\Catalog\Factory\ProductValue\MediaProductValueFactory` to `Pim\Component\Catalog\Factory\Value\MediaValueFactory`
- PIM-6442: Rename `Pim\Component\Catalog\Factory\ProductValue\MetricProductValueFactory` to `Pim\Component\Catalog\Factory\Value\MetricValueFactory`
- PIM-6442: Rename `Pim\Component\Catalog\Factory\ProductValue\OptionProductValueFactory` to `Pim\Component\Catalog\Factory\Value\OptionValueFactory`
- PIM-6442: Rename `Pim\Component\Catalog\Factory\ProductValue\OptionsProductValueFactory` to `Pim\Component\Catalog\Factory\Value\OptionsValueFactory`
- PIM-6442: Rename `Pim\Component\Catalog\Factory\ProductValue\PriceCollectionProductValueFactory` to `Pim\Component\Catalog\Factory\Value\PriceCollectionValueFactory`
- PIM-6442: Rename `Pim\Component\Catalog\Factory\ProductValue\ProductValueFactoryInterface` to `Pim\Component\Catalog\Factory\Value\ValueFactoryInterface`
- PIM-6442: Rename `Pim\Component\Catalog\Factory\ProductValue\ScalarProductValueFactory` to `Pim\Component\Catalog\Factory\Value\ScalarValueFactory`
- PIM-6442: Rename `Pim\Component\Catalog\Factory\ProductValueCollectionFactory` to `Pim\Component\Catalog\Factory\ProductValueCollectionFactory`
- PIM-6442: Rename `Pim\Component\Catalog\Factory\ProductValueFactory` to `Pim\Component\Catalog\Factory\ValueFactory`
- PIM-6442: Rename `Pim\Component\Catalog\ProductValue\DateProductValue` to `Pim\Component\Catalog\Value\DateValue`
- PIM-6442: Rename `Pim\Component\Catalog\ProductValue\MediaProductValue` to `Pim\Component\Catalog\Value\MediaValue`
- PIM-6442: Rename `Pim\Component\Catalog\ProductValue\MetricProductValue` to `Pim\Component\Catalog\Value\MetricValue`
- PIM-6442: Rename `Pim\Component\Catalog\ProductValue\OptionProductValue` to `Pim\Component\Catalog\Value\OptionValue`
- PIM-6442: Rename `Pim\Component\Catalog\ProductValue\OptionsProductValue` to `Pim\Component\Catalog\Value\OptionsValue`
- PIM-6442: Rename `Pim\Component\Connector\ArrayConverter\FlatToStandard\ProductValue` to `Pim\Component\Connector\ArrayConverter\FlatToStandard\Value`
- PIM-6442: Rename `Pim\Component\Enrich\Converter\EnrichToStandard\ProductValueConverter` to `Pim\Component\Enrich\Converter\EnrichToStandard\ValueConverter`
- PIM-6442: Rename `Pim\Component\Enrich\Converter\StandardToEnrich\ProductValueConverter` to `Pim\Component\Enrich\Converter\StandardToEnrich\ValueConverter`
- PIM-6442: Rename `Pim\Component\ReferenceData\Factory\ProductValue\ReferenceDataCollectionProductValueFactory` to `Pim\Component\ReferenceData\Factory\Value\ReferenceDataCollectionValueFactory`
- PIM-6442: Rename `Pim\Component\ReferenceData\Factory\ProductValue\ReferenceDataProductValueFactory` to `Pim\Component\ReferenceData\Factory\Value\ReferenceDataValueFactory`
- PIM-6442: Rename `Pim\Component\ReferenceData\ProductValue\ReferenceDataCollectionProductValue` to `Pim\Component\ReferenceData\Value\ReferenceDataCollectionValue`
- PIM-6442: Rename `Pim\Component\ReferenceData\ProductValue\ReferenceDataProductValue` to `Pim\Component\ReferenceData\Value\ReferenceDataValue`
- PIM-6442: Rename `Pim\Bundle\CatalogBundle\DependencyInjection\Compiler\RegisterProductValueValueFactoryPass` to `Pim\Bundle\CatalogBundle\DependencyInjection\Compiler\RegisterValueFactoryPass`
- TIP-764: Remove `Pim\Bundle\EnrichBundle\MassEditAction\Operation\MassEditOperationInterface` and all inherited classes
- PIM-6740: Remove `Pim\Bundle\InstallerBundle\Persister\YamlPersister`
- PIM-6333: Rename `Pim\Component\Catalog\Comparator\Filter\ProductFilterInterface` to `Pim\Component\Catalog\Comparator\Filter\FilterInterface`
- PIM-6333: Rename `Pim\Component\Catalog\Comparator\Filter\ProductFilter` to `Pim\Component\Catalog\Comparator\Filter\EntityWithValuesFilter`
- PIM-6333: Rename `Pim\Component\Connector\ArrayConverter\FlatToStandard\ProductDelocalized` to `Pim\Component\Connector\ArrayConverter\FlatToStandard\EntityWithValuesDelocalized`
- PIM-6732: Remove `Pim\Bundle\EnrichBundle\Connector\Processor\MassEdit\Product\AddProductToVariantGroupProcessor`
- PIM-6732: Remove `Pim\Bundle\EnrichBundle\Connector\Reader\MassEdit\FilteredVariantGroupProductReader`
- PIM-6732: Remove `Pim\Component\Catalog\Repository\ProductRepositoryInterface`
- PIM-6732: Remove `Pim\Component\Enrich\Converter\MassOperationConverter`
- PIM-6645: Remove `Pim\Bundle\EnrichBundle\Controller\SequentialEditController`
- PIM-6645: Remove `Pim\Bundle\EnrichBundle\Manager\SequentialEditManager`
- PIM-6645: Remove `Pim\Bundle\EnrichBundle\Helper\SortHelper`
- PIM-6645: Remove `Pim\Bundle\EnrichBundle\Factory\SequentialEditFactory`
- PIM-6645: Remove `Pim\Bundle\EnrichBundle\Entity\SequentialEdit`
- PIM-6645: Remove `Pim\Bundle\EnrichBundle\Entity\Repository\SequentialEditRepository`
- PIM-6645: Remove `Pim\Bundle\EnrichBundle\ParamConverter\ConfigurableParamConverter`
- PIM-6645: Remove `Pim\Bundle\EnrichBundle\Normalizer\SequentialEditNormalizer`

### Constructors

- Change the constructor of `Pim\Component\Catalog\Comparator\Filter\ProductFilter` to add `Pim\Component\Catalog\Comparator\Filter\ProductFilterInterface`
- Change the constructor of `Oro\Bundle\UserBundle\Form\Handler\AclRoleHandler` to add `Symfony\Component\HttpFoundation\RequestStack`
- Change the constructor of `Oro\Bundle\DataGridBundle\Datagrid\RequestParameters` to add `Symfony\Component\HttpFoundation\RequestStack`
- Change the constructor of `Pim\Bundle\DataGridBundle\Datagrid\Configuration\Product\ContextConfigurator` to add `Symfony\Component\HttpFoundation\RequestStack`
- Change the constructor of `Pim\Bundle\DataGridBundle\Datagrid\Configuration\Product\GroupColumnsConfigurator` to add `Symfony\Component\HttpFoundation\RequestStack`
- Change the constructor of `Pim\Bundle\DataGridBundle\Datagrid\Request\RequestParametersExtractor` to add `Symfony\Component\HttpFoundation\RequestStack`
- Change the constructor of `Pim\Bundle\DataGridBundle\EventListener\AddParametersToProductGridListener` to add `Symfony\Component\HttpFoundation\RequestStack`
- Change the constructor of `Pim\Component\Catalog\Updater\AssociationTypeUpdater` to add `Akeneo\Component\Localization\TranslatableUpdater`
- Change the constructor of `Pim\Component\Catalog\Updater\ChannelUpdater` to add `Akeneo\Component\Localization\TranslatableUpdater`
- Change the constructor of `Pim\Bundle\ApiBundle\Controller\ChannelController` to add `Akeneo\Component\StorageUtils\Factory\SimpleFactoryInterface`,
 `Akeneo\Component\StorageUtils\Updater\ObjectUpdaterInterface`, `Symfony\Component\Validator\Validator\ValidatorInterface`,`Symfony\Component\Routing\RouterInterface`,
  `Pim\Bundle\ApiBundle\Stream\StreamResourceResponse` and `Akeneo\Component\StorageUtils\Saver\SaverInterface` before last parameter
- Change the constructor of `Pim\Component\Connector\Writer\Database\ProductWriter` to replace `Akeneo\Component\StorageUtils\Detacher\BulkObjectDetacherInterface` by `Akeneo\Component\StorageUtils\Cache\CacheClearerInterface`.
- Change the constructor of `Pim\Component\Catalog\Updater\AttributeGroupUpdater` to add `Akeneo\Component\Localization\TranslatableUpdater`
- Change the constructor of `Pim\Bundle\EnrichBundle\Controller\JobTrackerController` to add `Oro\Bundle\SecurityBundle\SecurityFacade` and add an associative array
- Change the constructor of `Pim\Component\Catalog\Manager\CompletenessManager` to remove the completeness class.
- Change the constructor of `Pim\Component\Catalog\Updater\FamilyUpdater` to add `Akeneo\Component\Localization\TranslatableUpdater`
- Change the constructor of `Pim\Component\Catalog\Updater\AttributeUpdater` to add `Akeneo\Component\Localization\TranslatableUpdater`
- Change the constructor of `Akeneo\Bundle\BatchBundle\Launcher\SimpleJobLauncher` to add `logDir` (string)
- Change the constructor of `Pim\Bundle\EnrichBundle\Twig\AttributeExtension` to remove `pim_enrich.attribute_icons`
- Remove OroNotificationBundle
- Remove createAction from `Pim\Bundle\EnrichBundle/Controller/AssociationTypeController.php`
- Remove `Pim\Bundle\EnrichBundle\Controller\FamilyController.php`
- Remove `Pim\Bundle\EnrichBundle\Controller\VariantGroupController.php`
- Change the constructor of `Pim\Bundle\EnrichBundle\Controller\Rest\AttributeGroupController` to add `Oro\Bundle\SecurityBundle\SecurityFacade`, `Akeneo\Component\StorageUtils\Updater\ObjectUpdaterInterface`, `Symfony\Component\Validator\ValidatorInterface`, `Akeneo\Component\StorageUtils\Saver\SaverInterface`, `Akeneo\Component\StorageUtils\Remover\RemoverInterface`, `Akeneo\Component\StorageUtils\Factory\SimpleFactoryInterface`
- Change the constructor of `Pim\Bundle\EnrichBundle\MassEditAction\Operation\SetAttributeRequirements` to remove `Pim\Component\Catalog\Repository\AttributeRepositoryInterface` and remove `Pim\Component\Catalog\Factory\AttributeRequirementFactory`
- Change the constructor of `Pim\Bundle\ApiBundle\EventSubscriber\CheckHeadersRequestSubscriber` to add `Pim\Bundle\ApiBundle\Negotiator\ContentTypeNegotiator`
- Change the constructor of `Pim\Bundle\CatalogBundle\Doctrine\MongoDBODM\QueryGenerator\MultipleOptionValueUpdatedQueryGenerator` to add `Pim\Bundle\CatalogBundle\MongoDB\Normalizer\NormalizedData\AttributeOptionNormalizer`
- Change the constructor of `Pim\Component\Catalog\Model\AbstractMetric` to replace `id` by `family`, `unit`, `data`, `baseUnit` and `baseData` (strings)
- Change the constructor of `Pim\Component\Catalog\Factory\MetricFactory` to add `Akeneo\Bundle\MeasureBundle\Convert\MeasureConverter` and `Akeneo\Bundle\MeasureBundle\Manager\MeasureManager`
- Change the constructor of `Pim\Component\Catalog\Denormalizer\Standard\ProductValue\MetricDenormalizer` to remove `Akeneo\Component\Localization\Localizer\LocalizerInterface`
- Change the constructor of `Pim\Component\Catalog\Converter\MetricConverter` to add `Pim\Component\Catalog\Builder\ProductBuilderInterface`
- Change the constructor of `Pim\Component\Catalog\Denormalizer\Standard\ProductValue\PricesDenormalizer` to remove `Akeneo\Component\Localization\Localizer\LocalizerInterface` and replace `"Pim\Component\Catalog\Model\ProductPrice"` `Pim\Component\Catalog\Factory\PriceFactory`
- Change the constructor of `Pim\Component\Catalog\Updater\Adder\MultiSelectAttributeAdder` to remove `Pim\Component\Catalog\Validator\AttributeValidatorHelper`
- Change the constructor of `Pim\Component\Catalog\Updater\Adder\PriceCollectionAttributeAdder` to remove `Pim\Component\Catalog\Validator\AttributeValidatorHelper`
- Change the constructor of `Pim\Component\Catalog\Updater\Copier\AttributeCopier` and `Pim\Component\Catalog\Updater\Copier\MetricAttributeCopier` to add `Symfony\Component\Serializer\Normalizer\NormalizerInterface` as third argument
- Change the constructor of `Pim\Component\Catalog\Manager\ProductTemplateMediaManager` to replace `Symfony\Component\Serializer\Normalizer\NormalizerInterface` by `Pim\Component\Catalog\Factory\ProductValueFactory`
- Change the constructor of `Pim\Component\Catalog\Updater\Remover\MultiSelectAttributeRemover` to replace `Akeneo\Component\StorageUtils\Repository\IdentifiableObjectRepositoryInterface` by `Pim\Component\Catalog\Factory\ProductValueFactory`
- Change the constructor of `Pim\Component\Catalog\Updater\Remover\PriceCollectionAttributeRemover` to add `Pim\Component\Catalog\Factory\ProductValueFactory` as third argument
- Change the constructor of `Pim\Component\Catalog\Model\AbstractProductValue` to add `Pim\Component\Catalog\Model\AttributeInterface`, `channel` (string), `locale` (string), `data` (mixed)
- Change the constructor of `Pim\Bundle\VersioningBundle\Denormalizer\Flat\ProductValue\PricesDenormalizer` to add `Symfony\Component\Serializer\Normalizer\NormalizerInterface` as third parameter
- Change the constructor of `Pim\Bundle\CatalogBundle\Doctrine\ORM\Filter\FamilyFilter` to remove `Pim\Bundle\CatalogBundle\Doctrine\Common\Filter\ObjectIdResolverInterface`
- Change the constructor of `Pim\Bundle\CatalogBundle\Doctrine\ORM\Filter\GroupsFilter` to remove `Pim\Bundle\CatalogBundle\Doctrine\Common\Filter\ObjectIdResolverInterface`
- Change the constructor of `Pim\Component\Catalog\Builder\ProductTemplateBuilder` to remove first argument `Symfony\Component\Serializer\Normalizer\NormalizerInterface`, second argument `Symfony\Component\Serializer\Normalizer\DenormalizerInterface`, and last argument `%pim_catalog.entity.product.class%`
- Change the constructor of `Pim\Component\Catalog\Normalizer\Standard\VariantGroupNormalizer` to remove `Symfony\Component\Serializer\Normalizer\DenormalizerInterface`
- Change the constructor of `Pim\Component\Catalog\Updater\ProductTemplateUpdater` to add `Symfony\Component\Serializer\Normalizer\NormalizerInterface` as second argument
- Change the constructor of `Pim\Bundle\EnrichBundle\Controller\Rest\ProductController` to remove
    `Pim\Component\Catalog\Manager\CompletenessManager`,
    `Doctrine\Common\Persistence\ObjectManager`,
    `Pim\Component\Catalog\Repository\ChannelRepositoryInterface`,
    `Pim\Bundle\CatalogBundle\Filter\CollectionFilterInterface` and
    `$storageDriver`, and add `Pim\Component\Catalog\Completeness\CompletenessCalculatorInterface`
- Change the constructor of `Pim\Component\Connector\Writer\File\ProductColumnSorter` to replace `Akeneo\Component\StorageUtils\Repository\IdentifiableObjectRepositoryInterface` by `Pim\Bundle\CatalogBundle\Doctrine\ORM\Repository\AttributeRepositoryInterface`
- Change the constructor of `Pim\Component\Catalog\Updater\VariantGroupUpdater` to replace `Pim\Component\Catalog\BuilderProductBuilderInterface` and `Akeneo\Component\StorageUtils\Updater\ObjectUpdaterInterface`
    by `Pim\Component\Catalog\Factory\ProductValueFactory`, `Akeneo\Component\FileStorage\Repository\FileInfoRepositoryInterface` and `Akeneo\Component\FileStorage\File\FileStorerInterface`
- Change the constructor of `Pim\Component\Connector\Processor\Normalization\VariantGroupProcessor` to remove `Akeneo\Component\StorageUtils\Updater\ObjectUpdaterInterface`
- Change the constructor of `Pim\Bundle\DataGridBundle\Extension\Sorter\Product\ValueSorter` to add `Pim\Component\Catalog\Repository\AttributeRepositoryInterface`
- Change the constructor of `Pim\Bundle\DataGridBundle\Datasource\ProductDatasource` to remove `Pim\Bundle\DataGridBundle\Datasource\ResultRecord\HydratorInterface`
- Change the constructor of `Pim\Component\Catalog\Builder\ProductBuilder` to add `Pim\Component\Catalog\Builder\EntityWithValuesBuilderInterface`
- Change the constructor of `Pim\Component\Catalog\Updater\ProductUpdater` to add a `Akeneo\Component\StorageUtils\Updater\ObjectUpdaterInterface` as the 3rd argument.
- Change the constructor of `Pim\Component\Catalog\Converter\MetricConverter` to replace `Pim\Component\Catalog\Builder\ProductBuilderInterface` by `Pim\Component\Catalog\Builder\EntityWithValuesBuilderInterface`
- Change the constructor of `Pim\Component\Catalog\Updater\Adder\AbstractAttributeAdder` to replace `Pim\Component\Catalog\Builder\ProductBuilderInterface` by `Pim\Component\Catalog\Builder\EntityWithValuesBuilderInterface`
- Change the constructor of `Pim\Component\Catalog\Updater\Adder\MultiSelectAttributeAdder` to replace `Pim\Component\Catalog\Builder\ProductBuilderInterface` by `Pim\Component\Catalog\Builder\EntityWithValuesBuilderInterface`
- Change the constructor of `Pim\Component\Catalog\Updater\Adder\PriceCollectionAttributeAdder` to replace `Pim\Component\Catalog\Builder\ProductBuilderInterface` by `Pim\Component\Catalog\Builder\EntityWithValuesBuilderInterface`
- Change the constructor of `Pim\Component\Catalog\Updater\Setter\AbstractAttributeSetter` to replace `Pim\Component\Catalog\Builder\ProductBuilderInterface` by `Pim\Component\Catalog\Builder\EntityWithValuesBuilderInterface`
- Change the constructor of `Pim\Component\Catalog\Updater\Setter\AttributeSetter` to replace `Pim\Component\Catalog\Builder\ProductBuilderInterface` by `Pim\Component\Catalog\Builder\EntityWithValuesBuilderInterface`
- Change the constructor of `Pim\Component\Catalog\Updater\Setter\MediaAttributeSetter` to replace `Pim\Component\Catalog\Builder\ProductBuilderInterface` by `Pim\Component\Catalog\Builder\EntityWithValuesBuilderInterface`
- Change the constructor of `Pim\Component\Catalog\Updater\Copier\AbstractAttributeCopier` to replace `Pim\Component\Catalog\Builder\ProductBuilderInterface` by `Pim\Component\Catalog\Builder\EntityWithValuesBuilderInterface`
- Change the constructor of `Pim\Component\Catalog\Updater\Copier\AttributeCopier` to replace `Pim\Component\Catalog\Builder\ProductBuilderInterface` by `Pim\Component\Catalog\Builder\EntityWithValuesBuilderInterface`
- Change the constructor of `Pim\Component\Catalog\Updater\Copier\MediaAttributeCopier` to replace `Pim\Component\Catalog\Builder\ProductBuilderInterface` by `Pim\Component\Catalog\Builder\EntityWithValuesBuilderInterface`
- Change the constructor of `Pim\Component\Catalog\Updater\Copier\MetricAttributeCopier` to replace `Pim\Component\Catalog\Builder\ProductBuilderInterface` by `Pim\Component\Catalog\Builder\EntityWithValuesBuilderInterface`
- Change the constructor of `Pim\Component\ReferenceData\Updater\Copier\ReferenceDataAttributeCopier` to replace `Pim\Component\Catalog\Builder\ProductBuilderInterface` by `Pim\Component\Catalog\Builder\EntityWithValuesBuilderInterface`
- Change the constructor of `Pim\Component\ReferenceData\Updater\Copier\ReferenceDataCollectionAttributeCopier` to replace `Pim\Component\Catalog\Builder\ProductBuilderInterface` by `Pim\Component\Catalog\Builder\EntityWithValuesBuilderInterface`
- Change the constructor of `Pim\Component\Catalog\Updater\Remover\PriceCollectionAttributeRemover` to replace `Pim\Component\Catalog\Builder\ProductBuilderInterface` by `Pim\Component\Catalog\Builder\EntityWithValuesBuilderInterface`
- Change the constructor of `Pim\Component\Catalog\Updater\Remover\MultiSelectAttributeRemover` to replace `Pim\Component\Catalog\Builder\ProductBuilderInterface` by `Pim\Component\Catalog\Builder\EntityWithValuesBuilderInterface`
- Change the constructor of `Pim\Bundle\EnrichBundle\Controller\Rest\AttributeController`
- Change the constructor of `Pim\Bundle\EnrichBundle\Normalizer\AttributeNormalizer` to add `Pim\Bundle\VersioningBundle\Manager\VersionManager`, `Symfony\Component\Serializer\Normalizer\NormalizerInterface`, `Pim\Bundle\EnrichBundle\Provider\StructureVersion\StructureVersionProviderInterface`, `Akeneo\Component\Localization\Localizer\LocalizerInterface`
- Change the constructor of `Pim\Bundle\EnrichBundle\Normalizer\ProductNormalizer` to add `Pim\Bundle\EnrichBundle\Normalizer\FileNormalizer`
- Change the constructor of `Pim\Bundle\EnrichBundle\Controller\Rest\JobInstanceController` to add `uploadTmpDir` (string)
- Change the constructor of `Pim\Component\Connector\Processor\Denormalization\ProductProcessor` to add `Pim\Component\Catalog\Builder\ProductBuilderInterface` as the 3rd argument (variant product builder).
- Change the constructor of `Pim\Bundle\EnrichBundle\Controller\Rest\JobInstanceController` to add `uploadTmpDir` (string)
- Change the constructor of `Pim\Bundle\ApiBundle\Controller\ProductController` to remove `Akeneo\Component\StorageUtils\Repository\IdentifiableObjectRepositoryInterface` and to add `Pim\Bundle\ApiBundle\Checker\QueryParametersCheckerInterface` and `Pim\Component\Catalog\Query\ProductQueryBuilderFactoryInterface`
- Change the constructor of `Pim\Component\Catalog\Builder\ProductBuilder` to replace `Pim\Component\Catalog\Manager\AttributeValuesResolver` by `Pim\Component\Catalog\Manager\AttributeValuesResolverInterface`
- Change the constructor of `Pim\Component\Connector\ArrayConverter\FlatToStandard\Product\AttributeColumnsResolver` to replace `Pim\Component\Catalog\Manager\AttributeValuesResolver` by `Pim\Component\Catalog\Manager\AttributeValuesResolverInterface`
- Change the constructor of `Pim\Component\Catalog\Builder\EntityWithValuesBuilder` to replace `Pim\Component\Catalog\Manager\AttributeValuesResolver` by `Pim\Component\Catalog\Manager\AttributeValuesResolverInterface`
- Change the constructor of `Pim\Bundle\ApiBundle\Controller\LocaleController` to add `Pim\Bundle\ApiBundle\Checker\QueryParametersCheckerInterface`
- Change the constructor of `Pim\Bundle\EnrichBundle\Normalizer\ProductNormalizer` to add `Pim\Component\Catalog\ValuesFiller\EntityWithFamilyValuesFillerInterface`
- Change the constructor of `Pim\Component\Catalog\Builder\ProductBuilder` to remove `Pim\Component\Catalog\Repository\CurrencyRepositoryInterface` and `Pim\Component\Catalog\Factory\ValueFactory`
- Change the constructor of `Pim\Component\Catalog\Builder\ProductTemplateBuilder` to add `Pim\Component\Catalog\ValuesFiller\EntityWithFamilyValuesFillerInterface`
- Change the constructor of `Pim\Component\Connector\Processor\Normalization\ProductProcessor` to remove `Pim\Component\Catalog\Builder\ProductBuilderInterface` and add `Pim\Component\Catalog\ValuesFiller\EntityWithFamilyValuesFillerInterface`
- Change the constructor of `Pim\Bundle\EnrichBundle\Connector\Processor\QuickExport\ProductProcessor` to replace `Pim\Component\Catalog\Builder\ProductBuilder` by `Pim\Component\Catalog\ValuesFiller\EntityWithFamilyValuesFillerInterface`
- Change the constructor of `Pim\Bundle\EnrichBundle\Controller\ProductController` to add `Pim\Component\Catalog\ValuesFiller\EntityWithFamilyValuesFillerInterface`
- Change the constructor of `Akeneo\Bundle\BatchBundle\Launcher\SimpleJobLauncher` to add `Akeneo\Component\Batch\Job\JobParametersValidator`
- Change the constructor of `Pim\Bundle\ConnectorBundle\Launcher\AuthenticatedJobLauncher` to add `Akeneo\Component\Batch\Job\JobParametersValidator`
- Change the constructor of `Pim\Bundle\AnalyticsBundle\DataCollector\VersionDataCollector` to replace `string` by `Pim\Bundle\InstallerBundle\InstallStatusManager\InstallStatusManager` - Change the constructor of `Pim\Bundle\EnrichBundle\Controller\Rest\JobInstanceController` to add `uploadTmpDir` (string)
- Change the constructor of `Pim\Component\Connector\Processor\Denormalization\ProductProcessor` to add `Pim\Component\Catalog\Builder\ProductBuilderInterface` as the 3rd argument (variant product builder).
- Change the constructor of `Pim\Bundle\EnrichBundle\Controller\Rest\JobInstanceController` to add `uploadTmpDir` (string)
- Change the constructor of `Pim\Component\Connector\Processor\Denormalization\ProductProcessor` to add `Pim\Component\Catalog\Builder\ProductBuilderInterface` as the 3rd argument (variant product builder).
- Change the constructor of `Pim\Bundle\EnrichBundle\Controller\ProductController` to remove
    `Symfony\Component\Routing\RouterInterface`,
    `Symfony\Component\Security\Csrf\TokenStorage\TokenStorageInterface`,
    `Symfony\Component\Form\FormFactoryInterface`,
    `Pim\Bundle\UserBundle\Context\UserContext`,
    `Oro\Bundle\SecurityBundle\SecurityFacade`,
    `Pim\Bundle\EnrichBundle\Manager\SequentialEditManager`,

### Methods

- Change `Pim\Component\Catalog\Model\FamilyInterface` to add `setAttributeAsImage` and `getAttributeAsImage`
- Remove method `addMissingProductValues` of `Pim\Component\Catalog\Builder\ProductBuilderInterface` (this method is now handled by `Pim\Component\Catalog\ValuesFiller\ProductValuesFiller::fillMissingValues`)
- Remove method `getFamily` of `Pim\Component\Catalog\Model\ProductInterface`
- PIM-6732: Remove `AddProductToVariantGroupProcessor` from `Pim\Component\Catalog\Repository\ProductRepositoryInterface`

### Type hint

- Add type hint `Akeneo\Component\Batch\Model\JobExecution` to the return of the function `launch` of `Akeneo\Bundle\BatchBundle\Launcher`
- Add type hint `array` to the return of the function `resolveEligibleValues` of `Pim\Component\Catalog\Manager\AttributeValuesResolver`

### Configuration
- PIM-6740: Remove `installed` parameter from parameters.yml.dist , parameters_test.yml.dist and config.yml

### Others

- Add method `findCategoriesItem` to `Akeneo\Component\Classification\Repository\ItemCategoryRepositoryInterface`
- Add method `getAssociatedProductIds` to `Pim\Component\Catalog\Repository\ProductRepositoryInterface`
- Remove useless method `applyFilterByIds` of `Pim\Component\Catalog\Repository\ProductCategoryRepositoryInterface`
- Remove useless method `getLocalesQB` of `Pim\Component\Catalog\Repository\LocaleRepositoryInterface`
- Remove useless method `findTypeIds` of `Pim\Component\Catalog\Repository\GroupTypeRepositoryInterface`
- Remove useless methods `getChoicesByType`, `countVariantGroups`, `getVariantGroupsByIds`, `getAllVariantGroupIds` and `getVariantGroupsByAttributeIds` of `Pim\Component\Catalog\Repository\GroupRepositoryInterface`
- Remove useless method `findAttributeIdsFromFamilies` of `Pim\Component\Catalog\Repository\FamilyRepositoryInterface`
- Change visibility from public to protected of `getActivatedCurrenciesQB` method of `Pim\Component\Catalog\Repository\CurrencyRepositoryInterface`
- Remove useless methods `findAllWithTranslations` and `getAttributeGroupsFromAttributeCodes` of `Pim\Component\Catalog\Repository\AttributeGroupRepositoryInterface`
- Remove useless method `countForAssociationType` of `Pim\Component\Catalog\Repository\AssociationTypeRepositoryInterface`
- Remove useless methods `countChildren` and `search` of `Akeneo\Component\Classification\Repository\CategoryRepositoryInterface`
- Remove useless methods `buildByChannelAndCompleteness`, `setAttributeRepository` and `getObjectManager`  of `Pim\Component\Catalog\Repository\ProductRepositoryInterface`
- Remove useless methods `findWithGroups` and `getNonIdentifierAttributes` of `Pim\Component\Catalog\Repository\AttributeRepositoryInterface`
- Remove OroNotificationBundle
- Extract and rename method `valueExists` of `Pim\Component\Catalog\Repository\ProductRepositoryInterface` into `Pim\Component\Catalog\Repository\ProductUniqueDataRepositoryInterface`::`uniqueDataExistsInAnotherProduct`.
- Remove methods `searchAfterOffset`, `searchAfterIdentifier` and `count` of `Pim\Component\Api\Repository\ProductRepositoryInterface`
- Extract methods `schedule*` of `Pim\Component\Catalog\Completeness\CompletenessGeneratorInterface` into a `Pim\Component\Catalog\Completeness\CompletenessRemoverInterface`. Methods `schedule`, `scheduleForFamily` and `scheduleForChannelAndLocale` have been renamed respectively `removeForProduct`, `removeForFamily` and `removeForChannelAndLocale`.
- Remove method `findOneById` of `Pim\Component\Catalog\Repository\ProductRepositoryInterface`.
- Move class `Pim\Bundle\CatalogBundle\Doctrine\Common\Filter\DummyFilter` to `Pim\Bundle\EnrichBundle\ProductQueryBuilder\Filter\DummyFilter` as this filter is just for UI concerns
- Rename class `Pim\Component\Catalog\Completeness\Checker\ChainedProductValueCompleteChecker`  to `Pim\Component\Catalog\Completeness\Checker\ProductValueCompleteChecker`
- Change the method `isComplete` of `Pim\Component\Catalog\Completeness\Checker\ProductValueCompleteCheckerInterface` to make `Pim\Component\Catalog\Model\ChannelInterface` and `Pim\Component\Catalog\Model\LocaleInterface` mandatory.
- Change the method `supportsValue` of `Pim\Component\Catalog\Completeness\Checker\ProductValueCompleteCheckerInterface` to add `Pim\Component\Catalog\Model\ChannelInterface` and `Pim\Component\Catalog\Model\LocaleInterface`.
- Remove class `Pim\Component\Catalog\Completeness\Checker\EmptyChecker`
- Remove classes `Pim\Bundle\VersioningBundle\Denormalizer\Flat\AbstractEntityDenormalizer`, `Pim\Bundle\VersioningBundle\Denormalizer\Flat\AssociationDenormalizer`, `Pim\Bundle\VersioningBundle\Denormalizer\Flat\CategoryDenormalizer`,
    `Pim\Bundle\VersioningBundle\Denormalizer\Flat\FamilyDenormalizer`, `Pim\Bundle\VersioningBundle\Denormalizer\Flat\GroupDenormalizer`, `Pim\Bundle\VersioningBundle\Denormalizer\Flat\AssociationDenormalizer`,
    `Pim\Bundle\VersioningBundle\Denormalizer\Flat\ProductValueDenormalizer`, `Pim\Bundle\VersioningBundle\Denormalizer\Flat\ProductValuesDenormalizer`, `Pim\Bundle\VersioningBundle\Denormalizer\Flat\ProductValue\BaseValueDenormalizer`,
    `Pim\Bundle\VersioningBundle\Denormalizer\Flat\ProductValue\AttributeOptionDenormalizer`, `Pim\Bundle\VersioningBundle\Denormalizer\Flat\ProductValue\AttributeOptionsDenormalizer`, `Pim\Bundle\VersioningBundle\Denormalizer\Flat\ProductValue\PricesDenormalizer`
    `Pim\Bundle\VersioningBundle\Denormalizer\Flat\ProductValue\MetricDenormalizer`, `Pim\Bundle\VersioningBundle\Denormalizer\Flat\ProductValue\DateTimeDenormalizer` and `Pim\Bundle\VersioningBundle\Denormalizer\Flat\ProductValue\FileDenormalizer`
- Remove service parameters: `pim_serializer.denormalizer.flat.family.class`, `pim_serializer.denormalizer.flat.category.class`, `pim_serializer.denormalizer.flat.group.class`, `pim_serializer.denormalizer.flat.association.class`,
    `pim_serializer.denormalizer.flat.product_value.class`, `pim_serializer.denormalizer.flat.product_values.class`, `pim_serializer.denormalizer.flat.base_value.class`, `pim_serializer.denormalizer.flat.attribute_option.class`,
    `pim_serializer.denormalizer.flat.attribute_options.class`, `pim_serializer.denormalizer.flat.prices.class`, `pim_serializer.denormalizer.flat.metric.class`, `pim_serializer.denormalizer.flat.datetime.class`
    and `pim_serializer.denormalizer.flat.file.class`
- Remove method `getFullProduct` and `findOneByWithValues` of `Pim\Component\Catalog\Repository\ProductRepositoryInterface`
- Rename method `getEligibleProductIdsForVariantGroup` to `getEligibleProductsForVariantGroup` of `Pim\Component\Catalog\Repository\ProductRepositoryInterface`. And returns a `Akeneo\Component\StorageUtils\Cursor\CursorInterface`.
- Remove methods `getFullProduct` and `findOneByWithValues` of `Pim\Component\Catalog\Repository\ProductRepositoryInterface`
- Remove class `Pim\Bundle\VersioningBundle\UpdateGuesser\ProductValueUpdateGuesser.php`
- Remove service and parameter: `pim_pim_versioning.update_guesser.product_value` and `pim_versioning.update_guesser.product_value.class`
- Add method `setValues` and `setIdentifier` to `Pim\Component\Catalog\Model\ProductInterface`
- Remove method `setNormalizedData` from `Pim\Component\Catalog\Model\ProductInterface`
- Change method `fetchAll` of `Pim\Component\Connector\Processor\BulkMediaFetcher` to use a `Pim\Component\Catalog\Model\ProductValueCollectionInterface` instead of an `Doctrine\Common\Collections\ArrayCollection`
- Remove method `markIndexedValuesOutdated` from `Pim\Component\Catalog\Model\ProductInterface` and `Pim\Component\Catalog\Model\AbstractProduct`
- Remove classes `Pim\Bundle\CatalogBundle\EventSubscriber\MongoDBODM\MetricBaseValuesSubscriber` and `Pim\Bundle\CatalogBundle\EventSubscriber\ORM\MetricBaseValuesSubscriber`
- Remove service `pim_catalog.event_subscriber.metric_base_values`
- Remove method `setId`, `getId`, `setValue`, `getValue`, `setBaseUnit`, `setUnit`, `setBaseData`, `setData` and `setFamily` from `Pim\Component\Catalog\Model\MetricInterface`
- Add method `isEqual` to `Pim\Component\Catalog\Model\MetricInterface`
- Add a new argument `$amount` (string) to `addPriceForCurrency` method of `Pim\Component\Catalog\Builder\ProductBuilderInterface`
- Remove methods `setId`, `getId`, `setValue`, `getValue`, `setCurrency` and `setData` from `Pim\Component\Catalog\Model\ProductPriceInterface`
- Add method `isEqual` to `Pim\Component\Catalog\Model\ProductPriceInterface`
- Add a new argument `$data` to `addProductValue` method of `Pim\Component\Catalog\BuilderProductBuilderInterface`
- Remove methods `createProductValue`, `addProductValue`, `addPriceForCurrencyWithData` and `removePricesNotInCurrency` from `Pim\Component\Catalog\BuilderProductBuilderInterface`
- Remove classes `Pim\Component\Catalog\Updater\Setter\TextAttributeSetter`, `Pim\Component\Catalog\Updater\Setter\MetricAttributeSetter`, `Pim\Component\Catalog\Updater\Setter\BooleanAttributeSetter`,
    `Pim\Component\Catalog\Updater\Setter\DateAttributeSetter`, `Pim\Component\Catalog\Updater\Setter\NumberAttributeSetter`, `Pim\Component\Catalog\Updater\Setter\SimpleSelectAttributeSetter`,
    `Pim\Component\Catalog\Updater\Setter\MultiSelectAttributeSetter`, `Pim\Component\Catalog\Updater\Setter\PriceCollectionAttributeSetter`, `Pim\Component\ReferenceData\Updater\Setter\ReferenceDataSetter`,
    `Pim\Component\ReferenceData\Updater\Setter\ReferenceDataCollectionSetter`
- Add `Pim\Component\Catalog\Updater\Setter\AttributeSetter`
- Remove classes `Pim\Component\Catalog\Updater\Copier\SimpleSelectAttributeCopier`, `Pim\Component\Catalog\Updater\Copier\MultiSelectAttributeCopier` and `Pim\Component\Catalog\Updater\Copier\PriceCollectionAttributeCopier`
- Rename class `Pim\Component\Catalog\Updater\Copier\BaseAttributeCopier` in `Pim\Component\Catalog\Updater\Copier\AttributeCopier`
- Remove methods `addPriceForCurrency` and `addMissingPrices` from `Pim\Component\Catalog\BuilderProductBuilderInterface`
- Remove methods `getId`, `setId`, `getProduct`, `getEntity`, `setProduct`, `setEntity`, `addOption`, `addPrice`, `removePrice`, `RemoveOption`, `addData` and `isRemovable` from `Pim\Component\Catalog\Model\ProductValueInterface` and `Pim\Component\Catalog\Model\AbstractProductValue`
- Remove methods `setData`, `setText`, `setDecimal`, `setOptions`, `setOption`, `setPrices`, `setPrice`, `setBoolean`, `setVarchar`, `setMedia`, `setMetric`, `setScope`, `setLocale`, `setDate` and `setDatetime` from `Pim\Component\Catalog\Model\ProductValueInterface`
    and make them protected in `Pim\Component\Catalog\Model\AbstractProductValue`
- Remove useless class `Pim\Component\Catalog\Validator\ConstraintGuesser\IdentifierGuesser`
- Remove useless service and parameter `pim_catalog.validator.constraint_guesser.identifier` and `pim_catalog.validator.constraint_guesser.identifier.class`
- Remove third argument `$locale` from `addAttributes` method of `Pim\Component\Catalog\Builder\ProductTemplateBuilderInterface`
- Make protected the method `setValues` in `Pim\Component\Catalog\Updater\VariantGroupUpdater`
- Add method `getId` and remove `setMissingCount`, `setChannel`, `setLocale`, `setProduct`, `setRequiredCount` from `Pim\Component\Catalog\Model\CompletenessInterface` and `Pim\Component\Catalog\Model\AbstractCompleteness`
- Remove useless classes `Pim\Bundle\EnrichBundle\Controller\CompletenessController`
- Remove useless service `pim_enrich.controller.completeness` and parameter `pim_enrich.controller.completeness.class`
- Remove class `Pim\Bundle\EnrichBundle\Controller\Rest\CompletenessController`
- Remove service `pim_enrich.controller.rest.completeness` and parameter `pim_enrich.controller.rest.completeness.class`
- Add method `findCodesByIdentifiers` in `Pim\Component\Catalog\Repository\AttributeOptionRepositoryInterface`
- Add method `findCodesByIdentifiers` in `Pim\Component\ReferenceData\Repository\ReferenceDataRepositoryInterface`
- Remove class `Pim\Bundle\DataGridBundle\EventListener\AddParametersToVariantProductGridListener`
- Remove methods `createVariantGroupDatagridQueryBuilder` and `createGroupDatagridQueryBuilder` from `Pim\Bundle\CatalogBundle\Doctrine\ORM\Repository\ProductRepository`
- Extract and rename method `valueExists` of `Pim\Component\Catalog\Repository\ProductRepositoryInterface` into `Pim\Component\Catalog\Repository\ProductUniqueDataRepositoryInterface`::`uniqueDataExistsInAnotherProduct`.
- Remove class `Pim\Bundle\DataGridBundle\Datasource\ResultRecord\Orm\ProductHydrator`
- Remove services `pim_datagrid.datasource.result_record.hydrator.product` and `pim_datagrid.datasource.result_record.hydrator.associated_product`
    and parameters `pim_datagrid.datasource.result_record.hydrator.product.class` and `pim_datagrid.datasource.result_record.hydrator.associated_product.class`
- Remove all standard denormalizers classes `Pim\Component\Catalog\Denormalizer\Standard\*` and services `pim_catalog.denormalizer.standard.*`
- Add argument `Pim\Component\Catalog\Model\ProductInterface` to `addValue` method of `Pim\Component\Catalog\Validator\UniqueValueSet`
- Remove OroNavigationBundle
- Remove OroNotificationBundle
- Remove `Pim\Bundle\EnrichBundle\Controller\FamilyController.php`
- Remove unused `Pim\Component\Catalog\Manager\AttributeGroupManager`
- Remove unused `Pim\Bundle\CatalogBundle\ProductQueryUtility`
- Split `Pim\Bundle\EnrichBundle\Normalizer\AttributeNormalizer` in two. The original service name (`pim_enrich.normalizer.attribute`) points now to `Pim\Bundle\EnrichBundle\Normalizer\VersionedAttributeNormalizer`
    The arguments of the old normalizer are now divided between both normalizers, also `Pim\Bundle\EnrichBundle\Normalizer\AttributeNormalizer` is injected into `Pim\Bundle\EnrichBundle\Normalizer\VersionedAttributeNormalizer`.
- PIM-6740: Remove service `pim_installer.yaml_persister`
- PIM-6740: Add exception `Pim\Bundle\InstallerBundle\Exception\UnavailableCreationTimeException`
- PIM-6228: remove escape parameter from csv imports.

### Methods

- Remove `attributeIcon` method from `Pim\Bundle\EnrichBundle\Twig\AttributeExtension`
- Remove the `Akeneo\Component\StorageUtils\Repository\IdentifiableObjectRepositoryInterface` from `Pim\Bundle\CatalogBundle\Doctrine\ORM\Repository\AssociationRepository`
- Rename `BackendType::TEXT = 'text'` to `BackendType::TEXTEAREA = 'textarea'` and `BackendType::VARCHAR = 'varchar'` to `BackendType::TEXT = 'text'` from `Pim\Component\Catalog\AttributeTypes`
- Remove methods `addAttributeToProduct` and `addOrReplaceProductValue` from `Pim\Component\Catalog\Builder\ProductBuilderInterface`.
    These methods are now in `Pim\Component\Catalog\Builder\EntityWithValuesBuilderInterface` and have been renamed to `addAttribute` and `addOrReplaceValue`.
    For both methods, the `Pim\Component\Catalog\Model\ProductInterface` has been replaced by `Pim\Component\Catalog\Model\EntityWithValuesInterface`.
- Remove methods `getRawValues`, `setRawValues`, `getValues`, `setValues`, `getValue`, `addValue`, `removeValue`, `getAttributes`, `hasAttribute` and `getUsedAttributeCodes` from `Pim\Component\Catalog\Model\ProductInterface`.
    These methods are now in the `Pim\Component\Catalog\Model\EntityWithValuesInterface`.
- Change method `convert` of `Pim\Component\Catalog\Converter\MetricConverter` to use `Pim\Component\Catalog\Builder\EntityWithValuesBuilderInterface` instead of a `Pim\Component\Catalog\Builder\ProductBuilderInterface`.
- Change method `addAttributeData` of `Pim\Component\Catalog\Updater\Adder\AttributeAdderInterface` to use a `Pim\Component\Catalog\Model\EntityWithValuesInterface` instead of a `Pim\Component\Catalog\Model\ProductInterface`.
- Change method `copyAttributeData` of `Pim\Component\Catalog\Updater\Copier\AttributeCopierInterface` to use 2 `Pim\Component\Catalog\Model\EntityWithValuesInterface` instead of 2 `Pim\Component\Catalog\Model\ProductInterface`.
- Change method `removeAttributeData` of `Pim\Component\Catalog\Updater\Remover\AttributeRemoverInterface` to use a `Pim\Component\Catalog\Model\EntityWithValuesInterface` instead of a `Pim\Component\Catalog\Model\ProductInterface`.
- Change method `setAttributeData` of `Pim\Component\Catalog\Updater\Setter\AttributeSetterInterface` to use a `Pim\Component\Catalog\Model\EntityWithValuesInterface` instead of a `Pim\Component\Catalog\Model\ProductInterface`.
- Rename class `pim_catalog.factory.product_value_collection.class` to `pim_catalog.factory.value_collection.class`
- Rename class `pim_catalog.factory.product_value.class` to `pim_catalog.factory.value.class`
- Rename class `pim_catalog.factory.product_value.scalar.class` to `pim_catalog.factory.value.scalar.class`
- Rename class `pim_catalog.factory.product_value.metric.class` to `pim_catalog.factory.value.metric.class`
- Rename class `pim_catalog.factory.product_value.price_collection.class` to `pim_catalog.factory.value.price_collection.class`
- Rename class `pim_catalog.factory.product_value.option.class` to `pim_catalog.factory.value.option.class`
- Rename class `pim_catalog.factory.product_value.options.class` to `pim_catalog.factory.value.options.class`
- Rename class `pim_catalog.factory.product_value.media.class` to `pim_catalog.factory.value.media.class`
- Rename class `pim_catalog.factory.product_value.date.class` to `pim_catalog.factory.value.date.class`
- Rename class `pim_serializer.normalizer.flat.product_value.class` to `pim_serializer.normalizer.flat.value.class`
- Rename class `pim_catalog.entity.product_value.scalar.class` to `pim_catalog.entity.value.scalar.class`
- Rename class `pim_catalog.entity.product_value.media.class` to `pim_catalog.entity.value.media.class`
- Rename class `pim_catalog.entity.product_value.metric.class` to `pim_catalog.entity.value.metric.class`
- Rename class `pim_catalog.entity.product_value.option.class` to `pim_catalog.entity.value.option.class`
- Rename class `pim_catalog.entity.product_value.options.class` to `pim_catalog.entity.value.options.class`
- Rename class `pim_catalog.entity.product_value.date.class` to `pim_catalog.entity.value.date.class`
- Rename class `pim_catalog.entity.product_value.price_collection.class` to `pim_catalog.entity.value.price_collection.class`
- Rename class `pim_enrich.converter.standard_to_enrich.product_value.class` to `pim_enrich.converter.standard_to_enrich.value.class`
- Rename class `pim_enrich.converter.enrich_to_standard.product_value.class` to `pim_enrich.converter.enrich_to_standard.value.class`
- Rename class `pim_reference_data.factory.product_value.reference_data.class` to `pim_reference_data.factory.value.reference_data.class`
- Rename class `pim_reference_data.factory.product_value.reference_data_collection.class` to `pim_reference_data.factory.value.reference_data_collection.class`
- Rename class `pim_reference_data.product_value.reference_data.class` to `pim_reference_data.value.reference_data.class`
- Rename class `pim_reference_data.product_value.reference_data_collection.class` to `pim_reference_data.value.reference_data_collection.class`
- Rename service `pim_catalog.factory.product_value` to `pim_catalog.factory.value`
- Rename service `pim_catalog.factory.product_value_collection` to `pim_catalog.factory.value_collection`
- Rename service `pim_catalog.factory.product_value.text` to `pim_catalog.factory.value.text`
- Rename service `pim_catalog.factory.product_value.textarea` to `pim_catalog.factory.value.textarea`
- Rename service `pim_catalog.factory.product_value.number` to `pim_catalog.factory.value.number`
- Rename service `pim_catalog.factory.product_value.boolean` to `pim_catalog.factory.value.boolean`
- Rename service `pim_catalog.factory.product_value.identifier` to `pim_catalog.factory.value.identifier`
- Rename service `pim_catalog.factory.product_value.metric` to `pim_catalog.factory.value.metric`
- Rename service `pim_catalog.factory.product_value.price_collection` to `pim_catalog.factory.value.price_collection`
- Rename service `pim_catalog.factory.product_value.option` to `pim_catalog.factory.value.option`
- Rename service `pim_catalog.factory.product_value.options` to `pim_catalog.factory.value.options`
- Rename service `pim_catalog.factory.product_value.file` to `pim_catalog.factory.value.file`
- Rename service `pim_catalog.factory.product_value.image` to `pim_catalog.factory.value.image`
- Rename service `pim_catalog.factory.product_value.date` to `pim_catalog.factory.value.date`
- Rename service `pim_catalog.model.product_value.interface` to `pim_catalog.model.value.interface`
- Rename service `pim_versioning.serializer.normalizer.flat.product_value` to `pim_versioning.serializer.normalizer.flat.value`
- Remove interface `Pim\Bundle\CatalogBundle\AttributeType\AttributeTypeInterface`, attribute type classes must now implement directly `Pim\Component\Catalog\AttributeTypeInterface`
- Remove class `Pim\Bundle\EnrichBundle\Controller\AttributeController`
- Remove service `pim_enrich.controller.attribute` and parameter `pim_enrich.controller.attribute.class`
- Remove several UI related classes for attributes: `Pim\Bundle\EnrichBundle\Form\Subscriber\AddAttributeTypeRelatedFieldsSubscriber`, `Pim\Bundle\EnrichBundle\Form\Type\AttributeProperty\AvailableLocalesType`, `Pim\Bundle\EnrichBundle\Form\Type\AttributeProperty\OptionsType`, `Pim\Bundle\EnrichBundle\Form\Type\AttributeType`
- Remove services `pim_enrich.form.subscriber.attribute`, `pim_enrich.form.type.attribute`, `pim_enrich.form.type.available_locales`, `pim_enrich.form.type.options`, `pim_enrich.form.attribute`, `pim_enrich.form.handler.attribute`
- Add subscriber to lock/unlock batch job commands thanks to @bOnepain
- Rename class `pim_connector.array_converter.flat_to_standard.product_delocalized.class` to `pim_connector.array_converter.flat_to_standard.entity_with_values_delocalized.class`

## Requirements

- GITHUB-5937: Remove the need to have mcrypt installed

## Bug Fixes

- GITHUB-6101: Fix Summernote (WYSIWYG) style
- GITHUB-6337: Write invalid items process fails when it encounters a Date field in xlsx files thanks to @pablollorens!
- GITHUB-6657: Fix mapping for Product and ProductUniqueData<|MERGE_RESOLUTION|>--- conflicted
+++ resolved
@@ -3,11 +3,8 @@
 ## Bug fixes
 
 - PIM-7111: Fix display bug on variant axis completeness
-<<<<<<< HEAD
-=======
 - PIM-6908: Fix cancel button on unsaved changes dialog
 - PIM-6913: Fix incorrect product completeness percentage
->>>>>>> 222595b9
 
 # 2.0.12 (2018-01-12)
 
