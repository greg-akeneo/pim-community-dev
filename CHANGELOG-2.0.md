--- conflicted
+++ resolved
@@ -1,12 +1,9 @@
 # 2.0.x
 
-<<<<<<< HEAD
+## Bug fixes
+
+- PIM-7325: Fix family grid search filter
 - PIM-7328: Fix a bug that prevents to index very large texts in Elasticsearch
-=======
-## Bug fixes
-
-- PIM-7325: Fix family grid search filter
->>>>>>> 8d79e6ad
 
 # 2.0.22 (2018-04-25)
 
