--- conflicted
+++ resolved
@@ -18,11 +18,9 @@
 - PIM-5854: The family code is not displayed at all in the product grid when no family labels
 - PIM-5888: Fix an outline glitch on some buttons
 - PIM-5869: Allow any codes to be used for attributes
-<<<<<<< HEAD
 - PIM-5915: Fix the import of localizable and scopable variant group attributes
 - PIM-5852: Fix sort order overwriting when importing existing attribute options without sort order column
-=======
->>>>>>> d21b68cd
+- PIM-5852: Fix sort order overwriting when importing existing attribute options without sort order column
 
 ## Functional improvements
 
