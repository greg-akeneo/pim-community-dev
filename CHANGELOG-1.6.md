--- conflicted
+++ resolved
@@ -6,15 +6,15 @@
 - PIM-7169: Fix a memory leak on product export when having many variant groups
 - PIM-7170: Fix media files unnecessarily generated during quick export
 - PIM-7182: Fix the clean mongodb command for reference data
-<<<<<<< HEAD
+- PIM-7151: Fix the family filter display on import/export profile
+
+## Security fixes
+
+- PIM-7116: Fix multiple CRSF vulnerabilities on several endpoints by allowing only XHR calls (see https://www.owasp.org/index.php/Cross-Site_Request_Forgery_(CSRF)_Prevention_Cheat_Sheet#Protecting_REST_Services:_Use_of_Custom_Request_Headers)
+
+## Bug fixes
+
 - PIM-7170: Fix media files unnecessarily generated during quick export
-=======
-- PIM-7151: Fix the family filter display on import/export profile
->>>>>>> 467d3ee3
-
-## Security fixes
-
-- PIM-7116: Fix multiple CRSF vulnerabilities on several endpoints by allowing only XHR calls (see https://www.owasp.org/index.php/Cross-Site_Request_Forgery_(CSRF)_Prevention_Cheat_Sheet#Protecting_REST_Services:_Use_of_Custom_Request_Headers)
 
 # 1.6.21 (2018-01-11)
 
