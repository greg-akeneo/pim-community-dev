--- conflicted
+++ resolved
@@ -31,12 +31,8 @@
     "cucumber": "4.0.0",
     "cucumber-html-reporter": "4.0.1",
     "cucumber-junit": "^1.7.1",
-<<<<<<< HEAD
-    "dep-diff": "1.0.1",
     "enzyme": "^3.3.0",
     "enzyme-adapter-react-16": "^1.1.1",
-=======
->>>>>>> 48e6a575
     "glob": "7.1.2",
     "html-webpack-inline-source-plugin": "0.0.9",
     "html-webpack-plugin": "2.30.1",
