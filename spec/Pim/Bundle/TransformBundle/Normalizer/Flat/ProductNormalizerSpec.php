--- conflicted
+++ resolved
@@ -6,23 +6,16 @@
 use PhpSpec\ObjectBehavior;
 use Pim\Bundle\CatalogBundle\Entity\AssociationType;
 use Pim\Bundle\CatalogBundle\Entity\AttributeOption;
-<<<<<<< HEAD
 use Pim\Bundle\CatalogBundle\Model\FamilyInterface;
 use Pim\Bundle\CatalogBundle\Entity\Group;
 use Pim\Bundle\CatalogBundle\Model\AbstractAttribute;
 use Pim\Bundle\CatalogBundle\Model\AbstractProductValue;
 use Pim\Bundle\CatalogBundle\Model\Association;
 use Pim\Bundle\CatalogBundle\Model\ProductInterface;
-=======
 use Pim\Bundle\CatalogBundle\Model\ProductPrice;
->>>>>>> a00a581e
 use Pim\Bundle\TransformBundle\Normalizer\Filter\NormalizerFilterInterface;
 use Prophecy\Argument;
 use Symfony\Component\Serializer\SerializerInterface;
-<<<<<<< HEAD
-=======
-use Doctrine\Common\Collections\Collection;
->>>>>>> a00a581e
 
 class ProductNormalizerSpec extends ObjectBehavior
 {
@@ -197,13 +190,9 @@
         $product->getCategoryCodes()->willReturn('');
         $product->getAssociations()->willReturn([]);
         $product->getValues()->willReturn($values);
-<<<<<<< HEAD
         $filter
             ->filter($values, ['identifier' => $sku, 'scopeCode' => null, 'localeCodes' => []])
             ->willReturn([$sku, $colors]);
-=======
-        $filter->filter($values, ['identifier' => $sku, 'scopeCode' => null, 'localeCodes' => []])->willReturn([$sku, $colors]);
->>>>>>> a00a581e
 
         $serializer->normalize($sku, 'flat', Argument::any())->willReturn(['sku' => 'sku-001']);
         $serializer->normalize($colors, 'flat', Argument::any())->willReturn(['colors' => 'red, blue']);
