--- conflicted
+++ resolved
@@ -5,16 +5,12 @@
 use Doctrine\Common\Persistence\ManagerRegistry;
 use PhpSpec\ObjectBehavior;
 use Pim\Bundle\CatalogBundle\Entity\Group;
-<<<<<<< HEAD
 use Pim\Bundle\CatalogBundle\Entity\GroupTranslation;
 use Pim\Bundle\CatalogBundle\Entity\GroupType;
-use Pim\Bundle\CatalogBundle\Entity\Repository\AttributeRepository;
-use Pim\Bundle\CatalogBundle\Entity\Repository\GroupRepository;
-use Pim\Bundle\CatalogBundle\Entity\Repository\GroupTypeRepository;
+use Pim\Bundle\CatalogBundle\Repository\GroupRepositoryInterface;
+use Pim\Bundle\CatalogBundle\Repository\AttributeRepositoryInterface;
+use Pim\Bundle\CatalogBundle\Repository\GroupTypeRepositoryInterface;
 use Pim\Bundle\CatalogBundle\Model\AttributeInterface;
-=======
-use Pim\Bundle\CatalogBundle\Repository\GroupRepositoryInterface;
->>>>>>> ad0f68aa
 use Prophecy\Argument;
 
 class GroupDenormalizerSpec extends ObjectBehavior
@@ -22,19 +18,13 @@
     const ENTITY_CLASS = 'Pim\Bundle\CatalogBundle\Entity\Group';
     const FORMAT_CSV   = 'csv';
 
-<<<<<<< HEAD
     function let(
         ManagerRegistry $registry,
-        GroupRepository $groupRepository,
-        GroupTypeRepository $groupTypeRepository,
-        AttributeRepository $attributeRepository
+        GroupRepositoryInterface $groupRepository,
+        GroupTypeRepositoryInterface $groupTypeRepository,
+        AttributeRepositoryInterface $attributeRepository
     ) {
         $registry->getRepository(self::ENTITY_CLASS)->willReturn($groupRepository);
-=======
-    function let(ManagerRegistry $registry, GroupRepositoryInterface $repository)
-    {
-        $registry->getRepository(self::ENTITY_CLASS)->willReturn($repository);
->>>>>>> ad0f68aa
 
         $this->beConstructedWith($registry, self::ENTITY_CLASS, $groupTypeRepository, $attributeRepository);
     }
@@ -90,9 +80,9 @@
         GroupTranslation $translationUS
     ) {
         $groupRepository->findOneByIdentifier('tshirt')->willReturn(null);
-        $groupTypeRepository->findByReference('VARIANT')->willReturn($type);
-        $attributeRepository->findByReference('size')->willReturn($size);
-        $attributeRepository->findByReference('color')->willReturn($color);
+        $groupTypeRepository->findOneByIdentifier('VARIANT')->willReturn($type);
+        $attributeRepository->findOneByIdentifier('size')->willReturn($size);
+        $attributeRepository->findOneByIdentifier('color')->willReturn($color);
 
         $group->getId()->willReturn(null);
         $group->setCode('tshirt')->shouldBeCalled();
