--- conflicted
+++ resolved
@@ -35,13 +35,6 @@
         );
     }
 
-<<<<<<< HEAD
-=======
-    function it_is_a_saver()
-    {
-        $this->shouldHaveType('Akeneo\Component\Persistence\SaverInterface');
-    }
->>>>>>> 6ee12d33
     function it_is_a_remover()
     {
         $this->shouldHaveType('Akeneo\Component\Persistence\RemoverInterface');
