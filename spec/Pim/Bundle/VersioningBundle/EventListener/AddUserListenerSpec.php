--- conflicted
+++ resolved
@@ -30,18 +30,13 @@
         $this->getSubscribedEvents()->shouldReturn([KernelEvents::REQUEST => 'onKernelRequest']);
     }
 
-<<<<<<< HEAD
-    function it_injects_current_username_into_the_version_manager(GetResponseEvent $event, $security, $token, User $user, $versionManager)
-    {
-=======
-    function it_injects_current_user_into_the_version_manager(
+    function it_injects_current_username_into_the_version_manager(
         GetResponseEvent $event,
         $security,
         $token,
         User $user,
         $versionManager
     ) {
->>>>>>> 38b4b261
         $security->getToken()->willReturn($token);
         $token->getUser()->willReturn($user);
         $user->getUsername()->willReturn('foo');
