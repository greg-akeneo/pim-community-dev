--- conflicted
+++ resolved
@@ -43,11 +43,7 @@
     function it_throws_an_exception_when_resolve_unknown_saving_option()
     {
         $this
-<<<<<<< HEAD
-            ->shouldThrow(new UndefinedOptionsException('The option "fake_option" does not exist. Defined options are: "flush", "flush_only_object".'))
-=======
-            ->shouldThrow(new InvalidOptionsException('The option "fake_option" does not exist. Known options are: "flush"'))
->>>>>>> f4935cc2
+            ->shouldThrow(new UndefinedOptionsException('The option "fake_option" does not exist. Defined options are: "flush".'))
             ->duringResolveSaveOptions(['fake_option' => true, 'flush' => false]);
     }
 }