<?php

namespace spec\Akeneo\Bundle\StorageUtilsBundle\Doctrine\MongoDBODM\Cursor;

use Doctrine\MongoDB\Query\Query;
use Doctrine\ODM\MongoDB\Cursor;
use Doctrine\ODM\MongoDB\Query\Builder;
use PhpSpec\ObjectBehavior;

/**
 * @require Doctrine\ODM\MongoDB\Query\Builder
 */
class CursorSpec extends ObjectBehavior
{
    function let(Builder $queryBuilder, Query $query, Cursor $cursor)
    {
        $queryBuilder->getQuery()->willReturn($query);
        $query->execute()->willReturn($cursor);

        $this->beConstructedWith($queryBuilder);
    }

    function it_is_initializable()
    {
        $this->shouldHaveType('Akeneo\Bundle\StorageUtilsBundle\Doctrine\MongoDBODM\Cursor\Cursor');
        $this->shouldImplement('Akeneo\Component\StorageUtils\Cursor\CursorInterface');
    }

    function it_is_countable($queryBuilder, $query, $cursor)
    {
        $this->shouldImplement('\Countable');

        $queryBuilder->getQuery()->willReturn($query);
        $query->execute()->willReturn($cursor);
        $cursor->count()->willReturn(13);
        $cursor->getNext()->willReturn(null);

        $this->shouldHaveCount(13);
    }

    function it_is_iterable($cursor)
    {
        $this->shouldImplement('\Iterator');

        $initialData = [
            new Entity(1),
            new Entity(2),
            new Entity(3),
        ];

        $data = array_merge([], $initialData);

        $cursor->getNext()->will(function () use ($cursor, &$data) {
            $stepData = array_shift($data);
<<<<<<< HEAD
            $mongodbCursor->current()->willReturn($stepData);

=======
            $cursor->current()->willReturn($stepData);
>>>>>>> 3175ff0d
            return $stepData;
        });
        $cursor->reset()->will(function () use ($cursor, &$data, $initialData) {
            $data = array_merge([], $initialData);
        });

        $cursor->count()->willReturn(3);

        // methods that not iterate can be called twice
        $this->rewind()->shouldReturn(null);
        $this->valid()->shouldReturn(true);
        $this->valid()->shouldReturn(true);
        $this->current()->shouldReturn($initialData[0]);
        $this->current()->shouldReturn($initialData[0]);
        $this->key()->shouldReturn(0);
        $this->key()->shouldReturn(0);

        // for each call sequence
        $this->rewind()->shouldReturn(null);
        $this->valid()->shouldReturn(true);
        $this->current()->shouldReturn($initialData[0]);
        $this->key()->shouldReturn(0);

        $this->next()->shouldReturn(null);
        $this->valid()->shouldReturn(true);
        $this->current()->shouldReturn($initialData[1]);
        $this->key()->shouldReturn(1);

        $this->next()->shouldReturn(null);
        $this->valid()->shouldReturn(true);
        $this->current()->shouldReturn($initialData[2]);
        $this->key()->shouldReturn(2);

        $this->next()->shouldReturn(null);
        $this->valid()->shouldReturn(false);

        // check behaviour after the end of data
        $this->current()->shouldReturn(false);
        $this->key()->shouldReturn(null);
    }
}

class Entity
{
    protected $id;

    public function __construct($id)
    {
        $this->id = $id;
    }
}<|MERGE_RESOLUTION|>--- conflicted
+++ resolved
@@ -52,12 +52,8 @@
 
         $cursor->getNext()->will(function () use ($cursor, &$data) {
             $stepData = array_shift($data);
-<<<<<<< HEAD
-            $mongodbCursor->current()->willReturn($stepData);
+            $cursor->current()->willReturn($stepData);
 
-=======
-            $cursor->current()->willReturn($stepData);
->>>>>>> 3175ff0d
             return $stepData;
         });
         $cursor->reset()->will(function () use ($cursor, &$data, $initialData) {
