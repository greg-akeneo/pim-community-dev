# 2.3.x

<<<<<<< HEAD
=======
# 2.3.21 (2018-12-07)

## Bug fixes

- PIM-7908: Fix variant family creation if an attribute doesn't have a translation for the current locale
- PIM-7901: Fix memory leak on "compute_family_variant_structure_changes" job

# 2.3.20 (2018-12-06)

## Bug fixes

- PIM-7897: Fix multiple calls to get all attribute groups in the PEF.

# 2.3.19 (2018-12-03)

# 2.3.18 (2018-11-28)

## Bug fixes

- PIM-7775: Security patch: check MIME type to be coherent with extension file. Saving products with incoherent file extension and MIME type is now forbidden.
- PIM-7865: Improve performances on Product model export
- PIM-7885: Allow "0" for non decimal metric value

>>>>>>> 11f87ff6
# 2.3.17 (2018-11-15)

## Bug fixes

- PIM-7774: Fix refresh of grid date filter
- PIM-7778: Fix ACL on Catalog Volume Monitoring
- PIM-7773: Fix routing issues with product status toggle
- PIM-7776: Fix injection in the job's label in notification area
- PIM-7828: Fix ACL on System Info
- PIM-7824: Fix filter on view with attribute option deleted
- PIM-7852: Increase product import performances and fixes model association import when comparison is disabled
- PIM-7853: Fix unwanted automatic reload of the user page even if there were errors on the form
- PIM-7841: Allow users to set regional locales for UI (en_NZ, pt_PT and pt_BR)
- PIM-7791: Suppress warning on attribute option in case of case sensitive codes
- PIM-7831: Blacklist some characters in user form inputs in order to prevent from malicious injection

# 2.3.16 (2018-11-13)

## Bug fixes

- PIM-7823: Fix product gap between product grid and sequential edit when selecting `All` option
- PIM-7783: Fix constraint on attribute name
- PIM-7767: Remove option values label from attribute versioning
- PIM-7771: Fix refresh versioning command about duplicate version's rule.
- PIM-7813: Fix a bug that prevents to drag'n'drop an attribute group containing a lot of attributes in the variant family configuration screen.

# 2.3.15 (2018-11-06)

## Bug fixes

- PIM-7765: Replace `JSON_ARRAYAGG` by `GROUP_CONCAT`

# 2.3.14 (2018-11-05)

## Bug fixes

PIM-7810: Fix to mass delete products and product models

# 2.3.13 (2018-10-25)

## Bug fixes

- PIM-7759: Date range grid filters should be ignored when no value is set
- PIM-7758: Fix the product and product model deletion from the grid
- PIM-7765: Fix the loading of price values for disabled currencies

# 2.3.12 (2018-10-17)

## Bug fixes

- PIM-7674: fix Avatar image broken on dashboard
- PIM-7694: fix option null values crashing PDF
- PIM-7731: check for attribute as label not null in normalizers 
- PIM-7740: bump summernote version to fix scroll glitches
- PIM-7746: Fix issue when an attribute code is numeric
- PIM-7727: parent filter search case insensitive
- PIM-7724: fix role label update and error displayed on permission save action
- PIM-7747: convert boolean strings in User converter

# 2.3.11 (2018-10-08)

## Bug fixes

- PIM-7676: Add code filter on attribute and family grid
- PIM-7673: Fix permissions on locales applied on channel settings page
- PIM-7664: ReferenceDataCollectionValueFactory can now ignore unknown reference data with an optionnal argument and not throw an exception.
- PIM-7672: Fix the mass edit controller to launch jobs with authentication.

# 2.3.10 (2018-10-01)

## Bug fixes

- PIM-7629: Fix category filter in product grid.
- PIM-7659: Fix search on the families to get all the results when they have same translations for many locales.
- PIM-7619: Fix search on groups for the variant products.
- PIM-7671: Fix associations tab cannot display more than 24 associated products/product models or 25 groups.
- PIM-7668: Fix issues with timezone in various screen, to always use current user timezone.
- PIM-7656: Fix a bug preventing a link insertion in WYSIWYG mass edit field.
- PIM-7670: Fix issue on SKU filters when changing context

# 2.3.9 (2018-09-25)

## Bug fixes

- PIM-7663: Fix API endpoint that list products updated since N days
- PIM-7658: Do not expose disabled locale
- PIM-7653: Fix product export builder when completeness should export products complete on at least one locale
- PIM-7650: Fix Values comparison. Allows to save a variant product with a metric as variant axe.
  - Please, for this fix, if you implemented `Pim\Component\Catalog\Model\AbstractValue` in specific code be warned that
    the `isEqual(ValueInterface $value)` method does not work due to a bug. Please, implement it in your own code for
    your specific business.
- PIM-7652: Fix concurrent edition with the parent of a product or a product model in the UI

# 2.3.8 (2018-09-14)

## Bug fixes

- PIM-7648: Fix preview of huge images in Product Edit Form
- PIM-7647: Fix completeness filter on the product export builder

# 2.3.7 (2018-09-11)

## Bug fixes

- PIM-7628: Fix the initialization of the product datagrid identifier filter.
- PIM-7594: Fix memory leak in `pim:versioning:purge` command
- PIM-7635: Fix elasticsearch config override
- PIM-7598: Fix locale change on reference data on simple and multi select
- PIM-7484: Search families and family variants regardless of the current locale

## BC breaks

- PIM-7594: Method `Pim\Bundle\VersioningBundle\Repository\VersionRepositoryInterface::findPotentiallyPurgeableBy` returns now an CursorInterface

## Enhancements

- PIM-7612: Add the media/cache/{filter}/{path} route support in order to handle scalable frontend architecture for media content delivering

## Technical improvements

- PIM-7601: Update Symfony to 3.4.4

# 2.3.6 (2018-09-06)

## Enhancements

- PIM-7610: Add a command to create users

## Bug fixes

- PIM-7600: Change the default return value of ResetIndexesCommand to true to allow the --no-interaction parameter.
- PIM-7572: Cross to remove associations displayed at PV level whereas association is done at PM level
- PIM-7618: Hide the "Process tracker" link in the Dashboard if the user does not have the permission
- PIM-7626: Fix attribute groups order in the product grid's column configurator
- PIM-7631: Fix API filter product and product model on date with between operator
- PIM-7613: Fix translations of boolean attributes
- PIM-7609: Handle 'empty' and 'not empty' filter types in string filter

# 2.3.5 (2018-08-22)

## Bug fixes

- PIM-7580: Fixes the search on categories with product models
- PIM-7573: Fix "nesting level too deep" error during family import
- PIM-7562: Fix API filter product on status and groups
- PIM-7571: Fix job instance validation in case of attribute deletion
- PIM-7542: Fix completeness filter on edit product group page
- PIM-7589: Fix job `compute_product_models_descendants` launched too many times
- PIM-7587: Fix the preview generation configuration with imagine
- PIM-7414: Fix localisable assets used as main image for family and added to product, break the product form

## BC breaks

- PIM-7414: Change the constructor of `Pim\Bundle\EnrichBundle\Normalizer\ProductNormalizer` to add `Pim\Bundle\CatalogBundle\Context\CatalogContext` as a new argument.

# 2.3.4 (2018-08-08)

## Bug fixes

- PIM-7537: Fix console error in password reset form
- PIM-7552: Fix SKU filter display bug on group grid
- PIM-7543: Forbid usage of 'label' code for attributes to prevent UI bugs
- PIM-7545: Redirect to login page when user is not authenticated anymore
- PIM-7569: Fix limit of 20 results for view selector

# 2.3.3 (2018-08-01)

## Bug fixes

- PIM-7529: Fix error when a tree is removed
- PIM-7536: Fix tool-tip error
- GITHUB-8550: Exclude more folders in typescript to improve build time
- GITHUB-8578: Fixed wrong labels displayed in the "active/inactive" filter of user grid" (Thanks [oliverde8](https://github.com/oliverde8)!)
- PIM-7551: Fix issue on product model import when using custom column headers
- PIM-7541: Fix issue on filtered search on created and updated product and product model properties. Date must be instanciated on server timezone.

# 2.3.2 (2018-07-24)

## Bug fixes

- PIM-7528: Fix Product and Product Model date attribute rendering in history panel, no timezone needed.
- PIM-7488: use catalog locale for attributes list in attribute groups
- PIM-7518: fix memory leak in channel/locale clean command
- PIM-7517: fix the product models export filter on identifier
- PIM-7476: fix family select2 to have the right limit
- PIM-7516: fix metric default value on product edit form

## Migration

**IMPORTANT** Please run the doctrine migrations command to fix the product models export profiles : `bin/console doctrine:migrations:migrate --env=prod`


# 2.3.1 (2018-07-04)

## Enhancements

- PIM-7465: Set form data entity into field context.

# 2.3.0 (2018-06-25)

# 2.3.0-BETA1 (2018-06-21)

## Monitor your catalog volume

- PIM-7209: As John, I want to be able to get info about my catalog volume.

## Improve Julia's experience

- PIM-7347: Improve the calculation of the completeness for locale specific attributes.
- PIM-7345: Remove the "is empty" operator for sku.

# 2.3.0-ALPHA2 (2018-06-07)

## Better manage products with variants

- PIM-6897: As Julia, I would like to update the family variant labels from the UI
- PIM-7302: As Julia, I am not able to delete an attribute option if it's use as variant axis.
- PIM-7330: Improve validation message in case of product model or variant product axis values duplication
- PIM-7326: Create a version when the parent of a variant product or a sub product model is changed.
- PIM-6784: Improve the product grid search with categories for products with variants
- PIM-7308: As Julia, I would like to bulk add product models associations if product models are selected.
- PIM-7293: As Julia, I would like to export variant products associations with their parent associations.
- PIM-7001: Don't display remove button on an association if it comes from inheritance
- PIM-7390: In the Product Edit Form, we now keep the context of attributes filter (missing, all, level specific...)
- PIM-7430: Mass associate generate new product version
- PIM-7298: As Julia, I would like to change the parent of a sub product model by import.
- PIM-6350: As Julia, I would like to change the parent of a variant product/sub product model from the UI.

## Technical improvements

- PIM-7302: Add a 'family_variant' filter in the Product Query Builder with operators 'IN', 'NOT IN', 'EMPTY' and 'NOT EMPTY'.
- PIM-7324: Rework structure version provider to better handle cache invalidation.

## BC Breaks

- Remove public constant `Pim\Component\Catalog\Validator\Constraints\UniqueVariantAxis::DUPLICATE_VALUE_IN_SIBLING`
- Change the method signature of `Pim\Component\Catalog\Validator\UniqueAxesCombinationSet::addCombination`, this method does not return anything anymore, but can throw `AlreadyExistingAxisValueCombinationException`
- Add method `generateMissingForProducts` to `Pim\Component\Catalog\Completeness\CompletenessGeneratorInterface`
- Add a new public method `findProductModelsForFamilyVariant` to `Pim\Component\Catalog\Repository\ProductModelRepositoryInterface`
- Change signature of `Pim\Bundle\CatalogBundle\Doctrine\Common\Saver\ProductModelDescendantsSaver` constructor to add `Akeneo\Component\StorageUtils\Indexer\IndexerInterface`

# 2.3.0-ALPHA1 (2018-04-27)

## Better manage products with variants

- PIM-6795: As Julia, I would like to display only the current level attributes
- PIM-7284: Be able to bulk change the status of children products if product models are selected
- PIM-7296: As Julia, I would like to change the parent of a variant product by import.
- PIM-6989: As Julia, I would like to associate product models by import
- PIM-7000: As Julia, I would like to manage associations for products models from the UI
- PIM-6991: As Julia, I would like to export product models associations
- PIM-7286: Be able to bulk add children products of product models to group

## Improve Julia's experience

- PIM-7294: As Julia, I don't want to remove a family with products

## Technical improvements

- Add typescript support

## BC Breaks

- Remove methods `getAssociations`, `setAssociations`, `addAssociation`, `removeAssociation`, `getAssociationForType` and `getAssociationForTypeCode` from `Pim\Component\Catalog\Model\ProductInterface`. These methods are now in the `Pim\Component\Catalog\Model\EntityWithAssociationsInterface`.
- Change signature of `Pim\Component\Catalog\Builder\ProductBuilderInterface::addMissingAssociations` which now accepts a `Pim\Component\Catalog\Model\EntityWithAssociationsInterface` instead of a `Pim\Component\Catalog\Model\ProductInterface`
- Change signature of `Pim\Component\Catalog\Repository\AssociationTypeRepositoryInterface::findMissingAssociationTypes` which now accepts a `Pim\Component\Catalog\Model\EntityWithAssociationsInterface` instead of a `Pim\Component\Catalog\Model\ProductInterface`
- Change signature of `Pim\Component\Catalog\Model\AssociationInterface::setOwner` which now accepts a `Pim\Component\Catalog\Model\EntityWithAssociationsInterface` instead of a `Pim\Component\Catalog\Model\ProductInterface`
- Change signature of `Pim\Component\Connector\ArrayConverter\FlatToStandard\ProductModel` constructor to add the `Pim\Component\Connector\ArrayConverter\FlatToStandard\Product\AssociationColumnsResolver`
- Change signature of `Pim\Component\Component\Catalog\ProductBuilder` constructor to add the `Pim\Component\Catalog\Association\MissingAssociationAdder`
- `Pim\Component\Catalog\Model\ProductModelInterface` now implements `Pim\Component\Catalog\Model\EntityWithAssociationsInterface`

## New jobs

**IMPORTANT**: In order for your PIM to work properly, you will need to run the following commands to add the missing job instances.

- Add the job instance `add_to_group`: `bin/console akeneo:batch:create-job "Akeneo Mass Edit Connector" "add_to_group" "mass_delete" "add_to_group" '{}' "Mass add product to group" --env=prod`

## Migrations

Please run the doctrine migrations command in order to see the new catalog volume monitoring screen: `bin/console doctrine:migrations:migrate --env=prod`<|MERGE_RESOLUTION|>--- conflicted
+++ resolved
@@ -1,7 +1,5 @@
 # 2.3.x
-
-<<<<<<< HEAD
-=======
+ 
 # 2.3.21 (2018-12-07)
 
 ## Bug fixes
@@ -25,7 +23,6 @@
 - PIM-7865: Improve performances on Product model export
 - PIM-7885: Allow "0" for non decimal metric value
 
->>>>>>> 11f87ff6
 # 2.3.17 (2018-11-15)
 
 ## Bug fixes
