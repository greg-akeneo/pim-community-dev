--- conflicted
+++ resolved
@@ -14,11 +14,8 @@
 - PIM-7326: Create a version when the parent of a variant product or a sub product model is changed.
 - PIM-6250: As Julia, I would like to change the parent of a variant product/sub product model from the UI
 - PIM-6784: Improve the product grid search with categories
-<<<<<<< HEAD
 - PIM-7308: As Julia, I would like to bulk add product models associations if product models are selected.
-=======
 - PIM-7001: Don't display remove button on an association if it comes from inheritance
->>>>>>> 0845925b
 
 ## Technical improvements
 
