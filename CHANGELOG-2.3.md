# 2.3.x

## Bug fixes

- PIM-7488: use catalog locale for attributes list in attribute groups
<<<<<<< HEAD
- PIM-7518: fix memory leak in channel/locale clean command
=======
- PIM-7517: fix the product models export filter on identifier

## Migration

**IMPORTANT** Please run the doctrine migrations command to fix the product models export profiles : `bin/console doctrine:migrations:migrate --env=prod`
>>>>>>> 94949ec7

# 2.3.1 (2018-07-04)

## Enhancements

- PIM-7465: Set form data entity into field context.

# 2.3.0 (2018-06-25)

# 2.3.0-BETA1 (2018-06-21)

## Monitor your catalog volume

- PIM-7209: As John, I want to be able to get info about my catalog volume.

## Improve Julia's experience

- PIM-7347: Improve the calculation of the completeness for locale specific attributes.
- PIM-7345: Remove the "is empty" operator for sku.

# 2.3.0-ALPHA2 (2018-06-07)

## Better manage products with variants

- PIM-6897: As Julia, I would like to update the family variant labels from the UI
- PIM-7302: As Julia, I am not able to delete an attribute option if it's use as variant axis.
- PIM-7330: Improve validation message in case of product model or variant product axis values duplication
- PIM-7326: Create a version when the parent of a variant product or a sub product model is changed.
- PIM-6784: Improve the product grid search with categories for products with variants
- PIM-7308: As Julia, I would like to bulk add product models associations if product models are selected.
- PIM-7293: As Julia, I would like to export variant products associations with their parent associations.
- PIM-7001: Don't display remove button on an association if it comes from inheritance
- PIM-7390: In the Product Edit Form, we now keep the context of attributes filter (missing, all, level specific...)
- PIM-7430: Mass associate generate new product version
- PIM-7298: As Julia, I would like to change the parent of a sub product model by import.
- PIM-6350: As Julia, I would like to change the parent of a variant product/sub product model from the UI.

## Technical improvements

- PIM-7302: Add a 'family_variant' filter in the Product Query Builder with operators 'IN', 'NOT IN', 'EMPTY' and 'NOT EMPTY'.
- PIM-7324: Rework structure version provider to better handle cache invalidation.

## BC Breaks

- Remove public constant `Pim\Component\Catalog\Validator\Constraints\UniqueVariantAxis::DUPLICATE_VALUE_IN_SIBLING`
- Change the method signature of `Pim\Component\Catalog\Validator\UniqueAxesCombinationSet::addCombination`, this method does not return anything anymore, but can throw `AlreadyExistingAxisValueCombinationException`
- Add method `generateMissingForProducts` to `Pim\Component\Catalog\Completeness\CompletenessGeneratorInterface`
- Add a new public method `findProductModelsForFamilyVariant` to `Pim\Component\Catalog\Repository\ProductModelRepositoryInterface`
- Change signature of `Pim\Bundle\CatalogBundle\Doctrine\Common\Saver\ProductModelDescendantsSaver` constructor to add `Akeneo\Component\StorageUtils\Indexer\IndexerInterface`

# 2.3.0-ALPHA1 (2018-04-27)

## Better manage products with variants

- PIM-6795: As Julia, I would like to display only the current level attributes
- PIM-7284: Be able to bulk change the status of children products if product models are selected
- PIM-7296: As Julia, I would like to change the parent of a variant product by import.
- PIM-6989: As Julia, I would like to associate product models by import
- PIM-7000: As Julia, I would like to manage associations for products models from the UI
- PIM-6991: As Julia, I would like to export product models associations
- PIM-7286: Be able to bulk add children products of product models to group

## Improve Julia's experience

- PIM-7294: As Julia, I don't want to remove a family with products

## Technical improvements

- Add typescript support

## BC Breaks

- Remove methods `getAssociations`, `setAssociations`, `addAssociation`, `removeAssociation`, `getAssociationForType` and `getAssociationForTypeCode` from `Pim\Component\Catalog\Model\ProductInterface`. These methods are now in the `Pim\Component\Catalog\Model\EntityWithAssociationsInterface`.
- Change signature of `Pim\Component\Catalog\Builder\ProductBuilderInterface::addMissingAssociations` which now accepts a `Pim\Component\Catalog\Model\EntityWithAssociationsInterface` instead of a `Pim\Component\Catalog\Model\ProductInterface`
- Change signature of `Pim\Component\Catalog\Repository\AssociationTypeRepositoryInterface::findMissingAssociationTypes` which now accepts a `Pim\Component\Catalog\Model\EntityWithAssociationsInterface` instead of a `Pim\Component\Catalog\Model\ProductInterface`
- Change signature of `Pim\Component\Catalog\Model\AssociationInterface::setOwner` which now accepts a `Pim\Component\Catalog\Model\EntityWithAssociationsInterface` instead of a `Pim\Component\Catalog\Model\ProductInterface`
- Change signature of `Pim\Component\Connector\ArrayConverter\FlatToStandard\ProductModel` constructor to add the `Pim\Component\Connector\ArrayConverter\FlatToStandard\Product\AssociationColumnsResolver`
- Change signature of `Pim\Component\Component\Catalog\ProductBuilder` constructor to add the `Pim\Component\Catalog\Association\MissingAssociationAdder`
- `Pim\Component\Catalog\Model\ProductModelInterface` now implements `Pim\Component\Catalog\Model\EntityWithAssociationsInterface`

## New jobs

**IMPORTANT**: In order for your PIM to work properly, you will need to run the following commands to add the missing job instances.

- Add the job instance `add_to_group`: `bin/console akeneo:batch:create-job "Akeneo Mass Edit Connector" "add_to_group" "mass_delete" "add_to_group" '{}' "Mass add product to group" --env=prod`

## Migrations

Please run the doctrine migrations command in order to see the new catalog volume monitoring screen: `bin/console doctrine:migrations:migrate --env=prod`<|MERGE_RESOLUTION|>--- conflicted
+++ resolved
@@ -3,15 +3,13 @@
 ## Bug fixes
 
 - PIM-7488: use catalog locale for attributes list in attribute groups
-<<<<<<< HEAD
 - PIM-7518: fix memory leak in channel/locale clean command
-=======
 - PIM-7517: fix the product models export filter on identifier
 
 ## Migration
 
 **IMPORTANT** Please run the doctrine migrations command to fix the product models export profiles : `bin/console doctrine:migrations:migrate --env=prod`
->>>>>>> 94949ec7
+
 
 # 2.3.1 (2018-07-04)
 
