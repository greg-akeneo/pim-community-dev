# 1.5.x

## Bug fixes

- PIM-6429: Improve the loading of the completeness widget on dashboard in ORM
<<<<<<< HEAD
=======
- PIM-6399: Stores images as PNG instead of JPG
>>>>>>> f11bc470

# 1.5.22 (2017-05-22)

## Bug fixes

- PIM-6395: Fix MongoDB query built to fetch products in a LazyCollection
- PIM:6405: display channel's label instead of channel's code in the completeness panel of the PEF

# 1.5.21 (2017-04-28)

## Bug fixes

- #5941: Fix memory leak when importing variant groups, cheers @nei!

# 1.5.20 (2017-02-09)

# 1.5.19 (2017-02-06)

## Bug fixes

- PIM-6146: Fix product import after associated product deletion (MongoDB)
- PIM-6140: Fix 'equals to' filters on job tracker page

# 1.5.18 (2017-02-01)

## Bug fixes

- PIM-6038: Fix product imports that do not change the product update date correctly (mongodb)
- PIM-6042: Successfully import product associations without removing already existing associations when option "compare values" is set to true
- PIM-6110: Saving a product value clears the saved associations

# 1.5.17 (2017-01-18)

## Bug fixes

- PIM-5854: On MySQL, the family code is not displayed if the family label is empty
- PIM-6107: On MongoDb, the family code is not displayed if the family label is empty
- PIM-6064: Fix a grid issue with attribute named ID 
- PIM-6092: Always allow to create new option on select2

## Technical improvements

- PIM-6064: ProductQueryBuilder addFilter is now case sensitive.

# 1.5.16 (2016-12-28)

## Bug fixes

- PIM-6019: Successfully import products without removing already existing associations when option "compare values" is disabled
- PIM-6034: Fix date format on fixtures
- PIM-6039: Call validation on family mass edit

# 1.5.15 (2016-12-13)

## Bug fixes

- PIM-6026: Fix an error on family mass edit that occurs when working on more families than the mass edit batch size
- PIM-5991: Focus on wysiwig field when clicking on the product edit form completeness link
- PIM-6022: Fix shell injection in mass-edit form

# 1.5.14 (2016-12-01)

## Bug fixes

- PIM-5990: Fix persist order causing issue on variant group import with associated products
- PIM-5989: Fix attribute options on localizable and scopable attributes simple select
- PIM-6013: Fix attribute options on localizable and scopable attributes simple select and multi select
- PIM-6002: Fix characters escapment with usage of quote in attribute option
- PIM-5997: Restrict to 25 characters the role label
- PIM-5862: Fix product grid display on a custom user view

# 1.5.13 (2016-11-18)

## Bug fixes

- PIM-6005: Boost product export performances by loading less products at the same time
- PIM-5995: Fix issue with product count on group save
- PIM-6006: Fix small memory leak when iterating over products cursor

# 1.5.12 (2016-11-04)

## Bug fixes

- PIM-5995: Fix issue with locale specific attributes added to variant groups

# 1.5.11 (2016-10-31)

## Bug fixes

- PIM-5993: Fix value display issues with simple/multi select attributes
- GITHUB-5119: Remove console.log from renderExtension method of `src/Pim/Bundle/EnrichBundle/Resources/public/js/product/form.js` Cheers @a2xchip!
- PIM-5995: Fix issue with localizable and scopable attributes added to variant groups

# 1.5.10 (2016-10-14)

## Bug fixes

- PIM-5984: Optimization on product import when iterating on each existing attributes
- PIM-5985: Fix the import of localizable and scopable variant group attributes (backport of PIM-5915)
- PIM-5973: Fix association between products with new association types

# 1.5.9 (2016-09-27)

## Bug fixes

- PIM-5777: Fix attribute refresh when locale change in Product Edit Form
- TIP-307: Fix issues with Mongo 2.6

# 1.5.8 (2016-08-25)

## Bug fixes

- PIM-5767: Issue with filter "in list" when SKU contains dashes (-)
- PIM-5896: Fix reference data name validation when creating a reference data simple/multi-select attribute

## Technical improvements

- Add a duplicated product values cleaning command

## Technical improvements

- Add a duplicated product values cleaning command

# 1.5.7 (2016-07-19)

# 1.5.6 (2016-07-06)

## Bug fixes

- PIM-5864: "Attribute used as label" not displayed after being changed in the Family

# 1.5.5 (2016-06-16)

- PIM-5711: Don't create empty attribute translations if attributes are imported with empty labels
- PIM-5829: Fix an issue with wrong parameters order in FamilyUpdater
- PIM-5828: Correctly render product SKU in history pin bar
- PIM-5844: Fix export with medias when identifier contains slash
- PIM-4346: Fix datetimepicker on grid filters
- PIM-5851: Display product state changes when classifying/declassifying a product

# 1.5.4 (2016-06-01)

## Bug fixes

- PIM-5710: Fix thumbnail display after file upload in the product edit form
- PIM-5811: Fix family export with multiple locales activated
- PIM-5726: Fix number of product displayed on Product Grid when category panel is withdrawn
- PIM-5801: Fix save in product edit form when attribute code is only numeric
- PIM-5802: Keep data previously filled in select2 filter
- PIM-5824: Fix memory leak on products export
- PIM-5712: Keep reference in "akeneo_file_storage_file_info" table after removing a media attribute from a product

# 1.5.3 (2016-05-13)

## Bug fixes

- PIM-5666: Fix product value saving with value '0'
- PIM-5728: Fix bug in price and metric datagrid filters
- PIM-5727: Fix permission issue on add-attribute extension on edit common attributes step
- PIM-5754: Add labels to simple and multi select fields
- PIM-5763: Add Boolean presenter for fields
- PIM-5622: Fix NOT IN operator behavior for ORM groups filter
- PIM-5756: Fix empty min and max numbers on attributes import
- PIM-5655: Hide dropdown menu after action

## Technical improvements

- PIM-5762: Removed unused category filters on product datagrids
- Upgrade "akeneo/measure-bundle" from "0.4.1" to "0.5.0", details in the release note https://github.com/akeneo/MeasureBundle/releases/tag/0.5.0

## Bug fixes

- PIM-5643: Fix default system locale was not fixed by the last PIM-5643 ticket, tagged in 1.5.2

# 1.5.2 (2016-04-25)

## Bug fixes

- PIM-5697: Fix import form when a file extension is not allowed
- PIM-5695: Do not format price with currency if data is null
- PIM-5643: Fix default system locale

# 1.5.1 (2016-03-09)

## Bug fixes

- Only UPGRADE-*.md files are now copied from the development version to the standard edition during `php composer.phar update`

# 1.5.0 (2016-03-08)

## Bug fixes

- PIM-5509: Fix grid date filters initialization

# 1.5.0-RC1 (2016-03-02)

## BC breaks

- Change constructor of `Pim\Bundle\EnrichBundle\Controller\Rest\ProductController`. Update argument `Akeneo\Component\StorageUtils\Updater\PropertySetterInterface` to `Akeneo\Component\StorageUtils\Updater\ObjectUpdaterInterface`.
- Change constructor of `Pim\Bundle\EnrichBundle\Normalizer\VersionNormalizer`. Add `Pim\Component\Catalog\Localization\Presenter\PresenterRegistryInterface`.
- Change constructor of `Pim\Bundle\TransformBundle\Denormalizer\Structured\ProductValue\MetricDenormalizer`. Add `Akeneo\Component\Localization\Localizer\LocalizerInterface`.
- Change constructor of `Pim\Bundle\TransformBundle\Denormalizer\Structured\ProductValue\PricesDenormalizer`. Add `Akeneo\Component\Localization\Localizer\LocalizerInterface`.
- Change constructor of `Pim\Bundle\TransformBundle\Normalizer\Structured\ProductValue\ProductValueNormalizer`. Add `Akeneo\Component\Localization\Localizer\LocalizerInterface`.
- Change constructor of `Pim\Bundle\TransformBundle\Normalizer\Flat\ProductValueNormalizer`. Add `Akeneo\Component\Localization\Localizer\LocalizerInterface`.

# 1.5.0-BETA1 (2016-02-22)

## Bug fixes

- PIM-5508: Variant group edition fix

## BC breaks

- Change constructor of `Pim\Bundle\CommentBundle\Normalizer\Structured\CommentNormalizer` to add `Pim\Component\Localization\Presenter\PresenterInterface` and `Pim\Component\Localization\LocaleResolver`
- Change constructor of `Pim\Bundle\EnrichBundle\Normalizer\VersionNormalizer` to add `Pim\Component\Localization\Presenter\PresenterInterface`
- Change constructor of `Pim\Bundle\DashboardBundle\Widget\LastOperationsWidget` to add `Pim\Component\Localization\Presenter\PresenterInterface` and `Symfony\Component\Security\Core\Authentication\Token\Storage\TokenStorageInterface`
- Removed `Pim\Bundle\EnrichBundle\AbstractController\AbstractDoctrineController` and `Pim\Bundle\EnrichBundle\AbstractController\AbstractController`.
- Change constructor of `Pim\Bundle\EnrichBundle\Filter\ProductEditDataFilter` to add `Pim\Bundle\CatalogBundle\Filter\CollectionFilterInterface` and to remove `Oro\Bundle\SecurityBundle\SecurityFacade`, `Pim\Bundle\CatalogBundle\Filter\ObjectFilterInterface`, `Pim\Component\Catalog\Repository\AttributeRepositoryInterface`, `Pim\Component\Catalog\Repository\LocaleRepositoryInterface` and `Pim\Component\Catalog\Repository\ChannelRepositoryInterface`
- Change constructor of `Pim\Bundle\EnrichBundle\MassEditAction\Operation\EditCommonAttributes` to add `Pim\Bundle\CatalogBundle\Filter\CollectionFilterInterface`
- Change constructor of `Pim\Bundle\EnrichBundle\Controller\AttributeController` to add `Pim\Bundle\CatalogBundle\Factory\AttributeFactory`
- Change constructor of `Pim\Bundle\EnrichBundle\Controller\AttributeOptionController` to add `Pim\Bundle\CatalogBundle\Repository\AttributeRepositoryInterface`
- Change constructor of `Pim\Bundle\TransformBundle\Transformer\AttributeTransformer` to remove `Pim\Bundle\CatalogBundle\Manager\AttributeManager` and add `Pim\Bundle\CatalogBundle\Factory\AttributeFactory`

# 1.5.0-ALPHA1 (2016-01-26)

## Technical improvements

- PIM-4964: Use enable / disable import parameter only to create the product
- Family is not hardcoded anymore
- PIM-4743: Added the possibility to use optgroup in Oro ChoiceFilter
- PIM-4347: `Pim\Bundle\CatalogBundle\Repository\ProductRepositoryInterface` now extends `Doctrine\Common\Persistence\ObjectRepository`
- PIM-5067: Change the JUnit formatter of behats logs
- PIM-5217: Create a Buffer component and new file writer implementations that use it
- PIM-4646: TinyMCE wysiwyg editor is replaced by Summernote in the mass-edit and variant group
- PIM-4999: jQuery UI datepicker is replaced by bootstrap datepicker in the mass-edit and variant group
- A new twig extension (StyleExtension) in UIBundle now provides a "highlight" string filter
- PIM-5450: MongoDb ODM bundle in dev requirements
- PIM-5380: It is now possible to group grid actions in dropdown by specifying it in the grid configuration (see quick export in the product grid for an example)
- PIM-5481: New command to analyze products CSV files to get stats

## Bug fixes

## BC breaks
- Change constructor of `Pim\Bundle\EnrichBundle\Connector\Processor\QuickExport\ProductToFlatArrayProcessor` to add `Akeneo\Component\StorageUtils\Detacher\ObjectDetacherInterface` and `Pim\Component\Catalog\Builder\ProductBuilderInterface`.
- Service `oro_filter.form.type.date_range` is removed and replaced by `pim_filter.form.type.date_range`
- Service `oro_filter.form.type.datetime_range` is removed and replaced by `pim_filter.form.type.datetime_range`
- Delete class `Pim\Bundle\CatalogBundle\Manager\ProductMassActionManager` its service `pim_catalog.manager.product_mass_action`
- Change constructor of `Pim\Bundle\EnrichBundle\Form\Type\MassEditAction\EditCommonAttributesType` to keep only $dataclass
- Change constructor of `Pim\Bundle\EnrichBundle\MassEditAction\Operation\EditCommonAttributes`. Removed arguments `Pim\Bundle\CatalogBundle\Context\CatalogContext`, `Symfony\Component\Serializer\Normalizer\NormalizerInterface`, `Akeneo\Component\FileStorage\File\FileStorerInterface`, `Pim\Bundle\CatalogBundle\Manager\ProductMassActionManager`. Added arguments `Pim\Component\Catalog\Localization\Localizer\LocalizerRegistry` and `Pim\Component\Catalog\Localization\Localizer\AttributeConverterInterface`.
- Service `oro_form.type.date` is removed and replaced by `pim_form.type.date` (alias `oro_date` is replaced by `pim_date`)
- Change constructor of `Pim\Bundle\CatalogBundle\Builder\ProductTemplateBuilder`. Add `Pim\Bundle\EnrichBundle\Resolver\LocaleResolver` as the fourth argument.
- Change constructor of `Pim\Bundle\EnrichBundle\Controller\Rest\ProductController`. Add argument `Pim\Component\Catalog\Localization\Localizer\AttributeConverterInterface`.
- Change constructor of `Pim\Bundle\EnrichBundle\Form\Handler\GroupHandler`. Add argument `Pim\Component\Catalog\Localization\Localizer\AttributeConverterInterface`.
- Change constructor of `Pim\Bundle\EnrichBundle\Form\Subscriber\TransformProductTemplateValuesSubscriber`. Add argument `Pim\Bundle\EnrichBundle\Resolver\LocaleResolver`.
- Change constructor of `Pim\Bundle\UIBundle\Form\Type\NumberType`. Add arguments `Pim\Bundle\EnrichBundle\Resolver\LocaleResolver` and `Akeneo\Component\Localization\Localizer\LocalizerInterface`.
- Change constructor of `Pim\Component\Catalog\Localization\Localizer\LocalizedAttributeConverter`. Add argument `Pim\Component\Connector\Processor\Denormalization\ProductProcessor`
- Change constructor of `Pim\Component\Connector\Reader\File\CsvProductReader`. Add an array `$decimalSeparators`
- Column 'comment' has been added on the `pim_notification_notification` table.
- Remove OroEntityBundle
- Remove OroEntityConfigBundle
- Remove PimEntityBundle
- Move DoctrineOrmMappingsPass from Oro/EntityBundle to Akeneo/StorageUtilsBundle
- Remove OroDistributionBundle (explicitely define oro bundles routing, means oro/rounting.yml are not automaticaly loaded anymore, and remove useless twig config)
- Change constructor of `Pim\Bundle\TranslationBundle\Twig\TranslationsExtension`. Replace `Oro\Bundle\LocaleBundle\Model\LocaleSettings` by `Symfony\Component\HttpFoundation\RequestStack`.
- Removed `Pim\Bundle\UserBundle\EventListener\LocalListener` (use `Pim\Bundle\UserBundle\EventListener\LocaleListener` instead).
- Change constructor of `Pim\Bundle\UserBundle\Form\Subscriber\UserPreferencesSubscriber`. Add `Akeneo\Component\Localization\Provider\LocaleProviderInterface` as the first argument.
- Move `LocaleType` from `Oro\Bundle\LocalBundle\Form\Type` to `Pim\Bundle\LocalizationBundle\Form\Type`
- Move `UserType` from `Oro\Bundle\UserBundle\Form\Type` to `Pim\Bundle\UserBundle\Form\Type`
- Added Pim\Bundle\CatalogBundle\Repository\AttributeRepositoryInterface to the constructor of Pim\Component\Catalog\Updater\Remover\RemoverRegistry, Pim\Component\Catalog\Updater\Adder\AdderRegistry, Pim\Component\Catalog\Updater\Setter\SetterRegistry and Pim\Component\Catalog\Updater\Copier\CopierRegistry
- Added Pim\Bundle\CatalogBundle\Repository\AttributeRequirementRepositoryInterface to the constructor of Pim\Component\Catalog\Updater\FamilyUpdater
- Change constructor of `Pim\Bundle\BaseConnectorBundle\Processor\CsvSerializer\Processor`. Removed argument `Pim\Bundle\CatalogBundle\Manager\LocaleManager` and add `Pim\Bundle\CatalogBundle\Repository\LocaleRepositoryInterface`
- Change constructor of `Pim\Bundle\BaseConnectorBundle\Processor\CsvSerializer\ProductProcessor`. Removed argument `Pim\Bundle\CatalogBundle\Manager\LocaleManager` and add `Pim\Bundle\CatalogBundle\Repository\LocaleRepositoryInterface`
- Change constructor of `Pim\Bundle\BaseConnectorBundle\Processor\CsvSerializer\HeterogeneousProcessor`. Removed argument `Pim\Bundle\CatalogBundle\Manager\LocaleManager` and add `Pim\Bundle\CatalogBundle\Repository\LocaleRepositoryInterface`
- Change constructor of `Pim\Bundle\BaseConnectorBundle\Processor\CsvSerializer\HomogeneousProcessor`. Removed argument `Pim\Bundle\CatalogBundle\Manager\LocaleManager` and add `Pim\Bundle\CatalogBundle\Repository\LocaleRepositoryInterface`
- Change constructor of `Pim\Bundle\BaseConnectorBundle\Processor\Normalization\FamilyProcessor`. Removed argument `Pim\Bundle\CatalogBundle\Manager\LocaleManager` and add `Pim\Bundle\CatalogBundle\Repository\LocaleRepositoryInterface`
- Change constructor of `Pim\Bundle\CatalogBundle\Helper\LocaleHelper`. Removed argument `Pim\Bundle\CatalogBundle\Manager\LocaleManager` and add `Pim\Bundle\CatalogBundle\Repository\LocaleRepositoryInterface`.
- Change constructor of `Pim\Bundle\EnrichBundle\Controller\AttributeController`. Removed argument `Pim\Bundle\CatalogBundle\Manager\LocaleManager` and add `Pim\Bundle\CatalogBundle\Repository\LocaleRepositoryInterface`.
- Change constructor of `Pim\Bundle\EnrichBundle\Form\Type\ChannelType`. Removed argument `Pim\Bundle\CatalogBundle\Manager\LocaleManager` and add `Pim\Bundle\CatalogBundle\Repository\LocaleRepositoryInterface`.
- Change constructor of `Pim\Bundle\EnrichBundle\Normalizer\AttributeOptionNormalizer`. Removed argument `Pim\Bundle\CatalogBundle\Manager\LocaleManager` and add `Pim\Bundle\CatalogBundle\Repository\LocaleRepositoryInterface`.
- Change constructor of `Pim\Bundle\EnrichBundle\Normalizer\ProductNormalizer`. Removed argument `Pim\Bundle\CatalogBundle\Manager\LocaleManager` and add `Pim\Bundle\CatalogBundle\Repository\LocaleRepositoryInterface`.
- Deleted class `Pim\Bundle\CatalogBundle\Manager\LocaleManager` we should now use the `Pim\Bundle\CatalogBundle\Repository\LocaleRepositoryInterface`.
- Change constructor of `Pim\Bundle\DataGridBundle\Extension\Formatter\Property\ProductValue\PriceProperty`. Add `Akeneo\Component\Localization\Presenter\PresenterInterface`.
- Change constructor of `Pim\Bundle\DataGridBundle\Extension\Formatter\Property\ProductValue\MetricProperty`. Add `Akeneo\Component\Localization\Presenter\PresenterInterface`.
- Change constructor of `Pim\Bundle\DataGridBundle\Extension\Formatter\Property\ProductValue\NumberProperty`. Add `Akeneo\Component\Localization\Presenter\PresenterInterface`.
- Change constructor of `Pim\Bundle\BaseConnectorBundle\Processor\ProductToFlatArrayProcessor`. Add `array` of available decimal separators and `array` of available date formats.
- Change constructor of `Pim\Bundle\BaseConnectorBundle\Processor\Normalization\VariantGroupProcessor`. Add `array` of available decimal separators and `array` of available date formats as third and fourth parameter.
- Change constructor of `Pim\Bundle\CatalogBundle\Factory\FamilyFactory`. Add family classname as last parameter.
- Change constructor of `Pim\Bundle\EnrichBundle\Controller\FamilyController`. Add family classname as last parameter.
- Change `Pim\Bundle\EnrichBundle\Controller\FamilyController` methods parameters for `editAction`, `removeAction`, `historyAction` and `addAttributesAction` changing Family by integer (id).
- Change parameters of `renderStatefulGrid` of `Pim\Bundle\DataGridBundle\Resources\views\macros.html.twig` array `defaultView` has been added.
- Change constructor of `Pim\Bundle\DataGridBundle\Datagrid\Configuration\Product\ContextConfigurator`. Unused datagrid view repository has been removed.
- Change constructor of `Pim\Bundle\UserBundle\Form\Type\UserType`. Added EventDispatcher as last parameter.
- Remove class `Pim\Bundle\CatalogBundle\Manager\AssociationTypeManager`
- Remove class `Pim\Bundle\CatalogBundle\Manager\AssociationManager`
- Remove deprecated method valueExists from `Pim\Bundle\CatalogBundle\Manager\ProductManager`
- Change constructor of `Pim\Bundle\DataGridBundle\Extension\MassAction\Util\ProductFieldsBuilder` to inject ProductRepositoryInterface and AttributeRepositoryInterface
- Added method `getAttributeCodesByGroup` to the `Pim\Bundle\CatalogBundle\Repository\AttributeRepositoryInterface`
- Changed constructor of `Pim\Bundle\TransformBundle\Normalizer\Structured\AttributeGroupNormalizer`, made AttributeRepository mandatory
- Remove deprecated method scheduleForChannel from `Pim\Bundle\CatalogBundle\Manager\CompletenessManager`
- Move `Pim\Bundle\BaseConnectorBundle\Writer\File\ArchivableWriterInterface` to `Pim\Component\Connector\Writer\File\ArchivableWriterInterface`
- `Pim\Component\Connector\Writer\File\YamlWriter` now inherits from `Pim\Component\Connector\Writer\File\AbstractFileWriter` therefore needs an instance of `Pim\Component\Connector\Writer\File\FilePathResolverInterface` as first parameter of the constructor
- Remove deprecated methods findAllWithTranslations, getIdToLabelOrderedBySortOrder, getAttributeGroupChoices from `Pim\Bundle\CatalogBundle\Repository\AttributeRepositoryInterface`
- Remove deprecated methods findAllWithTranslations, getIdToLabelOrderedBySortOrder, getAttributeGroupChoices from `Pim\Bundle\CatalogBundle\Repository\AttributeGroupRepositoryInterface`
- Remove deprecated methods getAvailableAttributesAsLabelChoice, getAttributeIds from `Pim\Bundle\CatalogBundle\Repository\AttributeRepositoryInterface`
- Remove deprecated methods getAvailableAxis, getRepository, getGroupTypeRepository, getProductList, getAttributeRepository from `Pim\Bundle\CatalogBundle\Manager\GroupManager`
- Change constructor of `Pim\Bundle\CatalogBundle\Manager\GroupManager` to pass `Pim\Bundle\CatalogBundle\Repository\GroupTypeRepositoryInterface` and `Pim\Bundle\CatalogBundle\Repository\AttributeRepositoryInterface`
- Remove deprecated method getAttributeOptionValueClass from `Pim\Bundle\CatalogBundle\Manager\AttributeOptionManager`
- Remove deprecated methods getActiveCurrencies, getCurrencies from `Pim\Bundle\CatalogBundle\Manager\CurrencyManager`
- Change constructor of `Pim\Bundle\EnrichBundle\Controller\AttributeGroupController` to inject `Pim\Bundle\CatalogBundle\Repository\AttributeGroupRepositoryInterface` and `Pim\Bundle\CatalogBundle\Repository\AttributeRepositoryInterface`
- Change constructor of `Pim\Bundle\EnrichBundle\Controller\AttributeController` to inject `Pim\Bundle\CatalogBundle\Repository\GroupRepositoryInterface` and `Pim\Bundle\CatalogBundle\Repository\AttributeRepositoryInterface`
- Change constructor of `Pim\Bundle\EnrichBundle\MassEditAction\Operation\OperationRegistry` to inject `Symfony\Component\Security\Core\Authentication\Token\Storage\TokenStorageInterface` and `Oro\Bundle\SecurityBundle\SecurityFacade`
- Update schema of `Pim\Component\Catalog\Model\Metric`. Increase precision of data and baseData.
- Change constructor of `Pim\Component\Connector\Processor\Denormalization\ProductAssociationProcessor` to add `Akeneo\Component\StorageUtils\Detacher\ObjectDetacherInterface`
- Rename `Pim\Bundle\CatalogBundle\Validator\Constraints\Numeric` to `Pim\Bundle\CatalogBundle\Validator\Constraints\IsNumeric` to fix PHP7 compatibility
- Rename `Pim\Bundle\CatalogBundle\Validator\Constraints\NumericValidator` to `Pim\Bundle\CatalogBundle\Validator\Constraints\IsNumericValidator` to fix PHP7 compatibility
- Rename `Pim\Bundle\CatalogBundle\Validator\Constraints\String` to `Pim\Bundle\CatalogBundle\Validator\Constraints\IsString` to fix PHP7 compatibility
- Rename `Pim\Bundle\CatalogBundle\Validator\Constraints\StringValidator` to `Pim\Bundle\CatalogBundle\Validator\Constraints\IsStringValidator` to fix PHP7 compatibility<|MERGE_RESOLUTION|>--- conflicted
+++ resolved
@@ -3,10 +3,7 @@
 ## Bug fixes
 
 - PIM-6429: Improve the loading of the completeness widget on dashboard in ORM
-<<<<<<< HEAD
-=======
 - PIM-6399: Stores images as PNG instead of JPG
->>>>>>> f11bc470
 
 # 1.5.22 (2017-05-22)
 
@@ -121,10 +118,6 @@
 
 - PIM-5767: Issue with filter "in list" when SKU contains dashes (-)
 - PIM-5896: Fix reference data name validation when creating a reference data simple/multi-select attribute
-
-## Technical improvements
-
-- Add a duplicated product values cleaning command
 
 ## Technical improvements
 
