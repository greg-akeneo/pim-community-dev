@javascript
Feature: Edit a user
  In order to manage the users and rights
  As an administrator
  I need to be able to edit a user

  Background:
    Given the "apparel" catalog configuration
    And I am logged in as "Peter"

  Scenario: Successfully edit a user
    Given I edit the "admin" user
    When I fill in the following information:
      | First name | John         |
      | Last name  | Smith        |
      | Phone      | +33755337788 |
    And I save the user
    Then I should see the flash message "User saved"
    Then the field First name should contain "John"
    And the field Phone should contain "+33755337788"

  Scenario: Successfully edit and apply user preferences
    When I edit the "Peter" user
    And I visit the "Additional" tab
    And I fill in the following information:
      | Catalog locale       | German (Germany)  |
      | Catalog scope        | Print             |
      | Default tree         | 2015 collection   |
      | Product grid filters | SKU, Name, Family |
    And I save the user
    Then I should see the flash message "User saved"
    When I am on the products grid
    And I open the category tree
    Then I should see the text "Kollektion"
    And I should see the text "Drucken"
    And I should see the text "2015 Männer-Kollektion"
    And I should see the text "2015 Damenkollektion"
    And I should see the filters name, family and sku
    And I should not see the filter enabled

<<<<<<< HEAD
=======
  @jira https://akeneo.atlassian.net/browse/PIM-6901
  Scenario: Successfully edit a user with a new role
    Given I am on the role creation page
    And I fill in the following information:
      | Role (required) | Tata role |
    And I visit the "Permissions" tab
    And I grant rights to resource Edit users
    And I grant rights to resource List users
    Then I save the role
    When I edit the "mary" user
    And I visit the "Groups and roles" tab
    And I fill in the following information:
      | Role | Tata role |
    Then I save the user
    And I logout
    When I am logged in as "Mary"
    And I edit the "admin" user
    Then I should see the text "Admin"
    And I should see the text "Save"

>>>>>>> af42d585
  Scenario: Successfully setup user timezone
    Given I edit the "Peter" user
    And I visit the "Interfaces" tab
    Then I should see the text "UTC"
    When I fill in the following information:
      | Timezone | Panama |
    And I save the user
    And I reload the page
    And I visit the "Interfaces" tab
    Then I should see the text "Panama EST (UTC-05:00)"<|MERGE_RESOLUTION|>--- conflicted
+++ resolved
@@ -38,8 +38,6 @@
     And I should see the filters name, family and sku
     And I should not see the filter enabled
 
-<<<<<<< HEAD
-=======
   @jira https://akeneo.atlassian.net/browse/PIM-6901
   Scenario: Successfully edit a user with a new role
     Given I am on the role creation page
@@ -60,7 +58,6 @@
     Then I should see the text "Admin"
     And I should see the text "Save"
 
->>>>>>> af42d585
   Scenario: Successfully setup user timezone
     Given I edit the "Peter" user
     And I visit the "Interfaces" tab
