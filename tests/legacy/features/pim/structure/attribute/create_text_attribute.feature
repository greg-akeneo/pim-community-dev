--- conflicted
+++ resolved
@@ -23,11 +23,7 @@
     And I change the "Attribute group" to "Other"
     And I save the attribute
     Then I should see validation error "Attribute code may contain only letters, numbers and underscores"
-
-<<<<<<< HEAD
-=======
-  @jira https://akeneo.atlassian.net/browse/PIM-8865
->>>>>>> eb893d22
+@jira https://akeneo.atlassian.net/browse/PIM-8865
   @info Codes 'id', associationTypes', 'categories', 'categoryId', 'completeness', 'enabled', 'family', 'groups', 'associations', 'products', 'scope', 'treeId', 'values', 'entity_type' '*_groups' and '*_products' are reserved for grid filters and import/export column names
   Scenario: Fail to create a text attribute with a reserved code
     Given I change the "Code" to "iD"
