--- conflicted
+++ resolved
@@ -12,8 +12,6 @@
 use Akeneo\Tool\Bundle\BatchBundle\Job\DoctrineJobRepository;
 use Akeneo\Tool\Bundle\ElasticsearchBundle\Client;
 use Akeneo\Tool\Bundle\ElasticsearchBundle\ClientRegistry;
-use Akeneo\Tool\Bundle\ElasticsearchBundle\Exception\IndexationException;
-use Akeneo\Tool\Bundle\ElasticsearchBundle\Exception\MissingIdentifierException;
 use Doctrine\DBAL\Connection;
 use Elasticsearch\ClientBuilder;
 use League\Flysystem\Filesystem;
@@ -51,7 +49,6 @@
     /** @var Filesystem */
     private $archivistFilesystem;
 
-<<<<<<< HEAD
     /** @var DoctrineJobRepository */
     private $doctrineJobRepository;
 
@@ -94,8 +91,6 @@
     /** @var \Elasticsearch\Client */
     private $nativeElasticsearchClient;
 
-=======
->>>>>>> cb9e07dc
     public function __construct(
         KernelInterface $kernel,
         DatabaseSchemaHandler $databaseSchemaHandler,
