--- conflicted
+++ resolved
@@ -181,12 +181,7 @@
             'attributes'             => ['sku', 'name', 'description'],
             'attribute_requirements' => [
                 'ecommerce' => ['sku', 'name'],
-<<<<<<< HEAD
-                'mobile' => ['sku', 'name'],
-=======
                 'mobile'    => ['sku', 'name'],
-
->>>>>>> d87d7974
             ]
         ]);
 
@@ -200,42 +195,9 @@
         ]);
     }
 
-<<<<<<< HEAD
-        $this->createAttribute([
-            'code'              => 'size',
-            'type'              => AttributeTypes::BOOLEAN,
-            'localizable'       => false,
-            'scopable'          => false,
-        ]);
-
-        $this->createFamily([
-            'code'        => 'family_for_pm',
-            'attributes'  => ['sku', 'name', 'description', 'size'],
-            'attribute_requirements' => [
-                'ecommerce' => ['sku', 'name', 'description', 'size'],
-                'mobile' => ['sku', 'name', 'description', 'size']
-            ]
-        ]);
-
-        $this->createFamilyVariant([
-            'code'        => 'familyv',
-            'family'      => 'family_for_pm',
-            'variant_attribute_sets' => [
-                [
-                    'level' => 1,
-                    'axes' => ['size'],
-                    'attributes' => ['size'],
-                ],
-            ]
-        ]);
-
-        $this->createProductModel();
-        $this->createProducts(5, 5);
-=======
     private function andACategory(): void
     {
         $this->createCategory(['code' => 'shoes', 'parent' => 'master']);
->>>>>>> d87d7974
     }
 
     private function whenTheCompletenessForAllChannelsAndTheCurrentLocaleIsFetched(): CompletenessWidget
@@ -313,51 +275,6 @@
         }
     }
 
-<<<<<<< HEAD
-    protected function createProductModel()
-    {
-        $data = [
-            'code' => 'product_model_incomplete',
-            'family_variant' => 'familyv',
-            'categories' => ['shoes'],
-            'values'  => [
-                'name'       => [
-                    ['data' => 'name_mobile_US_1', 'locale' => 'en_US', 'scope' => 'mobile']
-                ]
-            ]
-        ];
-
-        $productModel = $this->get('pim_catalog.factory.product_model')->create();
-        $this->get('pim_catalog.updater.product_model')->update($productModel, $data);
-        $this->get('pim_catalog.saver.product_model')->save($productModel);
-    }
-
-    protected function createChannel(array $data = []): ChannelInterface
-    {
-        $channel = $this->get('pim_catalog.factory.channel')->create();
-        $this->get('pim_catalog.updater.channel')->update($channel, $data);
-
-        $errors = $this->get('validator')->validate($channel);
-        Assert::assertCount(0, $errors);
-
-        $this->get('pim_catalog.saver.channel')->save($channel);
-
-        return $channel;
-    }
-
-    protected function updateChannel($code, array $data = []): ChannelInterface
-    {
-        $channel = $this->get('pim_catalog.repository.channel')->findOneByIdentifier($code);
-        $this->get('pim_catalog.updater.channel')->update($channel, $data);
-
-        $errors = $this->get('validator')->validate($channel);
-        Assert::assertCount(0, $errors);
-
-        $this->get('pim_catalog.saver.channel')->save($channel);
-
-        return $channel;
-    }
-=======
     private function thenTheCalculatedCompletenessesShouldBeCorrectlyComputedForChannel(
         string $channelCode,
         CompletenessWidget $actualCompletenessWidget
@@ -373,7 +290,6 @@
             ]
         );
         $completenessWidget = new CompletenessWidget([$channelCompleteness]);
->>>>>>> d87d7974
 
         $normalizedExpectedCompletenessWidget = $completenessWidget->toArray();
         $normalizedActualCompletenessWidget = $actualCompletenessWidget->toArray();
