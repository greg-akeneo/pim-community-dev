--- conflicted
+++ resolved
@@ -303,186 +303,6 @@
     /**
      * @return array
      */
-<<<<<<< HEAD
-=======
-    private function getStorageValuesWithAllAttributes(): array
-    {
-        return [
-            'a_file' => [
-                '<all_channels>' => [
-                    '<all_locales>' => '8/b/5/c/8b5cf9bfd2e7e4725fd581e03251133ada1b2c99_fileA.txt'
-                ],
-            ],
-            'an_image' => [
-                '<all_channels>' => [
-                    '<all_locales>' => '3/b/5/5/3b5548f9764c0535db2ac92f047fa448cb7cea76_imageA.jpg'
-                ],
-            ],
-            'a_date' => [
-                '<all_channels>' => [
-                    '<all_locales>' => '2016-06-13T00:00:00+02:00'
-                ],
-            ],
-            'a_metric' => [
-                '<all_channels>' => [
-                    '<all_locales>' => [
-                        'amount'    => '987654321987.1234',
-                        'unit'      => 'KILOWATT',
-                        'base_data' => '987654321987123.4000',
-                        'base_unit' => 'WATT',
-                        'family'    => 'Power',
-                    ]
-                ],
-            ],
-            'a_metric_without_decimal' => [
-                '<all_channels>' => [
-                    '<all_locales>' => [
-                        'amount'    => 98,
-                        'unit'      => 'CENTIMETER',
-                        'base_data' => '0.98',
-                        'base_unit' => 'METER',
-                        'family'    => 'Length',
-                    ],
-                ],
-            ],
-            'a_metric_without_decimal_negative' => [
-                '<all_channels>' => [
-                    '<all_locales>' => [
-                        'amount'    => -20,
-                        'unit'      => 'CELSIUS',
-                        'base_data' => '253.150000000000',
-                        'base_unit' => 'KELVIN',
-                        'family'    => 'Temperature',
-                    ],
-                ],
-            ],
-            'a_metric_negative' => [
-                '<all_channels>' => [
-                    '<all_locales>' => [
-                        'amount'    => '-20.5000',
-                        'unit'      => 'CELSIUS',
-                        'base_data' => '252.650000000000',
-                        'base_unit' => 'KELVIN',
-                        'family'    => 'Temperature',
-                    ],
-                ],
-            ],
-            'a_multi_select' => [
-                '<all_channels>' => [
-                    '<all_locales>' => ['optionA', 'optionB'],
-                ],
-            ],
-            'a_number_float' => [
-                '<all_channels>' => [
-                    '<all_locales>' => '12.5678000000111',
-                ],
-            ],
-            'a_number_float_negative' => [
-                '<all_channels>' => [
-                    '<all_locales>' => '-99.8732000000111',
-                ],
-            ],
-            'a_number_integer' => [
-                '<all_channels>' => [
-                    '<all_locales>' => 42,
-                ],
-            ],
-            'a_number_integer_negative' => [
-                '<all_channels>' => [
-                    '<all_locales>' => -42,
-                ],
-            ],
-            'a_price' => [
-                '<all_channels>' => [
-                    '<all_locales>' => [
-                        ['amount' => '56.53', 'currency' => 'EUR'],
-                        ['amount' => '45.00', 'currency' => 'USD'],
-                    ],
-                ],
-            ],
-            'a_price_without_decimal' => [
-                '<all_channels>' => [
-                    '<all_locales>' => [
-                        ['amount' => 56, 'currency' => 'EUR'],
-                        ['amount' => -45, 'currency' => 'USD'],
-                    ],
-                ],
-            ],
-            'a_ref_data_multi_select' => [
-                '<all_channels>' => [
-                    '<all_locales>' => ['fabricA', 'fabricB'],
-                ],
-            ],
-            'a_ref_data_simple_select' => [
-                '<all_channels>' => [
-                    '<all_locales>' => 'colorB',
-                ],
-            ],
-            'a_simple_select' => [
-                '<all_channels>' => [
-                    '<all_locales>' => 'optionB',
-                ],
-            ],
-            'a_text' => [
-                '<all_channels>' => [
-                    '<all_locales>' => 'this is a text',
-                ],
-            ],
-            '123'    => [
-                '<all_channels>' => [
-                    '<all_locales>' => 'a text for an attribute with numerical code',
-                ],
-            ],
-            'a_text_area' => [
-                '<all_channels>' => [
-                    '<all_locales>' => 'this is a very very very very very long  text',
-                ],
-            ],
-            'a_yes_no' => [
-                '<all_channels>' => [
-                    '<all_locales>' => true,
-                ],
-            ],
-            'a_localizable_image' => [
-                '<all_channels>' => [
-                    'en_US' => '7/1/3/3/713380965740f8838834cd58505aa329fcf448a5_imageB_en_US.jpg',
-                    'fr_FR' => '0/5/1/9/05198fcf21b2b0d4596459f172e2e62b1a70bfd0_imageB_fr_FR.jpg',
-                ],
-            ],
-            'a_scopable_price' => [
-                'ecommerce' => [
-                    '<all_locales>' => [
-                        ['amount' => '20.00', 'currency' => 'USD'],
-                    ],
-                ],
-                'tablet' => [
-                    '<all_locales>' => [
-                        ['amount' => '17.00', 'currency' => 'EUR'],
-                    ],
-                ],
-            ],
-            'a_localized_and_scopable_text_area' => [
-                'ecommerce' => [
-                    'en_US' => 'a text area for ecommerce in English',
-                ],
-                'tablet' => [
-                    'en_US' => 'a text area for tablets in English',
-                    'fr_FR' => 'une zone de texte pour les tablettes en français',
-
-                ],
-            ],
-            'sku' => [
-                '<all_channels>' => [
-                    '<all_locales>' => 'just-a-product-with-all-possible-values',
-                ],
-            ],
-        ];
-    }
-
-    /**
-     * @return array
-     */
->>>>>>> d53b07f4
     private function getStandardValuesWithFewAttributes()
     {
         return [
