<?php

namespace Specification\Akeneo\Pim\Enrichment\Component\Product\Normalizer\Standard\Product;

use Akeneo\Pim\Enrichment\Component\Product\Model\ValueInterface;
use Akeneo\Pim\Enrichment\Component\Product\Normalizer\Standard\Product\ProductValueNormalizer;
<<<<<<< HEAD
use Akeneo\Pim\Structure\Component\Query\PublicApi\AttributeType\Attribute;
use Akeneo\Pim\Structure\Component\Query\PublicApi\AttributeType\GetAttributes;
use PhpSpec\ObjectBehavior;
=======
use Akeneo\Pim\Enrichment\Component\Product\Value\OptionsValueInterface;
use Akeneo\Pim\Structure\Bundle\Doctrine\ORM\Repository\AttributeRepository;
>>>>>>> d53b07f4
use Akeneo\Pim\Structure\Component\AttributeTypes;
use Akeneo\Pim\Structure\Component\Model\AttributeOptionInterface;
use Akeneo\Pim\Structure\Component\Query\PublicApi\AttributeType\Attribute;
use Akeneo\Pim\Structure\Component\Query\PublicApi\AttributeType\GetAttributes;
use PhpSpec\ObjectBehavior;
use Symfony\Component\Serializer\Normalizer\NormalizerInterface;

class ProductValueNormalizerSpec extends ObjectBehavior
{
    function let(NormalizerInterface $normalizer, GetAttributes $getAttributes)
    {
        $this->beConstructedWith($normalizer, $getAttributes);
    }

    function it_is_initializable()
    {
        $this->shouldHaveType(ProductValueNormalizer::class);
    }

    function it_is_a_normalizer()
    {
        $this->shouldImplement(NormalizerInterface::class);
    }

    function it_supports_standard_format_and_product_value(ValueInterface $value)
    {
        $this->supportsNormalization($value, 'standard')->shouldReturn(true);
        $this->supportsNormalization($value, 'other_format')->shouldReturn(false);
        $this->supportsNormalization(new \stdClass(), 'other_format')->shouldReturn(false);
        $this->supportsNormalization(new \stdClass(), 'standard')->shouldReturn(false);
    }

    function it_normalizes_a_scalar_value_in_standard_format_with_no_locale_and_no_scope(
        NormalizerInterface $normalizer,
        ValueInterface $value,
        GetAttributes $getAttributes
    ) {
        $normalizer->normalize('product_value_data', null, ['is_decimals_allowed' => false])
            ->shouldBeCalled()
            ->willReturn('product_value_data');

        $value->getData()->willReturn('product_value_data');
        $value->getLocaleCode()->willReturn(null);
        $value->getScopeCode()->willReturn(null);
        $value->getAttributeCode()->willReturn('attribute');

        $attribute = new Attribute(
            'attribute',
            AttributeTypes::TEXT,
            [],
            false,
            false,
            null,
            false,
            'text',
            []
        );

        $getAttributes->forCode('attribute')->willReturn($attribute);

        $this->normalize($value)->shouldReturn(
            [
                'locale' => null,
                'scope'  => null,
                'data'   => 'product_value_data',
            ]
        );
    }

    function it_normalizes_a_scalar_value_in_standard_format_with_locale_and_no_scope(
        NormalizerInterface $normalizer,
        ValueInterface $value,
        GetAttributes $getAttributes
    ) {
        $normalizer->normalize('product_value_data', null, ['is_decimals_allowed' => false])
            ->shouldBeCalled()
            ->willReturn('product_value_data');

        $value->getData()->willReturn('product_value_data');
        $value->getLocaleCode()->willReturn('en_US');
        $value->getScopeCode()->willReturn(null);
        $value->getAttributeCode()->willReturn('attribute');

        $attribute = new Attribute(
            'attribute',
            AttributeTypes::TEXT,
            [],
            true,
            false,
            null,
            false,
            'text',
            []
        );

        $getAttributes->forCode('attribute')->willReturn($attribute);

        $this->normalize($value)->shouldReturn(
            [
                'locale' => 'en_US',
                'scope'  => null,
                'data'   => 'product_value_data',
            ]
        );
    }

    function it_normalizes_a_scalar_value_in_standard_format_with_locale_and_scope(
        NormalizerInterface $normalizer,
        ValueInterface $value,
        GetAttributes $getAttributes
    ) {
        $normalizer->normalize('product_value_data', null, ['is_decimals_allowed' => false])
            ->shouldBeCalled()
            ->willReturn('product_value_data');

        $value->getData()->willReturn('product_value_data');
        $value->getLocaleCode()->willReturn('en_US');
        $value->getScopeCode()->willReturn('ecommerce');
        $value->getAttributeCode()->willReturn('attribute');

        $attribute = new Attribute(
            'attribute',
            AttributeTypes::TEXT,
            [],
            true,
            true,
            null,
            false,
            'text',
            []
        );

        $getAttributes->forCode('attribute')->willReturn($attribute);

        $this->normalize($value)->shouldReturn(
            [
                'locale' => 'en_US',
                'scope'  => 'ecommerce',
                'data'   => 'product_value_data',
            ]
        );
    }

    function it_normalizes_a_number_product_value_with_decimal(
        NormalizerInterface $normalizer,
        ValueInterface $value,
        GetAttributes $getAttributes
    ) {
        $normalizer->normalize('15.50', null, ['is_decimals_allowed' => true])
            ->shouldNotBeCalled();

        $value->getData()->willReturn('15.50');
        $value->getLocaleCode()->willReturn('en_US');
        $value->getScopeCode()->willReturn('ecommerce');
        $value->getAttributeCode()->willReturn('attribute');

        $attribute = new Attribute(
            'attribute',
            AttributeTypes::NUMBER,
            [],
            true,
            true,
            null,
            true,
            'integer',
            []
        );

        $getAttributes->forCode('attribute')->willReturn($attribute);

        $this->normalize($value)->shouldReturn(
            [
                'locale' => 'en_US',
                'scope'  => 'ecommerce',
                'data'   => '15.5000',
            ]
        );
    }

    function it_normalizes_a_number_product_value_with_very_long_decimal(
        NormalizerInterface $normalizer,
        ValueInterface $value,
        GetAttributes $getAttributes
    ) {
        $normalizer->normalize('15.50787678676788000', null, ['is_decimals_allowed' => true])
            ->shouldNotBeCalled();

        $value->getData()->willReturn('15.50787678676788000');
        $value->getLocaleCode()->willReturn('en_US');
        $value->getScopeCode()->willReturn('ecommerce');
        $value->getAttributeCode()->willReturn('attribute_with_very_long_decimal');

        $attribute = new Attribute(
            'attribute_with_very_long_decimal',
            AttributeTypes::NUMBER,
            [],
            true,
            true,
            null,
            true
        );

        $getAttributes->forCode('attribute_with_very_long_decimal')->shouldBeCalled()->willReturn($attribute);

        $this->normalize($value)->shouldReturn(
            [
                'locale' => 'en_US',
                'scope'  => 'ecommerce',
                'data'   => '15.50787678676788',
            ]
        );
    }

    function it_normalizes_a_number_product_value_without_decimal(
        NormalizerInterface $normalizer,
        ValueInterface $value,
        GetAttributes $getAttributes
    ) {
        $normalizer->normalize('15.00', null, [])
            ->shouldNotBeCalled();

        $value->getData()->willReturn('15.00');
        $value->getLocaleCode()->willReturn('en_US');
        $value->getScopeCode()->willReturn('ecommerce');
        $value->getAttributeCode()->willReturn('attribute');

        $attribute = new Attribute(
            'attribute',
            AttributeTypes::NUMBER,
            [],
            true,
            true,
            null,
            false,
            'integer',
            []
        );

        $getAttributes->forCode('attribute')->willReturn($attribute);

        $this->normalize($value)->shouldReturn(
            [
                'locale' => 'en_US',
                'scope'  => 'ecommerce',
                'data'   => 15,
            ]
        );
    }

    function it_normalizes_a_number_product_value_with_decimal_allowed(
        NormalizerInterface $normalizer,
        ValueInterface $value,
        GetAttributes $getAttributes
    ) {
        $normalizer->normalize('15.00', null, [])
            ->shouldNotBeCalled();

        $value->getData()->willReturn('15.00');
        $value->getLocaleCode()->willReturn('en_US');
        $value->getScopeCode()->willReturn('ecommerce');
        $value->getAttributeCode()->willReturn('attribute_with_decimal_allowed');

        $attribute = new Attribute(
            'attribute_with_decimal_allowed',
            AttributeTypes::NUMBER,
            [],
            true,
            true,
            null,
            true
        );

        $getAttributes->forCode('attribute_with_decimal_allowed')->shouldBeCalled()->willReturn($attribute);

        $this->normalize($value)->shouldReturn(
            [
                'locale' => 'en_US',
                'scope'  => 'ecommerce',
                'data'   => '15.0000',
            ]
        );
    }

    function it_normalizes_a_simple_select(
        NormalizerInterface $normalizer,
        ValueInterface $value,
        AttributeOptionInterface $simpleSelect,
        GetAttributes $getAttributes
    ) {
        $simpleSelect->getCode()->willReturn('optionA');
        $normalizer->normalize($simpleSelect, null, [])->shouldNotBeCalled();

        $value->getData()->willReturn('optionA');
        $value->getLocaleCode()->willReturn(null);
        $value->getScopeCode()->willReturn(null);
        $value->getAttributeCode()->willReturn('attribute');

        $attribute = new Attribute(
            'attribute',
            AttributeTypes::OPTION_SIMPLE_SELECT,
            [],
            false,
            false,
            null,
            false,
            'option',
            []
        );

        $getAttributes->forCode('attribute')->willReturn($attribute);

        $this->normalize($value)->shouldReturn(
            [
                'locale' => null,
                'scope'  => null,
                'data'   => 'optionA',
            ]
        );
    }

    function it_normalizes_a_multi_select(
        NormalizerInterface $normalizer,
        OptionsValueInterface $value,
        AttributeOptionInterface $multiSelect,
        GetAttributes $getAttributes
    ) {
        $multiSelect->getCode()->willReturn('optionA');
        $normalizer->normalize($multiSelect, null, [])->shouldNotBeCalled();

        $value->getData()->willReturn(['optionA']);
        $value->getLocaleCode()->willReturn(null);
        $value->getScopeCode()->willReturn(null);
        $value->getAttributeCode()->willReturn('attribute');

        $attribute = new Attribute(
            'attribute',
            AttributeTypes::OPTION_MULTI_SELECT,
            [],
            false,
            false,
            null,
            false,
            'options',
            []
        );

        $getAttributes->forCode('attribute')->willReturn($attribute);

        $this->normalize($value)->shouldReturn(
            [
                'locale' => null,
                'scope'  => null,
                'data'   => ['optionA'],
            ]
        );
    }
}<|MERGE_RESOLUTION|>--- conflicted
+++ resolved
@@ -4,14 +4,7 @@
 
 use Akeneo\Pim\Enrichment\Component\Product\Model\ValueInterface;
 use Akeneo\Pim\Enrichment\Component\Product\Normalizer\Standard\Product\ProductValueNormalizer;
-<<<<<<< HEAD
-use Akeneo\Pim\Structure\Component\Query\PublicApi\AttributeType\Attribute;
-use Akeneo\Pim\Structure\Component\Query\PublicApi\AttributeType\GetAttributes;
-use PhpSpec\ObjectBehavior;
-=======
 use Akeneo\Pim\Enrichment\Component\Product\Value\OptionsValueInterface;
-use Akeneo\Pim\Structure\Bundle\Doctrine\ORM\Repository\AttributeRepository;
->>>>>>> d53b07f4
 use Akeneo\Pim\Structure\Component\AttributeTypes;
 use Akeneo\Pim\Structure\Component\Model\AttributeOptionInterface;
 use Akeneo\Pim\Structure\Component\Query\PublicApi\AttributeType\Attribute;
@@ -211,7 +204,9 @@
             true,
             true,
             null,
-            true
+            true,
+            'decimal',
+            []
         );
 
         $getAttributes->forCode('attribute_with_very_long_decimal')->shouldBeCalled()->willReturn($attribute);
@@ -281,7 +276,9 @@
             true,
             true,
             null,
-            true
+            true,
+            'decimal',
+            []
         );
 
         $getAttributes->forCode('attribute_with_decimal_allowed')->shouldBeCalled()->willReturn($attribute);
