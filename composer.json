--- conflicted
+++ resolved
@@ -88,14 +88,10 @@
         "sebastian/exporter": "~3.1.0",
         "sensiolabs/behat-page-object-extension": "2.1.0",
         "squizlabs/php_codesniffer": "2.*",
-<<<<<<< HEAD
         "friends-of-behat/context-service-extension": "^1.1",
         "friends-of-behat/cross-container-extension": "^1.0",
         "friends-of-behat/symfony-extension": "^1.0",
-        "liuggio/fastest": "~1.4.4"
-=======
         "liuggio/fastest": "1.6.*"
->>>>>>> 48e3c01a
     },
     "suggest": {
         "akeneo/catalogs": "In order to install one of the Akeneo catalogs"
