--- conflicted
+++ resolved
@@ -79,11 +79,7 @@
         "sensiolabs/behat-page-object-extension": "1.0.1",
         "phpspec/phpspec": "~3.4.2",
         "sebastian/exporter": "~2.0.0",
-<<<<<<< HEAD
         "akeneo/phpspec-skip-example-extension": "2.0.*",
-=======
-        "akeneo/phpspec-skip-example-extension": "2.0.0",
->>>>>>> 0830e004
         "akeneo/php-coupling-detector": "dev-master",
         "liuggio/fastest": "~1.4.4"
     },
