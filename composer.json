--- conflicted
+++ resolved
@@ -77,19 +77,11 @@
         "behat/transliterator":"1.0.1",
         "doctrine/mongodb-odm-bundle": "3.2.0",
         "sensiolabs/behat-page-object-extension": "1.0.1",
-<<<<<<< HEAD
-        "phpspec/phpspec": "~3.4.2",
-        "sebastian/exporter": "~2.0.0",
-        "akeneo/phpspec-skip-example-extension": "2.0.*",
-        "akeneo/php-coupling-detector": "dev-master",
-        "liuggio/fastest": "~1.4.4"
-=======
         "phpspec/phpspec": "3.4.*",
         "sebastian/exporter": "2.0.*",
-        "akeneo/phpspec-skip-example-extension": "2.0.0",
+        "akeneo/phpspec-skip-example-extension": "2.0.*",
         "akeneo/php-coupling-detector": "0.2",
         "liuggio/fastest": "1.6.*"
->>>>>>> 467d3ee3
     },
     "include-path": ["lib/"],
     "suggest": {
