--- conflicted
+++ resolved
@@ -70,11 +70,7 @@
         "symfony/monolog-bundle": "3.1.2",
         "symfony/swiftmailer-bundle": "3.0.3",
         "symfony/security-acl": "3.0.0",
-<<<<<<< HEAD
-        "symfony/symfony": "3.4.23",
-=======
         "symfony/symfony": "3.4.26",
->>>>>>> 083486cd
         "symfony/thanks": "^1.0",
         "symfony/polyfill-apcu": "1.4.0",
         "twig/extensions": "1.3.0",
