{
    "name": "akeneo/pim-community-dev",
    "description": "Akeneo PIM, the future of catalog management is open!",
    "license": "OSL-3.0",
    "authors": [
        {
            "name": "Akeneo",
            "homepage": "http://www.akeneo.com"
        }
    ],
    "autoload": {
        "psr-0": {
            "": "src/",
            "Context": "features/"
        },
        "psr-4": {
            "Pim\\Upgrade\\": "upgrades/",
            "Pim\\Behat\\": "features/Pim/Behat",
            "Akeneo\\Test\\IntegrationTestsBundle\\": "tests/back/Integration/IntegrationTestsBundle/",
            "Akeneo\\Test\\Integration\\": "tests/back/Integration/",
            "Akeneo\\Test\\Acceptance\\": "tests/back/Acceptance/"
        },
        "classmap": [ "app/AppKernel.php", "app/AppCache.php", "tests/back/Integration/AppKernelTest.php" ]
    },
    "require": {
        "php": ">=7.1.0",
        "ass/xmlsecurity": "1.1.1",
        "doctrine/annotations": "1.3.1",
        "doctrine/cache": "1.6.1",
        "doctrine/common": "2.7.2",
        "doctrine/data-fixtures": "1.2.2",
        "doctrine/doctrine-bundle": "1.6.7",
        "doctrine/doctrine-fixtures-bundle": "2.3.0",
        "doctrine/doctrine-migrations-bundle": "1.2.1",
        "doctrine/migrations": "1.5.0",
        "doctrine/orm": "2.5.6",
        "dompdf/dompdf" : "0.6.1",
        "elasticsearch/elasticsearch": "^5.1",
        "escapestudios/wsse-authentication-bundle": "2.2.2",
        "friendsofsymfony/jsrouting-bundle": "1.6.0",
        "friendsofsymfony/oauth-server-bundle": "1.5.2",
        "friendsofsymfony/rest-bundle": "2.1.1",
        "gedmo/doctrine-extensions":"v2.4.26",
        "incenteev/composer-parameter-handler": "2.1.2",
        "jms/serializer": "1.8.1",
        "jms/serializer-bundle": "2.0",
        "knplabs/knp-menu": "2.2.0",
        "knplabs/knp-menu-bundle": "2.1.3",
        "kriswallsmith/assetic": "1.4.0",
        "leafo/lessphp": "0.5.0",
        "league/flysystem": "1.0.40",
        "league/flysystem-ziparchive": "1.0.3",
        "liip/imagine-bundle": "1.9.1",
        "imagine/imagine": "0.7.1",
        "monolog/monolog": "1.23.0",
        "ocramius/proxy-manager": "2.1.1",
        "oneup/flysystem-bundle": "1.14.0",
        "ramsey/uuid": "3.7.0",
        "sensio/distribution-bundle": "5.0.20",
        "sensio/framework-extra-bundle": "3.0.26",
        "sensio/generator-bundle": "3.1.6",
        "symfony/assetic-bundle": "2.8.2",
        "symfony/monolog-bundle": "3.1.0",
        "symfony/swiftmailer-bundle": "3.0.3",
        "symfony/security-acl": "3.0.0",
        "symfony/symfony": "3.4.2",
        "symfony/thanks": "^1.0",
        "symfony/polyfill-apcu": "1.4.0",
        "twig/extensions": "1.2.0",
        "box/spout": "2.7.2"
    },
    "require-dev": {
        "akeneo/phpspec-skip-example-extension": "2.0.*",
        "akeneo/php-coupling-detector": "dev-master",
        "behat/behat": "3.4.3",
        "behat/gherkin":"4.5.1",
        "behat/mink":"1.7.1",
        "behat/mink-browserkit-driver": "1.3.2",
        "behat/mink-extension": "2.3.0",
        "behat/mink-selenium2-driver": "1.3.1",
        "behat/symfony2-extension": "2.1.4",
        "behat/transliterator":"1.2.0",
        "kriswallsmith/buzz": "^0.15",
        "pdepend/pdepend": "2.1.*",
        "phpmd/phpmd": "1.*",
        "phpspec/phpspec": "~3.4.2",
        "phpunit/phpunit": "6.5.3",
        "sebastian/exporter": "~3.1.0",
        "sensiolabs/behat-page-object-extension": "2.1.0",
        "squizlabs/php_codesniffer": "2.*",
        "friends-of-behat/context-service-extension": "^1.1",
        "friends-of-behat/cross-container-extension": "^1.0",
        "friends-of-behat/symfony-extension": "^1.0",
        "liuggio/fastest": "1.6.*"
    },
    "suggest": {
        "akeneo/catalogs": "In order to install one of the Akeneo catalogs"
    },
    "replace": {
        "oro/translation-bundle": "1.0-dev",
        "oro/navigation-bundle": "1.0-dev",
        "oro/security-bundle": "1.0-dev",
        "oro/assetic-bundle": "1.0-dev",
        "oro/filter-bundle": "1.0-dev",
        "oro/config-bundle": "1.0-dev",
        "oro/user-bundle": "1.0-dev",
        "oro/form-bundle": "1.0-dev",
        "oro/ui-bundle": "1.0.0-alpha",
        "akeneo/storage-utils": "0.6.0-dev",
        "akeneo/batch": "0.6.0-dev",
        "akeneo/storage-utils-bundle": "0.6.0-dev",
        "akeneo/measure-bundle": "0.6.0-dev",
        "akeneo/batch-bundle": "0.6.0-dev"
    },
    "scripts": {
        "symfony-scripts": [
            "Incenteev\\ParameterHandler\\ScriptHandler::buildParameters",
            "Sensio\\Bundle\\DistributionBundle\\Composer\\ScriptHandler::buildBootstrap",
            "Sensio\\Bundle\\DistributionBundle\\Composer\\ScriptHandler::clearCache",
            "Sensio\\Bundle\\DistributionBundle\\Composer\\ScriptHandler::installRequirementsFile",
            "Sensio\\Bundle\\DistributionBundle\\Composer\\ScriptHandler::removeSymfonyStandardFiles",
            "Sensio\\Bundle\\DistributionBundle\\Composer\\ScriptHandler::prepareDeploymentTarget",
            "php bin/console --ansi fos:js-routing:dump --target=web/js/routes.js",
            "php bin/console --ansi pim:installer:assets"
        ],
        "post-install-cmd": [
            "@symfony-scripts"
        ],
        "post-update-cmd": [
            "@symfony-scripts"
        ]
    },
    "minimum-stability": "stable",
    "extra": {
        "symfony-app-dir": "app",
        "symfony-bin-dir": "bin",
        "symfony-var-dir": "var",
        "symfony-web-dir": "web",
        "symfony-assets-install": "relative",
        "incenteev-parameters": {
            "keep-outdated": true,
            "file": "app/config/parameters.yml",
            "env-map": {
                "database_host": "PIM_DATABASE_HOST",
                "database_port": "PIM_DATABASE_PORT",
                "database_name": "PIM_DATABASE_NAME",
                "database_user": "PIM_DATABASE_USER",
                "database_password": "PIM_DATABASE_PASSWORD"
            }
        },
        "branch-alias": {
            "dev-master": "3.0.x-dev",
<<<<<<< HEAD
=======
            "dev-2.3": "2.3.x-dev",
>>>>>>> ef3fa64a
            "dev-2.2": "2.2.x-dev",
            "dev-2.1": "2.1.x-dev",
            "dev-2.0": "2.0.x-dev",
            "dev-1.7": "1.7.x-dev",
            "dev-1.6": "1.6.x-dev",
            "dev-1.5": "1.5.x-dev",
            "dev-1.4": "1.4.x-dev",
            "dev-1.3": "1.3.x-dev",
            "dev-1.2": "1.2.x-dev",
            "dev-1.1": "1.1.x-dev",
            "dev-1.0": "1.0.x-dev"
        }
    }
}<|MERGE_RESOLUTION|>--- conflicted
+++ resolved
@@ -150,10 +150,7 @@
         },
         "branch-alias": {
             "dev-master": "3.0.x-dev",
-<<<<<<< HEAD
-=======
             "dev-2.3": "2.3.x-dev",
->>>>>>> ef3fa64a
             "dev-2.2": "2.2.x-dev",
             "dev-2.1": "2.1.x-dev",
             "dev-2.0": "2.0.x-dev",
