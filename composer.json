{
    "name": "akeneo/pim-community-dev",
    "description": "Akeneo PIM, the future of catalog management is open !",
    "license": "OSL-3.0",
    "authors": [
        {
            "name": "Akeneo",
            "homepage": "http://www.akeneo.com"
        }
    ],
    "autoload": {
        "psr-0": {
            "": "src/",
            "Context": "features/",
            "OroEmail\\": "app/emails/"
        }
    },
    "require": {
        "php": ">=5.4.4",
        "a2lix/translation-form-bundle": "1.2",
        "akeneo/batch-bundle": "0.3.*",
        "akeneo/measure-bundle": "0.2.*",
<<<<<<< HEAD
=======
        "akeneo/batch-bundle": "0.2.*",
        "oro/platform": "1.0.0-beta17",
>>>>>>> 59bdc15b
        "apy/jsfv-bundle": "2.0.1",
        "ass/xmlsecurity": "1.0.0",
        "besimple/soap": "0.2.2",
        "doctrine/annotations": "1.2.3",
        "doctrine/cache": "1.3.1",
        "doctrine/common": "2.4.2",
        "doctrine/data-fixtures": "1.0.0",
        "doctrine/doctrine-bundle": "1.2.0",
        "doctrine/doctrine-fixtures-bundle": "2.2.0",
        "doctrine/doctrine-migrations-bundle": "1.0.0",
        "doctrine/migrations": "1.0.*@dev",
        "doctrine/orm": "2.4.7",
        "dompdf/dompdf" : "0.6.1",
        "escapestudios/wsse-authentication-bundle": "1.0.2",
        "friendsofsymfony/jsrouting-bundle": "1.5.0",
        "friendsofsymfony/rest-bundle": "0.12.0",
        "gedmo/doctrine-extensions":"v2.3.10",
        "genemu/form-bundle": "2.2.1",
        "incenteev/composer-parameter-handler": "2.1.0",
        "jdare/clank-bundle": "0.1.6",
        "jms/job-queue-bundle": "1.0.0",
        "jms/serializer": "0.14.0",
        "jms/serializer-bundle": "0.13.0",
        "knplabs/gaufrette": "0.1.8",
        "knplabs/knp-gaufrette-bundle": "0.1.7",
        "knplabs/knp-menu": "2.0.0",
        "knplabs/knp-menu-bundle": "2.0.0",
        "knplabs/knp-paginator-bundle": "2.3.3",
        "kriswallsmith/assetic": "1.1.3",
        "leafo/lessphp": "0.4.0",
        "lexik/maintenance-bundle": "1.0.2",
        "liip/imagine-bundle": "0.17.1",
        "monolog/monolog": "1.10.0",
        "mtdowling/cron-expression": "1.0.3",
        "nelmio/api-doc-bundle": "2.4.4",
        "oro/platform": "0.9.0",
        "sensio/distribution-bundle": "2.3.7",
        "sensio/framework-extra-bundle": "2.3.4",
        "sensio/generator-bundle": "2.3.5",
        "stof/doctrine-extensions-bundle": "1.1.0",
        "sylius/flow-bundle": "0.6.0",
        "symfony/assetic-bundle": "2.3.1",
        "symfony/icu": "1.1.0",
        "symfony/monolog-bundle": "2.3.0",
        "symfony/swiftmailer-bundle": "2.3.8",
        "symfony/symfony": "2.3.23",
        "twig/extensions": "1.0.1",
        "willdurand/js-translation-bundle": "1.2.1",
        "zendframework/zend-mail": "2.1.5"
    },
    "require-dev": {
        "phpunit/phpunit": "3.7.*",
        "squizlabs/php_codesniffer": "1.*",
        "pdepend/pdepend": "1.1.*",
        "phpmd/phpmd": "1.*",
        "behat/behat": "2.5.4",
        "kriswallsmith/buzz": ">=0.5",
        "behat/common-contexts": "1.2.0",
        "behat/gherkin":"2.3.5",
        "behat/mink":"1.6.0",
        "behat/mink-browserkit-driver": "1.2.0",
        "behat/mink-extension": "1.3.3",
        "behat/mink-selenium2-driver": "1.2.0",
        "behat/symfony2-extension": "1.1.2",
        "behat/transliterator":"1.0.1",
        "sensiolabs/behat-page-object-extension": "1.0.1",
        "phpspec/phpspec": "2.1.*",
        "akeneo/phpspec-skip-example-extension": "1.1.*"
    },
    "suggest": {
        "doctrine/mongodb-odm-bundle": "In order to activate the MongoDB support within Akeneo"
    },
    "repositories": [
        {
            "type": "vcs",
            "url": "https://github.com/akeneo/platform.git",
            "branch": "master"
        }
    ],
    "scripts": {
        "post-install-cmd": [
            "Incenteev\\ParameterHandler\\ScriptHandler::buildParameters",
            "Sensio\\Bundle\\DistributionBundle\\Composer\\ScriptHandler::buildBootstrap",
            "Sensio\\Bundle\\DistributionBundle\\Composer\\ScriptHandler::clearCache",
            "Sensio\\Bundle\\DistributionBundle\\Composer\\ScriptHandler::installAssets",
            "Sensio\\Bundle\\DistributionBundle\\Composer\\ScriptHandler::installRequirementsFile",
            "php app/console fos:js-routing:dump --target=web/js/routes.js"
        ],
        "post-update-cmd": [
            "Incenteev\\ParameterHandler\\ScriptHandler::buildParameters",
            "Sensio\\Bundle\\DistributionBundle\\Composer\\ScriptHandler::buildBootstrap",
            "Sensio\\Bundle\\DistributionBundle\\Composer\\ScriptHandler::clearCache",
            "Sensio\\Bundle\\DistributionBundle\\Composer\\ScriptHandler::installAssets",
            "Sensio\\Bundle\\DistributionBundle\\Composer\\ScriptHandler::installRequirementsFile",
            "php app/console fos:js-routing:dump --target=web/js/routes.js"
        ]
    },
    "config": {
        "bin-dir": "bin"
    },
    "minimum-stability": "stable",
    "extra": {
        "symfony-app-dir": "app",
        "symfony-web-dir": "web",
        "symfony-assets-install": "symlink",
        "incenteev-parameters": {
            "keep-outdated": true,
            "file": "app/config/parameters.yml",
            "env-map": {
                "database_host": "PIM_DATABASE_HOST",
                "database_port": "PIM_DATABASE_PORT",
                "database_name": "PIM_DATABASE_NAME",
                "database_user": "PIM_DATABASE_USER",
                "database_password": "PIM_DATABASE_PASSWORD"
            }
        },
        "branch-alias": {
            "dev-master": "1.4.x-dev",
            "dev-1.3": "1.3.x-dev",
            "dev-1.2": "1.2.x-dev",
            "dev-1.1": "1.1.x-dev",
            "dev-1.0": "1.0.x-dev"
        }
    }
}<|MERGE_RESOLUTION|>--- conflicted
+++ resolved
@@ -20,11 +20,6 @@
         "a2lix/translation-form-bundle": "1.2",
         "akeneo/batch-bundle": "0.3.*",
         "akeneo/measure-bundle": "0.2.*",
-<<<<<<< HEAD
-=======
-        "akeneo/batch-bundle": "0.2.*",
-        "oro/platform": "1.0.0-beta17",
->>>>>>> 59bdc15b
         "apy/jsfv-bundle": "2.0.1",
         "ass/xmlsecurity": "1.0.0",
         "besimple/soap": "0.2.2",
@@ -60,7 +55,7 @@
         "monolog/monolog": "1.10.0",
         "mtdowling/cron-expression": "1.0.3",
         "nelmio/api-doc-bundle": "2.4.4",
-        "oro/platform": "0.9.0",
+        "oro/platform": "0.9.1",
         "sensio/distribution-bundle": "2.3.7",
         "sensio/framework-extra-bundle": "2.3.4",
         "sensio/generator-bundle": "2.3.5",
