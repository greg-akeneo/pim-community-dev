--- conflicted
+++ resolved
@@ -25,15 +25,9 @@
         "psr-4": {
             "Pim\\Behat\\": "tests/legacy/features/Behat",
             "AkeneoTest\\": "tests/back",
-<<<<<<< HEAD
-            "Akeneo\\Test\\IntegrationTestsBundle\\": "tests/back/Integration/IntegrationTestsBundle/"
-        },
-        "classmap": [ "tests/back/Integration/AppKernelTest.php" ]
-=======
             "Akeneo\\Test\\IntegrationTestsBundle\\": "tests/back/Integration/IntegrationTestsBundle/",
             "Akeneo\\Test\\": "tests/back/"
         }
->>>>>>> 367fe9fe
     },
     "require": {
         "php": "7.3.*",
