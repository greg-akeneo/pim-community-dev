--- conflicted
+++ resolved
@@ -28,11 +28,7 @@
         "doctrine/common": "2.4.*",
         "doctrine/doctrine-bundle": "1.2.*",
         "doctrine/doctrine-fixtures-bundle": "2.2.*",
-<<<<<<< HEAD
-        "doctrine/annotations": "v1.2.1",
-=======
         "doctrine/annotations": "1.2.*",
->>>>>>> 2d6a25a3
         "doctrine/cache": "1.3.1",
         "friendsofsymfony/rest-bundle": "0.12.*",
         "liip/imagine-bundle": "0.17.*",
