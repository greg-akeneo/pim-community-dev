{
    "name": "akeneo/pim-community-dev",
    "description": "Akeneo PIM, the future of catalog management is open!",
    "license": "OSL-3.0",
    "authors": [
        {
            "name": "Akeneo",
            "homepage": "http://www.akeneo.com"
        }
    ],
    "autoload": {
        "psr-0": {
            "": "src/"
        },
        "psr-4": {
            "Pim\\Upgrade\\": "upgrades/"
        },
        "classmap": [ "app/AppKernel.php", "app/AppCache.php" ]
    },
    "autoload-dev": {
        "psr-0": {
            "Context": "tests/legacy/features/"
        },
        "psr-4": {
            "Pim\\Behat\\": "tests/legacy/features/Behat",
            "AkeneoTest\\": "tests/back",
            "Akeneo\\Test\\IntegrationTestsBundle\\": "tests/back/Integration/IntegrationTestsBundle/",
            "Akeneo\\Test\\Integration\\": "tests/back/Integration/",
            "Akeneo\\Test\\Acceptance\\": "tests/back/Acceptance/",
            "Akeneo\\Test\\Common\\": "tests/back/Common/"
        },
        "classmap": [ "tests/back/Integration/AppKernelTest.php" ]
    },
    "require": {
        "php": "7.2.*",
        "ass/xmlsecurity": "1.1.1",
<<<<<<< HEAD
        "doctrine/annotations": "1.6.0",
        "doctrine/cache": "1.8.0",
        "doctrine/collections": "1.5.0",
        "doctrine/common": "2.10.0",
=======
        "doctrine/annotations": "1.3.1",
        "doctrine/cache": "1.6.1",
        "doctrine/collections": "1.5.0",
        "doctrine/common": "2.7.2",
>>>>>>> ce0dcfe1
        "doctrine/data-fixtures": "1.2.2",
        "doctrine/dbal": "2.7.2",
        "doctrine/doctrine-bundle": "1.10.2",
        "doctrine/doctrine-fixtures-bundle": "2.3.0",
        "doctrine/doctrine-migrations-bundle": "1.2.1",
        "doctrine/event-manager": "1.0.0",
        "doctrine/instantiator": "1.1.0",
        "doctrine/migrations": "1.5.0",
        "doctrine/orm": "2.6.3",
        "doctrine/persistence": "1.1.0",
        "doctrine/reflection": "1.0.0",
        "dompdf/dompdf" : "0.6.2@dev",
        "elasticsearch/elasticsearch": "^6.1",
        "friendsofsymfony/jsrouting-bundle": "1.6.0",
        "friendsofsymfony/oauth-server-bundle": "1.5.2",
        "friendsofsymfony/rest-bundle": "2.1.1",
        "gedmo/doctrine-extensions":"v2.4.26",
        "incenteev/composer-parameter-handler": "2.1.2",
        "league/flysystem": "1.0.40",
        "league/flysystem-ziparchive": "1.0.3",
        "liip/imagine-bundle": "1.9.1",
        "imagine/imagine": "0.7.1",
        "monolog/monolog": "1.23.0",
        "ocramius/proxy-manager": "2.1.1",
        "oneup/flysystem-bundle": "1.14.0",
        "ramsey/uuid": "3.7.0",
        "sensio/distribution-bundle": "5.0.20",
        "sensio/framework-extra-bundle": "3.0.26",
        "sensio/generator-bundle": "3.1.6",
        "symfony/monolog-bundle": "3.1.2",
        "symfony/swiftmailer-bundle": "3.0.3",
        "symfony/security-acl": "3.0.0",
        "symfony/symfony": "3.4.23",
        "symfony/thanks": "^1.0",
        "symfony/polyfill-apcu": "1.4.0",
        "twig/extensions": "1.3.0",
        "twig/twig": "1.38.3",
        "box/spout": "2.7.2",
        "webmozart/assert": "1.3"
    },
    "require-dev": {
        "akeneo/php-coupling-detector": "0.3.*",
        "behat/behat": "3.4.3",
        "behat/gherkin":"4.5.1",
        "behat/mink":"1.7.1",
        "behat/transliterator":"1.2.0",
        "behat/mink-browserkit-driver": "1.3.3",
        "behat/mink-extension": "2.3.1",
        "behat/mink-selenium2-driver": "1.3.x-dev",
        "behat/symfony2-extension": "2.1.4",
        "phpspec/phpspec": "~5.1.0",
        "phpunit/phpunit": "^8.0.4",
        "sebastian/exporter": "~3.1.0",
        "sensiolabs/behat-page-object-extension": "2.1.0",
        "squizlabs/php_codesniffer": "2.*",
        "friends-of-behat/symfony-extension": "^2.0",
        "liuggio/fastest": "1.6.*",
        "phpstan/phpstan": "^0.11.1",
        "phpstan/phpstan-symfony": "^0.11.1"
    },
    "suggest": {
        "akeneo/catalogs": "In order to install one of the Akeneo catalogs"
    },
    "replace": {
        "oro/translation-bundle": "1.0-dev",
        "oro/navigation-bundle": "1.0-dev",
        "oro/security-bundle": "1.0-dev",
        "oro/filter-bundle": "1.0-dev",
        "oro/config-bundle": "1.0-dev",
        "oro/user-bundle": "1.0-dev",
        "oro/form-bundle": "1.0-dev",
        "oro/ui-bundle": "1.0.0-alpha",
        "akeneo/storage-utils": "0.6.0-dev",
        "akeneo/batch": "0.6.0-dev",
        "akeneo/storage-utils-bundle": "0.6.0-dev",
        "akeneo/measure-bundle": "0.6.0-dev",
        "akeneo/batch-bundle": "0.6.0-dev"
    },
    "scripts": {
        "symfony-scripts": [
            "Incenteev\\ParameterHandler\\ScriptHandler::buildParameters",
            "Sensio\\Bundle\\DistributionBundle\\Composer\\ScriptHandler::buildBootstrap",
            "Sensio\\Bundle\\DistributionBundle\\Composer\\ScriptHandler::clearCache",
            "Sensio\\Bundle\\DistributionBundle\\Composer\\ScriptHandler::installRequirementsFile",
            "Sensio\\Bundle\\DistributionBundle\\Composer\\ScriptHandler::removeSymfonyStandardFiles",
            "Sensio\\Bundle\\DistributionBundle\\Composer\\ScriptHandler::prepareDeploymentTarget",
            "php bin/console --ansi fos:js-routing:dump --target=web/js/routes.js",
            "php bin/console --ansi pim:installer:assets"
        ],
        "post-install-cmd": [
            "@symfony-scripts"
        ],
        "post-update-cmd": [
            "@symfony-scripts"
        ]
    },
    "minimum-stability": "stable",
    "extra": {
        "symfony-app-dir": "app",
        "symfony-bin-dir": "bin",
        "symfony-var-dir": "var",
        "symfony-web-dir": "web",
        "symfony-assets-install": "relative",
        "incenteev-parameters": {
            "keep-outdated": true,
            "file": "app/config/parameters.yml",
            "env-map": {
                "database_host": "PIM_DATABASE_HOST",
                "database_port": "PIM_DATABASE_PORT",
                "database_name": "PIM_DATABASE_NAME",
                "database_user": "PIM_DATABASE_USER",
                "database_password": "PIM_DATABASE_PASSWORD",
                "index_hosts": "PIM_INDEX_HOSTS"
            }
        },
        "branch-alias": {
            "dev-master": "3.1.x-dev"
        }
    }
}<|MERGE_RESOLUTION|>--- conflicted
+++ resolved
@@ -34,17 +34,10 @@
     "require": {
         "php": "7.2.*",
         "ass/xmlsecurity": "1.1.1",
-<<<<<<< HEAD
         "doctrine/annotations": "1.6.0",
         "doctrine/cache": "1.8.0",
         "doctrine/collections": "1.5.0",
         "doctrine/common": "2.10.0",
-=======
-        "doctrine/annotations": "1.3.1",
-        "doctrine/cache": "1.6.1",
-        "doctrine/collections": "1.5.0",
-        "doctrine/common": "2.7.2",
->>>>>>> ce0dcfe1
         "doctrine/data-fixtures": "1.2.2",
         "doctrine/dbal": "2.7.2",
         "doctrine/doctrine-bundle": "1.10.2",
