<?php

namespace Pim\Bundle\DemoBundle\DataFixtures\ORM;

use Oro\Bundle\DataAuditBundle\Entity\Audit;
use Oro\Bundle\UserBundle\Entity\User;
use Symfony\Component\Security\Core\Authentication\Token\UsernamePasswordToken;
use Pim\Bundle\ProductBundle\Entity\Product;
use Pim\Bundle\ProductBundle\Entity\ProductAttribute;
use Doctrine\Common\Persistence\ObjectManager;
use Symfony\Component\DependencyInjection\ContainerInterface;
use Symfony\Component\DependencyInjection\ContainerAwareInterface;
use Doctrine\Common\DataFixtures\OrderedFixtureInterface;
use Doctrine\Common\DataFixtures\AbstractFixture;
use Oro\Bundle\FlexibleEntityBundle\Entity\Price;
use Pim\Bundle\ProductBundle\Entity\ProductPrice;

/**
* Load products
*
* Execute with "php app/console doctrine:fixtures:load"
*
 * @author    Nicolas Dupont <nicolas@akeneo.com>
 * @copyright 2012 Akeneo SAS (http://www.akeneo.com)
 * @license   http://opensource.org/licenses/osl-3.0.php  Open Software License (OSL 3.0)
*
*/
class LoadProductData extends AbstractFixture implements OrderedFixtureInterface, ContainerAwareInterface
{

    /**
     * @var \Symfony\Component\DependencyInjection\ContainerInterface
     */
    protected $container;

    /**
     * {@inheritDoc}
     */
    public function setContainer(ContainerInterface $container = null)
    {
        $this->container = $container;
    }

    /**
     * Get product manager
     * @return \Pim\Bundle\ProductBundle\Manager\ProductManager
     */
    protected function getProductManager()
    {
        return $this->container->get('pim_product.manager.product');
    }

    /**
     * Get default admin user
     *
     * @return User
     */
    protected function getAdminUser()
    {
        $em = $this->container->get('doctrine.orm.entity_manager');
        $user = $em->getRepository('OroUserBundle:User')->findOneBy(array('username' => 'admin'));

        return $user;
    }

    /**
     * {@inheritDoc}
     */
    public function load(ObjectManager $manager)
    {
        $nbProducts = 250;
        $batchSize = 500;

        // get scopes
        $scopeEcommerce = $this->getReference('channel.ecommerce');
        $scopeMobile    = $this->getReference('channel.mobile');

        // force in english because product is translatable
        $locale = $manager->getRepository('PimConfigBundle:Locale')->findOneBy(array('code' => 'en_US'));
        $this->getProductManager()->setLocale($locale->getCode());

        // get currency
        $currencyUSD = $manager->getRepository('PimConfigBundle:Locale')->findOneBy(array('code' => 'USD'));

        // get attributes by reference
        $attName        = $this->getReference('product-attribute.name');
        $attDate        = $this->getReference('product-attribute.release_date');
        $attDescription = $this->getReference('product-attribute.short_description');
        $attSize        = $this->getReference('product-attribute.size');
        $attLongDesc    = $this->getReference('product-attribute.long_description');
        $attColor       = $this->getReference('product-attribute.color');
        $attPrice       = $this->getReference('product-attribute.price');
        $attManufact    = $this->getReference('product-attribute.manufacturer');
<<<<<<< HEAD
        $attImageUpload = $this->getReference('product-attribute.image_upload');
=======
        $attImageUpload = $this->getReference('product-attribute.imageUpload');
        $attSku         = $this->getReference('product-attribute.sku');
>>>>>>> d939e896

        // get attribute color options
        $optColors = $this->getProductManager()->getAttributeOptionRepository()->findBy(
            array('attribute' => $attColor)
        );
        $colors = array();
        foreach ($optColors as $option) {
            $colors[]= $option;
        }

        // get attribute size options
        $optSizes = $this->getProductManager()->getAttributeOptionRepository()->findBy(
            array('attribute' => $attSize)
        );
        $sizes = array();
        foreach ($optSizes as $option) {
            $sizes[]= $option;
        }

        // get attribute manufacturer options
        $optManufact = $this->getProductManager()->getAttributeOptionRepository()->findBy(
            array('attribute' => $attManufact)
        );
        $manufacturers = array();
        foreach ($optManufact as $option) {
            $manufacturers[]= $option;
        }

        $names = array('en_US' => 'my product name', 'fr_FR' => 'mon nom de produit', 'de_DE' => 'produkt namen');
        $descriptions = array('my long description', 'my other description');
        for ($ind= 0; $ind < $nbProducts; $ind++) {

            $product = $this->getProductManager()->createFlexible();

            // sku
            $prodSku = 'sku-'.str_pad($ind, 3, '0', STR_PAD_LEFT);
            $value = $this->getProductManager()->createFlexibleValue();
            $value->setAttribute($attSku);
            $value->setData($prodSku);
            $product->addValue($value);

            // image upload
            $value = $this->getProductManager()->createFlexibleValue();
            $value->setAttribute($attImageUpload);
            $value->setData(null);
            $product->addValue($value);

            // product locales
            $product->addLocale($manager->getRepository('PimConfigBundle:Locale')->findOneBy(array('code' => 'de_DE')));
            $product->addLocale($manager->getRepository('PimConfigBundle:Locale')->findOneBy(array('code' => 'fr_FR')));
            $product->addLocale($manager->getRepository('PimConfigBundle:Locale')->findOneBy(array('code' => 'en_US')));

            // name
            foreach ($names as $locale => $data) {
                $value = $this->getProductManager()->createFlexibleValue();
                $value->setAttribute($attName);
                $value->setLocale($locale);
                $value->setData($data.' '.$ind);
                $product->addValue($value);
            }

            // short description
            $locales = array('en_US', 'fr_FR', 'de_DE');
            $scopes = array('ecommerce', 'mobile');
            foreach ($locales as $locale) {
                foreach ($scopes as $scope) {
                    $value = $this->getProductManager()->createFlexibleValue();
                    $value->setLocale($locale);
                    $value->setScope($scope);
                    $value->setAttribute($attDescription);
                    $product->addValue($value);
                    $value->setData('description ('.$locale.') ('.$scope.') '.$ind);
                }
            }

            // long description
            $locales = array('en_US', 'fr_FR', 'de_DE');
            $scopes = array('ecommerce', 'mobile');
            foreach ($locales as $locale) {
                foreach ($scopes as $scope) {
                    $value = $this->getProductManager()->createFlexibleValue();
                    $value->setLocale($locale);
                    $value->setScope($scope);
                    $value->setAttribute($attLongDesc);
                    $product->addValue($value);
                    $value->setData('long description ('.$locale.') ('.$scope.') '.$ind);
                }
            }

            // size
            $value = $this->getProductManager()->createFlexibleValue();
            $value->setAttribute($attSize);
            $firstSizeOpt = $sizes[rand(0, count($sizes)-1)];
            $value->setData($firstSizeOpt);
            $product->addValue($value);

            // manufacturer
            $value = $this->getProductManager()->createFlexibleValue();
            $value->setAttribute($attManufact);
            $firstManOpt = $manufacturers[rand(0, count($manufacturers)-1)];
            $value->setData($firstManOpt);
            $product->addValue($value);

            // color
            $value = $this->getProductManager()->createFlexibleValue();
            $value->setAttribute($attColor);
            $firstColorOpt = $colors[rand(0, count($colors)-1)];
            $value->addOption($firstColorOpt);
            $secondColorOpt = $colors[rand(0, count($colors)-1)];
            if ($firstColorOpt->getId() != $secondColorOpt->getId()) {
                $value->addOption($secondColorOpt);
            }
            $product->addValue($value);

            // price
            $value = $this->getProductManager()->createFlexibleValue();
            $value->setAttribute($attPrice);
            $currencies = array('USD', 'EUR');
            foreach ($currencies as $currency) {
                $price = new ProductPrice();
                $price->setData(rand(5, 100));
                $price->setCurrency($currency);
                $value->addPrice($price);
            }
            $product->addValue($value);

            // date
            $value = $this->getProductManager()->createFlexibleValue();
            $value->setAttribute($attDate);
            $value->setData(new \Datetime());
            $product->addValue($value);

            $this->persist($product);

            if ($ind % 20 === 0) {
                $family = $manager->getRepository('PimProductBundle:ProductFamily')->findOneBy(array('code' => 'mug'));
                $product->setProductFamily($family);
            } elseif ($ind % 17 === 0) {
                $family = $manager->getRepository('PimProductBundle:ProductFamily')->findOneBy(array('code' => 'shirt'));
                $product->setProductFamily($family);
            }

            if (($ind % $batchSize) == 0) {
                $this->getProductManager()->getStorageManager()->flush();
            }
        }

        $this->getProductManager()->getStorageManager()->flush();

        // prepare user and data audit TODO : we should inject the user ?
        $user = $this->getAdminUser();
        $products = $this->getProductManager()->getFlexibleRepository()->findAll();
        foreach ($products as $product) {
            $logEntry = new Audit();
            $logEntry->setAction('create');
            $logEntry->setObjectClass(get_class($product));
            $logEntry->setLoggedAt();
            $logEntry->setUser($user);
            $logEntry->setVersion(1);
            $logEntry->setObjectName(get_class($product));
            $logEntry->setObjectId($product->getId());
            $this->getProductManager()->getStorageManager()->persist($logEntry);
        }
        $this->getProductManager()->getStorageManager()->flush();
    }

    /**
     * Persist object and add it to references
     * @param Product $product
     */
    protected function persist(Product $product)
    {
        $this->getProductManager()->getStorageManager()->persist($product);
        $this->addReference('product.'. $product->sku, $product);
    }

    /**
     * {@inheritdoc}
     */
    public function getOrder()
    {
        return 140;
    }
}<|MERGE_RESOLUTION|>--- conflicted
+++ resolved
@@ -1,5 +1,4 @@
 <?php
-
 namespace Pim\Bundle\DemoBundle\DataFixtures\ORM;
 
 use Oro\Bundle\DataAuditBundle\Entity\Audit;
@@ -91,12 +90,8 @@
         $attColor       = $this->getReference('product-attribute.color');
         $attPrice       = $this->getReference('product-attribute.price');
         $attManufact    = $this->getReference('product-attribute.manufacturer');
-<<<<<<< HEAD
         $attImageUpload = $this->getReference('product-attribute.image_upload');
-=======
-        $attImageUpload = $this->getReference('product-attribute.imageUpload');
         $attSku         = $this->getReference('product-attribute.sku');
->>>>>>> d939e896
 
         // get attribute color options
         $optColors = $this->getProductManager()->getAttributeOptionRepository()->findBy(
