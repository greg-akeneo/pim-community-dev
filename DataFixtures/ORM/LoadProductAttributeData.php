<?php
namespace Pim\Bundle\DemoBundle\DataFixtures\ORM;

use Oro\Bundle\FlexibleEntityBundle\Model\AttributeType\FileType;

use Pim\Bundle\ProductBundle\Entity\ProductAttribute;
use Oro\Bundle\FlexibleEntityBundle\Model\AttributeType\OptionSimpleSelectType;
use Oro\Bundle\FlexibleEntityBundle\Model\AttributeType\MoneyType;
use Oro\Bundle\FlexibleEntityBundle\Model\AbstractAttributeType;
use Oro\Bundle\FlexibleEntityBundle\Model\AttributeType\OptionMultiSelectType;
use Oro\Bundle\FlexibleEntityBundle\Model\AttributeType\TextAreaType;
use Oro\Bundle\FlexibleEntityBundle\Model\AttributeType\DateType;
use Oro\Bundle\FlexibleEntityBundle\Model\AttributeType\TextType;
use Oro\Bundle\FlexibleEntityBundle\Model\AttributeType\MetricType;
use Doctrine\Common\Persistence\ObjectManager;
use Symfony\Component\DependencyInjection\ContainerInterface;
use Symfony\Component\DependencyInjection\ContainerAwareInterface;
use Doctrine\Common\DataFixtures\OrderedFixtureInterface;
use Doctrine\Common\DataFixtures\AbstractFixture;

/**
 * Load fixtures for Product attributes
 *
 * @author    Romain Monceau <romain@akeneo.com>
 * @copyright 2012 Akeneo SAS (http://www.akeneo.com)
 * @license   http://opensource.org/licenses/osl-3.0.php  Open Software License (OSL 3.0)
 *
 */
class LoadProductAttributeData extends AbstractFixture implements OrderedFixtureInterface, ContainerAwareInterface
{

    /**
     * @var \Symfony\Component\DependencyInjection\ContainerInterface
     */
    protected $container;

    /**
     * {@inheritdoc}
     */
    public function setContainer(ContainerInterface $container = null)
    {
        $this->container = $container;
    }

    /**
     * Get entity manager
     * @return Oro\Bundle\FlexibleEntityBundle\Manager\FlexibleManager
     */
    protected function getProductManager()
    {
        return $this->container->get('product_manager');
    }

    /**
     * {@inheritdoc}
     */
    public function load(ObjectManager $manager)
    {
<<<<<<< HEAD
        $referencePrefix = 'product-attribute.';

        // attribute name
        $attributeCode = 'name';
        $productAttribute = $this->getProductManager()->createAttributeExtended(new TextType());
        $productAttribute->setCode($attributeCode);
        $productAttribute->setName('Name');
        $productAttribute->setDescription(ucfirst($attributeCode .' description'));
        $productAttribute->setTranslatable(true);
        $this->getProductManager()->getStorageManager()->persist($productAttribute);
        $this->addReference($referencePrefix. $productAttribute->getCode(), $productAttribute);

        // attribute price
        $attributeCode = 'price';
        $productAttribute = $this->getProductManager()->createAttributeExtended(new MoneyType());
        $productAttribute->setCode($attributeCode);
        $productAttribute->setName('Price');
        $productAttribute->setDescription(ucfirst($attributeCode .' description'));
        $this->getProductManager()->getStorageManager()->persist($productAttribute);
        $this->addReference($referencePrefix. $productAttribute->getCode(), $productAttribute);

        // attribute short description
        $attributeCode = 'shortDescription';
        $productAttribute = $this->getProductManager()->createAttributeExtended(new TextAreaType());
        $productAttribute->setCode($attributeCode);
        $productAttribute->setName('Short Description');
        $productAttribute->setDescription(ucfirst($attributeCode .' description'));
        $productAttribute->setTranslatable(true);
        $productAttribute->setScopable(true);
        $this->getProductManager()->getStorageManager()->persist($productAttribute);
        $this->addReference($referencePrefix. $productAttribute->getCode(), $productAttribute);

        // attribute short description
        $attributeCode = 'longDescription';
        $productAttribute = $this->getProductManager()->createAttributeExtended(new TextAreaType());
        $productAttribute->setCode($attributeCode);
        $productAttribute->setName('Long Description');
        $productAttribute->setDescription(ucfirst($attributeCode .' description'));
        $productAttribute->setTranslatable(true);
        $productAttribute->setScopable(true);
        $this->getProductManager()->getStorageManager()->persist($productAttribute);
        $this->addReference($referencePrefix. $productAttribute->getCode(), $productAttribute);

        // attribute relaease date
        $attributeCode = 'releaseDate';
        $productAttribute = $this->getProductManager()->createAttributeExtended(new DateType());
        $productAttribute->setCode($attributeCode);
        $productAttribute->setName('Release date');
        $productAttribute->setDescription(ucfirst($attributeCode .' description'));
        $this->getProductManager()->getStorageManager()->persist($productAttribute);
        $this->addReference($referencePrefix. $productAttribute->getCode(), $productAttribute);

        // attribute size
        $attributeCode = 'size';
        $productAttribute = $this->getProductManager()->createAttributeExtended(new OptionSimpleSelectType());
        $productAttribute->setCode($attributeCode);
        $productAttribute->setName('Size');
        $productAttribute->setDescription(ucfirst($attributeCode .' description'));
=======
        // force in english
        $locale = $this->getReference('language.en_US');
        $this->getProductManager()->setLocale($locale->getCode());


        // create attribute
        $attribute = $this->createAttribute(new DateType(), 'releaseDate', true);

        // create specific attributes
        $attribute = $this->createAttribute(new TextAreaType(), 'shortDescription');
        $attribute->setTranslatable(true);
        $attribute->setScopable(true);
        $this->persist($attribute);


        $attribute = $this->createAttribute(new TextAreaType(), 'longDescription');
        $attribute->setTranslatable(true);
        $attribute->setScopable(true);
        $this->persist($attribute);


        $attribute = $this->createAttribute(new FileType(), 'fileUpload');
        $attribute->setRequired(true);
        $this->persist($attribute);


        // create size attribute
        $attribute = $this->createAttribute(new OptionSimpleSelectType(), 'size');
        // create options
>>>>>>> af361cd6
        $sizes = array('XS', 'S', 'M', 'L', 'XL');
        foreach ($sizes as $size) {
            $option = $this->getProductManager()->createAttributeOption();
            $option->setTranslatable(false);
            $productAttribute->addOption($option);
            $optionValue = $this->getProductManager()->createAttributeOptionValue();
            $optionValue->setValue($size);
            $option->addOptionValue($optionValue);
        }
        $this->getProductManager()->getStorageManager()->persist($productAttribute);
        $this->addReference($referencePrefix. $productAttribute->getCode(), $productAttribute);

        // attribute weight
        $attributeCode = 'weight';
        $productAttribute = $this->getProductManager()->createAttributeExtended(new MetricType());
        $productAttribute->setCode($attributeCode);
        $productAttribute->setName('Weight');
        $productAttribute->setDescription(ucfirst($attributeCode .' description'));
        $this->getProductManager()->getStorageManager()->persist($productAttribute);
        $this->addReference($referencePrefix. $productAttribute->getCode(), $productAttribute);

        // attribute color and translated options
        $attributeCode = 'color';
        $productAttribute = $this->getProductManager()->createAttributeExtended(new OptionMultiSelectType());
        $productAttribute->setCode($attributeCode);
        $productAttribute->setName('Color');
        $productAttribute->setDescription(ucfirst($attributeCode .' description'));
        $productAttribute->setTranslatable(false); // only one value but option can be translated in option values
        $colors = array(
                array('en_US' => 'Red', 'fr_FR' => 'Rouge', 'de_DE' => 'Rot'),
                array('en_US' => 'Blue', 'fr_FR' => 'Bleu', 'de_DE' => 'Blau'),
                array('en_US' => 'Green', 'fr_FR' => 'Vert', 'de_DE' => 'Grün'),
                array('en_US' => 'Purple', 'fr_FR' => 'Violet', 'de_DE' => 'Lila'),
                array('en_US' => 'Orange', 'fr_FR' => 'Orange', 'de_DE' => 'Orange'),
        );
        foreach ($colors as $color) {
            $option = $this->getProductManager()->createAttributeOption();
            $option->setTranslatable(true);
            $productAttribute->addOption($option);
            foreach ($color as $locale => $translated) {
                $optionValue = $this->getProductManager()->createAttributeOptionValue();
                $optionValue->setValue($translated);
                $optionValue->setLocale($locale);
                $option->addOptionValue($optionValue);
            }
        }
        $this->getProductManager()->getStorageManager()->persist($productAttribute);
        $this->addReference($referencePrefix. $productAttribute->getCode(), $productAttribute);

        // attribute manufacturer
        $attributeCode = 'manufacturer';
        $productAttribute = $this->getProductManager()->createAttributeExtended(new OptionSimpleSelectType());
        $productAttribute->setCode($attributeCode);
        $productAttribute->setName('Manufacturer');
        $productAttribute->setDescription(ucfirst($attributeCode .' description'));
        $manufacturers = array('MyMug', 'MugStore');
        foreach ($manufacturers as $manufacturer) {
            $option = $this->getProductManager()->createAttributeOption();
            $option->setTranslatable(false);
            $productAttribute->addOption($option);
            $optionValue = $this->getProductManager()->createAttributeOptionValue();
            $optionValue->setValue($manufacturer);
            $option->addOptionValue($optionValue);
        }
        $this->getProductManager()->getStorageManager()->persist($productAttribute);
        $this->addReference($referencePrefix. $productAttribute->getCode(), $productAttribute);

        $this->getProductManager()->getStorageManager()->flush();
    }

    /**
     * {@inheritdoc}
     */
    public function getOrder()
    {
        return 2;
    }
}<|MERGE_RESOLUTION|>--- conflicted
+++ resolved
@@ -1,7 +1,5 @@
 <?php
 namespace Pim\Bundle\DemoBundle\DataFixtures\ORM;
-
-use Oro\Bundle\FlexibleEntityBundle\Model\AttributeType\FileType;
 
 use Pim\Bundle\ProductBundle\Entity\ProductAttribute;
 use Oro\Bundle\FlexibleEntityBundle\Model\AttributeType\OptionSimpleSelectType;
@@ -12,6 +10,7 @@
 use Oro\Bundle\FlexibleEntityBundle\Model\AttributeType\DateType;
 use Oro\Bundle\FlexibleEntityBundle\Model\AttributeType\TextType;
 use Oro\Bundle\FlexibleEntityBundle\Model\AttributeType\MetricType;
+use Oro\Bundle\FlexibleEntityBundle\Model\AttributeType\FileType;
 use Doctrine\Common\Persistence\ObjectManager;
 use Symfony\Component\DependencyInjection\ContainerInterface;
 use Symfony\Component\DependencyInjection\ContainerAwareInterface;
@@ -21,9 +20,9 @@
 /**
  * Load fixtures for Product attributes
  *
- * @author    Romain Monceau <romain@akeneo.com>
+ * @author Romain Monceau <romain@akeneo.com>
  * @copyright 2012 Akeneo SAS (http://www.akeneo.com)
- * @license   http://opensource.org/licenses/osl-3.0.php  Open Software License (OSL 3.0)
+ * @license http://opensource.org/licenses/osl-3.0.php Open Software License (OSL 3.0)
  *
  */
 class LoadProductAttributeData extends AbstractFixture implements OrderedFixtureInterface, ContainerAwareInterface
@@ -56,7 +55,6 @@
      */
     public function load(ObjectManager $manager)
     {
-<<<<<<< HEAD
         $referencePrefix = 'product-attribute.';
 
         // attribute name
@@ -115,37 +113,6 @@
         $productAttribute->setCode($attributeCode);
         $productAttribute->setName('Size');
         $productAttribute->setDescription(ucfirst($attributeCode .' description'));
-=======
-        // force in english
-        $locale = $this->getReference('language.en_US');
-        $this->getProductManager()->setLocale($locale->getCode());
-
-
-        // create attribute
-        $attribute = $this->createAttribute(new DateType(), 'releaseDate', true);
-
-        // create specific attributes
-        $attribute = $this->createAttribute(new TextAreaType(), 'shortDescription');
-        $attribute->setTranslatable(true);
-        $attribute->setScopable(true);
-        $this->persist($attribute);
-
-
-        $attribute = $this->createAttribute(new TextAreaType(), 'longDescription');
-        $attribute->setTranslatable(true);
-        $attribute->setScopable(true);
-        $this->persist($attribute);
-
-
-        $attribute = $this->createAttribute(new FileType(), 'fileUpload');
-        $attribute->setRequired(true);
-        $this->persist($attribute);
-
-
-        // create size attribute
-        $attribute = $this->createAttribute(new OptionSimpleSelectType(), 'size');
-        // create options
->>>>>>> af361cd6
         $sizes = array('XS', 'S', 'M', 'L', 'XL');
         foreach ($sizes as $size) {
             $option = $this->getProductManager()->createAttributeOption();
@@ -213,6 +180,15 @@
         $this->getProductManager()->getStorageManager()->persist($productAttribute);
         $this->addReference($referencePrefix. $productAttribute->getCode(), $productAttribute);
 
+        // attribute file upload
+        $attributeCode = 'fileUpload';
+        $productAttribute = $this->getProductManager()->createAttributeExtended(new FileType());
+        $productAttribute->setCode($attributeCode);
+        $productAttribute->setName('File upload');
+        $productAttribute->setDescription(ucfirst($attributeCode .' description'));
+        $this->getProductManager()->getStorageManager()->persist($productAttribute);
+        $this->addReference($referencePrefix. $productAttribute->getCode(), $productAttribute);
+
         $this->getProductManager()->getStorageManager()->flush();
     }
 
