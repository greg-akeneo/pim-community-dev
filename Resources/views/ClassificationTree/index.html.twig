--- conflicted
+++ resolved
@@ -15,29 +15,7 @@
 <div class="container-fluid classification">
     {% block content %}
     <div class="row-fluid">
-<<<<<<< HEAD
-        <div class="span2 tree-sidebar">
-            <div class="tree-toolbar">
-                <div class="btn-group">
-                    <button data-toggle="dropdown" class="btn-tree-toolbar dropdown-toggle">
-                        <i class="icon-plus-sign"></i> <span class="caret"></span>
-                    </button>
-                    <ul class="dropdown-menu">
-                        <li><a id="tree-create" href="#">Create tree</a></li>
-                        <li><a id="segment-create" href="#">Create segment</a></li>
-                    </ul>
-                </div>
-                
-                <button id="segment-edit" class="btn-tree-toolbar"><i class="icon-edit"></i></button>
-                <button id="tree-remove" class="btn-tree-toolbar"><i class="icon-trash"></i></button>
-                <button id="sidebar-collapse" class="btn-tree-toolbar"><i class="icon-chevron-left"></i></button>
-            </div>
-            <div id="tree"></div>
-        </div>
-        
-=======
         {% include 'PimProductBundle:ClassificationTree:_tree-management-sidebar.html.twig' %}
->>>>>>> 1abe6d0b
         <div id="form-tab" class="span10">
             <h3>{{ title }}</h3>
             
