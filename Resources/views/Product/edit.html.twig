{% extends 'PimProductBundle::layout.html.twig' %}

{% set title = form.vars.value.id ? 'Edit product'|trans : 'Add product'|trans %}

<<<<<<< HEAD
{% block content %}
{% form_theme form 'PimProductBundle:Form:simple_layout.html.twig' %}

<div class="btn-group">
    <a class="btn dropdown-toggle" data-toggle="dropdown" href="#">
        <i class="icon-plus"></i> Add attributes
        <span class="caret"></span>
    </a>
    <div class="dropdown-menu">
        <form method="POST" action="{{ path('pim_product_product_addproductattributes', {'id': product.id}) }}">
            {{ form_widget(attributesForm.attributes) }}
            {{ form_widget(attributesForm._token) }}
            <input type="submit" value="Add" class="btn btn-mini" title="Add attributes"/>
        </form>
    </div>
</div>

<form method="POST" class="form-horizontal" action="{{ form.vars.value.id ?
    path('pim_product_product_edit', { id: form.vars.value.id, dataLocale: dataLocale }) :
    path('pim_product_product_create', { dataLocale: dataLocale }) }}" {{ form_enctype(form) }}>
    <div class="row-fluid">
        <h3 class="pull-left">{{ title|trans }}</h3>
        <div class="pull-right">
            <span id="updated" class="label label-warning">{{ 'The product has been updated.'|trans }}</span>
            <a class="btn" href="{{ path('pim_product_product_index') }}">
                {{ "Back to list" | trans }}
            </a>
            <div class="btn-group">
                <a class="btn dropdown-toggle" data-toggle="dropdown" href="#">
                    Displayed channel
                    <span class="caret"></span>
                </a>
                <ul class="dropdown-menu channel">
                    {% for channel in channels %}
                        <li><a href="#channel-{{ channel.code }}" data-scope="{{ channel.code }}">{{ channel.name }}</a></li>
                    {% endfor %}
                </ul>
            </div>
            <div class="btn-group">
                <a class="btn dropdown-toggle" data-toggle="dropdown" href="#">
                    Locale
                    <span class="caret"></span>
                </a>
                <ul class="dropdown-menu">
                    {% for language in form.vars.value.getActiveLanguages() %}
                        <li><a href="?dataLocale={{ language.code }}">{{ language.fromLocale(app.request.locale) }}</a></li>
                    {% endfor %}
                </ul>
            </div>
            <a class="btn" href="#" id="btn-delete-product">
                {{ "Delete" | trans }}
            </a>
            <button class="btn btn-primary" type="submit">{{ 'Save'|trans }}</button>
        </div>
    </div>
=======
{% block page_container %}
<div class="container-fluid">
    
    {% block content %}
>>>>>>> 4cab569c

    {% form_theme form with 'OroUIBundle:Form:fields.html.twig' %}
    
    <form method="POST" class="form-horizontal" action="{{ form.vars.value.id ?
        path('pim_product_product_edit', { id: form.vars.value.id, dataLocale: dataLocale }) :
        path('pim_product_product_create', { dataLocale: dataLocale }) }}" {{ form_enctype(form) }}>

        <div class="navigation clearfix navbar-extra navbar-extra-right">
            <div class="row">
                {% if form.vars.value.id %}
                <div class="pull-right">
                    <div class="pull-right">
                        <div class="pull-left btn-group icons-holder">
                            <a class="btn" href="{{ path('pim_product_product_index') }}">{{ "Back to grid" | trans }}</a>
                        </div>
                        <div class="pull-left btn-group icons-holder">
                            <a href="javascript: void(0);" class="btn icons-holder-text" id="btn-delete-product" data-id="{{ form.vars.value.id }}" data-message="{{ 'Are you sure you want to delete this product ?'|trans }}" title="{{ 'Delete'|trans }}"><i class="icon-trash hide-text">{{ 'Remove'|trans }}</i>Delete</a>
                        </div>
                        <div class="pull-left customer-info-top-actions">
                            <div class="btn-group">
                                <a href="{{ path('pim_product_product_index') }}" class="btn">{{ 'Cancel'|trans }}</a>
                                <button type="submit" class="btn btn-primary"><i class="icon-ok icon-white hide-text">Save </i> {{ ' Save'|trans }}</button>
                            </div>
                        </div>
                    </div>
                </div>
                <div class="pull-left">
                    <div class="customer-info well-small" style="padding-left: 21px;">
                        <div class="customer-content pull-left">
                            <div class="clearfix-oro">
                                <div class="sub-title">{{ 'Products'|trans }}</div>
                                <span class="separator">/</span>
                                <h1 class="usser-name">{{ form.vars.value.sku }}</h1>
                            </div>

                            <ul class="inline">
                                <li><span id="updated" class="label label-warning">{{ 'The product has been updated.'|trans }}</span></li>
                            </ul>

                            <div class="btn-group">
                                <a class="btn dropdown-toggle" data-toggle="dropdown" href="#">
                                    Displayed channel
                                    <span class="caret"></span>
                                </a>
                                <ul class="dropdown-menu channel">
                                    {% for channel in channels %}
                                        <li><a href="#channel-{{ channel.code }}" data-scope="{{ channel.code }}">{{ channel.name }}</a></li>
                                    {% endfor %}
                                </ul>
                            </div>
                            
                            <div class="btn-group">
                                <a class="btn dropdown-toggle" data-toggle="dropdown" href="#">
                                    Locale
                                    <span class="caret"></span>
                                </a>
                                <ul class="dropdown-menu">
                                    {% for language in form.vars.value.getActiveLanguages() %}
                                        <li><a href="?dataLocale={{ language.code }}">{{ language.fromLocale(app.request.locale) }}</a></li>
                                    {% endfor %}
                                </ul>
                            </div>

                       </div>
                   </div>
                </div>
                {% else %}
                <div class="pull-left">
                    <div class="customer-info well-small">
                        <div class="customer-content">
                            <h1 class="usser-name">{{ title }}</h1>
                        </div>
                    </div>
                </div>
                {% endif %}
            </div>
        </div>
        <div class="layout-content">
        
        
                <div id="form-navbar" class="navbar navbar-static scrollspy-nav">
                    <div class="navbar-inner">
                        <div class="row-fluid">
                            <ul class="nav">
                                <li class="active"><a href="#attributes" data-toggle="tab">{{ 'Attributes' | trans }}</a></li>
                                <li class=""><a href="#variants" data-toggle="tab">{{ 'Variants' | trans }}</a></li>
                                <li class=""><a href="#associations" data-toggle="tab">{{ 'Associations' | trans }}</a></li>
                                <li class=""><a href="#localisations" data-toggle="tab">{{ 'Localisations' | trans }}</a></li>
                                <li class=""><a href="#history" data-toggle="tab">{{ 'History' | trans }}</a></li>
                            </ul>
                        </div>
                    </div>
                </div>
            
                <div class="row-fluid tab-content">
                    {% if form.vars.errors|length %}
                        <div class="alert alert-error">
                            {{ form_errors(form) }}
                        </div>
                    {% endif %}
                    <div class="tab-pane active" id="attributes">
                        <div class="span2">
                            <ul class="nav nav-list">
                                {% for group in groups %}
                                <li class="tab{% if loop.index == 1 %} active{% endif %}">
                                    <a href="#tabs-{{group.id}}" data-toggle="tab">{{ group.name|trans }}</a>
                                </li>
                                {% endfor %}
                            </ul>
                        </div>
                        <div class="span9 tab-content">
                            {{ form_row(form.id) }}
                            <div class="control-group">
                                {{ form_label(form.sku, null, { 'label_attr': {'class': 'control-label'} }) }}
                                <div class="controls">
                                    {{ form_widget(form.sku, {'attr' : { 'class': 'span4' } }) }}
                                </div>
                            </div>
                            {% set attributeCode = '' %}
                            {% for group in groups %}
                            <div id="tabs-{{ group.id }}" class="tab-pane{% if loop.index == 1 %} active{% endif %}">
                                <h3>{{ group.name|trans }}</h3>
                                <div> {# will generate a <div></div> for first iteration #}
                                    {% for formValue in form.values %}
                                        {% if formValue.vars.value.attribute.group is null %}
                                            {% set groupId = 0 %}
                                        {% else %}
                                            {% set groupId = formValue.vars.value.attribute.group.id %}
                                        {% endif %}
                                        {% if group.id == groupId %}
                                            {% if attributeCode != formValue.vars.value.attribute.code %}
                                                </div>
                                                {% if formValue.vars.value.attribute.scopable %}
                                                <a href="#" class="expand" data-field="{{ formValue.vars.value.attribute.code }}"><i class="icon-chevron-down"></i></a>
                                                {% endif %}
                                                <div class="{{ formValue.vars.value.attribute.scopable ? 'scopable' : '' }}" data-field="{{ formValue.vars.value.attribute.code }}">
                                            {% endif %}
                                            <div class="control-group">
                                                {{ form_widget(formValue, {'attr': {'data-scope': formValue.vars.value.scope}} ) }}
                                            </div>
                                            {% set attributeCode = formValue.vars.value.attribute.code %}
                                        {% endif %}
                                    {% endfor %}
                                </div>
                            </div>
                            {% endfor %}
                        </div>
                    </div>
                    
                    <div class="tab-pane" id="variants"></div>
                    
                    <div class="tab-pane" id="associations"></div>
                    
                    <div class="tab-pane" id="localisations">
                        {{ form_row(form.languages) }}
                    </div>
                    
                    <div class="tab-pane" id="history"></div>
            
                    {{ form_row(form.id) }}
                    {{ form_row(form._token) }}
            </div>
        </div>
    </form>
    {% endblock %}
</div>
{% endblock %}

{% block javascripts %}
    {{ parent() }}

    <script type="text/javascript" src="{{ asset('bundles/oroui/lib/backbone.bootstrap-modal.js') }}"></script>

    <script type="text/javascript">
    $(function() {
        var updated = false;

        $('#updated').css('display', 'none');
        $('input, textarea, select').change(function(event){
            updated = true;
            $('#updated').css('display', 'inline-block');
            $('input, textarea, select').unbind('change');
        });

        $(window).on('beforeunload', function(){
            if (updated) {
                return "{{ 'You will lose changes to the product if you leave the page.'|trans }}";
            }
        });

        $('button[type="submit"]').click(function(event) {
            $(window).unbind('beforeunload');
        });

        $('select').select2({ allowClear: true });
        $('input.multiselect').select2({ tags: $(this).val() });

        $('.tab-pan .control-group .select2-container').each(function() {
            $(this).addClass('span4');
            $(this).attr('style', 'margin-left:0px');
        });

        $('#btn-delete-product').click(function(event) {
            doAction = function() {
                window.location.href = "{{ path('pim_product_product_remove', { id: form.vars.value.id }) }}";
            };

            if (!_.isUndefined(Backbone.BootstrapModal)) {
                confirm = new Backbone.BootstrapModal({
                    title: "{{ 'Delete Confirmation' | trans }}",
                    content: "{{ 'Are you sure you want to delete this product' | trans }}"
                });
                confirm.on('ok', doAction);
                confirm.open();
            } else if (window.confirm(message)) {
                doAction();
            }
        });

        /**
         * Expand or collpase scopable fields group
         */
        $('.scopable').each(function() {
            $(this).children('.control-group').slice(1).hide();
        });

        $('#attributes').on('click', '.expand', function(event) {
            var field = $(this).data('field');
            $('.scopable[data-field="' + field + '"]').children('.control-group').show();
            $(this)
                .removeClass('expand')
                .addClass('collapse')
            ;
            $(this)
                .children('i')
                .removeClass('icon-chevron-down')
                .addClass('icon-chevron-up')
            ;
        });

        $('#attributes').on('click', '.collapse', function(event) {
            var field = $(this).data('field');
            $('.scopable[data-field="' + field + '"]').children('.control-group').slice(1).hide();
            $(this)
                .removeClass('collapse')
                .addClass('expand')
            ;
            $(this)
                .children('i')
                .removeClass('icon-chevron-up')
                .addClass('icon-chevron-down')
            ;
        });

        /**
         * Move scopable element which is of the selected displayed channel to the top
         * of its group of scopable elements
         */
        $('.channel a').click(function(event) {
            var selectedScope = $(this).data('scope');
            $('.scopable').each(function() {
                var field = $(this).data('field');

                $(this)
                    .find('div[data-scope="' + selectedScope + '"]')
                    .parents('.control-group')
                    .prependTo(this)
                ;

                $(this).children('.control-group').first().show();
                if ($('a[data-field="' + field + '"]').hasClass('expand')) {
                    $(this).children('.control-group').slice(1).hide();
                }
            });
        });

        $('.dropdown-menu').find('form').click(function (e) {
            e.stopPropagation();
        });
        $('#pim_available_product_attributes_attributes').select2('destroy');
    });
    </script>
    <link rel="stylesheet" href="{{ asset('bundles/pimui/css/select2.css') }}" />
{% endblock %}<|MERGE_RESOLUTION|>--- conflicted
+++ resolved
@@ -2,71 +2,27 @@
 
 {% set title = form.vars.value.id ? 'Edit product'|trans : 'Add product'|trans %}
 
-<<<<<<< HEAD
-{% block content %}
-{% form_theme form 'PimProductBundle:Form:simple_layout.html.twig' %}
-
-<div class="btn-group">
-    <a class="btn dropdown-toggle" data-toggle="dropdown" href="#">
-        <i class="icon-plus"></i> Add attributes
-        <span class="caret"></span>
-    </a>
-    <div class="dropdown-menu">
-        <form method="POST" action="{{ path('pim_product_product_addproductattributes', {'id': product.id}) }}">
-            {{ form_widget(attributesForm.attributes) }}
-            {{ form_widget(attributesForm._token) }}
-            <input type="submit" value="Add" class="btn btn-mini" title="Add attributes"/>
-        </form>
-    </div>
-</div>
-
-<form method="POST" class="form-horizontal" action="{{ form.vars.value.id ?
-    path('pim_product_product_edit', { id: form.vars.value.id, dataLocale: dataLocale }) :
-    path('pim_product_product_create', { dataLocale: dataLocale }) }}" {{ form_enctype(form) }}>
-    <div class="row-fluid">
-        <h3 class="pull-left">{{ title|trans }}</h3>
-        <div class="pull-right">
-            <span id="updated" class="label label-warning">{{ 'The product has been updated.'|trans }}</span>
-            <a class="btn" href="{{ path('pim_product_product_index') }}">
-                {{ "Back to list" | trans }}
-            </a>
-            <div class="btn-group">
-                <a class="btn dropdown-toggle" data-toggle="dropdown" href="#">
-                    Displayed channel
-                    <span class="caret"></span>
-                </a>
-                <ul class="dropdown-menu channel">
-                    {% for channel in channels %}
-                        <li><a href="#channel-{{ channel.code }}" data-scope="{{ channel.code }}">{{ channel.name }}</a></li>
-                    {% endfor %}
-                </ul>
-            </div>
-            <div class="btn-group">
-                <a class="btn dropdown-toggle" data-toggle="dropdown" href="#">
-                    Locale
-                    <span class="caret"></span>
-                </a>
-                <ul class="dropdown-menu">
-                    {% for language in form.vars.value.getActiveLanguages() %}
-                        <li><a href="?dataLocale={{ language.code }}">{{ language.fromLocale(app.request.locale) }}</a></li>
-                    {% endfor %}
-                </ul>
-            </div>
-            <a class="btn" href="#" id="btn-delete-product">
-                {{ "Delete" | trans }}
-            </a>
-            <button class="btn btn-primary" type="submit">{{ 'Save'|trans }}</button>
-        </div>
-    </div>
-=======
 {% block page_container %}
 <div class="container-fluid">
     
     {% block content %}
->>>>>>> 4cab569c
 
     {% form_theme form with 'OroUIBundle:Form:fields.html.twig' %}
     
+	<div class="btn-group">
+		<a class="btn dropdown-toggle" data-toggle="dropdown" href="#">
+		    <i class="icon-plus"></i> Add attributes
+		    <span class="caret"></span>
+		</a>
+		<div class="dropdown-menu">
+		    <form method="POST" action="{{ path('pim_product_product_addproductattributes', {'id': product.id}) }}">
+		        {{ form_widget(attributesForm.attributes) }}
+		        {{ form_widget(attributesForm._token) }}
+		        <input type="submit" value="Add" class="btn btn-mini" title="Add attributes"/>
+		    </form>
+		</div>
+	</div>
+
     <form method="POST" class="form-horizontal" action="{{ form.vars.value.id ?
         path('pim_product_product_edit', { id: form.vars.value.id, dataLocale: dataLocale }) :
         path('pim_product_product_create', { dataLocale: dataLocale }) }}" {{ form_enctype(form) }}>
