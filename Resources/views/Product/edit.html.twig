{% extends 'PimProductBundle::layout.html.twig' %}

{% set title = form.vars.value.id ? 'Edit product'|trans : 'Add product'|trans %}
{% block title %}{{ title }} - {{ parent() }}{% endblock %}

{% block content %}

<<<<<<< HEAD
    {% form_theme form 'PimUIBundle:Form:fields.html.twig' %}
    
    <form action="{{ form.vars.value.id ? path('pim_product_product_edit', { id: form.vars.value.id, dataLocale: app.request.query.get('dataLocale') }) : path('pim_product_product_create') }}" 
        method="POST" class="form-register" {{ form_enctype(form) }}>
=======
    {% form_theme form 'PimProductBundle:Form:simple_layout.html.twig' %}

    <form action="{{ form.vars.value.id ? path('pim_product_product_edit', { id: form.vars.value.id }) : path('pim_product_product_create') }}" 
        method="POST" class="form-horizontal" {{ form_enctype(form) }}>
>>>>>>> 43a0071c

        <div class="row-fluid">
            <h3 class="pull-left">{{ title|trans }}</h3>
            <div class="pull-right">
                <a href="{{ path('pim_product_product_index') }}">
                    {{ "Back to list" | trans }}
                </a>
                <a class="btn" href="{{ path('pim_product_product_remove', { id: form.vars.value.id }) }}">
                    {{ "Delete" | trans }}
                </a>
                <button class="btn btn-primary" type="submit">{{ 'Save'|trans }}</button>
            </div>
        </div>

        <div class="row-fluid">
            <div class="control-group">
                {{ form_label(form.productFamily, 'Family', { 'label_attr': {'class': 'control-label span1'} }) }}
                <div class="controls">
                    {{ form_widget(form.productFamily, {'attr' : { 'class': 'span1' }}) }}
                </div>
            </div>
        </div>
    
        <div class="row-fluid">
            {% if form.vars.errors|length %}
                <div class="alert alert-error">
                    {{ form_errors(form) }}
                </div>
            {% endif %}
            <div id="tabs" style="overflow: inherit;">
                <div class="span2">
                    <ul class="nav nav-list">
                        {% for group in groups %}
                            <li class="tab{% if loop.index == 1 %} active{% endif %}"><a href="#tabs-{{group.id}}">{{ group.name|trans }}</a></li>
                        {% endfor %}
                    </ul>
                </div>
                <div class="span10 tab-pan">
    
                    {{ form_row(form.id) }}

                    <div class="control-group">
                        {{ form_label(form.sku, null, { 'label_attr': {'class': 'control-label'} }) }}
                        <div class="controls">
                            {{ form_widget(form.sku, {'attr' : { 'class': 'span4' } }) }}
                        </div>
                    </div>
    
                    {% for group in groups %}
                        <div id="tabs-{{ group.id }}">
                            <h3>{{ group.name|trans }}</h3>
                            {% for formValue in form.values %}
                                {% if group.id == formValue.group.vars.value %}
                                <div class="control-group">
                                    {{ form_label(formValue, formValue.vars.value.attribute.code, { 'label_attr': {'class': 'control-label'} }) }}
                                    <div class="controls">
                                        {{ form_widget(formValue) }}
                                    </div>
                                </div>
                                {% endif %}
                            {% endfor %}
                        </div>
                    {% endfor %}
                </div>
    
            </div>
        {{ form_row(form.id) }}
        {{ form_row(form._token) }}
        {{ form_row(form.languages) }}
    </form>

    {# TODO style this as a dropdown #}
    <ul class="locales">
        {% for language in form.vars.value.getActiveLanguages() %}
        <li><a href="?dataLocale={{ language.code }}">{{ language.fromLocale(app.request.locale) }}</a></li>
        {% endfor %}
    </ul>
{% endblock %}
{% block javascripts %}
    {{ parent() }}
    <script type="text/javascript">
    $(function() {

        $('select').select2({ allowClear: true });
        $('input.multiselect').select2({ tags: $(this).val() });
        
        $('#tabs').tabs().delegate("a", "click", function() {
            $(this).parent().parent().find('li').each(function() {
                $(this).removeClass('active');
            });
            $(this).parent().addClass('active');
        });
        
        $('#tabs li.tab').each(function() {
            var tabId = $(this).attr('aria-controls');
            var nbValues = $('#'+tabId+' .control-group').length;
            if (nbValues == 0) {
                $(this).hide();
            }
        });
        
        $('.tab-pan .control-group input').each(function() {
            $(this).addClass('span4');
        });
        $('.tab-pan .control-group textarea').each(function() {
            $(this).addClass('span4');
        });
        $('.tab-pan .control-group .select2-container').each(function() {
            $(this).addClass('span4');
            $(this).attr('style', 'margin-left:0px');
        });
    });

    </script>
    <link rel="stylesheet" href="{{ asset('bundles/pimui/css/select2.css') }}">
    <script type="text/javascript" src="{{ asset('bundles/pimui/js/select2.js') }}"></script>
    <script type="text/javascript" src="{{ asset('bundles/pimui/js/jquery-ui-1.10.0.min.js') }}"></script>
{% endblock %}<|MERGE_RESOLUTION|>--- conflicted
+++ resolved
@@ -5,17 +5,10 @@
 
 {% block content %}
 
-<<<<<<< HEAD
-    {% form_theme form 'PimUIBundle:Form:fields.html.twig' %}
-    
-    <form action="{{ form.vars.value.id ? path('pim_product_product_edit', { id: form.vars.value.id, dataLocale: app.request.query.get('dataLocale') }) : path('pim_product_product_create') }}" 
-        method="POST" class="form-register" {{ form_enctype(form) }}>
-=======
     {% form_theme form 'PimProductBundle:Form:simple_layout.html.twig' %}
 
     <form action="{{ form.vars.value.id ? path('pim_product_product_edit', { id: form.vars.value.id }) : path('pim_product_product_create') }}" 
         method="POST" class="form-horizontal" {{ form_enctype(form) }}>
->>>>>>> 43a0071c
 
         <div class="row-fluid">
             <h3 class="pull-left">{{ title|trans }}</h3>
