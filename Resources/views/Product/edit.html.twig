--- conflicted
+++ resolved
@@ -55,6 +55,7 @@
                                     </ul>
                                 </div>
                             </div>
+
                             <ul class="inline">
                                <li>{{ 'Family'|trans }}: {{ form.vars.value.productFamily|default('N/A'|trans) }}</li>
                                <li>{{ 'Last update'|trans }}: {{ form.vars.value.updated|date("Y-m-d") }}</li>
@@ -63,8 +64,6 @@
                        </div>
                    </div>
                 </div>
-<<<<<<< HEAD
-=======
                 <div class="pull-right product-updated">
                     <span id="updated" class="label label-warning">{{ 'There are unsaved changes.'|trans }}</span>
                 </div>
@@ -77,7 +76,6 @@
                     </div>
                 </div>
                 {% endif %}
->>>>>>> c6eedd80
             </div>
         </div>
         <div class="layout-content">
