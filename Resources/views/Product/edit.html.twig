{% extends 'PimProductBundle::layout.html.twig' %}

{% set title = form.vars.value.id ? 'Edit product'|trans : 'Add product'|trans %}

{% block content %}
{% form_theme form 'PimProductBundle:Form:simple_layout.html.twig' %}

<form method="POST" class="form-horizontal" action="{{ form.vars.value.id ?
    path('pim_product_product_edit', { id: form.vars.value.id, dataLocale: dataLocale }) :
    path('pim_product_product_create', { dataLocale: dataLocale }) }}" {{ form_enctype(form) }}>
    <div class="row-fluid">
        <h3 class="pull-left">{{ title|trans }}</h3>
        <div class="pull-right">
            <span id="updated" class="label label-warning">{{ 'The product has been updated.'|trans }}</span>
            <a class="btn" href="{{ path('pim_product_product_index') }}">
                {{ "Back to list" | trans }}
            </a>
            <div class="btn-group">
                <a class="btn dropdown-toggle" data-toggle="dropdown" href="#">
                    Displayed channel
                    <span class="caret"></span>
                </a>
                <ul class="dropdown-menu channel">
                    {% for channel in channels %}
                        <li><a href="#channel-{{ channel.code }}" data-scope="{{ channel.code }}">{{ channel.name }}</a></li>
                    {% endfor %}
                </ul>
            </div>
            <div class="btn-group">
                <a class="btn dropdown-toggle" data-toggle="dropdown" href="#">
                    Locale
                    <span class="caret"></span>
                </a>
                <ul class="dropdown-menu">
                    {% for language in form.vars.value.getActiveLanguages() %}
                        <li><a href="?dataLocale={{ language.code }}">{{ language.fromLocale(app.request.locale) }}</a></li>
                    {% endfor %}
                </ul>
            </div>
<<<<<<< HEAD
            <a class="btn" href="{{ path('pim_product_product_index') }}">
                {{ "Back to list" | trans }}
            </a>
            <a class="btn" href="#" id="btn-delete-product">
=======
            <a class="btn" href="{{ path('pim_product_product_remove', { id: form.vars.value.id }) }}">
>>>>>>> 9d870fc6
                {{ "Delete" | trans }}
            </a>
            <button class="btn btn-primary" type="submit">{{ 'Save'|trans }}</button>
        </div>
    </div>

    <div class="row-fluid">
        <div class="control-group">
            {{ form_label(form.productFamily, 'Family', { 'label_attr': {'class': 'control-label span1'} }) }}
            <div class="controls">
                {{ form_widget(form.productFamily, {'attr' : { 'class': 'span1' }}) }}
            </div>

        </div>
    </div>

    <div id="form-navbar" class="navbar navbar-static scrollspy-nav">
        <div class="navbar-inner">
            <div class="row-fluid">
                <ul class="nav">
                    <li class="active"><a href="#attributes" data-toggle="tab">Attributes</a></li>
                    <li class=""><a href="#localisations" data-toggle="tab">Localisations</a></li>
                </ul>
            </div>
        </div>
    </div>

    <div class="row-fluid tab-content">
        {% if form.vars.errors|length %}
            <div class="alert alert-error">
                {{ form_errors(form) }}
            </div>
        {% endif %}
        <div class="tab-pane active" id="attributes">
            <div id="form-parameters">
                <h3 class="scrollspy-title">Attributes</h3>
            </div>
            <div class="span2">
                <ul class="nav nav-list">
                    {% for group in groups %}
                    <li class="tab{% if loop.index == 1 %} active{% endif %}">
                        <a href="#tabs-{{group.id}}" data-toggle="tab">{{ group.name|trans }}</a>
                    </li>
                    {% endfor %}
                </ul>
            </div>
            <div class="span9 tab-content">
                {{ form_row(form.id) }}
                <div class="control-group">
                    {{ form_label(form.sku, null, { 'label_attr': {'class': 'control-label'} }) }}
                    <div class="controls">
                        {{ form_widget(form.sku, {'attr' : { 'class': 'span4' } }) }}
                    </div>
                </div>
                {% set attributeCode = '' %}
                {% for group in groups %}
                <div id="tabs-{{ group.id }}" class="tab-pane{% if loop.index == 1 %} active{% endif %}">
                    <h3>{{ group.name|trans }}</h3>
                    <div> {# will generate a <div></div> for first iteration #}
                        {% for formValue in form.values %}
                            {% if group.id == formValue.group.vars.value %}
                                {% if attributeCode != formValue.vars.value.attribute.code %}
                                    </div>
                                    <div class="{{ formValue.vars.value.attribute.scopable ? 'scopable' : '' }}">
                                {% endif %}
                                <div class="control-group">
                                    {{ form_label(formValue, formValue.vars.value.attribute.code, { 'label_attr': {'class': 'control-label'} }) }}
                                    <div class="controls">
                                        {{ form_widget(formValue, {'attr': {'data-scope': formValue.vars.value.scope}} ) }}
                                    </div>
                                </div>
                                {% set attributeCode = formValue.vars.value.attribute.code %}
                            {% endif %}
                        {% endfor %}
                    </div>
                </div>
                {% endfor %}
            </div>
        </div>
        <div class="tab-pane" id="localisations">
            <div id="form-parameters">
                <h3 class="scrollspy-title">Localisations</h3>
                {{ form_row(form.languages) }}
            </div>
        </div>
        {{ form_row(form.id) }}
        {{ form_row(form._token) }}
    </div>
</form>
{% endblock %}

{% block javascripts %}
    {{ parent() }}
    
    <script type="text/javascript" src="{{ asset('bundles/oroui/lib/backbone.bootstrap-modal.js') }}"></script>
    
    <script type="text/javascript">
    $(function() {
        var updated = false;

        $('#updated').css('display', 'none');
        $('input, textarea, select').change(function(event){
            updated = true;
            $('#updated').css('display', 'inline-block');
            $('input, textarea, select').unbind('change');
        });

        $(window).on('beforeunload', function(){
            if (updated) {
                return "{{ 'You will lose changes to the product if you leave the page.'|trans }}";
            }
        });

        $('button[type="submit"]').click(function(event) {
            $(window).unbind('beforeunload');
        });

        $('select').select2({ allowClear: true });
        $('input.multiselect').select2({ tags: $(this).val() });

        $('.tab-pan .control-group .select2-container').each(function() {
            $(this).addClass('span4');
            $(this).attr('style', 'margin-left:0px');
        });

<<<<<<< HEAD
        $('#btn-delete-product').click(function(event) {
            doAction = function() {
                window.location.href = "{{ path('pim_product_product_remove', { id: form.vars.value.id }) }}";
            };
            
            if (!_.isUndefined(Backbone.BootstrapModal)) {
                confirm = new Backbone.BootstrapModal({
                    title: "{{ 'Delete Confirmation' | trans }}",
                    content: "{{ 'Are you sure you want to delete this item' | trans }}"
                });
                confirm.on('ok', doAction);
                confirm.open();
            } else if (window.confirm(message)) {
                doAction();
            }
=======
        /**
         * Move scopable element which is of the selected displayed channel to the top
         * of its group of scopable elements
         */
        $('.channel a').click(function(event) {
            var selectedScope = $(this).data('scope');
            $('.scopable').each(function(e) {
                $(this)
                    .find('div[data-scope="' + selectedScope + '"]')
                    .parents('.control-group')
                    .prependTo(this)
                ;
            });
>>>>>>> 9d870fc6
        });
    });

    </script>
    <link rel="stylesheet" href="{{ asset('bundles/pimui/css/select2.css') }}" />
{% endblock %}<|MERGE_RESOLUTION|>--- conflicted
+++ resolved
@@ -37,14 +37,7 @@
                     {% endfor %}
                 </ul>
             </div>
-<<<<<<< HEAD
-            <a class="btn" href="{{ path('pim_product_product_index') }}">
-                {{ "Back to list" | trans }}
-            </a>
             <a class="btn" href="#" id="btn-delete-product">
-=======
-            <a class="btn" href="{{ path('pim_product_product_remove', { id: form.vars.value.id }) }}">
->>>>>>> 9d870fc6
                 {{ "Delete" | trans }}
             </a>
             <button class="btn btn-primary" type="submit">{{ 'Save'|trans }}</button>
@@ -170,7 +163,6 @@
             $(this).attr('style', 'margin-left:0px');
         });
 
-<<<<<<< HEAD
         $('#btn-delete-product').click(function(event) {
             doAction = function() {
                 window.location.href = "{{ path('pim_product_product_remove', { id: form.vars.value.id }) }}";
@@ -186,7 +178,8 @@
             } else if (window.confirm(message)) {
                 doAction();
             }
-=======
+        });
+
         /**
          * Move scopable element which is of the selected displayed channel to the top
          * of its group of scopable elements
@@ -200,10 +193,8 @@
                     .prependTo(this)
                 ;
             });
->>>>>>> 9d870fc6
         });
     });
-
     </script>
     <link rel="stylesheet" href="{{ asset('bundles/pimui/css/select2.css') }}" />
 {% endblock %}