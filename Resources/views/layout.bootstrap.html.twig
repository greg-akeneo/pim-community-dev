--- conflicted
+++ resolved
@@ -26,23 +26,15 @@
     {% endfor %}
 {% endblock application_menu %}
 
-<<<<<<< HEAD
+{% block searchbar %}
+    {% render "OroSearchBundle:Search:searchBar" %}
+{% endblock searchbar %}
 
 {% block head_script %}
     {{ parent() }}
     <script type="text/javascript" src="{{ asset('bundles/pimui/js/bootstrap-fileupload.js') }}"></script>
     <link rel="stylesheet" href="{{ asset('bundles/pimui/css/bootstrap-fileupload.css') }}" media="all" />
     {% block javascripts %}{% endblock %}
-=======
-{% block searchbar %}
-    {% render "OroSearchBundle:Search:searchBar" %}
-{% endblock searchbar %}
-
-{% block head_script %}
-    {{ parent() }}
->>>>>>> b8c02f48
-    
-    {% block javascripts %}{% endblock %} 
     
     <script type="text/javascript" src="{{ asset('bundles/oroui/lib/underscore.js') }}"></script>
     <script type="text/javascript" src="{{ asset('bundles/oroui/lib/backbone.js') }}"></script>
