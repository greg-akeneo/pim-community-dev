--- conflicted
+++ resolved
@@ -18,12 +18,8 @@
     pim_product.segment_class:        Pim\Bundle\ProductBundle\Entity\ProductSegment
     pim_product.segment_manager_class: Pim\Bundle\ProductBundle\Model\ProductSegmentManager
 
-<<<<<<< HEAD
-    pim_product.productattribute_grid_manager_class:  Pim\Bundle\ProductBundle\Datagrid\AttributeDatagridManager
     pim_product_grid_manager_class:    Pim\Bundle\ProductBundle\Datagrid\ProductDatagridManager
 
-=======
->>>>>>> 6f58418d
 services:
     # Managers
     product_manager:
