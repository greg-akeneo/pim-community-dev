parameters:
    product_manager_class:            Pim\Bundle\ProductBundle\Manager\ProductManager
    product_entity_class:             Pim\Bundle\ProductBundle\Entity\Product

    product_attribute_class:          Pim\Bundle\ProductBundle\Entity\ProductAttribute
    product_attribute_value_class:    Pim\Bundle\ProductBundle\Entity\ProductValue

    product_attribute_type_class:     Pim\Bundle\ProductBundle\Form\Type\ProductAttributeType
    product_attribute_handler_class:  Pim\Bundle\ProductBundle\Form\Handler\ProductAttributeHandler

    attribute_group_entity_class:     Pim\Bundle\ProductBundle\Entity\AttributeGroup
    attribute_group_handler_class:    Pim\Bundle\ProductBundle\Form\Handler\AttributeGroupHandler
    attribute_group_type_class:       Pim\Bundle\ProductBundle\Form\Type\AttributeGroupType

    metric_attribute_validator_class: Pim\Bundle\ProductBundle\Validator\Constraints\ValidMetricAttributeValidator

    pim_product.attributes_config: ~

services:
    # Managers
    product_manager:
        class:     %product_manager_class%
        arguments: [%product_entity_class%, %oro_flexibleentity.flexible_config%, @doctrine.orm.entity_manager, @event_dispatcher]
        tags:
            - { name: oro_flexibleentity_manager, entity: %product_entity_class%}

    # Form
    pim_product.form.attribute:
        class:           Symfony\Component\Form\Form
        factory_method:  createNamed
        factory_service: form.factory
        arguments: ["pim_product_attribute_form", "pim_product_attribute"]

    pim_product.form.attribute_group:
        class:           Symfony\Component\Form\Form
        factory_method:  createNamed
        factory_service: form.factory
        arguments: ["pim_attribute_group_form", "pim_attribute_group"]

    # Types
    pim_product.form.type.attribute:
        class: %product_attribute_type_class%
        tags:
            - { name: form.type, alias: pim_product_attribute }
        arguments: [@pim_product.attribute_service]

    pim_product.form.type.attribute_group:
        class: %attribute_group_type_class%
        tags:
            - { name: form.type, alias: pim_attribute_group }

    # Handlers
    pim_product.form.handler.attribute:
        class: %product_attribute_handler_class%
        scope: request
        arguments: [@pim_product.form.attribute, @request, @doctrine.orm.entity_manager]

    pim_product.form.handler.attribute_group:
        class: %attribute_group_handler_class%
        scope: request
        arguments: [@pim_product.form.attribute_group, @request, @doctrine.orm.entity_manager]

    # Validators
    pim_product.form.validator.metric_attribute:
        class: %metric_attribute_validator_class%
        arguments: [%oro_measure.measures_config%]
        tags:
        - { name: validator.constraint_validator, alias: pim_metric_attribute_validator }

    # Media
    pim_media_manager:
        class: Pim\Bundle\ProductBundle\Manager\MediaManager
        arguments: [@knp_gaufrette.filesystem_map, "pim", %upload_dir%]

<<<<<<< HEAD
    # Product form value type
    form.type.pim_product_value:
        class: Pim\Bundle\ProductBundle\Form\Type\ProductValueType
        arguments: [@product_manager]
        tags:
            - { name: form.type, alias: pim_product_value }
=======
    # Attribute manager
    pim_product.attribute_service:
        class: Pim\Bundle\ProductBundle\Service\AttributeService
        arguments: [%pim_product.attributes_config%]
>>>>>>> 3adb1ecb
<|MERGE_RESOLUTION|>--- conflicted
+++ resolved
@@ -72,16 +72,14 @@
         class: Pim\Bundle\ProductBundle\Manager\MediaManager
         arguments: [@knp_gaufrette.filesystem_map, "pim", %upload_dir%]
 
-<<<<<<< HEAD
     # Product form value type
     form.type.pim_product_value:
         class: Pim\Bundle\ProductBundle\Form\Type\ProductValueType
         arguments: [@product_manager]
         tags:
             - { name: form.type, alias: pim_product_value }
-=======
+
     # Attribute manager
     pim_product.attribute_service:
         class: Pim\Bundle\ProductBundle\Service\AttributeService
-        arguments: [%pim_product.attributes_config%]
->>>>>>> 3adb1ecb
+        arguments: [%pim_product.attributes_config%]