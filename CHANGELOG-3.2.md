# 3.2.x

## Bug fixes:

<<<<<<< HEAD
 - PIM-8996: Display an error when a file upload failed
=======
- PIM-8984: Fix css on records dropdowns
>>>>>>> e72dd704

# 3.2.21 (2019-11-22)

- PIM-8995: Fix the completeness widget (dashboard) for channels having no translations

# 3.2.20 (2019-11-20)

# 3.2.19 (2019-11-15)

# 3.2.18 (2019-11-13)

## Bug fixes:

- PIM-8943: Display validation messages on family translations
- PIM-8953: User without "list users" permission can not access to other user pages
- PIM-6902: Forbid usage of uppercase in Elasticsearch aliases (see https://www.elastic.co/guide/en/elasticsearch/reference/current/indices-create-index.html)
- PIM-8961: Fix design of 403 error page

# 3.2.17 (2019-10-30)

## Bug fixes:

- PIM-8925: Fix PDF export when there is no option for a given locale for a select attribute

# 3.2.16 (2019-10-24)

## Bug fixes:

- GITHUB-10955: Remove database prefix in queries

# 3.2.15 (2019-10-24)

## Improvements

- PIM-8909: Remove css.map links

## Bug fixes:

- PIM-8908: Fix asset default image always showing

# 3.2.14 (2019-10-22)

## Features

- AOB-661: allow prefix of ES document `_id`

## Bug fixes:

- PIM-8893: update dompdf because the pdf export fail on some products
- PIM-7963: Fix datepicker width not adapting to the dropdown

# 3.2.13 (2019-10-18)

## Bug fixes:

- PIM-8773: Fix logout after opening a select2 dropdown
- PIM-8879: Validate attribute options existence

# 3.2.12 (2019-10-08)

# 3.2.11 (2019-10-07)

## Bug fixes:

- PIM-8838: Force display of label and image in gallery mode even if they are not in the column list
- PIM-8820: Avoid multiple refresh of the product grid on product delete
- PIM-8838: Force display of identifier, label and image in gallery mode even if they are not in the column list

# 3.2.10 (2019-10-02)

## Bug fixes:

- PIM-8820: Avoid multiple refresh of the product grid on product delete
- PIM-8736: Fix error message on channel deletion

# 3.2.9 (2019-09-23)

## Bug fixes:

- PIM-8767: Fix user security token check
- PIM-8787: Fix API search-after - missing search_scope in first, next, previous, current links

# 3.2.8 (2019-09-17)

## Bug fixes:

- PIM-8719: Fix Mink Selenium dependency
- PIM-8677: Purge all job executions
- PIM-8734: Change label to "Ecommerce" for default channel in minimal catalog
- PIM-8753: Fix pim:versioning:purge command without parameter
- PIM-8750: Fix keyboard navigation with the family selector on the create product form
- PIM-8766: Use Catalog locale for channel labels in the completeness widget

# 3.2.7 (2019-08-27)

## Bug fixes:

- PIM-8655: Fix page title of the categories settings
- PIM-8701: Fix PDF rendering for scopable/localizable simple or multi select attributes

# 3.2.6 (2019-08-22)

## Bug fixes:

- PIM-8663: Fix category tree selector
- PIM-8674: Check date validity when creating a date value
- PIM-8673: Add a fallback to get the mime-type of files loaded without metadata.

# 3.2.5 (2019-08-19)

## Bug fixes

- PIM-8661: API: Fix getting values from a variant product when one of its ancestors has empty values

# 3.2.4 (2019-08-14)

# 3.2.3 (2019-08-13)

## Bug fixes

- PIM-8601: Fix purge of the job execution according to the date of creation and not deletion
- PIM-8583: Add missing translations on role deletion

# 3.2.2 (2019-08-01)

## Bug fixes

- PIM-8595: Fix missing translation (pim_common.code) in attributes list / family list

# 3.2.1 (2019-07-31)

# 3.2.0 (2019-07-24)

# 3.2.0-BETA3 (2019-07-22)

# 3.2.0-BETA2 (2019-07-22)

# 3.2.0-BETA1 (2019-07-19)

## Features

- Performance enhancements: Export products with the API way faster than before
- API: Add the family code in the product model format
- API: New filter to retrieve the variant products of a given product model

## Bug fixes

- PIM-8270: Update export jobs after a change on a channel category

## BC Breaks

- DAPI-137: Fix the PQB to not aggregate results when there is a filter on id
- The `Akeneo\Pim\Enrichment\Component\Product\Model\ValueCollectionInterface` interface has been renamed into `Akeneo\Pim\Enrichment\Component\Product\Model\WriteValueCollectionInterface`
- Service `pim_catalog.saver.channel` class has been changed to `Akeneo\Channel\Bundle\Storage\Orm\ChannelSaver`.
- Change constructor of `Akeneo\Pim\Enrichment\Component\Product\Connector\Processor\Denormalizer\ProductProcessor` to add `Akeneo\Pim\Enrichment\Component\Product\Connector\Processor\Denormalizer\MediaStorer`
- Change constructor of `Akeneo\Pim\Enrichment\Component\Product\Connector\Processor\Denormalizer\ProductModelProcessor` to add `Akeneo\Pim\Enrichment\Component\Product\Connector\Processor\Denormalizer\MediaStorer`
- Change constructor of `Akeneo\Pim\Enrichment\Component\Product\Updater\Setter\MediaAttributeSetter` to remove `Akeneo\Tool\Component\FileStorage\File\FileStorerInterface`
- `Akeneo\Tool\Component\Connector\Archiver\AbstractInvalidItemWriter` now requires a `getFilename()` method to be implemented.
- The ValueCollectionInterface as been removed. Please directly use the WriteValueCollection class instead.
- The ValueCollectionFactoryInterface has been removed please apply `sed 's/ValueCollectionFactoryInterface/ValueCollectionFactory/g`
- Change constructor of `Akeneo\Tool\Bundle\BatchQueueBundle\Launcher\QueueJobLauncher` to add `Akeneo\Tool\Bundle\BatchBundle\Monolog\Handler\BatchLogHandler`
- Change constructor of `Akeneo\Platform\Bundle\ImportExportBundle\Controller\JobExecutionController` to add `League\Flysystem\FilesystemInterface`
- Make method `getRealPath` of `Akeneo\Tool\Bundle\BatchBundle\Monolog\Handler\BatchLogHandler` private
- Change constructor of `Akeneo\Pim\Structure\Component\Validator\Constraints\AttributeTypeForOptionValidator` to add array `$upportedAttributeTypes`
- Change constructor of `Akeneo\Pim\Enrichment\Component\Product\Job\DeleteProductsAndProductModelsTasklet` to add `Akeneo\Pim\Enrichment\Component\Product\ProductModel\Query\CountProductModelsAndChildrenProductModelsInterface` and `Akeneo\Pim\Enrichment\Component\Product\ProductAndProductModel\Query\CountVariantProductsInterface`

- Rename `Akeneo\Pim\Enrichment\Bundle\Elasticsearch\Filter\Field\AncestorFilter` to `Akeneo\Pim\Enrichment\Bundle\Elasticsearch\Filter\Field\AncestorIdFilter`
- Rename `Akeneo\Pim\Enrichment\Bundle\Storage\ORM\Connector\GetConnectorProductModels` to `Akeneo\Pim\Enrichment\Bundle\Storage\Sql\Connector\SqlGetConnectorProductModels`
- The following classes and their service definitions have been removed:
  - `Akeneo\Pim\Enrichment\Bundle\EventSubscriber\RemoveUserSubscriber`
  - `Akeneo\Pim\Enrichment\Bundle\Storage\ORM\Connector\GetConnectorProductModels`
  - `Akeneo\Pim\Enrichment\Bundle\Storage\ORM\Connector\GetConnectorProductsFromWriteModel`
  - `Akeneo\Pim\Enrichment\Bundle\Storage\ORM\Connector\GetMetadataForProductModel`
  - `Akeneo\Pim\Enrichment\Component\Product\Factory\ValueCollectionFactory`
  - `Akeneo\Pim\Enrichment\Component\Product\Factory\ValueCollectionFactoryInterface`
  - `Akeneo\Pim\Enrichment\Component\Product\Model\ValueCollection`
  - `Akeneo\Pim\Enrichment\Component\Product\Model\ValueCollectionInterface`
  - `Akeneo\Pim\Enrichment\Component\Product\ProductModel\Query\GetMetadataInterface`
  - `Akeneo\Pim\Enrichment\Component\Product\Query\GetMetadata`
  - `Akeneo\Pim\Enrichment\Component\Product\Query\GetMetadataInterface`

## Enhancements

- The product and product model search on option.codes in ES is now case insensitive
- TIP-1144: External API - add `family` into the product model format

## Technical improvement

- DAPI-242: Improve queue to consume specific jobs
- TIP-1117: For security reasons, "admin" user is no longer part of the minimal catalog
- TIP-1117: `pim:user:create` command now has a non interactive mode
- TIP-1190: Refresh of the ES index is not at wait_for but disabled by default for performance reason<|MERGE_RESOLUTION|>--- conflicted
+++ resolved
@@ -2,11 +2,8 @@
 
 ## Bug fixes:
 
-<<<<<<< HEAD
- - PIM-8996: Display an error when a file upload failed
-=======
+- PIM-8996: Display an error when a file upload failed
 - PIM-8984: Fix css on records dropdowns
->>>>>>> e72dd704
 
 # 3.2.21 (2019-11-22)
 
