--- conflicted
+++ resolved
@@ -30,15 +30,11 @@
       - restore_cache:
           name: Restore cache - node_modules
           keys:
-            - node-modules-v7-{{ checksum "yarn.lock" }}
+            - node-modules-{{ .Environment.CACHE_VERSION }}-{{ checksum "yarn.lock" }}
       - restore_cache:
           name: Restore cache - vendor
           keys:
-<<<<<<< HEAD
-            - vendor-v7-{{ checksum "composer.lock" }}
-=======
             - vendor-{{ .Environment.CACHE_VERSION }}-{{ checksum "composer.lock" }}
->>>>>>> ae11e55e
       - run:
           name: Change owner on project dir after restoring cache
           command: sudo chown -R 1000:1000 ../project
@@ -60,7 +56,7 @@
       - save_cache:
           paths:
             - ./node_modules
-          key: node-modules-v7-{{ checksum "yarn.lock" }}
+          key: node-modules-{{ .Environment.CACHE_VERSION }}-{{ checksum "yarn.lock" }}
       - save_cache:
           paths:
             - ./vendor
